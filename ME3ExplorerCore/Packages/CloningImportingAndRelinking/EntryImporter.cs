﻿using System;
using System.Collections.Generic;
using System.ComponentModel;
using System.Diagnostics;
using System.IO;
using System.Linq;
using ME3ExplorerCore.GameFilesystem;
using ME3ExplorerCore.Gammtek.IO;
using ME3ExplorerCore.Helpers;
using ME3ExplorerCore.Memory;
using ME3ExplorerCore.Misc;
using ME3ExplorerCore.Unreal;
using ME3ExplorerCore.Unreal.BinaryConverters;

namespace ME3ExplorerCore.Packages.CloningImportingAndRelinking
{
    public static class EntryImporter
    {
        public enum PortingOption
        {
            CloneTreeAsChild,
            AddSingularAsChild,
            ReplaceSingular,
            MergeTreeChildren,
            Cancel,
            CloneAllDependencies
        }

        private static readonly byte[] me1Me2StackDummy =
        {
            0xFF, 0xFF, 0xFF, 0xFF, 0xFF, 0xFF, 0xFF, 0xFF,
            0x00, 0x00, 0x00, 0x00, 0x00, 0x00, 0x00, 0x00, 0xFF, 0xFF, 0xFF, 0xFF, 0x00, 0x00, 0x00, 0x00
        };

        private static readonly byte[] me3StackDummy =
        {
            0xFF, 0xFF, 0xFF, 0xFF, 0xFF, 0xFF, 0xFF, 0xFF,
            0x00, 0x00, 0x00, 0x00, 0x00, 0x00, 0xFF, 0xFF, 0xFF, 0xFF, 0x00, 0x00, 0x00, 0x00
        };

        private static readonly byte[] UDKStackDummy =
        {
            0xFF, 0xFF, 0xFF, 0xFF,
            0x00, 0x00, 0x00, 0x00, 0x00, 0x00, 0xFF, 0xFF, 0xFF, 0xFF, 0x00, 0x00, 0x00, 0x00
        };

        /// <summary>
        /// Imports <paramref name="sourceEntry"/> (and possibly its children) to <paramref name="destPcc"/> in a manner defined by <paramref name="portingOption"/>
        /// If no <paramref name="relinkMap"/> is provided, method will create one
        /// </summary>
        /// <param name="portingOption"></param>
        /// <param name="sourceEntry"></param>
        /// <param name="destPcc"></param>
        /// <param name="targetLinkEntry">Can be null if cloning as a top-level entry</param>
        /// <param name="shouldRelink"></param>
        /// <param name="newEntry"></param>
        /// <param name="relinkMap"></param>
        /// <returns></returns>
        public static List<EntryStringPair> ImportAndRelinkEntries(PortingOption portingOption, IEntry sourceEntry, IMEPackage destPcc, IEntry targetLinkEntry, bool shouldRelink,
                                                                        out IEntry newEntry, Dictionary<IEntry, IEntry> relinkMap = null
                                                                        , Action<string> errorOccuredCallback = null)
        {
            relinkMap ??= new Dictionary<IEntry, IEntry>();
            IMEPackage sourcePcc = sourceEntry.FileRef;
            EntryTree sourcePackageTree = new EntryTree(sourcePcc);

            if (portingOption == PortingOption.ReplaceSingular)
            {
                //replace data only
                if (sourceEntry is ExportEntry entry)
                {
                    relinkMap.Add(entry, targetLinkEntry);
                    ReplaceExportDataWithAnother(entry, targetLinkEntry as ExportEntry, errorOccuredCallback);
                }
            }

            if (portingOption == PortingOption.MergeTreeChildren || portingOption == PortingOption.ReplaceSingular)
            {
                newEntry = targetLinkEntry; //Root item is the one we just dropped. Use that as the root.
            }
            else
            {
                int link = targetLinkEntry?.UIndex ?? 0;
                if (sourceEntry is ExportEntry sourceExport)
                {
                    //importing an export (check if it exists first, if it does, just link to it)
                    newEntry = destPcc.FindExport(sourceEntry.InstancedFullPath) ?? ImportExport(destPcc, sourceExport, link, portingOption == PortingOption.CloneAllDependencies, relinkMap, errorOccuredCallback);
                }
                else
                {
                    newEntry = GetOrAddCrossImportOrPackage(sourceEntry.InstancedFullPath, sourcePcc, destPcc,
                                                            forcedLink: sourcePackageTree.NumChildrenOf(sourceEntry) == 0 ? link : (int?)null, objectMapping: relinkMap);
                }

                newEntry.idxLink = link;
            }


            //if this node has children
            if ((portingOption == PortingOption.CloneTreeAsChild || portingOption == PortingOption.MergeTreeChildren || portingOption == PortingOption.CloneAllDependencies)
             && sourcePackageTree.NumChildrenOf(sourceEntry) > 0)
            {
                importChildrenOf(sourceEntry, newEntry);
            }

            List<EntryStringPair> relinkResults = null;
            if (shouldRelink)
            {
                relinkResults = Relinker.RelinkAll(relinkMap, portingOption == PortingOption.CloneAllDependencies);
            }

            // Reindex - disabled for now as it causes issues
            //Dictionary<string, ExportEntry> itemsToReindex = new Dictionary<string, ExportEntry>();
            //foreach (var v in relinkMap.Values)
            //{
            //    if (v is ExportEntry export && export.indexValue > 0)
            //    {
            //        itemsToReindex[export.FullPath] = export; // Match on full path. Not instanced full path!
            //    }
            //}

            //foreach (var item in itemsToReindex)
            //{
            //    ReindexExportEntriesWithSamePath(item.Value);
            //}

            return relinkResults;

            void importChildrenOf(IEntry sourceNode, IEntry newParent)
            {
                foreach (IEntry node in sourcePackageTree.GetDirectChildrenOf(sourceNode))
                {
                    if (portingOption == PortingOption.MergeTreeChildren)
                    {
                        //we must check to see if there is an item already matching what we are trying to port.

                        //Todo: We may need to enhance target checking here as fullpath may not be reliable enough. Maybe have to do indexing, or something.
                        IEntry sameObjInTarget = newParent.GetChildren().FirstOrDefault(x => node.InstancedFullPath == x.InstancedFullPath);
                        if (sameObjInTarget != null)
                        {
                            relinkMap[node] = sameObjInTarget;

                            //merge children to this node instead
                            importChildrenOf(node, sameObjInTarget);

                            continue;
                        }
                    }

                    IEntry entry;
                    if (node is ExportEntry exportNode)
                    {
                        entry = ImportExport(destPcc, exportNode, newParent.UIndex, portingOption == PortingOption.CloneAllDependencies, relinkMap, errorOccuredCallback);
                    }
                    else
                    {
                        entry = GetOrAddCrossImportOrPackage(node.InstancedFullPath, sourcePcc, destPcc, objectMapping: relinkMap);
                    }

                    entry.Parent = newParent;

                    importChildrenOf(node, entry);
                }
            }
        }

        public static void ReindexExportEntriesWithSamePath(ExportEntry entry)
        {
            string prefixToReindex = entry.ParentInstancedFullPath;
            string objectname = entry.ObjectName.Name;

            int index = 1; //we'll start at 1.
            foreach (ExportEntry export in entry.FileRef.Exports)
            {
                //Check object name is the same, the package path count is the same, the package prefix is the same, and the item is not of type Class

                // Could this be optimized somehow?
                if (export.ParentInstancedFullPath == prefixToReindex && !export.IsClass && objectname == export.ObjectName.Name)
                {
                    export.indexValue = index;
                    index++;
                }
            }
        }

        /// <summary>
        /// Imports an export from another package file. Does not perform a relink, if you want to relink, use ImportAndRelinkEntries().
        /// </summary>
        /// <param name="destPackage">Package to import to</param>
        /// <param name="sourceExport">Export object from the other package to import</param>
        /// <param name="link">Local parent node UIndex</param>
        /// <param name="importExportDependencies">Whether to import exports that are referenced in header</param>
        /// <param name="objectMapping"></param>
        /// <returns></returns>
        public static ExportEntry ImportExport(IMEPackage destPackage, ExportEntry sourceExport, int link, bool importExportDependencies = false,
            IDictionary<IEntry, IEntry> objectMapping = null, Action<string> errorOccuredCallback = null)
        {
            //var exportData = sourceExport.GetExportDatasForPorting(destPackage);
            var exportData = sourceExport.GetProperties();
            byte[] prePropBinary;
            if (sourceExport.HasStack)
            {
                var ms = MemoryManager.GetMemoryStream();
                ms.WriteFromBuffer(sourceExport.DataReadOnly.Slice(0, 8));
                ms.WriteFromBuffer(destPackage.Game switch
                {
                    MEGame.UDK => UDKStackDummy,
                    MEGame.ME3 => me3StackDummy,
                    _ => me1Me2StackDummy
                });
                prePropBinary = ms.ToArray(); // kind of poor performance-wise but not sure how to do when we have .DataReadOnly and everything takes byte[]
            }
            else
            {
                int start = sourceExport.GetPropertyStart();
                if (start == 16)
                {
                    var ms = new MemoryStream(sourceExport.DataReadOnly.Slice(0, 16));
                    ms.JumpTo(4);
                    int newNameIdx = destPackage.FindNameOrAdd(sourceExport.FileRef.GetNameEntry(ms.ReadInt32()));
                    ms.JumpTo(4);
                    ms.WriteInt32(newNameIdx);
                    prePropBinary = ms.ToArray();
                }
                else
                {
                    prePropBinary = sourceExport.DataReadOnly.Slice(0, start);
                }
            }

            PropertyCollection props = sourceExport.GetProperties();

            //store copy of names list in case something goes wrong
            if (sourceExport.Game != destPackage.Game)
            {
                List<string> names = destPackage.Names.ToList();
                try
                {
                    if (sourceExport.Game != destPackage.Game)
                    {
                        props = EntryPruner.RemoveIncompatibleProperties(sourceExport.FileRef, props, sourceExport.ClassName, destPackage.Game);
                    }
                }
                catch (Exception exception) when (!ME3ExplorerCoreLib.IsDebug)
                {
                    //restore namelist in event of failure.
                    destPackage.restoreNames(names);
                    errorOccuredCallback?.Invoke($"Error occurred while trying to import {sourceExport.ObjectName.Instanced} : {exception.Message}");
                    throw; //should we throw?
                }
            }


            //takes care of slight header differences between ME1/2 and ME3
            byte[] newHeader = sourceExport.GenerateHeader(destPackage.Game, false); //The header needs relinked or it will be wrong if it has a component map!

            ////for supported classes, this will add any names in binary to the Name table, as well as take care of binary differences for cross-game importing
            ////for unsupported classes, this will just copy over the binary
            ////sometimes converting binary requires altering the properties as well
            ObjectBinary binaryData = ExportBinaryConverter.ConvertPostPropBinary(sourceExport, destPackage.Game, props);

            //Set class.
            IEntry classValue = null;
            switch (sourceExport.Class)
            {
                case ImportEntry sourceClassImport:
                    //The class of the export we are importing is an import. We should attempt to relink this.
                    classValue = GetOrAddCrossImportOrPackage(sourceClassImport.InstancedFullPath, sourceExport.FileRef, destPackage, objectMapping: objectMapping);
                    break;
                case ExportEntry sourceClassExport:
                    classValue = destPackage.FindExport(sourceClassExport.InstancedFullPath);
                    if (classValue is null && importExportDependencies)
                    {
                        IEntry classParent = GetOrAddCrossImportOrPackage(sourceClassExport.ParentFullPath, sourceExport.FileRef, destPackage, true, objectMapping);
                        classValue = ImportExport(destPackage, sourceClassExport, classParent?.UIndex ?? 0, true, objectMapping);
                    }
                    break;
            }

            //Set superclass
            IEntry superclass = null;
            if (!IsSafeToImportFrom(sourceExport.FileRef.FilePath, destPackage.Game))
            {
                switch (sourceExport.SuperClass)
                {
                    case ImportEntry sourceSuperClassImport:
                        //The class of the export we are importing is an import. We should attempt to relink this.
                        superclass = GetOrAddCrossImportOrPackage(sourceSuperClassImport.InstancedFullPath, sourceExport.FileRef, destPackage, objectMapping: objectMapping);
                        break;
                    case ExportEntry sourceSuperClassExport:
                        superclass = destPackage.FindExport(sourceSuperClassExport.InstancedFullPath);
                        if (superclass is null && importExportDependencies)
                        {
                            IEntry superClassParent = GetOrAddCrossImportOrPackage(sourceSuperClassExport.ParentFullPath, sourceExport.FileRef, destPackage,
                                                                                   true, objectMapping);
                            superclass = ImportExport(destPackage, sourceSuperClassExport, superClassParent?.UIndex ?? 0, true, objectMapping);
                        }
                        break;
                }
            }

            //Check archetype.
            IEntry archetype = null;
            switch (sourceExport.Archetype)
            {
                case ImportEntry sourceArchetypeImport:
                    archetype = GetOrAddCrossImportOrPackage(sourceArchetypeImport.InstancedFullPath, sourceExport.FileRef, destPackage, objectMapping: objectMapping);
                    break;
                case ExportEntry sourceArchetypeExport:
                    // Should the below line use instanced full path?
                    archetype = destPackage.FindExport(sourceArchetypeExport.InstancedFullPath);
                    if (archetype is null && importExportDependencies)
                    {
                        IEntry archetypeParent = GetOrAddCrossImportOrPackage(sourceArchetypeExport.ParentFullPath, sourceExport.FileRef, destPackage,
                                                                              true, objectMapping);
                        archetype = ImportExport(destPackage, sourceArchetypeExport, archetypeParent?.UIndex ?? 0, true, objectMapping);
                    }
                    break;
            }

            var newExport = new ExportEntry(destPackage, prePropBinary, props, binaryData, sourceExport.IsClass)
            {
                Header = newHeader,
                Class = classValue,
                ObjectName = sourceExport.ObjectName,
                idxLink = link,
                SuperClass = superclass,
                Archetype = archetype,
                DataOffset = 0
            };
            destPackage.AddExport(newExport);
            if (objectMapping != null)
            {
                objectMapping[sourceExport] = newExport;
            }

            return newExport;
        }

        public static bool ReplaceExportDataWithAnother(ExportEntry incomingExport, ExportEntry targetExport, Action<string> errorOccuredCallback = null)
        {

            using EndianReader res = new EndianReader(MemoryManager.GetMemoryStream()) { Endian = targetExport.FileRef.Endian };
            if (incomingExport.HasStack)
            {
                res.Writer.WriteFromBuffer(incomingExport.DataReadOnly.Slice(0, 8));
                res.Writer.WriteFromBuffer(targetExport.Game switch
                {
                    MEGame.UDK => UDKStackDummy,
                    MEGame.ME3 => me3StackDummy,
                    _ => me1Me2StackDummy
                });
            }
            else
            {
                int start = incomingExport.GetPropertyStart();
                res.Writer.Write(new byte[start], 0, start);
            }

            //store copy of names list in case something goes wrong
            List<string> names = targetExport.FileRef.Names.ToList();
            try
            {
                PropertyCollection props = incomingExport.GetProperties();
                ObjectBinary binary = ExportBinaryConverter.ConvertPostPropBinary(incomingExport, targetExport.Game, props);
                props.WriteTo(res.Writer, targetExport.FileRef);
                res.Writer.WriteFromBuffer(binary.ToBytes(targetExport.FileRef));
            }
            catch (Exception exception)
            {
                //restore namelist in event of failure.
                targetExport.FileRef.restoreNames(names);
                errorOccuredCallback?.Invoke($"Error occurred while replacing data in {incomingExport.ObjectName.Instanced} : {exception.Message}");
                return false;
            }
            targetExport.Data = res.ToArray();
            return true;
        }

        /// <summary>
        /// Adds an import from the importingPCC to the destinationPCC with the specified INSTANCED fullname, or returns the existing one if it can be found. 
        /// This will add parent imports and packages as neccesary
        /// </summary>
        /// <param name="importFullNameInstanced">INSTANCED full path of an import from ImportingPCC</param>
        /// <param name="sourcePcc">PCC to import imports from</param>
        /// <param name="destinationPCC">PCC to add imports to</param>
        /// <param name="forcedLink">force this as parent</param>
        /// <param name="importNonPackageExportsToo"></param>
        /// <param name="objectMapping"></param>
        /// <returns></returns>
        public static IEntry GetOrAddCrossImportOrPackage(string importFullNameInstanced, IMEPackage sourcePcc, IMEPackage destinationPCC,
                                                          bool importNonPackageExportsToo = false, IDictionary<IEntry, IEntry> objectMapping = null, int? forcedLink = null)
        {
            if (string.IsNullOrEmpty(importFullNameInstanced))
            {
                return null;
            }

            // Cache no longer necessary as cache is attached to package itself
            //see if this import exists locally
            //if (relinkerCache != null)
            //{
            //    // Fast: Precalculated mapping of names. No need to enumerate it

            //    var entry = destinationPCC.FindImport(importFullName);
            //    if (entry != null)
            //    {
            //        return entry;
            //    }
            //}
            //else
            //{
            var foundEntry = destinationPCC.FindEntry(importFullNameInstanced);
            if (foundEntry != null)
            {
                return foundEntry;
            }
            //}

            if (forcedLink is int link)
            {
                ImportEntry importingImport = sourcePcc.FindImport(importFullNameInstanced); // this shouldn't be null
                var newImport = new ImportEntry(destinationPCC)
                {
                    idxLink = link,
                    ClassName = importingImport.ClassName,
                    ObjectName = importingImport.ObjectName,
                    PackageFile = importingImport.PackageFile
                };
                destinationPCC.AddImport(newImport);
                if (objectMapping != null)
                {
                    objectMapping[importingImport] = newImport;
                }

                return newImport;
            }

            string[] importParts = importFullNameInstanced.Split('.');

            //recursively ensure parent exists. when importParts.Length == 1, this will return null
            IEntry parent = GetOrAddCrossImportOrPackage(string.Join(".", importParts.Take(importParts.Length - 1)), sourcePcc, destinationPCC,
                                                         importNonPackageExportsToo, objectMapping);

            var sourceImport = sourcePcc.FindImport(importFullNameInstanced);
            if (sourceImport != null) // import not found
            {
                var newImport = new ImportEntry(destinationPCC)
                {
                    idxLink = parent?.UIndex ?? 0,
                    ClassName = sourceImport.ClassName,
                    ObjectName = sourceImport.ObjectName,
                    PackageFile = sourceImport.PackageFile
                };
                destinationPCC.AddImport(newImport);
                if (objectMapping != null)
                {
                    objectMapping[sourceImport] = newImport;
                }

                return newImport;
            }

            foreach (ExportEntry sourceExport in sourcePcc.Exports)
            {
                if ((importNonPackageExportsToo || sourceExport.ClassName == "Package") && sourceExport.InstancedFullPath == importFullNameInstanced)
                {
                    return ImportExport(destinationPCC, sourceExport, parent?.UIndex ?? 0, importNonPackageExportsToo, objectMapping);
                }
            }

            throw new Exception($"Unable to add {importFullNameInstanced} to file! Could not find it!");
        }

        /// <summary>
        /// Adds an import from the importingPCC to the destinationPCC with the specified importFullName, or returns the existing one if it can be found. 
        /// This will add parent imports and packages as neccesary
        /// </summary>
        /// <param name="importFullNameInstanced">GetFullPath() of an import from ImportingPCC</param>
        /// <param name="sourcePcc">PCC to import imports from</param>
        /// <param name="destinationPCC">PCC to add imports to</param>
        /// <param name="objectMapping"></param>
        /// <returns></returns>
        public static IEntry GetOrAddCrossImportOrPackageFromGlobalFile(string importFullNameInstanced, IMEPackage sourcePcc, IMEPackage destinationPCC, IDictionary<IEntry, IEntry> objectMapping = null,
            Action<EntryStringPair> doubleClickCallback = null)
        {
            string packageName = Path.GetFileNameWithoutExtension(sourcePcc.FilePath);
            if (string.IsNullOrEmpty(importFullNameInstanced))
            {
                return destinationPCC.getEntryOrAddImport(packageName, "Package");
            }

            string localSearchPath = $"{packageName}.{importFullNameInstanced}";

            // cache no longer necessary but left here until we're sure it's no longer necessary
            //see if this import exists locally
            //if (relinkerCache != null)
            //{
            //    if (relinkerCache.destFullPathToEntryMap.TryGetValue(importFullName, out var entry))
            //    {
            //        return entry;
            //    }
            //}
            //else
            //{
            //    foreach (ImportEntry imp in destinationPCC.Imports)
            //    {
            //        if (imp.FullPath == localSearchPath)
            //        {
            //            return imp;
            //        }
            //    }

            //    //see if this export exists locally
            //    foreach (ExportEntry exp in destinationPCC.Exports)
            //    {
            //        if (exp.FullPath == localSearchPath)
            //        {
            //            return exp;
            //        }
            //    }
            //}
            var foundEntry = destinationPCC.FindEntry(importFullNameInstanced);
            if (foundEntry != null)
            {
                return foundEntry;
            }

            string[] importParts = importFullNameInstanced.Split('.');

            //recursively ensure parent exists
            IEntry parent = GetOrAddCrossImportOrPackageFromGlobalFile(string.Join(".", importParts.Take(importParts.Length - 1)), sourcePcc, destinationPCC, objectMapping, doubleClickCallback);


            ImportEntry matchingSourceImport = sourcePcc.FindImport(importFullNameInstanced);
            /*
            if (relinkerCache != null)
            {
                if (relinkerCache.sourceFullPathToEntryMap.TryGetValue(importFullNameInstanced, out var me) && me is ImportEntry imp)
                {
                    matchingSourceImport = imp;
                }
            }
            else
            {
                foreach (ImportEntry sourceImport in sourcePcc.Imports)
                {
                    if (sourceImport.FullPath == importFullNameInstanced)
                    {
                        matchingSourceImport = sourceImport;
                        break;
                    }
                }
            }*/

            if (matchingSourceImport != null)
            {
                var newImport = new ImportEntry(destinationPCC)
                {
                    idxLink = parent?.UIndex ?? 0,
                    ClassName = matchingSourceImport.ClassName,
                    ObjectName = matchingSourceImport.ObjectName,
                    PackageFile = matchingSourceImport.PackageFile
                };
                destinationPCC.AddImport(newImport);
                if (objectMapping != null)
                {
                    objectMapping[matchingSourceImport] = newImport;
                }

                return newImport;
            }

            ExportEntry matchingSourceExport = sourcePcc.FindExport(importFullNameInstanced);
            if (matchingSourceExport != null)
            {
                var newImport = new ImportEntry(destinationPCC)
                {
                    idxLink = parent?.UIndex ?? 0,
                    ClassName = matchingSourceExport.ClassName,
                    ObjectName = matchingSourceExport.ObjectName,
                    PackageFile = "Core" //This should be the file that the Class of this object is in, but I don't think it actually matters
                };
                destinationPCC.AddImport(newImport);
                if (objectMapping != null)
                {
                    objectMapping[matchingSourceExport] = newImport;
                }

                return newImport;
            }

            throw new Exception($"Unable to add {importFullNameInstanced} to file! Could not find it!");
        }

        //SirCxyrtyx: These are not exhaustive lists, just the ones that I'm sure about
        private static readonly string[] me1FilesSafeToImportFrom = { "Core.u", "Engine.u", "GameFramework.u", "PlotManagerMap.u", "BIOC_Base.u" };

        private static readonly string[] me2FilesSafeToImportFrom =
        {
            "Core.pcc", "Engine.pcc", "GameFramework.pcc", "GFxUI.pcc", "WwiseAudio.pcc", "SFXOnlineFoundation.pcc", "PlotManagerMap.pcc", "SFXGame.pcc", "Startup_INT.pcc"
        };

        private static readonly string[] me3FilesSafeToImportFrom =
        {
            //Class libary: These files contain ME3's standard library of classes, structs, enums... Also a few assets
            "Core.pcc", "Engine.pcc", "GameFramework.pcc", "GFxUI.pcc", "WwiseAudio.pcc", "SFXOnlineFoundation.pcc", "SFXGame.pcc",
            //Assets: these files contain assets common enough that they are always loaded into memory
            "Startup.pcc", "GesturesConfig.pcc", "BIOG_Humanoid_MASTER_MTR_R.pcc", "BIOG_HMM_HED_PROMorph.pcc"
        };

        public static bool IsSafeToImportFrom(string path, MEGame game)
        {
            string fileName = Path.GetFileName(path);
            return FilesSafeToImportFrom(game).Any(f => fileName == f);
        }

        public static string[] FilesSafeToImportFrom(MEGame game) =>
            game switch
            {
                MEGame.ME1 => me1FilesSafeToImportFrom,
                MEGame.ME2 => me2FilesSafeToImportFrom,
                _ => me3FilesSafeToImportFrom
            };

        public static bool CanImport(string className, MEGame game) => CanImport(UnrealObjectInfo.GetClassOrStructInfo(game, className), game);

        public static bool CanImport(ClassInfo classInfo, MEGame game) => classInfo != null && IsSafeToImportFrom(classInfo.pccPath, game);

        public static byte[] CreateStack(MEGame game, int stateNodeUIndex)
        {
            using var ms = MemoryManager.GetMemoryStream();
            ms.WriteInt32(stateNodeUIndex);
            ms.WriteInt32(stateNodeUIndex);
            ms.WriteFromBuffer(game switch
            {
                MEGame.UDK => UDKStackDummy,
                MEGame.ME3 => me3StackDummy,
                _ => me1Me2StackDummy
            });
            return ms.ToArray();
        }

        /// <summary>
        /// Attempts to resolve the import by looking at associated files that are loaded before this one. This method does not use a global file cache, the passed in cache may have items added to it.
        /// </summary>
        /// <param name="entry">The import to resolve</param>
        /// <param name="lookupCache">Package cache if you wish to keep packages held open, for example if you're resolving many imports</param>
        /// <param name="localization">Three letter localization code, all upper case. Defaults to INT.</param>
        /// <returns></returns>
        public static ExportEntry ResolveImport(ImportEntry entry, PackageCache localCache = null, string localization = "INT")
        {
            return ResolveImport(entry, null, localCache, localization);
        }

        /// <summary>
        /// Attempts to resolve the import by looking at associated files that are loaded before this one, and by looking at globally loaded files.
        /// </summary>
        /// <param name="entry">The import to resolve</param>
        /// <param name="globalCache">PAckage cache that contains global files like SFXGame, Startup, etc. The cache will not be modified but can be used to reduce disk I/O.</param>
        /// <param name="lookupCache">Package cache if you wish to keep packages held open, for example if you're resolving many imports</param>
        /// <param name="localization">Three letter localization code, all upper case. Defaults to INT.</param>
        /// <returns></returns>
        public static ExportEntry ResolveImport(ImportEntry entry, PackageCache globalCache, PackageCache lookupCache, string localization = "INT")
        {
            var entryFullPath = entry.InstancedFullPath;


            string containingDirectory = Path.GetDirectoryName(entry.FileRef.FilePath);
            var filesToCheck = new List<string>();
            CaseInsensitiveDictionary<string> gameFiles = MELoadedFiles.GetFilesLoadedInGame(entry.Game);

            string upkOrPcc = entry.Game == MEGame.ME1 ? ".upk" : ".pcc";
            // Check if there is package that has this name. This works for things like resolving SFXPawn_Banshee
            bool addPackageFile = gameFiles.TryGetValue(entry.ObjectName + upkOrPcc, out var efxPath) && !filesToCheck.Contains(efxPath);

            // Let's see if there is same-named top level package folder file. This will resolve class imports from SFXGame, Engine, etc.
            IEntry p = entry.Parent;
            if (p != null)
            {
                while (p.Parent != null)
                {
                    p = p.Parent;
                }

                if (p.ClassName == "Package")
                {
                    if (gameFiles.TryGetValue($"{p.ObjectName}{upkOrPcc}", out var efPath) && !filesToCheck.Contains(efxPath))
                    {
                        filesToCheck.Add(Path.GetFileName(efPath));
                    }
                    else if (entry.Game == MEGame.ME1)
                    {
                        if (gameFiles.TryGetValue(p.ObjectName + ".u", out var path) && !filesToCheck.Contains(efxPath))
                        {
                            filesToCheck.Add(Path.GetFileName(path));
                        }
                    }
                }
            }

            //add related files that will be loaded at the same time (eg. for BioD_Nor_310, check BioD_Nor_310_LOC_INT, BioD_Nor, and BioP_Nor)
            filesToCheck.AddRange(GetPossibleAssociatedFiles(entry.FileRef, localization));

            if (addPackageFile)
            {
                filesToCheck.Add(Path.GetFileName(efxPath));
            }

            //if (entry.Game == MEGame.ME3)
            //{
            //    // Look in BIOP_MP_Common. This is not a 'safe' file but it is always loaded in MP mode and will be commonly referenced by MP files
            //    if (gameFiles.TryGetValue("BIOP_MP_COMMON.pcc", out var efPath))
            //    {
            //        filesToCheck.Add(Path.GetFileName(efPath));
            //    }
            //}


            //add base definition files that are always loaded (Core, Engine, etc.)
            foreach (var fileName in FilesSafeToImportFrom(entry.Game))
            {
                if (gameFiles.TryGetValue(fileName, out var efPath))
                {
                    filesToCheck.Add(Path.GetFileName(efPath));
                }
            }

            //add startup files (always loaded)
            IEnumerable<string> startups;
            if (entry.Game == MEGame.ME2)
            {
                startups = gameFiles.Keys.Where(x => x.Contains("Startup_", StringComparison.InvariantCultureIgnoreCase) && x.Contains($"_{localization}", StringComparison.InvariantCultureIgnoreCase)); //me2 this will unfortunately include the main startup file
            }
            else
            {
                startups = gameFiles.Keys.Where(x => x.Contains("Startup_", StringComparison.InvariantCultureIgnoreCase)); //me2 this will unfortunately include the main startup file
            }

            foreach (var fileName in filesToCheck.Concat(startups.Select(x => Path.GetFileName(gameFiles[x]))))
            {
                if (gameFiles.TryGetValue(fileName, out var fullgamepath) && File.Exists(fullgamepath))
                {
                    var export = containsImportedExport(fullgamepath);
                    if (export != null)
                    {
                        return export;
                    }
                }

                //Try local.
                var localPath = Path.Combine(containingDirectory, fileName);
                if (!localPath.Equals(fullgamepath, StringComparison.InvariantCultureIgnoreCase) && File.Exists(localPath))
                {
                    var export = containsImportedExport(localPath);
                    if (export != null)
                    {
                        return export;
                    }
                }
            }
            return null;

            //Perform check and lookup
            ExportEntry containsImportedExport(string packagePath)
            {
                //Debug.WriteLine($"Checking file {packagePath} for {entryFullPath}");
                IMEPackage package = null;
                if (globalCache != null)
                {
                    package = globalCache.GetCachedPackage(packagePath, false);
                }

                package ??= lookupCache != null ? lookupCache.GetCachedPackage(packagePath) : MEPackageHandler.OpenMEPackage(packagePath, forceLoadFromDisk: true);

                var packName = Path.GetFileNameWithoutExtension(packagePath);
                var packageParts = entryFullPath.Split('.').ToList();
                if (packageParts.Count > 1 && packName == packageParts[0])
                {
                    packageParts.RemoveAt(0);
                    entryFullPath = string.Join(".", packageParts);
                }
                else if (packName == packageParts[0])
                {
                    //it's literally the file itself (an imported package like SFXGame)
                    return package.Exports.FirstOrDefault(x => x.idxLink == 0); //this will be at top of the tree
                }

                return package.FindExport(entryFullPath);
            }
        }

<<<<<<< HEAD
        public static List<string> GetPossibleAssociatedFiles(IMEPackage package, string localization = "INT")
=======
        public static List<string> GetPossibleAssociatedFiles(IMEPackage package, bool includeNonBioPRelated = true)
>>>>>>> 405f0787
        {
            string filenameWithoutExtension = Path.GetFileNameWithoutExtension(package.FilePath).ToLower();
            var associatedFiles = new List<string>();
            string bioFileExt = package.Game == MEGame.ME1 ? ".sfm" : ".pcc";
<<<<<<< HEAD
            associatedFiles.Add($"{filenameWithoutExtension}_LOC_{localization}{bioFileExt}"); //todo: support users setting preferred language of game files
=======
            if (includeNonBioPRelated)
            {
                associatedFiles.Add($"{filenameWithoutExtension}_LOC_INT{bioFileExt}"); //todo: support users setting preferred language of game files
            }
>>>>>>> 405f0787
            var isBioXfile = filenameWithoutExtension.Length > 5 && filenameWithoutExtension.StartsWith("bio") && filenameWithoutExtension[4] == '_';
            if (isBioXfile)
            {
                // Do not include extensions in the results of this, they will be appended in resulting file
                string bioXNextFileLookup(string filenameWithoutExtensionX)
                {
                    //Lookup parents
                    var bioType = filenameWithoutExtensionX[3];
                    string[] parts = filenameWithoutExtensionX.Split('_');
                    if (parts.Length >= 2) //BioA_Nor_WowThatsAlot310
                    {
                        var levelName = parts[1];
                        switch (bioType)
                        {
                            case 'a' when parts.Length > 2:
                                return $"bioa_{levelName}";
                            case 'd' when parts.Length > 2:
                                return $"biod_{levelName}";
                            case 's' when parts.Length > 2:
                                return $"bios_{levelName}"; //BioS has no subfiles as far as I know but we'll just put this here anyways.
                            case 'a' when parts.Length == 2:
                            case 'd' when parts.Length == 2:
                            case 's' when parts.Length == 2:
                                return $"biop_{levelName}";
                        }
                    }

                    return null;
                }

                string nextfile = bioXNextFileLookup(filenameWithoutExtension);
                while (nextfile != null)
                {
<<<<<<< HEAD
                    associatedFiles.Add($"{nextfile}{bioFileExt}");
                    associatedFiles.Add($"{nextfile}_LOC_{localization}{bioFileExt}"); //todo: support users setting preferred language of game files
=======
                    if (includeNonBioPRelated)
                    {
                        associatedFiles.Add($"{nextfile}{bioFileExt}");
                        associatedFiles.Add($"{nextfile}_LOC_INT{bioFileExt}"); //todo: support users setting preferred language of game files
                    }
                    else if (nextfile.Length > 3 && nextfile[3] == 'p')
                    {
                        associatedFiles.Add($"{nextfile}{bioFileExt}");
                    }
>>>>>>> 405f0787
                    nextfile = bioXNextFileLookup(nextfile.ToLower());
                }
            }

            if (package.Game == MEGame.ME3 && filenameWithoutExtension.Contains("MP", StringComparison.OrdinalIgnoreCase) && !filenameWithoutExtension.CaseInsensitiveEquals("BIOP_MP_COMMON"))
            {
                associatedFiles.Add("BIOP_MP_COMMON.pcc");
            }

            return associatedFiles;
        }

        public static IEntry EnsureClassIsInFile(IMEPackage pcc, string className, string gamePathOverride = null, Action<List<EntryStringPair>> RelinkResultsAvailable = null)
        {
            //check to see class is already in file
            foreach (ImportEntry import in pcc.Imports)
            {
                if (import.IsClass && import.ObjectName == className)
                {
                    return import;
                }
            }
            foreach (ExportEntry export in pcc.Exports)
            {
                if (export.IsClass && export.ObjectName == className)
                {
                    return export;
                }
            }

            ClassInfo info = UnrealObjectInfo.GetClassOrStructInfo(pcc.Game, className);

            //backup some package state so we can undo changes if something goes wrong
            int exportCount = pcc.ExportCount;
            int importCount = pcc.ImportCount;
            List<string> nameListBackup = pcc.Names.ToList();
            try
            {
                if (EntryImporter.IsSafeToImportFrom(info.pccPath, pcc.Game))
                {
                    string package = Path.GetFileNameWithoutExtension(info.pccPath);
                    return pcc.getEntryOrAddImport($"{package}.{className}");
                }

                //It's a class that's defined locally in every file that uses it.
                Stream loadStream = null;
                if (info.pccPath == UnrealObjectInfo.Me3ExplorerCustomNativeAdditionsName)
                {
                    loadStream = ME3ExplorerCoreUtilities.GetCustomAppResourceStream(pcc.Game);
                    //string resourceFilePath = App.CustomResourceFilePath(pcc.Game);
                    //if (File.Exists(resourceFilePath))
                    //{
                    //    sourceFilePath = resourceFilePath;
                    //}
                }
                else
                {
                    string testPath = Path.Combine(MEDirectories.GetBioGamePath(pcc.Game, gamePathOverride), info.pccPath);
                    if (File.Exists(testPath))
                    {
                        loadStream = new MemoryStream(File.ReadAllBytes(testPath));
                    }
                    else if (pcc.Game == MEGame.ME1)
                    {
                        testPath = Path.Combine(gamePathOverride ?? ME1Directory.DefaultGamePath, info.pccPath);
                        if (File.Exists(testPath))
                        {
                            loadStream = new MemoryStream(File.ReadAllBytes(testPath));
                        }
                    }
                }

                if (loadStream == null)
                {
                    //can't find file to import from. This may occur if user does not have game or neccesary dlc installed 
                    return null;
                }

                using IMEPackage sourcePackage = MEPackageHandler.OpenMEPackageFromStream(loadStream);

                if (!sourcePackage.IsUExport(info.exportIndex))
                {
                    return null; //not sure how this would happen
                }

                ExportEntry sourceClassExport = sourcePackage.GetUExport(info.exportIndex);

                if (sourceClassExport.ObjectName != className)
                {
                    return null;
                }

                //Will make sure that, if the class is in a package, that package will exist in pcc
                IEntry parent = EntryImporter.GetOrAddCrossImportOrPackage(sourceClassExport.ParentFullPath, sourcePackage, pcc);

                var relinkResults = EntryImporter.ImportAndRelinkEntries(EntryImporter.PortingOption.CloneAllDependencies, sourceClassExport, pcc, parent, true, out IEntry result);
                if (relinkResults?.Count > 0)
                {
                    RelinkResultsAvailable?.Invoke(relinkResults);
                }
                return result;
            }
            catch (Exception e)
            {
                //remove added entries
                var entriesToRemove = new List<IEntry>();
                for (int i = exportCount; i < pcc.Exports.Count; i++)
                {
                    entriesToRemove.Add(pcc.Exports[i]);
                }
                for (int i = importCount; i < pcc.Imports.Count; i++)
                {
                    entriesToRemove.Add(pcc.Imports[i]);
                }
                EntryPruner.TrashEntries(pcc, entriesToRemove);
                pcc.restoreNames(nameListBackup);
                return null;
            }
        }

        public static List<IEntry> GetAllReferencesOfExport(ExportEntry export, bool includeLink = false)
        {
            List<IEntry> referencedItems = new List<IEntry>();
            RecursiveGetDependencies(export, referencedItems, includeLink);
            return referencedItems.Distinct().ToList();
        }

        private static void AddEntryReference(int referenceIdx, IMEPackage package, List<IEntry> referencedItems)
        {
            if (package.TryGetEntry(referenceIdx, out var reference) && !referencedItems.Contains(reference))
            {
                referencedItems.Add(reference);
            }
        }

        private static void RecursiveGetDependencies(ExportEntry relinkingExport, List<IEntry> referencedItems, bool includeLink)
        {
            List<ExportEntry> localExportReferences = new List<ExportEntry>();

            // Compiles list of items local to this entry
            void AddReferenceLocal(int entryUIndex)
            {
                if (relinkingExport.FileRef.TryGetUExport(entryUIndex, out var exp) && !referencedItems.Any(x => x.UIndex == entryUIndex))
                {
                    // Add objects that we have not referenced yet.
                    localExportReferences.Add(exp);
                }
                // Global add
                AddEntryReference(entryUIndex, relinkingExport.FileRef, referencedItems);
            }

            if (includeLink && relinkingExport.Parent != null)
            {
                AddReferenceLocal(relinkingExport.Parent.UIndex);
            }

            // Pre-props binary
            byte[] prePropBinary = relinkingExport.GetPrePropBinary();

            //Relink stack
            if (relinkingExport.HasStack)
            {
                int uIndex = BitConverter.ToInt32(prePropBinary, 0);
                AddReferenceLocal(uIndex);

                uIndex = BitConverter.ToInt32(prePropBinary, 4);
                AddReferenceLocal(uIndex);
            }
            //Relink Component's TemplateOwnerClass
            else if (relinkingExport.TemplateOwnerClassIdx is var toci && toci >= 0)
            {

                int uIndex = BitConverter.ToInt32(prePropBinary, toci);
                AddReferenceLocal(uIndex);
            }

            // Metadata
            if (relinkingExport.SuperClass != null)
                AddReferenceLocal(relinkingExport.idxSuperClass);
            if (relinkingExport.Archetype != null)
                AddReferenceLocal(relinkingExport.idxArchetype);
            if (relinkingExport.Class != null)
                AddReferenceLocal(relinkingExport.idxClass);

            // Properties
            var props = relinkingExport.GetProperties();
            foreach (var prop in props)
            {
                RecursiveGetPropDependencies(prop, AddReferenceLocal);
            }

            // Binary
            var bin = ObjectBinary.From(relinkingExport);
            if (bin != null)
            {
                var binUIndexes = bin.GetUIndexes(relinkingExport.Game);
                foreach (var binUIndex in binUIndexes)
                {
                    AddReferenceLocal(binUIndex.Item1);
                }
            }

            // We have now collected all local references
            // We should reach out and see if we need to index others.
            foreach (var v in localExportReferences)
            {
                RecursiveGetDependencies(v, referencedItems, true);
            }
        }

        private static void RecursiveGetPropDependencies(Property prop, Action<int> addReference)
        {
            if (prop is ObjectProperty op)
            {
                addReference(op.Value);
            }
            else if (prop is StructProperty sp)
            {
                foreach (var p in sp.Properties)
                {
                    RecursiveGetPropDependencies(p, addReference);
                }
            }
            else if (prop is ArrayProperty<StructProperty> asp)
            {
                foreach (var p in asp.Properties)
                {
                    RecursiveGetPropDependencies(p, addReference);
                }
            }
            else if (prop is ArrayProperty<ObjectProperty> aop)
            {
                foreach (var p in aop)
                {
                    addReference(p.Value);
                }
            }
            else if (prop is DelegateProperty dp)
            {
                addReference(dp.Value.Object);
            }
        }
    }
}<|MERGE_RESOLUTION|>--- conflicted
+++ resolved
@@ -789,24 +789,15 @@
                 return package.FindExport(entryFullPath);
             }
         }
-
-<<<<<<< HEAD
-        public static List<string> GetPossibleAssociatedFiles(IMEPackage package, string localization = "INT")
-=======
-        public static List<string> GetPossibleAssociatedFiles(IMEPackage package, bool includeNonBioPRelated = true)
->>>>>>> 405f0787
+        public static List<string> GetPossibleAssociatedFiles(IMEPackage package, string localization = "INT", bool includeNonBioPRelated = true)
         {
             string filenameWithoutExtension = Path.GetFileNameWithoutExtension(package.FilePath).ToLower();
             var associatedFiles = new List<string>();
             string bioFileExt = package.Game == MEGame.ME1 ? ".sfm" : ".pcc";
-<<<<<<< HEAD
-            associatedFiles.Add($"{filenameWithoutExtension}_LOC_{localization}{bioFileExt}"); //todo: support users setting preferred language of game files
-=======
             if (includeNonBioPRelated)
             {
-                associatedFiles.Add($"{filenameWithoutExtension}_LOC_INT{bioFileExt}"); //todo: support users setting preferred language of game files
-            }
->>>>>>> 405f0787
+                associatedFiles.Add($"{filenameWithoutExtension}_LOC_{localization}{bioFileExt}"); //todo: support users setting preferred language of game files
+            }
             var isBioXfile = filenameWithoutExtension.Length > 5 && filenameWithoutExtension.StartsWith("bio") && filenameWithoutExtension[4] == '_';
             if (isBioXfile)
             {
@@ -840,20 +831,15 @@
                 string nextfile = bioXNextFileLookup(filenameWithoutExtension);
                 while (nextfile != null)
                 {
-<<<<<<< HEAD
-                    associatedFiles.Add($"{nextfile}{bioFileExt}");
-                    associatedFiles.Add($"{nextfile}_LOC_{localization}{bioFileExt}"); //todo: support users setting preferred language of game files
-=======
                     if (includeNonBioPRelated)
                     {
                         associatedFiles.Add($"{nextfile}{bioFileExt}");
-                        associatedFiles.Add($"{nextfile}_LOC_INT{bioFileExt}"); //todo: support users setting preferred language of game files
+                        associatedFiles.Add($"{nextfile}_LOC_{localization}{bioFileExt}"); //todo: support users setting preferred language of game files
                     }
                     else if (nextfile.Length > 3 && nextfile[3] == 'p')
                     {
                         associatedFiles.Add($"{nextfile}{bioFileExt}");
                     }
->>>>>>> 405f0787
                     nextfile = bioXNextFileLookup(nextfile.ToLower());
                 }
             }
