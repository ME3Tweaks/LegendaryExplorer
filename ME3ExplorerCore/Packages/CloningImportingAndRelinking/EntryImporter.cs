﻿using System;
using System.Collections.Generic;
using System.Diagnostics;
using System.IO;
using System.Linq;
using ME3ExplorerCore.GameFilesystem;
using ME3ExplorerCore.Gammtek.IO;
using ME3ExplorerCore.Helpers;
using ME3ExplorerCore.Misc;
using ME3ExplorerCore.Unreal;
using ME3ExplorerCore.Unreal.BinaryConverters;

namespace ME3ExplorerCore.Packages.CloningImportingAndRelinking
{
    public static class EntryImporter
    {
        public enum PortingOption
        {
            CloneTreeAsChild,
            AddSingularAsChild,
            ReplaceSingular,
            MergeTreeChildren,
            Cancel,
            CloneAllDependencies
        }

        private static readonly byte[] me1Me2StackDummy =
        {
            0xFF, 0xFF, 0xFF, 0xFF, 0xFF, 0xFF, 0xFF, 0xFF,
            0x00, 0x00, 0x00, 0x00, 0x00, 0x00, 0x00, 0x00, 0xFF, 0xFF, 0xFF, 0xFF, 0x00, 0x00, 0x00, 0x00
        };

        private static readonly byte[] me3StackDummy =
        {
            0xFF, 0xFF, 0xFF, 0xFF, 0xFF, 0xFF, 0xFF, 0xFF,
            0x00, 0x00, 0x00, 0x00, 0x00, 0x00, 0xFF, 0xFF, 0xFF, 0xFF, 0x00, 0x00, 0x00, 0x00
        };

        private static readonly byte[] UDKStackDummy =
        {
            0xFF, 0xFF, 0xFF, 0xFF,
            0x00, 0x00, 0x00, 0x00, 0x00, 0x00, 0xFF, 0xFF, 0xFF, 0xFF, 0x00, 0x00, 0x00, 0x00
        };

        /// <summary>
        /// Imports <paramref name="sourceEntry"/> (and possibly its children) to <paramref name="destPcc"/> in a manner defined by <paramref name="portingOption"/>
        /// If no <paramref name="relinkMap"/> is provided, method will create one
        /// </summary>
        /// <param name="portingOption"></param>
        /// <param name="sourceEntry"></param>
        /// <param name="destPcc"></param>
        /// <param name="targetLinkEntry">Can be null if cloning as a top-level entry</param>
        /// <param name="shouldRelink"></param>
        /// <param name="newEntry"></param>
        /// <param name="relinkMap"></param>
        /// <returns></returns>
        public static List<EntryStringPair> ImportAndRelinkEntries(PortingOption portingOption, IEntry sourceEntry, IMEPackage destPcc, IEntry targetLinkEntry, bool shouldRelink,
                                                                        out IEntry newEntry, Dictionary<IEntry, IEntry> relinkMap = null
                                                                        , Action<string> errorOccuredCallback = null)
        {
            relinkMap ??= new Dictionary<IEntry, IEntry>();
            IMEPackage sourcePcc = sourceEntry.FileRef;
            EntryTree sourcePackageTree = new EntryTree(sourcePcc);

            if (portingOption == PortingOption.ReplaceSingular)
            {
                //replace data only
                if (sourceEntry is ExportEntry entry)
                {
                    relinkMap.Add(entry, targetLinkEntry);
                    ReplaceExportDataWithAnother(entry, targetLinkEntry as ExportEntry, errorOccuredCallback);
                }
            }

            if (portingOption == PortingOption.MergeTreeChildren || portingOption == PortingOption.ReplaceSingular)
            {
                newEntry = targetLinkEntry; //Root item is the one we just dropped. Use that as the root.
            }
            else
            {
                int link = targetLinkEntry?.UIndex ?? 0;
                if (sourceEntry is ExportEntry sourceExport)
                {
                    //importing an export
                    newEntry = ImportExport(destPcc, sourceExport, link, portingOption == PortingOption.CloneAllDependencies, relinkMap, errorOccuredCallback);
                }
                else
                {
                    newEntry = GetOrAddCrossImportOrPackage(sourceEntry.InstancedFullPath, sourcePcc, destPcc,
                                                            forcedLink: sourcePackageTree.NumChildrenOf(sourceEntry) == 0 ? link : (int?)null, objectMapping: relinkMap);
                }

                newEntry.idxLink = link;
            }


            //if this node has children
            if ((portingOption == PortingOption.CloneTreeAsChild || portingOption == PortingOption.MergeTreeChildren || portingOption == PortingOption.CloneAllDependencies)
             && sourcePackageTree.NumChildrenOf(sourceEntry) > 0)
            {
                importChildrenOf(sourceEntry, newEntry);
            }

            List<EntryStringPair> relinkResults = null;
            if (shouldRelink)
            {
                relinkResults = Relinker.RelinkAll(relinkMap, portingOption == PortingOption.CloneAllDependencies);
            }

            // Reindex - disabled for now as it causes issues
            //Dictionary<string, ExportEntry> itemsToReindex = new Dictionary<string, ExportEntry>();
            //foreach (var v in relinkMap.Values)
            //{
            //    if (v is ExportEntry export && export.indexValue > 0)
            //    {
            //        itemsToReindex[export.FullPath] = export; // Match on full path. Not instanced full path!
            //    }
            //}

            //foreach (var item in itemsToReindex)
            //{
            //    ReindexExportEntriesWithSamePath(item.Value);
            //}

            return relinkResults;

            void importChildrenOf(IEntry sourceNode, IEntry newParent)
            {
                foreach (IEntry node in sourcePackageTree.GetDirectChildrenOf(sourceNode))
                {
                    if (portingOption == PortingOption.MergeTreeChildren)
                    {
                        //we must check to see if there is an item already matching what we are trying to port.

                        //Todo: We may need to enhance target checking here as fullpath may not be reliable enough. Maybe have to do indexing, or something.
                        IEntry sameObjInTarget = newParent.GetChildren().FirstOrDefault(x => node.InstancedFullPath == x.InstancedFullPath);
                        if (sameObjInTarget != null)
                        {
                            relinkMap[node] = sameObjInTarget;

                            //merge children to this node instead
                            importChildrenOf(node, sameObjInTarget);

                            continue;
                        }
                    }

                    IEntry entry;
                    if (node is ExportEntry exportNode)
                    {
                        entry = ImportExport(destPcc, exportNode, newParent.UIndex, portingOption == PortingOption.CloneAllDependencies, relinkMap, errorOccuredCallback);
                    }
                    else
                    {
                        entry = GetOrAddCrossImportOrPackage(node.InstancedFullPath, sourcePcc, destPcc, objectMapping: relinkMap);
                    }

                    entry.Parent = newParent;

                    importChildrenOf(node, entry);
                }
            }
        }

        public static void ReindexExportEntriesWithSamePath(ExportEntry entry)
        {
            string prefixToReindex = entry.ParentInstancedFullPath;
            string objectname = entry.ObjectName.Name;

            int index = 1; //we'll start at 1.
            foreach (ExportEntry export in entry.FileRef.Exports)
            {
                //Check object name is the same, the package path count is the same, the package prefix is the same, and the item is not of type Class

                // Could this be optimized somehow?
                if (export.ParentInstancedFullPath == prefixToReindex && !export.IsClass && objectname == export.ObjectName.Name)
                {
                    export.indexValue = index;
                    index++;
                }
            }
        }

        /// <summary>
        /// Imports an export from another package file.
        /// </summary>
        /// <param name="destPackage">Package to import to</param>
        /// <param name="sourceExport">Export object from the other package to import</param>
        /// <param name="link">Local parent node UIndex</param>
        /// <param name="importExportDependencies">Whether to import exports that are referenced in header</param>
        /// <param name="objectMapping"></param>
        /// <returns></returns>
        public static ExportEntry ImportExport(IMEPackage destPackage, ExportEntry sourceExport, int link, bool importExportDependencies = false, 
            IDictionary<IEntry, IEntry> objectMapping = null, Action<string> errorOccuredCallback = null)
        {
            byte[] prePropBinary;
            if (sourceExport.HasStack)
            {
                var ms = new MemoryStream();
                ms.WriteFromBuffer(sourceExport.DataReadOnly.Slice(0, 8));
                ms.WriteFromBuffer(destPackage.Game switch
                {
                    MEGame.UDK => UDKStackDummy,
                    MEGame.ME3 => me3StackDummy,
                    _ => me1Me2StackDummy
                });
                prePropBinary = ms.ToArray();
            }
            else
            {
                int start = sourceExport.GetPropertyStart();
                if (start == 16)
                {
                    var ms = new MemoryStream(sourceExport.DataReadOnly.Slice(0, 16));
                    ms.JumpTo(4);
                    int newNameIdx = destPackage.FindNameOrAdd(sourceExport.FileRef.GetNameEntry(ms.ReadInt32()));
                    ms.JumpTo(4);
                    ms.WriteInt32(newNameIdx);
                    prePropBinary = ms.ToArray();
                }
                else
                {
                    prePropBinary = sourceExport.DataReadOnly.Slice(0, start);
                }
            }

            PropertyCollection props = sourceExport.GetProperties();
            //store copy of names list in case something goes wrong
            List<string> names = destPackage.Names.ToList();
            try
            {
                if (sourceExport.Game != destPackage.Game)
                {
                    props = EntryPruner.RemoveIncompatibleProperties(sourceExport.FileRef, props, sourceExport.ClassName, destPackage.Game);
                }
            }
            catch (Exception exception) when (!ME3ExplorerCoreLib.IsDebug)
            {
                //restore namelist in event of failure.
                destPackage.restoreNames(names);
                errorOccuredCallback?.Invoke($"Error occurred while trying to import {sourceExport.ObjectName.Instanced} : {exception.Message}");
                throw; //should we throw?
            }

            //takes care of slight header differences between ME1/2 and ME3
            byte[] newHeader = sourceExport.GenerateHeader(destPackage.Game, true);

            //for supported classes, this will add any names in binary to the Name table, as well as take care of binary differences for cross-game importing
            //for unsupported classes, this will just copy over the binary
            //sometimes converting binary requires altering the properties as well
            ObjectBinary binaryData = ExportBinaryConverter.ConvertPostPropBinary(sourceExport, destPackage.Game, props);

            //Set class.
            IEntry classValue = null;
            switch (sourceExport.Class)
            {
                case ImportEntry sourceClassImport:
                    //The class of the export we are importing is an import. We should attempt to relink this.
                    classValue = GetOrAddCrossImportOrPackage(sourceClassImport.InstancedFullPath, sourceExport.FileRef, destPackage, objectMapping: objectMapping);
                    break;
                case ExportEntry sourceClassExport:
                    classValue = destPackage.FindExport(sourceClassExport.InstancedFullPath);
                    if (classValue is null && importExportDependencies)
                    {
                        IEntry classParent = GetOrAddCrossImportOrPackage(sourceClassExport.ParentFullPath, sourceExport.FileRef, destPackage, true, objectMapping);
                        classValue = ImportExport(destPackage, sourceClassExport, classParent?.UIndex ?? 0, true, objectMapping);
                    }
                    break;
            }

            //Set superclass
            IEntry superclass = null;
            if (!IsSafeToImportFrom(sourceExport.FileRef.FilePath, destPackage.Game))
            {
                switch (sourceExport.SuperClass)
                {
                    case ImportEntry sourceSuperClassImport:
                        //The class of the export we are importing is an import. We should attempt to relink this.
                        superclass = GetOrAddCrossImportOrPackage(sourceSuperClassImport.InstancedFullPath, sourceExport.FileRef, destPackage, objectMapping: objectMapping);
                        break;
                    case ExportEntry sourceSuperClassExport:
                        superclass = destPackage.FindExport(sourceSuperClassExport.InstancedFullPath);
                        if (superclass is null && importExportDependencies)
                        {
                            IEntry superClassParent = GetOrAddCrossImportOrPackage(sourceSuperClassExport.ParentFullPath, sourceExport.FileRef, destPackage,
                                                                                   true, objectMapping);
                            superclass = ImportExport(destPackage, sourceSuperClassExport, superClassParent?.UIndex ?? 0, true, objectMapping);
                        }
                        break;
                }
            }

            //Check archetype.
            IEntry archetype = null;
            switch (sourceExport.Archetype)
            {
                case ImportEntry sourceArchetypeImport:
                    archetype = GetOrAddCrossImportOrPackage(sourceArchetypeImport.InstancedFullPath, sourceExport.FileRef, destPackage, objectMapping: objectMapping);
                    break;
                case ExportEntry sourceArchetypeExport:
                    // Should the below line use instanced full path?
                    archetype = destPackage.FindExport(sourceArchetypeExport.InstancedFullPath);
                    if (archetype is null && importExportDependencies)
                    {
                        IEntry archetypeParent = GetOrAddCrossImportOrPackage(sourceArchetypeExport.ParentFullPath, sourceExport.FileRef, destPackage,
                                                                              true, objectMapping);
                        archetype = ImportExport(destPackage, sourceArchetypeExport, archetypeParent?.UIndex ?? 0, true, objectMapping);
                    }
                    break;
            }

            var newExport = new ExportEntry(destPackage, prePropBinary, props, binaryData, sourceExport.IsClass)
            {
                Header = newHeader,
                Class = classValue,
                ObjectName = sourceExport.ObjectName,
                idxLink = link,
                SuperClass = superclass,
                Archetype = archetype,
                DataOffset = 0
            };
            destPackage.AddExport(newExport);
            if (objectMapping != null)
            {
                objectMapping[sourceExport] = newExport;
            }

            return newExport;
        }

        public static bool ReplaceExportDataWithAnother(ExportEntry incomingExport, ExportEntry targetExport, Action<string> errorOccuredCallback = null)
        {

            EndianReader res = new EndianReader(new MemoryStream()) { Endian = targetExport.FileRef.Endian };
            if (incomingExport.HasStack)
            {
                res.Writer.WriteFromBuffer(incomingExport.DataReadOnly.Slice(0, 8));
                res.Writer.WriteFromBuffer(targetExport.Game switch
                {
                    MEGame.UDK => UDKStackDummy,
                    MEGame.ME3 => me3StackDummy,
                    _ => me1Me2StackDummy
                });
            }
            else
            {
                int start = incomingExport.GetPropertyStart();
                res.Writer.Write(new byte[start], 0, start);
            }

            //store copy of names list in case something goes wrong
            List<string> names = targetExport.FileRef.Names.ToList();
            try
            {
                PropertyCollection props = incomingExport.GetProperties();
                ObjectBinary binary = ExportBinaryConverter.ConvertPostPropBinary(incomingExport, targetExport.Game, props);
                props.WriteTo(res.Writer, targetExport.FileRef);
                res.Writer.WriteFromBuffer(binary.ToBytes(targetExport.FileRef));
            }
            catch (Exception exception)
            {
                //restore namelist in event of failure.
                targetExport.FileRef.restoreNames(names);
                errorOccuredCallback?.Invoke($"Error occurred while replacing data in {incomingExport.ObjectName.Instanced} : {exception.Message}");
                return false;
            }
            targetExport.Data = res.ToArray();
            return true;
        }

        /// <summary>
        /// Adds an import from the importingPCC to the destinationPCC with the specified INSTANCED fullname, or returns the existing one if it can be found. 
        /// This will add parent imports and packages as neccesary
        /// </summary>
        /// <param name="importFullNameInstanced">INSTANCED full path of an import from ImportingPCC</param>
        /// <param name="sourcePcc">PCC to import imports from</param>
        /// <param name="destinationPCC">PCC to add imports to</param>
        /// <param name="forcedLink">force this as parent</param>
        /// <param name="importNonPackageExportsToo"></param>
        /// <param name="objectMapping"></param>
        /// <returns></returns>
        public static IEntry GetOrAddCrossImportOrPackage(string importFullNameInstanced, IMEPackage sourcePcc, IMEPackage destinationPCC,
                                                          bool importNonPackageExportsToo = false, IDictionary<IEntry, IEntry> objectMapping = null, int? forcedLink = null)
        {
            if (string.IsNullOrEmpty(importFullNameInstanced))
            {
                return null;
            }

            // Cache no longer necessary as cache is attached to package itself
            //see if this import exists locally
            //if (relinkerCache != null)
            //{
            //    // Fast: Precalculated mapping of names. No need to enumerate it

            //    var entry = destinationPCC.FindImport(importFullName);
            //    if (entry != null)
            //    {
            //        return entry;
            //    }
            //}
            //else
            //{
            var foundEntry = destinationPCC.FindEntry(importFullNameInstanced);
            if (foundEntry != null)
            {
                return foundEntry;
            }
            //}

            if (forcedLink is int link)
            {
                ImportEntry importingImport = sourcePcc.FindImport(importFullNameInstanced); // this shouldn't be null
                var newImport = new ImportEntry(destinationPCC)
                {
                    idxLink = link,
                    ClassName = importingImport.ClassName,
                    ObjectName = importingImport.ObjectName,
                    PackageFile = importingImport.PackageFile
                };
                destinationPCC.AddImport(newImport);
                if (objectMapping != null)
                {
                    objectMapping[importingImport] = newImport;
                }

                return newImport;
            }

            string[] importParts = importFullNameInstanced.Split('.');

            //recursively ensure parent exists. when importParts.Length == 1, this will return null
            IEntry parent = GetOrAddCrossImportOrPackage(string.Join(".", importParts.Take(importParts.Length - 1)), sourcePcc, destinationPCC,
                                                         importNonPackageExportsToo, objectMapping);

            var sourceImport = sourcePcc.FindImport(importFullNameInstanced);
            if (sourceImport != null) // import not found
            {
                var newImport = new ImportEntry(destinationPCC)
                {
                    idxLink = parent?.UIndex ?? 0,
                    ClassName = sourceImport.ClassName,
                    ObjectName = sourceImport.ObjectName,
                    PackageFile = sourceImport.PackageFile
                };
                destinationPCC.AddImport(newImport);
                if (objectMapping != null)
                {
                    objectMapping[sourceImport] = newImport;
                }

                return newImport;
            }

            foreach (ExportEntry sourceExport in sourcePcc.Exports)
            {
                if ((importNonPackageExportsToo || sourceExport.ClassName == "Package") && sourceExport.InstancedFullPath == importFullNameInstanced)
                {
                    return ImportExport(destinationPCC, sourceExport, parent?.UIndex ?? 0, importNonPackageExportsToo, objectMapping);
                }
            }

            throw new Exception($"Unable to add {importFullNameInstanced} to file! Could not find it!");
        }

        /// <summary>
        /// Adds an import from the importingPCC to the destinationPCC with the specified importFullName, or returns the existing one if it can be found. 
        /// This will add parent imports and packages as neccesary
        /// </summary>
        /// <param name="importFullNameInstanced">GetFullPath() of an import from ImportingPCC</param>
        /// <param name="sourcePcc">PCC to import imports from</param>
        /// <param name="destinationPCC">PCC to add imports to</param>
        /// <param name="objectMapping"></param>
        /// <returns></returns>
        public static IEntry GetOrAddCrossImportOrPackageFromGlobalFile(string importFullNameInstanced, IMEPackage sourcePcc, IMEPackage destinationPCC, IDictionary<IEntry, IEntry> objectMapping = null,
            Action<EntryStringPair> doubleClickCallback = null)
        {
            string packageName = Path.GetFileNameWithoutExtension(sourcePcc.FilePath);
            if (string.IsNullOrEmpty(importFullNameInstanced))
            {
                return destinationPCC.getEntryOrAddImport(packageName, "Package");
            }

            string localSearchPath = $"{packageName}.{importFullNameInstanced}";

            // cache no longer necessary but left here until we're sure it's no longer necessary
            //see if this import exists locally
            //if (relinkerCache != null)
            //{
            //    if (relinkerCache.destFullPathToEntryMap.TryGetValue(importFullName, out var entry))
            //    {
            //        return entry;
            //    }
            //}
            //else
            //{
            //    foreach (ImportEntry imp in destinationPCC.Imports)
            //    {
            //        if (imp.FullPath == localSearchPath)
            //        {
            //            return imp;
            //        }
            //    }

            //    //see if this export exists locally
            //    foreach (ExportEntry exp in destinationPCC.Exports)
            //    {
            //        if (exp.FullPath == localSearchPath)
            //        {
            //            return exp;
            //        }
            //    }
            //}
            var foundEntry = destinationPCC.FindEntry(importFullNameInstanced);
            if (foundEntry != null)
            {
                return foundEntry;
            }

            string[] importParts = importFullNameInstanced.Split('.');

            //recursively ensure parent exists
            IEntry parent = GetOrAddCrossImportOrPackageFromGlobalFile(string.Join(".", importParts.Take(importParts.Length - 1)), sourcePcc, destinationPCC, objectMapping, doubleClickCallback);


            ImportEntry matchingSourceImport = sourcePcc.FindImport(importFullNameInstanced);
            /*
            if (relinkerCache != null)
            {
                if (relinkerCache.sourceFullPathToEntryMap.TryGetValue(importFullNameInstanced, out var me) && me is ImportEntry imp)
                {
                    matchingSourceImport = imp;
                }
            }
            else
            {
                foreach (ImportEntry sourceImport in sourcePcc.Imports)
                {
                    if (sourceImport.FullPath == importFullNameInstanced)
                    {
                        matchingSourceImport = sourceImport;
                        break;
                    }
                }
            }*/

            if (matchingSourceImport != null)
            {
                var newImport = new ImportEntry(destinationPCC)
                {
                    idxLink = parent?.UIndex ?? 0,
                    ClassName = matchingSourceImport.ClassName,
                    ObjectName = matchingSourceImport.ObjectName,
                    PackageFile = matchingSourceImport.PackageFile
                };
                destinationPCC.AddImport(newImport);
                if (objectMapping != null)
                {
                    objectMapping[matchingSourceImport] = newImport;
                }

                return newImport;
            }

            ExportEntry matchingSourceExport = sourcePcc.FindExport(importFullNameInstanced);
            if (matchingSourceExport != null)
            {
                var newImport = new ImportEntry(destinationPCC)
                {
                    idxLink = parent?.UIndex ?? 0,
                    ClassName = matchingSourceExport.ClassName,
                    ObjectName = matchingSourceExport.ObjectName,
                    PackageFile = "Core" //This should be the file that the Class of this object is in, but I don't think it actually matters
                };
                destinationPCC.AddImport(newImport);
                if (objectMapping != null)
                {
                    objectMapping[matchingSourceExport] = newImport;
                }

                return newImport;
            }

            throw new Exception($"Unable to add {importFullNameInstanced} to file! Could not find it!");
        }

        //SirCxyrtyx: These are not exhaustive lists, just the ones that I'm sure about
        private static readonly string[] me1FilesSafeToImportFrom = { "Core.u", "Engine.u", "BIOC_Base.u", "BIOC_BaseDLC_Vegas.u", "BIOC_BaseDLC_UNC.u" };

        private static readonly string[] me2FilesSafeToImportFrom = { "Core.pcc", "Engine.pcc", "SFXGame.pcc", "WwiseAudio.pcc", "Startup_INT.pcc" };

        private static readonly string[] me3FilesSafeToImportFrom =
        {
            //Class libary: These files contain ME3's standard library of classes, structs, enums... Also a few assets
            "Core.pcc", "Engine.pcc", "GameFramework.pcc", "GFxUI.pcc", "WwiseAudio.pcc", "SFXOnlineFoundation.pcc", "SFXGame.pcc",
            //Assets: these files contain assets common enough that they are always loaded into memory
            "Startup.pcc", "GesturesConfig.pcc", "BIOG_Humanoid_MASTER_MTR_R.pcc", "BIOG_HMM_HED_PROMorph.pcc"
        };

        public static bool IsSafeToImportFrom(string path, MEGame game)
        {
            string fileName = Path.GetFileName(path);
            return FilesSafeToImportFrom(game).Any(f => fileName == f);
        }

        public static string[] FilesSafeToImportFrom(MEGame game) =>
            game switch
            {
                MEGame.ME1 => me1FilesSafeToImportFrom,
                MEGame.ME2 => me2FilesSafeToImportFrom,
                _ => me3FilesSafeToImportFrom
            };

        public static bool CanImport(string className, MEGame game) => CanImport(UnrealObjectInfo.GetClassOrStructInfo(game, className), game);

        public static bool CanImport(ClassInfo classInfo, MEGame game) => classInfo != null && IsSafeToImportFrom(classInfo.pccPath, game);

        public static byte[] CreateStack(MEGame game, int stateNodeUIndex)
        {
            var ms = new MemoryStream();
            ms.WriteInt32(stateNodeUIndex);
            ms.WriteInt32(stateNodeUIndex);
            ms.WriteFromBuffer(game switch
            {
                MEGame.UDK => UDKStackDummy,
                MEGame.ME3 => me3StackDummy,
                _ => me1Me2StackDummy
            });
            return ms.ToArray();
        }

        /// <summary>
        /// Attempts to resolve the import by looking at associated files that are loaded before this one, and by looking at globally loaded files.
        /// </summary>
        /// <param name="entry">The import to resolve</param>
        /// <param name="globalCache">PAckage cache that contains global files like SFXGame, Startup, etc. The cache will not be modified but can be used to reduce disk I/O.</param>
        /// <param name="lookupCache">Package cache if you wish to keep packages held open, for example if you're resolving many imports</param>
        /// <param name="localization">Three letter localization code, all upper case. Defaults to INT.</param>
        /// <returns></returns>
        public static ExportEntry ResolveImport(ImportEntry entry, PackageCache globalCache = null, PackageCache lookupCache = null, string localization = "INT")
        {
            var entryFullPath = entry.InstancedFullPath;


            string containingDirectory = Path.GetDirectoryName(entry.FileRef.FilePath);
            var filesToCheck = new List<string>();
            CaseInsensitiveDictionary<string> gameFiles = MELoadedFiles.GetFilesLoadedInGame(entry.Game);

            string upkOrPcc = entry.Game == MEGame.ME1 ? ".upk" : ".pcc";
            // Check if there is package that has this name. This works for things like resolving SFXPawn_Banshee
            bool addPackageFile = gameFiles.TryGetValue(entry.ObjectName + upkOrPcc, out var efxPath) && !filesToCheck.Contains(efxPath);

            // Let's see if there is same-named top level package folder file. This will resolve class imports from SFXGame, Engine, etc.
            IEntry p = entry.Parent;
            if (p != null)
            {
                while (p.Parent != null)
                {
                    p = p.Parent;
                }

                if (p.ClassName == "Package")
                {
                    if (gameFiles.TryGetValue($"{p.ObjectName}{upkOrPcc}", out var efPath) && !filesToCheck.Contains(efxPath))
                    {
                        filesToCheck.Add(Path.GetFileName(efPath));
                    }
                    else if (entry.Game == MEGame.ME1)
                    {
                        if (gameFiles.TryGetValue(p.ObjectName + ".u", out var path) && !filesToCheck.Contains(efxPath))
                        {
                            filesToCheck.Add(Path.GetFileName(path));
                        }
                    }
                }
            }

            //add related files that will be loaded at the same time (eg. for BioD_Nor_310, check BioD_Nor_310_LOC_INT, BioD_Nor, and BioP_Nor)
            filesToCheck.AddRange(GetPossibleAssociatedFiles(entry.FileRef, localization));

            if (addPackageFile)
            {
                filesToCheck.Add(Path.GetFileName(efxPath));
            }

            if (entry.Game == MEGame.ME3)
            {
                // Look in BIOP_MP_Common. This is not a 'safe' file but it is always loaded in MP mode and will be commonly referenced by MP files
                if (gameFiles.TryGetValue("BIOP_MP_COMMON.pcc", out var efPath))
                {
                    filesToCheck.Add(Path.GetFileName(efPath));
                }
            }


            //add base definition files that are always loaded (Core, Engine, etc.)
            foreach (var fileName in FilesSafeToImportFrom(entry.Game))
            {
                if (gameFiles.TryGetValue(fileName, out var efPath))
                {
                    filesToCheck.Add(Path.GetFileName(efPath));
                }
            }

            //add startup files (always loaded)
            IEnumerable<string> startups;
            if (entry.Game == MEGame.ME2)
            {
                startups = gameFiles.Keys.Where(x => x.Contains("Startup_", StringComparison.InvariantCultureIgnoreCase) && x.Contains($"_{localization}", StringComparison.InvariantCultureIgnoreCase)); //me2 this will unfortunately include the main startup file
            }
            else
            {
                startups = gameFiles.Keys.Where(x => x.Contains("Startup_", StringComparison.InvariantCultureIgnoreCase)); //me2 this will unfortunately include the main startup file
            }

            foreach (var fileName in filesToCheck.Concat(startups.Select(x => Path.GetFileName(gameFiles[x]))))
            {
                if (gameFiles.TryGetValue(fileName, out var fullgamepath) && File.Exists(fullgamepath))
                {
                    var export = containsImportedExport(fullgamepath);
                    if (export != null)
                    {
                        return export;
                    }
                }

                //Try local.
                var localPath = Path.Combine(containingDirectory, fileName);
                if (!localPath.Equals(fullgamepath, StringComparison.InvariantCultureIgnoreCase) && File.Exists(localPath))
                {
                    var export = containsImportedExport(localPath);
                    if (export != null)
                    {
                        return export;
                    }
                }
            }
            return null;

            //Perform check and lookup
            ExportEntry containsImportedExport(string packagePath)
            {
                //Debug.WriteLine($"Checking file {packagePath} for {entryFullPath}");
                IMEPackage package = null;
                if (globalCache != null)
                {
<<<<<<< HEAD
                    package = MEPackageHandler.OpenMEPackage(packagePath, forceLoadFromDisk: true); // Do not hold in shared memory
=======
                    package = globalCache.GetCachedPackage(packagePath, false);
>>>>>>> 4d4dda48
                }

                package ??= lookupCache != null ? lookupCache.GetCachedPackage(packagePath) : MEPackageHandler.OpenMEPackage(packagePath);

                var packName = Path.GetFileNameWithoutExtension(packagePath);
                var packageParts = entryFullPath.Split('.').ToList();
                if (packageParts.Count > 1 && packName == packageParts[0])
                {
                    packageParts.RemoveAt(0);
                    entryFullPath = string.Join(".", packageParts);
                }
                else if (packName == packageParts[0])
                {
                    //it's literally the file itself (an imported package like SFXGame)
                    return package.Exports.FirstOrDefault(x => x.idxLink == 0); //this will be at top of the tree
                }

                return package.FindExport(entryFullPath);
            }
        }

        public static List<string> GetPossibleAssociatedFiles(IMEPackage package, string localization = "INT")
        {
            string filenameWithoutExtension = Path.GetFileNameWithoutExtension(package.FilePath).ToLower();
            var associatedFiles = new List<string>();
            string bioFileExt = package.Game == MEGame.ME1 ? ".sfm" : ".pcc";
            associatedFiles.Add($"{filenameWithoutExtension}_LOC_{localization}{bioFileExt}"); //todo: support users setting preferred language of game files
            var isBioXfile = filenameWithoutExtension.Length > 5 && filenameWithoutExtension.StartsWith("bio") && filenameWithoutExtension[4] == '_';
            if (isBioXfile)
            {
                // Do not include extensions in the results of this, they will be appended in resulting file
                string bioXNextFileLookup(string filenameWithoutExtensionX)
                {
                    //Lookup parents
                    var bioType = filenameWithoutExtensionX[3];
                    string[] parts = filenameWithoutExtensionX.Split('_');
                    if (parts.Length >= 2) //BioA_Nor_WowThatsAlot310
                    {
                        var levelName = parts[1];
                        switch (bioType)
                        {
                            case 'a' when parts.Length > 2:
                                return $"bioa_{levelName}";
                            case 'd' when parts.Length > 2:
                                return $"biod_{levelName}";
                            case 's' when parts.Length > 2:
                                return $"bios_{levelName}"; //BioS has no subfiles as far as I know but we'll just put this here anyways.
                            case 'a' when parts.Length == 2:
                            case 'd' when parts.Length == 2:
                            case 's' when parts.Length == 2:
                                return $"biop_{levelName}";
                        }
                    }

                    return null;
                }

                string nextfile = bioXNextFileLookup(filenameWithoutExtension);
                while (nextfile != null)
                {
                    associatedFiles.Add($"{nextfile}{bioFileExt}");
                    associatedFiles.Add($"{nextfile}_LOC_{localization}{bioFileExt}"); //todo: support users setting preferred language of game files
                    nextfile = bioXNextFileLookup(nextfile.ToLower());
                }
            }

            return associatedFiles;
        }

        public static IEntry EnsureClassIsInFile(IMEPackage pcc, string className, string gamePathOverride = null, Action<List<EntryStringPair>> RelinkResultsAvailable = null)
        {
            //check to see class is already in file
            foreach (ImportEntry import in pcc.Imports)
            {
                if (import.IsClass && import.ObjectName == className)
                {
                    return import;
                }
            }
            foreach (ExportEntry export in pcc.Exports)
            {
                if (export.IsClass && export.ObjectName == className)
                {
                    return export;
                }
            }

            ClassInfo info = UnrealObjectInfo.GetClassOrStructInfo(pcc.Game, className);

            //backup some package state so we can undo changes if something goes wrong
            int exportCount = pcc.ExportCount;
            int importCount = pcc.ImportCount;
            List<string> nameListBackup = pcc.Names.ToList();
            try
            {
                if (EntryImporter.IsSafeToImportFrom(info.pccPath, pcc.Game))
                {
                    string package = Path.GetFileNameWithoutExtension(info.pccPath);
                    return pcc.getEntryOrAddImport($"{package}.{className}");
                }

                //It's a class that's defined locally in every file that uses it.
                Stream loadStream = null;
                if (info.pccPath == UnrealObjectInfo.Me3ExplorerCustomNativeAdditionsName)
                {
                    loadStream = ME3ExplorerCoreUtilities.GetCustomAppResourceStream(pcc.Game);
                    //string resourceFilePath = App.CustomResourceFilePath(pcc.Game);
                    //if (File.Exists(resourceFilePath))
                    //{
                    //    sourceFilePath = resourceFilePath;
                    //}
                }
                else
                {
                    string testPath = Path.Combine(MEDirectories.GetBioGamePath(pcc.Game, gamePathOverride), info.pccPath);
                    if (File.Exists(testPath))
                    {
                        loadStream = new MemoryStream(File.ReadAllBytes(testPath));
                    }
                    else if (pcc.Game == MEGame.ME1)
                    {
                        testPath = Path.Combine(gamePathOverride ?? ME1Directory.DefaultGamePath, info.pccPath);
                        if (File.Exists(testPath))
                        {
                            loadStream = new MemoryStream(File.ReadAllBytes(testPath));
                        }
                    }
                }

                if (loadStream == null)
                {
                    //can't find file to import from. This may occur if user does not have game or neccesary dlc installed 
                    return null;
                }

                using IMEPackage sourcePackage = MEPackageHandler.OpenMEPackageFromStream(loadStream);

                if (!sourcePackage.IsUExport(info.exportIndex))
                {
                    return null; //not sure how this would happen
                }

                ExportEntry sourceClassExport = sourcePackage.GetUExport(info.exportIndex);

                if (sourceClassExport.ObjectName != className)
                {
                    return null;
                }

                //Will make sure that, if the class is in a package, that package will exist in pcc
                IEntry parent = EntryImporter.GetOrAddCrossImportOrPackage(sourceClassExport.ParentFullPath, sourcePackage, pcc);

                var relinkResults = EntryImporter.ImportAndRelinkEntries(EntryImporter.PortingOption.CloneAllDependencies, sourceClassExport, pcc, parent, true, out IEntry result);
                if (relinkResults?.Count > 0)
                {
                    RelinkResultsAvailable?.Invoke(relinkResults);
                }
                return result;
            }
            catch (Exception e)
            {
                //remove added entries
                var entriesToRemove = new List<IEntry>();
                for (int i = exportCount; i < pcc.Exports.Count; i++)
                {
                    entriesToRemove.Add(pcc.Exports[i]);
                }
                for (int i = importCount; i < pcc.Imports.Count; i++)
                {
                    entriesToRemove.Add(pcc.Imports[i]);
                }
                EntryPruner.TrashEntries(pcc, entriesToRemove);
                pcc.restoreNames(nameListBackup);
                return null;
            }
        }

        public static List<IEntry> GetAllReferencesOfExport(ExportEntry export, bool includeLink = false)
        {
            List<IEntry> referencedItems = new List<IEntry>();
            RecursiveGetDependencies(export, referencedItems, includeLink);
            return referencedItems.Distinct().ToList();
        }

        private static void AddEntryReference(int referenceIdx, IMEPackage package, List<IEntry> referencedItems)
        {
            if (package.TryGetEntry(referenceIdx, out var reference) && !referencedItems.Contains(reference))
            {
                referencedItems.Add(reference);
            }
        }

        private static void RecursiveGetDependencies(ExportEntry relinkingExport, List<IEntry> referencedItems, bool includeLink)
        {
            List<ExportEntry> localExportReferences = new List<ExportEntry>();

            // Compiles list of items local to this entry
            void AddReferenceLocal(int entryUIndex)
            {
                if (relinkingExport.FileRef.TryGetUExport(entryUIndex, out var exp) && !referencedItems.Any(x => x.UIndex == entryUIndex))
                {
                    // Add objects that we have not referenced yet.
                    localExportReferences.Add(exp);
                }
                // Global add
                AddEntryReference(entryUIndex, relinkingExport.FileRef, referencedItems);
            }

            if (includeLink && relinkingExport.Parent != null)
            {
                AddReferenceLocal(relinkingExport.Parent.UIndex);
            }

            // Pre-props binary
            byte[] prePropBinary = relinkingExport.GetPrePropBinary();

            //Relink stack
            if (relinkingExport.HasStack)
            {
                int uIndex = BitConverter.ToInt32(prePropBinary, 0);
                AddReferenceLocal(uIndex);

                uIndex = BitConverter.ToInt32(prePropBinary, 4);
                AddReferenceLocal(uIndex);
            }
            //Relink Component's TemplateOwnerClass
            else if (relinkingExport.TemplateOwnerClassIdx is var toci && toci >= 0)
            {

                int uIndex = BitConverter.ToInt32(prePropBinary, toci);
                AddReferenceLocal(uIndex);
            }

            // Metadata
            if (relinkingExport.SuperClass != null)
                AddReferenceLocal(relinkingExport.idxSuperClass);
            if (relinkingExport.Archetype != null)
                AddReferenceLocal(relinkingExport.idxArchetype);
            if (relinkingExport.Class != null)
                AddReferenceLocal(relinkingExport.idxClass);

            // Properties
            var props = relinkingExport.GetProperties();
            foreach (var prop in props)
            {
                RecursiveGetPropDependencies(prop, AddReferenceLocal);
            }

            // Binary
            var bin = ObjectBinary.From(relinkingExport);
            if (bin != null)
            {
                var binUIndexes = bin.GetUIndexes(relinkingExport.Game);
                foreach (var binUIndex in binUIndexes)
                {
                    AddReferenceLocal(binUIndex.Item1);
                }
            }

            // We have now collected all local references
            // We should reach out and see if we need to index others.
            foreach (var v in localExportReferences)
            {
                RecursiveGetDependencies(v, referencedItems, true);
            }
        }

        private static void RecursiveGetPropDependencies(Property prop, Action<int> addReference)
        {
            if (prop is ObjectProperty op)
            {
                addReference(op.Value);
            }
            else if (prop is StructProperty sp)
            {
                foreach (var p in sp.Properties)
                {
                    RecursiveGetPropDependencies(p, addReference);
                }
            }
            else if (prop is ArrayProperty<StructProperty> asp)
            {
                foreach (var p in asp.Properties)
                {
                    RecursiveGetPropDependencies(p, addReference);
                }
            }
            else if (prop is ArrayProperty<ObjectProperty> aop)
            {
                foreach (var p in aop)
                {
                    addReference(p.Value);
                }
            }
            else if (prop is DelegateProperty dp)
            {
                addReference(dp.Value.Object);
            }
        }
    }
}<|MERGE_RESOLUTION|>--- conflicted
+++ resolved
@@ -744,14 +744,10 @@
                 IMEPackage package = null;
                 if (globalCache != null)
                 {
-<<<<<<< HEAD
-                    package = MEPackageHandler.OpenMEPackage(packagePath, forceLoadFromDisk: true); // Do not hold in shared memory
-=======
                     package = globalCache.GetCachedPackage(packagePath, false);
->>>>>>> 4d4dda48
-                }
-
-                package ??= lookupCache != null ? lookupCache.GetCachedPackage(packagePath) : MEPackageHandler.OpenMEPackage(packagePath);
+                }
+
+                package ??= lookupCache != null ? lookupCache.GetCachedPackage(packagePath) : MEPackageHandler.OpenMEPackage(packagePath, forceLoadFromDisk: true);
 
                 var packName = Path.GetFileNameWithoutExtension(packagePath);
                 var packageParts = entryFullPath.Split('.').ToList();
