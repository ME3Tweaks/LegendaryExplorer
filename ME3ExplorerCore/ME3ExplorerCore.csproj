﻿<Project Sdk="Microsoft.NET.Sdk">
  <PropertyGroup>
    <!--Version info-->
    <Description>Core library for ME3Explorer, a toolset for modding the Mass Effect Trilogy</Description>
    <Company>ME3Tweaks</Company>
    <Authors>ME3Tweaks</Authors>
    <Version>5.0.2.0</Version>
  </PropertyGroup>

  <PropertyGroup>
    <TargetFrameworks>netstandard2.0;net48</TargetFrameworks>
    <AllowUnsafeBlocks>true</AllowUnsafeBlocks>
    <LangVersion>9.0</LangVersion>
    <Platforms>x64</Platforms>
    <Configurations>WinDebug;WinRelease;LinuxDebug;LinuxRelease;MacDebug;MacRelease;WPFDebug;WPFRelease;WinAzureRelease;WinAzureTest</Configurations>
  </PropertyGroup>

  <PropertyGroup Condition="'$(TF_BUILD)' == 'true'">
    <ContinuousIntegrationBuild>true</ContinuousIntegrationBuild>
  </PropertyGroup>

  <PropertyGroup Condition="'$(Configuration)'=='WinDebug' or '$(Configuration)'=='WPFDebug'">
    <DebugType>pdbonly</DebugType>
    <DebugSymbols>true</DebugSymbols>
    <PlatformTarget>x64</PlatformTarget>
    <DefineConstants>TRACE;DEBUG;WINDOWS</DefineConstants>
  </PropertyGroup>

  <PropertyGroup Condition="'$(Configuration)'=='WinRelease' or '$(Configuration)'=='WPFRelease'">
    <DebugType>embedded</DebugType>
    <DebugSymbols>true</DebugSymbols>
    <PlatformTarget>x64</PlatformTarget>
    <DefineConstants>WINDOWS</DefineConstants>
  </PropertyGroup>

  <!-- Nightly release from Azure-->
  <PropertyGroup Condition="'$(Configuration)'=='WinAzureRelease'">
    <DebugType>embedded</DebugType>
    <DebugSymbols>true</DebugSymbols>
    <PlatformTarget>x64</PlatformTarget>
    <AllowUnsafeBlocks>true</AllowUnsafeBlocks>
    <DefineConstants>WINDOWS;NIGHTLY</DefineConstants>
  </PropertyGroup>

  <!-- Azure flags allow special code to make tests work on azure since game won't exist there. It should never be used locally -->
  <PropertyGroup Condition="'$(Configuration)'=='WinAzureTest'">
    <DebugType>embedded</DebugType>
    <DebugSymbols>true</DebugSymbols>
    <PlatformTarget>x64</PlatformTarget>
    <AllowUnsafeBlocks>true</AllowUnsafeBlocks>
    <DefineConstants>WINDOWS;AZURE</DefineConstants>
  </PropertyGroup>

  <PropertyGroup Condition="'$(Configuration)'=='LinuxDebug'">
    <DebugType>embedded</DebugType>
    <DebugSymbols>true</DebugSymbols>
    <PlatformTarget>x64</PlatformTarget>
    <DefineConstants>TRACE;DEBUG;LINUX</DefineConstants>
  </PropertyGroup>
  <PropertyGroup Condition="'$(Configuration)'=='LinuxRelease'">
    <DebugType>embedded</DebugType>
    <DebugSymbols>true</DebugSymbols>
    <PlatformTarget>x64</PlatformTarget>
    <DefineConstants>LINUX</DefineConstants>
  </PropertyGroup>

  <PropertyGroup Condition="'$(Configuration)'=='MacDebug'">
    <DebugType>embedded</DebugType>
    <DebugSymbols>true</DebugSymbols>
    <PlatformTarget>x64</PlatformTarget>
    <AllowUnsafeBlocks>true</AllowUnsafeBlocks>
    <DefineConstants>TRACE;DEBUG;MAC</DefineConstants>
  </PropertyGroup>

  <PropertyGroup Condition="'$(Configuration)'=='MacRelease'">
    <DebugType>embedded</DebugType>
    <DebugSymbols>true</DebugSymbols>
    <PlatformTarget>x64</PlatformTarget>
    <DefineConstants>MAC</DefineConstants>
  </PropertyGroup>

  <ItemGroup>
    <None Remove="Embedded\GameResources.zip" />
    <None Remove="Embedded\Infos.zip" />
    <None Remove="Embedded\udkdefaultthumb.png" />
    <None Remove="UnrealScript\Utilities\Keywords.tt" />
  </ItemGroup>

  <ItemGroup>
    <Content Include="UnrealScript\Utilities\Keywords.tt">
      <LastGenOutput>Keywords.cs</LastGenOutput>
      <Generator>TextTemplatingFileGenerator</Generator>
    </Content>
  </ItemGroup>

  <ItemGroup>
    <EmbeddedResource Include="Embedded\GameResources.zip" />
    <EmbeddedResource Include="Embedded\Infos.zip" />
    <EmbeddedResource Include="Embedded\udkdefaultthumb.png" />
  </ItemGroup>

  <ItemGroup Condition="'$(TargetFramework)' == 'net48'">
    <Reference Include="System.IO.Compression" />
  </ItemGroup>

  <ItemGroup>
    <ContentWithTargetPath Include="Libraries\Windows\CompressionWrappers.dll" Condition="$(Configuration.StartsWith('Win'))">
      <CopyToOutputDirectory>PreserveNewest</CopyToOutputDirectory>
      <TargetPath>CompressionWrappers.dll</TargetPath>
    </ContentWithTargetPath>
    <!-- For ALOT Installer, also can't figure out way to make this work in multicondition above-->
    <ContentWithTargetPath Include="Libraries\Windows\CompressionWrappers.dll" Condition="$(Configuration.StartsWith('WPF'))">
      <CopyToOutputDirectory>PreserveNewest</CopyToOutputDirectory>
      <TargetPath>CompressionWrappers.dll</TargetPath>
    </ContentWithTargetPath>

    <ContentWithTargetPath Include="Libraries\Linux\libCompressionWrappers.so" Condition="$(Configuration.StartsWith('Linux'))">
      <CopyToOutputDirectory>PreserveNewest</CopyToOutputDirectory>
      <TargetPath>libCompressionWrappers.so</TargetPath>
    </ContentWithTargetPath>
    <!--<Content Include="Libraries\Mac\CompressionWrappers.dylib" Condition=" '$([System.Runtime.InteropServices.RuntimeInformation]::IsOSPlatform($([System.Runtime.InteropServices.OSPlatform]::OSX)))' ">
			<CopyToOutputDirectory>PreserveNewest</CopyToOutputDirectory>
		</Content>-->
  </ItemGroup>

  <ItemGroup>
<<<<<<< HEAD
    <PackageReference Include="Microsoft.IO.RecyclableMemoryStream" Version="1.4.0" />
    <PackageReference Include="Microsoft.Win32.Registry" Version="5.0.0" />
    <PackageReference Include="MSTest.TestFramework" Version="2.1.2" Condition="$(Configuration.Contains('Azure'))" />
    <PackageReference Include="Newtonsoft.Json" Version="12.0.3" />
    <PackageReference Include="PropertyChanged.Fody" Version="3.3.2" />
    <PackageReference Include="System.Buffers" Version="4.5.1" />
=======
    <PackageReference Include="Microsoft.Win32.Registry" Version="5.0.0" />
    <PackageReference Include="MSTest.TestFramework" Version="2.1.2" Condition="$(Configuration.Contains('Azure'))" />
    <PackageReference Include="Newtonsoft.Json" Version="13.0.1" />
    <PackageReference Include="PropertyChanged.Fody" Version="4.0.0" />
>>>>>>> b262a42b
  </ItemGroup>

  <ItemGroup>
    <Folder Include="Sequencing\" />
  </ItemGroup>

  <ItemGroup>
    <Compile Update="UnrealScript\Utilities\Keywords.cs">
      <DependentUpon>Keywords.tt</DependentUpon>
      <DesignTime>True</DesignTime>
      <AutoGen>True</AutoGen>
    </Compile>
  </ItemGroup>

  <ItemGroup>
    <Service Include="{508349b6-6b84-4df5-91f0-309beebad82d}" />
  </ItemGroup>

</Project><|MERGE_RESOLUTION|>--- conflicted
+++ resolved
@@ -124,19 +124,12 @@
   </ItemGroup>
 
   <ItemGroup>
-<<<<<<< HEAD
     <PackageReference Include="Microsoft.IO.RecyclableMemoryStream" Version="1.4.0" />
-    <PackageReference Include="Microsoft.Win32.Registry" Version="5.0.0" />
-    <PackageReference Include="MSTest.TestFramework" Version="2.1.2" Condition="$(Configuration.Contains('Azure'))" />
-    <PackageReference Include="Newtonsoft.Json" Version="12.0.3" />
-    <PackageReference Include="PropertyChanged.Fody" Version="3.3.2" />
-    <PackageReference Include="System.Buffers" Version="4.5.1" />
-=======
     <PackageReference Include="Microsoft.Win32.Registry" Version="5.0.0" />
     <PackageReference Include="MSTest.TestFramework" Version="2.1.2" Condition="$(Configuration.Contains('Azure'))" />
     <PackageReference Include="Newtonsoft.Json" Version="13.0.1" />
     <PackageReference Include="PropertyChanged.Fody" Version="4.0.0" />
->>>>>>> b262a42b
+    <PackageReference Include="System.Buffers" Version="4.5.1" />
   </ItemGroup>
 
   <ItemGroup>
