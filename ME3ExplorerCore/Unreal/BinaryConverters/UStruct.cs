﻿using System;
using System.Collections.Generic;
using System.Diagnostics;
using System.Linq;
using ME3ExplorerCore.ME1.Unreal.UnhoodBytecode;
using ME3ExplorerCore.Packages;

namespace ME3ExplorerCore.Unreal.BinaryConverters
{
    public abstract class UStruct : UField
    {
        public UIndex Children;
        private int Line; //ME1/ME2
        private int TextPos; //ME1/ME2
        public int ScriptBytecodeSize; //ME3
        public int ScriptStorageSize;
        public byte[] ScriptBytes;
        protected override void Serialize(SerializingContainer2 sc)
        {
            base.Serialize(sc);
            if (sc.Game <= MEGame.ME2 && sc.Pcc.Platform != MEPackage.GamePlatform.PS3)
            {
                int dummy = 0;
                sc.Serialize(ref dummy);
            }
            sc.Serialize(ref Children);
            if (sc.Game <= MEGame.ME2 && sc.Pcc.Platform != MEPackage.GamePlatform.PS3)
            {
                int dummy = 0;
                sc.Serialize(ref dummy);
                sc.Serialize(ref Line);
                sc.Serialize(ref TextPos);
            }

            if (sc.Game >= MEGame.ME3 || sc.Pcc.Platform == MEPackage.GamePlatform.PS3)
            {
                sc.Serialize(ref ScriptBytecodeSize);
            }
            if (sc.IsSaving)
            {
                ScriptStorageSize = ScriptBytes.Length;
            }
            sc.Serialize(ref ScriptStorageSize);
            if (sc.Game <= MEGame.ME2)
            {
                ScriptBytecodeSize = ScriptStorageSize;
            }
            sc.Serialize(ref ScriptBytes, ScriptStorageSize);
        }

        public override List<(UIndex, string)> GetUIndexes(MEGame game)
        {
            List<(UIndex, string)> uIndices = base.GetUIndexes(game);
            uIndices.Add((Children, "ChildListStart"));

            if (Export.ClassName == "Function" || Export.ClassName == "State")
            {
                if (Export.Game == MEGame.ME3)
                {
                    try
                    {
                        (List<Token> tokens, _) = Bytecode.ParseBytecode(ScriptBytes, Export);
                        foreach (var t in tokens)
                        {
                            {
                                var refs = t.inPackageReferences.Where(x => x.type == Token.INPACKAGEREFTYPE_ENTRY);
                                uIndices.AddRange(refs.Select(x => (new UIndex(x.value), $"Reference inside of function at 0x{x.position:X}")));
                            }
                        }
                    }
                    catch (Exception e)
                    {
                        Debug.WriteLine($"Error decompiling function {Export.FullPath}: {e.Message}");
                    }
                }
                else
                {
                    try
                    {
<<<<<<< HEAD
                        //if (Export.ClassName == "State")
                        //    Debugger.Break();
=======
>>>>>>> b262a42b
                        var func = Export.ClassName == "State" ? UE3FunctionReader.ReadState(Export) : UE3FunctionReader.ReadFunction(Export);
                        func.Decompile(new TextBuilder(), false, false); //parse bytecode without signature (it does not contain entry refs)
                        var entryRefs = func.EntryReferences;
                        uIndices.AddRange(entryRefs.Select(x =>
                            (new UIndex(x.Value.UIndex), $"Reference inside of function at 0x{x.Key:X}")));
                    }
                    catch (Exception e)
                    {
                        Debug.WriteLine($"Error decompiling function {Export.FullPath}: {e.Message}");
                    }
                }
            }

            return uIndices;
        }

        public override List<(NameReference, string)> GetNames(MEGame game)
        {
            var names = base.GetNames(game);

            if (Export.ClassName == "Function" || Export.ClassName == "State")
            {
                if (Export.Game == MEGame.ME3)
                {
                    try
                    {
                        (List<Token> tokens, _) = Bytecode.ParseBytecode(ScriptBytes, Export);
                        foreach (var t in tokens)
                        {
                            {
                                var refs = t.inPackageReferences.Where(x => x.type == Token.INPACKAGEREFTYPE_NAME);
                                names.AddRange(refs.Select(x => (new NameReference(Export.FileRef.GetNameEntry(x.value)), $"Name inside of function at 0x{x.position:X}")));
                            }
                        }
                    }
                    catch (Exception e)
                    {
                        Debug.WriteLine($"Error decompiling function {Export.FullPath}: {e.Message}");
                    }
                }
                else
                {
                    try
                    {
                        var func = Export.ClassName == "State" ? UE3FunctionReader.ReadState(Export) : UE3FunctionReader.ReadFunction(Export);
                        func.Decompile(new TextBuilder(), false, false); //parse bytecode without signature (it does not contain entry refs)
                        var entryRefs = func.NameReferences;
                        names.AddRange(entryRefs.Select(x => (x.Value, $"Name inside of function at 0x{x.Key:X}")));
                    }
                    catch (Exception e)
                    {
                        Debug.WriteLine($"Error decompiling function {Export.FullPath}: {e.Message}");
                    }
                }
            }

            return names;
        }
    }
}<|MERGE_RESOLUTION|>--- conflicted
+++ resolved
@@ -77,11 +77,6 @@
                 {
                     try
                     {
-<<<<<<< HEAD
-                        //if (Export.ClassName == "State")
-                        //    Debugger.Break();
-=======
->>>>>>> b262a42b
                         var func = Export.ClassName == "State" ? UE3FunctionReader.ReadState(Export) : UE3FunctionReader.ReadFunction(Export);
                         func.Decompile(new TextBuilder(), false, false); //parse bytecode without signature (it does not contain entry refs)
                         var entryRefs = func.EntryReferences;
