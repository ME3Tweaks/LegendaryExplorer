--- conflicted
+++ resolved
@@ -538,10 +538,6 @@
             exports = new List<ExportEntry>(ExportCount);
             for (int i = 0; i < ExportCount; i++)
             {
-<<<<<<< HEAD
-                //Debug.WriteLine($"ExportEntry {i + 1} at 0x{inStream.Position:X8}");
-=======
->>>>>>> bff9ddef
                 ExportEntry e = new ExportEntry(this, packageReader) { Index = i };
                 if (MEPackageHandler.GlobalSharedCacheEnabled)
                     e.PropertyChanged += exportChanged; // If packages are not shared there is no point to attaching this
