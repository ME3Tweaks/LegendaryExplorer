﻿using System;
using System.Collections.Generic;
using System.Diagnostics;
using System.IO;
using System.Linq;
using System.Threading.Tasks;
using LegendaryExplorerCore.Compression;
using LegendaryExplorerCore.Gammtek.IO;
using LegendaryExplorerCore.Helpers;
using LegendaryExplorerCore.Memory;
using LegendaryExplorerCore.TLK.ME1;
using LegendaryExplorerCore.Unreal;
using LegendaryExplorerCore.Unreal.BinaryConverters;
using static LegendaryExplorerCore.Unreal.UnrealFlags;
#if AZURE
using Microsoft.VisualStudio.TestTools.UnitTesting;
#endif

namespace LegendaryExplorerCore.Packages
{
    [Flags]
    public enum PackageChange
    {
        Export = 0x1,
        Import = 0x2,
        Name = 0x4,
        Add = 0x8,
        Remove = 0x10,
        Data = 0x20,
        Header = 0x40,
        Entry = 0x80,
        EntryAdd = Entry | Add,
        EntryRemove = Entry | Remove,
        EntryHeader = Entry | Header,
        ExportData = Export | Data | Entry,
        ExportHeader = Export | EntryHeader,
        ImportHeader = Import | EntryHeader,
        ExportAdd = Export | EntryAdd,
        ImportAdd = Import | EntryAdd,
        ExportRemove = Export | EntryRemove,
        ImportRemove = Import | EntryRemove,
        NameAdd = Name | Add,
        NameRemove = Name | Remove,
        NameEdit = Name | Data
    }

    [DebuggerDisplay("PackageUpdate | {Change} on index {Index}")]
    public readonly struct PackageUpdate
    {
        /// <summary>
        /// Details on what piece of data has changed
        /// </summary>
        public readonly PackageChange Change;
        /// <summary>
        /// index of what item has changed. Meaning depends on value of Change
        /// </summary>
        public readonly int Index;

        public PackageUpdate(PackageChange change, int index)
        {
            this.Change = change;
            this.Index = index;
        }
    }

    public sealed class MEPackage : UnrealPackageFile, IMEPackage, IDisposable
    {
        public const ushort ME1UnrealVersion = 491;
        public const ushort ME1LicenseeVersion = 1008;
        public const ushort ME1XboxUnrealVersion = 391;
        public const ushort ME1XboxLicenseeVersion = 92;
        public const ushort ME1PS3UnrealVersion = 684; //same as ME3 ;)
        public const ushort ME1PS3LicenseeVersion = 153;

        public const ushort ME2UnrealVersion = 512;
        public const ushort ME2PS3UnrealVersion = 684; //Same as ME3 ;)
        public const ushort ME2DemoUnrealVersion = 513;
        public const ushort ME2LicenseeVersion = 130;
        public const ushort ME2PS3LicenseeVersion = 150;

        public const ushort ME3UnrealVersion = 684;
        public const ushort ME3WiiUUnrealVersion = 845;
        public const ushort ME3Xenon2011DemoLicenseeVersion = 185;
        public const ushort ME3LicenseeVersion = 194;

        // LEGENDARY EDITION
        public const ushort LE1UnrealVersion = 684;
        public const ushort LE1LicenseeVersion = 171;

        public const ushort LE2UnrealVersion = 684;
        public const ushort LE2LicenseeVersion = 168;

        public const ushort LE3UnrealVersion =685;
        public const ushort LE3LicenseeVersion = 205;

        /// <summary>
        /// Indicates what type of package file this is. 0 is normal, 1 is TESTPATCH patch package.
        /// </summary>
        public int PackageTypeId { get; }

        /// <summary>
        /// This is not useful for modding but we should not be changing the format of the package file.
        /// </summary>
        public List<string> AdditionalPackagesToCook = new List<string>();

        /// <summary>
        /// Passthrough to UnrealPackageFile's IsModified
        /// </summary>
        bool IMEPackage.IsModified
        {
            // Not sure why I can't use a private setter here.
            get => IsModified;
            set => IsModified = value;
        }

        public Endian Endian { get; }
        public MEGame Game { get; private set; } //can only be ME1, ME2, or ME3. UDK is a separate class
        public GamePlatform Platform { get; private set; } = GamePlatform.Unknown;

        public enum GamePlatform
        {
            Unknown, //Unassigned
            PC,
            Xenon,
            PS3,
            WiiU
        }

        public MELocalization Localization { get; } = MELocalization.None;

        public byte[] getHeader()
        {
            using var ms = MemoryManager.GetMemoryStream();
            WriteHeader(ms, includeAdditionalPackageToCook: true);
            return ms.ToArray();
        }

        #region HeaderMisc
        private int Gen0ExportCount;
        private int Gen0NameCount;
        private int Gen0NetworkedObjectCount;
        private int ImportExportGuidsOffset;
        //private int ImportGuidsCount;
        //private int ExportGuidsCount;
        //private int ThumbnailTableOffset;
        private uint packageSource;
        private int unknown4;
        private int unknown6;
        private int unknown7;
        #endregion

        private static bool isLoaderRegistered;
        private static bool isStreamLoaderRegistered;
        private static bool isQuickStreamLoaderRegistered;
        private static bool isQuickLoaderRegistered;
        public static Func<string, MEGame, MEPackage> RegisterLoader()
        {
            if (isLoaderRegistered)
            {
                throw new Exception(nameof(MEPackage) + " can only be initialized once");
            }

            isLoaderRegistered = true;
            return (f, g) =>
            {
                if (g != MEGame.Unknown)
                {
                    return new MEPackage(g, f);
                }
                return new MEPackage(new MemoryStream(File.ReadAllBytes(f)), f);
            };
        }

        public static Func<string, MEPackage> RegisterQuickLoader()
        {
            if (isQuickLoaderRegistered)
            {
                throw new Exception(nameof(MEPackage) + " quickloader can only be initialized once");
            }

            isQuickLoaderRegistered = true;
            return f =>
            {
                using var fs = File.OpenRead(f); //This is faster than reading whole package file in
                return new MEPackage(fs, f, onlyHeader: true);
            };
        }

        public static Func<Stream, string, MEPackage> RegisterQuickStreamLoader()
        {
            if (isQuickStreamLoaderRegistered)
            {
                throw new Exception(nameof(MEPackage) + " quickstreamloader can only be initialized once");
            }

            isQuickStreamLoaderRegistered = true;
            return (s, associatedFilePath) => new MEPackage(s, associatedFilePath, onlyHeader: true);
        }

        public static Func<Stream, string, MEPackage> RegisterStreamLoader()
        {
            if (isStreamLoaderRegistered)
            {
                throw new Exception(nameof(MEPackage) + " streamloader can only be initialized once");
            }

            isStreamLoaderRegistered = true;
            return (s, associatedFilePath) => new MEPackage(s, associatedFilePath);
        }

        /// <summary>
        /// Gets a decompressed stream of a package. Mixin rules makes it follow the following rules if the package is compressed and needs to be decompressed:
        /// 1. Additional packages to cook is not written to the stream.
        /// 2. Dependency table is included.
        /// If the package is not compressed, the additional packages header is written.
        /// ME3CMM decompression code was based on ME3Exp 2.0 which would do this when decompressing files. If a file was already decompressed, it would not modify it, so it did not affect SFAR files.
        /// </summary>
        /// <param name="stream"></param>
        /// <param name="mixinRules"></param>
        /// <returns></returns>
        public static MemoryStream GetDecompressedPackageStream(MemoryStream stream, bool includeAdditionalPackagesToCook = true, bool includeDependencyTable = true)
        {
            var package = MEPackageHandler.OpenMEPackageFromStream(stream);
            return package.SaveToStream(false, includeAdditionalPackagesToCook, includeDependencyTable);
        }

        /// <summary>
        /// Creates a new blank MEPackage object.
        /// </summary>
        /// <param name="game"></param>
        /// <param name="filePath"></param>
        private MEPackage(MEGame game, string filePath = null) : base(filePath != null ? Path.GetFullPath(filePath) : null)
        {
            names = new List<string>();
            imports = new List<ImportEntry>();
            exports = new List<ExportEntry>();
            //new Package
            Game = game;
            //reasonable defaults?
            Flags = EPackageFlags.Cooked | EPackageFlags.AllowDownload | EPackageFlags.DisallowLazyLoading | EPackageFlags.RequireImportsAlreadyLoaded;
            return;
        }

        /// <summary>
        /// Opens an ME package from the stream. If this file is from a disk, the filePath should be set to support saving and other lookups.
        /// </summary>
        /// <param name="fs"></param>
        /// <param name="filePath"></param>
        /// <param name="onlyHeader">Only read header data. Do not load the tables or decompress</param>
        private MEPackage(Stream fs, string filePath = null, bool onlyHeader = false) : base(filePath != null ? File.Exists(filePath) ? Path.GetFullPath(filePath) : filePath : null)
        {
            //MemoryStream fs = new MemoryStream(File.ReadAllBytes(filePath));
            //Debug.WriteLine($"Reading MEPackage from stream starting at position 0x{fs.Position:X8}");
            #region Header

            EndianReader packageReader = EndianReader.SetupForPackageReading(fs);
            packageReader.SkipInt32(); //skip magic as we have already read it
            Endian = packageReader.Endian;

            //Big endian means it will be console version and package header is slightly tweaked as some flags are always set

            // This is stored as integer by cooker as it is flipped by size word in big endian
            var versionLicenseePacked = packageReader.ReadUInt32();

            GamePlatform platformOverride = GamePlatform.Unknown; //Used to help differentiate beteween PS3 and Xenon ME3
            CompressionType fcCompressionType = CompressionType.None;

            if ((versionLicenseePacked == 0x00020000 || versionLicenseePacked == 0x00010000) && Endian == Endian.Little)
            {
                if (versionLicenseePacked == 0x20000)
                {
                    // It's WiiU LZMA or Xenon LZX
                    // To determine if it's LZMA we have to read the first block's compressed bytes and read first few bytes
                    // LZMA always starts with 0x5D and then is followed by a dictionary size of size word (32) (in ME it looks like 0x10000)

                    // This is done in the decompress fully compressed package method when we pass it None type
                    fs = CompressionHelper.DecompressFullyCompressedPackage(packageReader, ref fcCompressionType);
                    platformOverride = fcCompressionType == CompressionType.LZX ? GamePlatform.Xenon : GamePlatform.WiiU;
                }
                else if (versionLicenseePacked == 0x10000)
                {
                    //PS3, LZMA
                    fcCompressionType = CompressionType.LZMA; // Known already
                    fs = CompressionHelper.DecompressFullyCompressedPackage(packageReader, ref fcCompressionType);
                    platformOverride = GamePlatform.PS3;
                }
                // Fully compressed packages use little endian magic in them 
                // so we need to re-setup the endian reader
                // Why do they use different endians on the same processor platform?
                // Who the hell knows!
                packageReader = EndianReader.SetupForPackageReading(fs);
                packageReader.SkipInt32(); //skip magic as we have already read it
                Endian = packageReader.Endian;
                versionLicenseePacked = packageReader.ReadUInt32();
            }

            var unrealVersion = (ushort)(versionLicenseePacked & 0xFFFF);
            var licenseeVersion = (ushort)(versionLicenseePacked >> 16);
            bool platformNeedsResolved = false;
            switch (unrealVersion)
            {
                case ME1UnrealVersion when licenseeVersion == ME1LicenseeVersion:
                    Game = MEGame.ME1;
                    Platform = GamePlatform.PC;
                    break;
                case ME1XboxUnrealVersion when licenseeVersion == ME1XboxLicenseeVersion:
                    Game = MEGame.ME1;
                    Platform = GamePlatform.Xenon;
                    break;
                case ME1PS3UnrealVersion when licenseeVersion == ME1PS3LicenseeVersion:
                    Game = MEGame.ME1;
                    Platform = GamePlatform.PS3;
                    break;
                case ME2UnrealVersion when licenseeVersion == ME2LicenseeVersion && Endian == Endian.Little:
                case ME2DemoUnrealVersion when licenseeVersion == ME2LicenseeVersion:
                    Game = MEGame.ME2;
                    Platform = GamePlatform.PC;
                    break;
                case ME2UnrealVersion when licenseeVersion == ME2LicenseeVersion && Endian == Endian.Big:
                    Game = MEGame.ME2;
                    Platform = GamePlatform.Xenon;
                    break;
                case ME2PS3UnrealVersion when licenseeVersion == ME2PS3LicenseeVersion:
                    Game = MEGame.ME2;
                    Platform = GamePlatform.PS3;
                    break;
                case ME3WiiUUnrealVersion when licenseeVersion == ME3LicenseeVersion:
                    Game = MEGame.ME3;
                    Platform = GamePlatform.WiiU;
                    break;
                case ME3UnrealVersion when licenseeVersion == ME3LicenseeVersion:
                    Game = MEGame.ME3;
                    if (Endian == Endian.Little)
                    {
                        Platform = GamePlatform.PC;
                    }
                    else
                    {
                        // If the package is not compressed or fully compressed we cannot determine if this is PS3 or Xenon.
                        // PS3 and Xbox use same engine versions on the ME3 game (ME1/2 use same one but has slight differences for some reason)

                        // Code above determines platform if it's fully compressed, and code below determines platform based on compression type
                        // However if neither exist we don't have an easy way to differentiate files (such as files from SFAR)

                        // We attempt to resolve the platfrom later using SeekFreeShaderCache which is present
                        // in every single console file (vs PC's DLC only).
                        // Not 100% sure it's in every file. But hopefully it is.
                        if (platformOverride == GamePlatform.Unknown)
                        {
                            //Debug.WriteLine("Cannot differentiate PS3 vs Xenon ME3 files. Assuming PS3, this may be wrong assumption!");
                            platformNeedsResolved = true;
                            Platform = GamePlatform.PS3; //This is placeholder as Xenon and PS3 use same header format
                        }
                        else
                        {
                            Platform = platformOverride; // Used for fully compressed packages
                        }
                    }
                    break;
                case ME3UnrealVersion when licenseeVersion == ME3Xenon2011DemoLicenseeVersion:
                    Game = MEGame.ME3;
                    Platform = GamePlatform.Xenon;
                    break;
                case LE1UnrealVersion when licenseeVersion == LE1LicenseeVersion:
                    Game = MEGame.LE1;
                    Platform = GamePlatform.PC;
                    break;
                case LE2UnrealVersion when licenseeVersion == LE2LicenseeVersion:
                    Game = MEGame.LE2;
                    Platform = GamePlatform.PC;
                    break;
                case LE3UnrealVersion when licenseeVersion == LE3LicenseeVersion:
                    Game = MEGame.LE3;
                    Platform = GamePlatform.PC;
                    break;
                default:
                    throw new FormatException("Not a Mass Effect Package!");
            }
            FullHeaderSize = packageReader.ReadInt32();
            int foldernameStrLen = packageReader.ReadInt32();
            //always "None", so don't bother saving result
            if (foldernameStrLen > 0)
                fs.ReadStringASCIINull(foldernameStrLen);
            else
                fs.ReadStringUnicodeNull(foldernameStrLen * -2);

            Flags = (EPackageFlags)packageReader.ReadUInt32();

            //Xenon Demo ME3 doesn't read this. Xenon ME3 Retail does
            if ((Game == MEGame.ME3 || Game == MEGame.LE3)
                && (Flags.HasFlag(EPackageFlags.Cooked) || Platform != GamePlatform.PC) && licenseeVersion != ME3Xenon2011DemoLicenseeVersion)
            {
                //Consoles are always cooked.
                PackageTypeId = packageReader.ReadInt32(); //0 = standard, 1 = patch ? Not entirely sure. patch_001 files with byte = 0 => game does not load
            }

            NameCount = packageReader.ReadInt32();
            NameOffset = packageReader.ReadInt32();
            ExportCount = packageReader.ReadInt32();
            ExportOffset = packageReader.ReadInt32();
            ImportCount = packageReader.ReadInt32();
            ImportOffset = packageReader.ReadInt32();

            if (Game.IsLEGame() || (Game != MEGame.ME1 || Platform != GamePlatform.Xenon))
            {
                // Seems this doesn't exist on ME1 Xbox
                DependencyTableOffset = packageReader.ReadInt32();
            }

            if (Game.IsLEGame() || Game == MEGame.ME3 || Platform == GamePlatform.PS3)
            {
                ImportExportGuidsOffset = packageReader.ReadInt32();
                packageReader.ReadInt32(); //ImportGuidsCount always 0
                packageReader.ReadInt32(); //ExportGuidsCount always 0
                packageReader.ReadInt32(); //ThumbnailTableOffset always 0
            }

            PackageGuid = packageReader.ReadGuid();

            uint generationsTableCount = packageReader.ReadUInt32();
            if (generationsTableCount > 0)
            {
                generationsTableCount--;
                Gen0ExportCount = packageReader.ReadInt32();
                Gen0NameCount = packageReader.ReadInt32();
                Gen0NetworkedObjectCount = packageReader.ReadInt32();
            }
            //should never be more than 1 generation, but just in case
            packageReader.Skip(generationsTableCount * 12);

            //if (Game != MEGame.LE1)
            //{
            packageReader.SkipInt32(); //engineVersion          Like unrealVersion and licenseeVersion, these 2 are determined by what game this is,
            packageReader.SkipInt32(); //cookedContentVersion   so we don't have to read them in

            if ((Game == MEGame.ME2 || Game == MEGame.ME1) && Platform != GamePlatform.PS3) //PS3 on ME3 engine
            {
                packageReader.SkipInt32(); //always 0
                packageReader.SkipInt32(); //always 47699
                unknown4 = packageReader.ReadInt32();
                packageReader.SkipInt32(); //always 1 in ME1, always 1966080 in ME2
            }

            unknown6 = packageReader.ReadInt32(); // Build 
            unknown7 = packageReader.ReadInt32(); // Branch - always -1 in ME1 and ME2, always 145358848 in ME3

            if (Game == MEGame.ME1 && Platform != GamePlatform.PS3)
            {
                packageReader.SkipInt32(); //always -1
            }
            //}
            //else
            //{
            //    packageReader.Position += 0x14; // Skip an unkonwn 14 bytes we will figure out later
            //}

            //COMPRESSION AND COMPRESSION CHUNKS
            var compressionFlagPosition = packageReader.Position;
            var compressionType = (UnrealPackageFile.CompressionType)packageReader.ReadInt32();
            if (platformNeedsResolved && compressionType != CompressionType.None)
            {
                Platform = compressionType == CompressionType.LZX ? GamePlatform.Xenon : GamePlatform.PS3;
                platformNeedsResolved = false;
            }

            //Debug.WriteLine($"Compression type {filePath}: {compressionType}");
            NumCompressedChunksAtLoad = packageReader.ReadInt32();

            //read package source
            var savedPos = packageReader.Position;
            packageReader.Skip(NumCompressedChunksAtLoad * 16); //skip chunk table so we can find package tag



            packageSource = packageReader.ReadUInt32(); //this needs to be read in so it can be properly written back out.

            if ((Game == MEGame.ME2 || Game == MEGame.ME1) && Platform != GamePlatform.PS3)
            {
                packageReader.SkipInt32(); //always 0
            }

            //Doesn't need to be written out, so it doesn't need to be read in
            //keep this here in case one day we learn that this has a purpose
            //Narrator: On Jan 26, 2020 it turns out this was actually necessary to make it work
            //with ME3Tweaks Mixins as old code did not remove this section
            //Also we should strive to ensure closeness to the original source files as possible
            //because debugging things is a huge PITA if you start to remove stuff
            if (Game == MEGame.ME2 || Game == MEGame.ME3 || Game == MEGame.LE3 || Platform == GamePlatform.PS3)
            {
                int additionalPackagesToCookCount = packageReader.ReadInt32();
                for (int i = 0; i < additionalPackagesToCookCount; i++)
                {
                    var packageStr = packageReader.ReadUnrealString();
                    AdditionalPackagesToCook.Add(packageStr);
                }
            }

            if (onlyHeader) return; // That's all we need to parse. 
            #endregion

            #region Decompression of package data
            packageReader.Position = savedPos; //restore position to chunk table
            Stream inStream = fs;
            if (IsCompressed && NumCompressedChunksAtLoad > 0)
            {
                inStream = CompressionHelper.DecompressPackage(packageReader, compressionFlagPosition, game: Game, platform: Platform);
            }
            #endregion

            var endian = packageReader.Endian;
            packageReader = new EndianReader(inStream) { Endian = endian };
            //read namelist
            inStream.JumpTo(NameOffset);
            names = new List<string>(NameCount);
            for (int i = 0; i < NameCount; i++)
            {
                var name = packageReader.ReadUnrealString();
                names.Add(name);
                nameLookupTable[name] = i;
                if (Game == MEGame.ME1 && Platform != GamePlatform.PS3)
                    inStream.Skip(8);
                else if (Game == MEGame.ME2 && Platform != GamePlatform.PS3)
                    inStream.Skip(4);
            }

            //read importTable
            inStream.JumpTo(ImportOffset);
            imports = new List<ImportEntry>(ImportCount);
            for (int i = 0; i < ImportCount; i++)
            {
                ImportEntry imp = new ImportEntry(this, packageReader) { Index = i };
                if (MEPackageHandler.GlobalSharedCacheEnabled)
                    imp.PropertyChanged += importChanged; // If packages are not shared there is no point to attaching this
                imports.Add(imp);
            }

            //read exportTable (ExportEntry constructor reads export data)
            inStream.JumpTo(ExportOffset);
            exports = new List<ExportEntry>(ExportCount);
            for (int i = 0; i < ExportCount; i++)
            {
                ExportEntry e = new ExportEntry(this, packageReader) { Index = i };
                if (MEPackageHandler.GlobalSharedCacheEnabled)
                    e.PropertyChanged += exportChanged; // If packages are not shared there is no point to attaching this
                exports.Add(e);
                if (platformNeedsResolved && e.ClassName == "ShaderCache")
                {
                    // Read the first binary byte, it's a platform flag
                    // 0 = PC
                    // 1 = PS3
                    // 2 = Xenon
                    // 5 = WiiU
                    // See ME3Explorer's EShaderPlatform enum in it's binary interpreter scans
                    var resetPos = packageReader.Position;
                    packageReader.Position = e.DataOffset + 0xC; // Skip 4 byte + "None"
                    var platform = packageReader.ReadByte();
                    if (platform == 1)
                    {
                        Platform = GamePlatform.PS3;
                        platformNeedsResolved = false;
                    }
                    else if (platform == 2)
                    {
                        Platform = GamePlatform.Xenon;
                        platformNeedsResolved = false;
                    }
                    else if (platform == 5)
                    {
                        // I think this won't ever occur
                        // as we have engine version diff
                        // But might as well just make sure
                        Platform = GamePlatform.WiiU;
                        platformNeedsResolved = false;
                    }
                    packageReader.Position = resetPos;
                }
            }

<<<<<<< HEAD
            if ((Game == MEGame.ME1 || Game == MEGame.LE1) && Platform == GamePlatform.PC)
=======
            if (Game is MEGame.ME1 or MEGame.LE1 && Platform == GamePlatform.PC)
>>>>>>> b1fcd14f
            {
                ReadLocalTLKs();
            }


            if (filePath != null)
            {

                string localizationName = Path.GetFileNameWithoutExtension(filePath).ToUpper();
                if (localizationName.Length > 8)
                    localizationName = localizationName.Substring(localizationName.Length - 8, 8);
                switch (localizationName)
                {
                    case "_LOC_DEU":
                        Localization = MELocalization.DEU;
                        break;
                    case "_LOC_ESN":
                        Localization = MELocalization.ESN;
                        break;
                    case "_LOC_FRA":
                        Localization = MELocalization.FRA;
                        break;
                    case "_LOC_INT":
                        Localization = MELocalization.INT;
                        break;
                    case "_LOC_ITA":
                        Localization = MELocalization.ITA;
                        break;
                    case "_LOC_JPN":
                        Localization = MELocalization.JPN;
                        break;
                    case "_LOC_POL":
                        Localization = MELocalization.POL;
                        break;
                    case "_LOC_RUS":
                        Localization = MELocalization.RUS;
                        break;
                    default:
                        Localization = MELocalization.None;
                        break;
                }
            }

            RebuildLookupTable(); // Builds the export/import lookup tables.
#if AZURE
            if (platformNeedsResolved)
            {
                Assert.Fail($"Package platform was not resolved! Package file: {FilePath}");
            }
#endif
        }



        public static Action<MEPackage, string, bool, bool, bool, bool, object> RegisterSaver() => saveByReconstructing;

        /// <summary>
        /// Saves the package to disk by reconstructing the package file
        /// </summary>
        /// <param name="mePackage"></param>
        /// <param name="path"></param>
        /// <param name="isSaveAs"></param>
        /// <param name="compress"></param>
        private static void saveByReconstructing(MEPackage mePackage, string path, bool isSaveAs, bool compress, bool includeAdditionalPackagesToCook, bool includeDependencyTable, object diskIOSyncLockObject = null)
        {
            var saveStream = saveByReconstructingToStream(mePackage, isSaveAs, compress, includeAdditionalPackagesToCook, includeDependencyTable);

            // Lock writing with the sync object (if not null) to prevent disk concurrency issues
            // (the good old 'This file is in use by another process' message)
            if (diskIOSyncLockObject == null)
            {
                saveStream.WriteToFile(path ?? mePackage.FilePath);
            }
            else
            {
                lock (diskIOSyncLockObject)
                {
                    saveStream.WriteToFile(path ?? mePackage.FilePath);
                }
            }

            if (!isSaveAs)
            {
                mePackage.AfterSave();
            }
        }

        /// <summary>
        /// Compresses a package's uncompressed stream to a compressed stream and returns it.
        /// </summary>
        /// <param name="package"></param>
        /// <param name="uncompressedStream"></param>
        /// <returns></returns>
        private static MemoryStream compressPackage(MEPackage package, MemoryStream uncompressedStream, bool includeAdditionalPackageToCook = true)
        {
            uncompressedStream.Position = 0;
            MemoryStream compressedStream = MemoryManager.GetMemoryStream();
            package.WriteHeader(compressedStream, includeAdditionalPackageToCook: includeAdditionalPackageToCook); //for positioning
            var chunks = new List<CompressionHelper.Chunk>();
            var compressionType = package.Game != MEGame.ME3 ? CompressionType.LZO : CompressionType.Zlib;

            //Compression format:
            //uint ChunkMetaDataTableCount (chunk table)

            //CHUNK METADATA TABLE ENTRIES:
            //uint UncompressedOffset
            //uint UncompressedSize
            //uint CompressedOffset
            //uint CompressedSize
            //
            // After ChunkMetaDataTableCount * 16 bytes the chunk blocks begin
            // Each chunk block has it's own block header specifying the uncompressed and compressed size of the block.
            //

            CompressionHelper.Chunk chunk = new CompressionHelper.Chunk();
            //Tables chunk
            chunk.uncompressedSize = package.FullHeaderSize - package.NameOffset;
            chunk.uncompressedOffset = package.NameOffset;

            #region DEBUG STUFF
            //string firstElement = "Tables";
            //string lastElement = firstElement;

            //MemoryStream m2 = new MemoryStream();
            //long pos = uncompressedStream.Position;
            //uncompressedStream.Position = NameOffset;
            //m2.WriteFromStream(uncompressedStream, chunk.uncompressedSize);
            //uncompressedStream.Position = pos;
            #endregion

            //Export data chunks
            int chunkNum = 0;
            //Debug.WriteLine($"Exports start at {Exports[0].DataOffset}");
            foreach (ExportEntry e in package.Exports)
            {
                if (chunk.uncompressedSize + e.DataSize > CompressionHelper.MAX_CHUNK_SIZE)
                {
                    //Rollover to the next chunk as this chunk would be too big if we tried to put this export into the chunk
                    chunks.Add(chunk);
                    //Debug.WriteLine($"Chunk {chunkNum} ({chunk.uncompressedSize} bytes) contains {firstElement} to {lastElement} - 0x{chunk.uncompressedOffset:X6} to 0x{(chunk.uncompressedSize + chunk.uncompressedOffset):X6}");
                    chunkNum++;
                    chunk = new CompressionHelper.Chunk
                    {
                        uncompressedSize = e.DataSize,
                        uncompressedOffset = e.DataOffset
                    };
                }
                else
                {
                    chunk.uncompressedSize += e.DataSize; //This chunk can fit this export
                }
            }
            //Debug.WriteLine($"Chunk {chunkNum} contains {firstElement} to {lastElement}");
            chunks.Add(chunk);

            //Rewrite header with chunk table information so we can position the data blocks after table
            compressedStream.Position = 0;
            package.WriteHeader(compressedStream, compressionType, chunks, includeAdditionalPackageToCook: includeAdditionalPackageToCook);
            //MemoryStream m1 = new MemoryStream();

            for (int c = 0; c < chunks.Count; c++)
            {
                chunk = chunks[c];
                chunk.compressedOffset = (int)compressedStream.Position;
                chunk.compressedSize = 0; // filled later

                int dataSizeRemainingToCompress = chunk.uncompressedSize;
                int numBlocksInChunk = (int)Math.Ceiling(chunk.uncompressedSize * 1.0 / CompressionHelper.MAX_BLOCK_SIZE);
                // skip chunk header and blocks table - filled later
                compressedStream.Seek(CompressionHelper.SIZE_OF_CHUNK_HEADER + CompressionHelper.SIZE_OF_CHUNK_BLOCK_HEADER * numBlocksInChunk, SeekOrigin.Current);

                uncompressedStream.JumpTo(chunk.uncompressedOffset);

                chunk.blocks = new List<CompressionHelper.Block>();

                //Calculate blocks by splitting data into 128KB "block chunks".
                for (int b = 0; b < numBlocksInChunk; b++)
                {
                    CompressionHelper.Block block = new CompressionHelper.Block();
                    block.uncompressedsize = Math.Min(CompressionHelper.MAX_BLOCK_SIZE, dataSizeRemainingToCompress);
                    dataSizeRemainingToCompress -= block.uncompressedsize;
                    block.uncompressedData = uncompressedStream.ReadToBuffer(block.uncompressedsize);
                    chunk.blocks.Add(block);
                }

                if (chunk.blocks.Count != numBlocksInChunk) throw new Exception("Number of blocks does not match expected amount");

                //Compress blocks
                Parallel.For(0, chunk.blocks.Count, b =>
                {
                    CompressionHelper.Block block = chunk.blocks[b];
                    if (compressionType == CompressionType.LZO)
                        block.compressedData = LZO2.Compress(block.uncompressedData);
                    else if (compressionType == CompressionType.Zlib)
                        block.compressedData = Zlib.Compress(block.uncompressedData);
                    else
                        throw new Exception("Internal error: Unsupported compression type for compressing blocks: " + compressionType);
                    if (block.compressedData.Length == 0)
                        throw new Exception("Internal error: Block compression failed! Compressor returned no bytes");
                    block.compressedsize = (int)block.compressedData.Length;
                    chunk.blocks[b] = block;
                });

                //Write compressed data to stream 
                for (int b = 0; b < numBlocksInChunk; b++)
                {
                    var block = chunk.blocks[b];
                    compressedStream.Write(block.compressedData, 0, (int)block.compressedsize);
                    chunk.compressedSize += block.compressedsize;
                }
                chunks[c] = chunk;
            }

            //Update each chunk header with new information
            foreach (var c in chunks)
            {
                compressedStream.JumpTo(c.compressedOffset); // jump to blocks header
                compressedStream.WriteUInt32(packageTagLittleEndian);
                compressedStream.WriteUInt32(CompressionHelper.MAX_BLOCK_SIZE); //128 KB
                compressedStream.WriteInt32(c.compressedSize);
                compressedStream.WriteInt32(c.uncompressedSize);

                //write block header table
                foreach (var block in c.blocks)
                {
                    compressedStream.WriteInt32(block.compressedsize);
                    compressedStream.WriteInt32(block.uncompressedsize);
                }
            }

            //Write final header
            compressedStream.Position = 0;
            package.WriteHeader(compressedStream, compressionType, chunks, includeAdditionalPackageToCook: includeAdditionalPackageToCook);
            return compressedStream;
        }

        /// <summary>
        /// Saves the package to stream. If this saving operation is not going to be committed to disk in the same place as the package was loaded from, you should mark this as a 'save as'.
        /// </summary>
        /// <param name="mePackage"></param>
        /// <param name="isSaveAs"></param>
        /// <returns></returns>
        private static MemoryStream saveByReconstructingToStream(MEPackage mePackage, bool isSaveAs, bool compress, bool includeAdditionalPackageToCook = true, bool includeDependencyTable = true)
        {
            if (mePackage.Platform != GamePlatform.PC) throw new Exception("Cannot save packages for platforms other than PC");
            //if (mePackage.Game == MEGame.ME1 && compress) throw new Exception("Cannot save ME1 packages compressed due to texture linking issues");

            var sourceIsCompressed = mePackage.IsCompressed;

            // Set the compression flag that will be saved
            if (!compress)
            {
                mePackage.Flags &= ~EPackageFlags.Compressed;
            }
            else
            {
                mePackage.Flags |= EPackageFlags.Compressed;
            }

            try
            {
                var ms = MemoryManager.GetMemoryStream();

                //just for positioning. We write over this later when the header values have been updated
                mePackage.WriteHeader(ms, includeAdditionalPackageToCook: includeAdditionalPackageToCook);

                //name table
                mePackage.NameOffset = (int)ms.Position;
                mePackage.NameCount = mePackage.Gen0NameCount = mePackage.names.Count;
                foreach (string name in mePackage.names)
                {
                    switch (mePackage.Game)
                    {
                        case MEGame.ME1:
                            ms.WriteUnrealStringASCII(name);
                            ms.WriteInt32(0);
                            ms.WriteInt32(458768);
                            break;
                        case MEGame.ME2:
                            ms.WriteUnrealStringASCII(name);
                            ms.WriteInt32(-14);
                            break;
                        case MEGame.ME3:
                        case MEGame.LE3:
                            ms.WriteUnrealStringUnicode(name);
                            break;
                        case MEGame.LE1:
                        case MEGame.LE2:
                            ms.WriteUnrealStringASCII(name);
                            break;
                    }
                }

                //import table
                mePackage.ImportOffset = (int)ms.Position;
                mePackage.ImportCount = mePackage.imports.Count;
                foreach (ImportEntry e in mePackage.imports)
                {
                    ms.WriteFromBuffer(e.Header);
                }

                //export table
                mePackage.ExportOffset = (int)ms.Position;
                mePackage.ExportCount = mePackage.Gen0ExportCount = mePackage.exports.Count;
                foreach (ExportEntry e in mePackage.exports)
                {
                    e.HeaderOffset = (uint)ms.Position;
                    ms.WriteFromBuffer(e.Header);
                }

                mePackage.DependencyTableOffset = (int)ms.Position;

                if (includeDependencyTable)
                {
                    //Unreal Engine style (keeping in line with the package specification)
                    //write the table out. No count for this table.
                    ms.WriteFromBuffer(new byte[mePackage.ExportCount * 4]);
                }
                else
                {
                    //ME3EXP STYLE -BLANK(?) table
                    ms.WriteInt32(0); //Technically this is not a count. The count is the number of exports. but this is just for consistency with ME3Exp.
                }

                mePackage.FullHeaderSize = mePackage.ImportExportGuidsOffset = (int)ms.Position;

                //export data
                foreach (ExportEntry e in mePackage.exports)
                {
                    //update offsets
                    var newDataStartOffset = (int)ms.Position;

                    ObjectBinary objBin = null;
                    if (!e.IsDefaultObject)
                    {
                        if (mePackage.Game == MEGame.ME1 && e.IsTexture())
                        {
                            // For us to reliably have in-memory textures, the data offset of 'externally' stored textures
                            // needs to be updated to be accurate so that master and slave textures are in sync.
                            // So any texture mips stored as pccLZO needs their DataOffsets updated
                            var t2d = ObjectBinary.From<UTexture2D>(e);
                            var binStart = -1;
                            foreach (var mip in t2d.Mips.Where(x => x.IsCompressed && x.IsLocallyStored))
                            {
                                if (binStart == -1)
                                {
                                    binStart = newDataStartOffset + e.propsEnd();
                                }
                                // This is 
                                mip.DataOffset = binStart + mip.MipInfoOffsetFromBinStart + 0x10; // actual data offset is past storagetype, uncomp, comp, dataoffset
                                objBin = t2d; // Assign it here so it gets picked up down below
                            }
                        }
                        else
                        {
                            switch (e.ClassName)
                            {
                                //case "WwiseBank":
                                case "WwiseStream" when e.GetProperty<NameProperty>("Filename") == null:
                                //TODO: validate the TextureMovie ObjectBinary for LE!
                                case "TextureMovie" when e.GetProperty<NameProperty>("TextureFileCacheName") == null:
                                    objBin = ObjectBinary.From(e);
                                    break;
                                case "ShaderCache":
                                    UpdateShaderCacheOffsets(e, (int)ms.Position);
                                    break;
                            }
                        }
                    }

                    if (objBin != null)
                    {
                        e.WriteBinary(objBin);
                    }

                    // Update the header position
                    e.DataOffset = (int)ms.Position;

                    ms.WriteFromBuffer(e.Data);
                    //update size and offset in already-written header
                    long pos = ms.Position;
                    ms.JumpTo(e.HeaderOffset + 32);
                    ms.WriteInt32(e.DataSize); //DataSize might have been changed by UpdateOffsets
                    ms.WriteInt32(e.DataOffset);
                    ms.JumpTo(pos);
                }

                //re-write header with updated values
                ms.JumpTo(0);
                mePackage.WriteHeader(ms, includeAdditionalPackageToCook: includeAdditionalPackageToCook);

                if (compress)
                    return compressPackage(mePackage, ms);
                return ms;
            }
            finally
            {
                //If we're doing save as, reset compressed flag to reflect file on disk as we still point to the original one
                if (isSaveAs)
                {
                    if (sourceIsCompressed)
                    {
                        mePackage.Flags |= EPackageFlags.Compressed;
                    }
                    else
                    {
                        mePackage.Flags &= ~EPackageFlags.Compressed;
                    }
                }
            }
        }

        public MemoryStream SaveToStream(bool compress = false, bool includeAdditionalPackagesToCook = true, bool includeDependencyTable = true)
        {
            return saveByReconstructingToStream(this, true, compress, includeAdditionalPackagesToCook, includeDependencyTable);
        }

        private static void UpdateShaderCacheOffsets(ExportEntry export, int newDataOffset)
        {
            //This method has been updated for LE
            int oldDataOffset = export.DataOffset;

            MEGame game = export.Game;
            var binData = new MemoryStream(export.Data);
            binData.Seek(export.propsEnd() + 1, SeekOrigin.Begin);

            int nameList1Count = binData.ReadInt32();
            binData.Seek(nameList1Count * 12, SeekOrigin.Current);

            if (game is MEGame.ME3 || game.IsLEGame())
            {
                int namelist2Count = binData.ReadInt32();//namelist2
                binData.Seek(namelist2Count * 12, SeekOrigin.Current);
            }

            if (game is MEGame.ME1)
            {
                int vertexFactoryMapCount = binData.ReadInt32();
                binData.Seek(vertexFactoryMapCount * 12, SeekOrigin.Current);
            }

            int shaderCount = binData.ReadInt32();
            for (int i = 0; i < shaderCount; i++)
            {
                binData.Seek(24, SeekOrigin.Current);
                int nextShaderOffset = binData.ReadInt32() - oldDataOffset;
                binData.Seek(-4, SeekOrigin.Current);
                binData.WriteInt32(nextShaderOffset + newDataOffset);
                binData.Seek(nextShaderOffset, SeekOrigin.Begin);
            }

            if (game is not MEGame.ME1)
            {
                int vertexFactoryMapCount = binData.ReadInt32();
                binData.Seek(vertexFactoryMapCount * 12, SeekOrigin.Current);
            }

            int materialShaderMapCount = binData.ReadInt32();
            for (int i = 0; i < materialShaderMapCount; i++)
            {
                binData.Seek(16, SeekOrigin.Current);

                int switchParamCount = binData.ReadInt32();
                binData.Seek(switchParamCount * 32, SeekOrigin.Current);

                int componentMaskParamCount = binData.ReadInt32();
                binData.Seek(componentMaskParamCount * 44, SeekOrigin.Current);

                if (game is MEGame.ME3 || game.IsLEGame())
                {
                    int normalParams = binData.ReadInt32();
                    binData.Seek(normalParams * 29, SeekOrigin.Current);

                    binData.Seek(8, SeekOrigin.Current);
                }

                int nextMaterialShaderMapOffset = binData.ReadInt32() - oldDataOffset;
                binData.Seek(-4, SeekOrigin.Current);
                binData.WriteInt32(nextMaterialShaderMapOffset + newDataOffset);
                binData.Seek(nextMaterialShaderMapOffset, SeekOrigin.Begin);
            }

            export.Data = binData.ToArray();
        }

        private void WriteHeader(Stream ms, CompressionType compressionType = CompressionType.None, List<CompressionHelper.Chunk> chunks = null, bool includeAdditionalPackageToCook = true)
        {
            ms.WriteUInt32(packageTagLittleEndian);
            //version
            switch (Game)
            {
                case MEGame.ME1:
                    ms.WriteUInt16(ME1UnrealVersion);
                    ms.WriteUInt16(ME1LicenseeVersion);
                    break;
                case MEGame.ME2:
                    ms.WriteUInt16(ME2UnrealVersion);
                    ms.WriteUInt16(ME2LicenseeVersion);
                    break;
                case MEGame.ME3:
                    ms.WriteUInt16(ME3UnrealVersion);
                    ms.WriteUInt16(ME3LicenseeVersion);
                    break;
                case MEGame.LE1:
                    ms.WriteUInt16(LE1UnrealVersion);
                    ms.WriteUInt16(LE1LicenseeVersion);
                    break;
                case MEGame.LE2:
                    ms.WriteUInt16(LE2UnrealVersion);
                    ms.WriteUInt16(LE2LicenseeVersion);
                    break;
                case MEGame.LE3:
                    ms.WriteUInt16(LE3UnrealVersion);
                    ms.WriteUInt16(LE3LicenseeVersion);
                    break;
            }
            ms.WriteInt32(FullHeaderSize);
            if (Game is MEGame.ME3 or MEGame.LE3)
            {
                ms.WriteUnrealStringUnicode("None");
            }
            else
            {
                ms.WriteUnrealStringASCII("None");
            }

            ms.WriteUInt32((uint)Flags);

            if (Game is MEGame.ME3 or MEGame.LE3 && Flags.HasFlag(EPackageFlags.Cooked))
            {
                ms.WriteInt32(PackageTypeId);
            }

            ms.WriteInt32(NameCount);
            ms.WriteInt32(NameOffset);
            ms.WriteInt32(ExportCount);
            ms.WriteInt32(ExportOffset);
            ms.WriteInt32(ImportCount);
            ms.WriteInt32(ImportOffset);
            ms.WriteInt32(DependencyTableOffset);

            if (Game == MEGame.ME3 || Game.IsLEGame())
            {
                ms.WriteInt32(ImportExportGuidsOffset);
                ms.WriteInt32(0); //ImportGuidsCount
                ms.WriteInt32(0); //ExportGuidsCount
                ms.WriteInt32(0); //ThumbnailTableOffset
            }
            ms.WriteGuid(PackageGuid);

            //Write 1 generation
            ms.WriteInt32(1);
            ms.WriteInt32(Gen0ExportCount);
            ms.WriteInt32(Gen0NameCount);
            ms.WriteInt32(Gen0NetworkedObjectCount);

            //engineVersion and cookedContentVersion
            switch (Game)
            {
                case MEGame.ME1:
                    ms.WriteInt32(3240);
                    ms.WriteInt32(47);
                    break;
                case MEGame.ME2:
                    ms.WriteInt32(3607);
                    ms.WriteInt32(64);
                    break;
                case MEGame.ME3:
                case MEGame.LE3:
                    ms.WriteInt32(6383);
                    ms.WriteInt32(196715);
                    break;
                case MEGame.LE1:
                case MEGame.LE2:
                    ms.WriteInt32(6383);
                    ms.WriteInt32(65643);
                    break;
            }


            if (Game == MEGame.ME2 || Game == MEGame.ME1)
            {
                ms.WriteInt32(0);
                ms.WriteInt32(47699); //No idea what this is, but it's always 47699
                switch (Game)
                {
                    case MEGame.ME1:
                        ms.WriteInt32(0);
                        ms.WriteInt32(1);
                        break;
                    case MEGame.ME2:
                        ms.WriteInt32(unknown4);
                        ms.WriteInt32(1966080);
                        break;
                }
            }

            switch (Game)
            {
                case MEGame.ME1:
                    ms.WriteInt32(0);
                    ms.WriteInt32(-1);
                    break;
                case MEGame.ME2:
                    ms.WriteInt32(-1);
                    ms.WriteInt32(-1);
                    break;
                case MEGame.ME3:
                    ms.WriteInt32(unknown6);
                    ms.WriteInt32(145358848);
                    break;
                //TODO: scan LE files to figure out if there's a pattern with these
                case MEGame.LE1:
                case MEGame.LE2:
                case MEGame.LE3:
                    ms.WriteInt32(unknown6);
                    ms.WriteInt32(unknown7);
                    break;
            }

            if (Game == MEGame.ME1)
            {
                ms.WriteInt32(-1);
            }


            if (chunks == null || !chunks.Any() || compressionType == CompressionType.None)
            {
                // No compress
                ms.WriteUInt32((uint)CompressionType.None);
                ms.WriteInt32(0); //numChunks
            }
            else
            {
                ms.WriteUInt32((uint)compressionType);
                //Chunks
                ms.WriteInt32(chunks.Count);
                int i = 0;
                foreach (var chunk in chunks)
                {
                    ms.WriteInt32(chunk.uncompressedOffset);
                    ms.WriteInt32(chunk.uncompressedSize);
                    ms.WriteInt32(chunk.compressedOffset);
                    if (chunk.blocks != null)
                    {
                        var chunksize = chunk.compressedSize + CompressionHelper.SIZE_OF_CHUNK_HEADER + CompressionHelper.SIZE_OF_CHUNK_BLOCK_HEADER * chunk.blocks.Count;
                        //Debug.WriteLine($"Writing chunk table chunk {i} size: {chunksize}");
                        ms.WriteInt32(chunksize); //Size of compressed data + chunk header + block header * number of blocks in the chunk
                    }
                    else
                    {
                        //list is null - might not be populated yet
                        ms.WriteInt32(0); //write zero for now, we will call this method later with the compressedSize populated.
                    }
                    i++;
                }
            }

            ms.WriteUInt32(packageSource);

            if (Game == MEGame.ME2 || Game == MEGame.ME1)
            {
                ms.WriteInt32(0);
            }

            if (Game == MEGame.ME2 || Game == MEGame.ME3 || Game == MEGame.LE3)
            {
                // ME3Explorer should always save with this flag set to true.
                // Only things that depend on legacy configuration (like Mixins) should
                // set it to false.
                if (includeAdditionalPackageToCook)
                {
                    ms.WriteInt32(AdditionalPackagesToCook.Count);
                    foreach (var pname in AdditionalPackagesToCook)
                    {
                        if (Game == MEGame.ME2)
                        {
                            //ME2 Uses ASCII
                            ms.WriteUnrealStringASCII(pname);
                        }
                        else
                        {
                            ms.WriteUnrealStringUnicode(pname);
                        }
                    }
                }
                else
                {
                    ms.WriteInt32(0);
                }
            }
        }
        private void ReadLocalTLKs()
        {
            LocalTalkFiles.Clear();
            var exportsToLoad = new List<ExportEntry>();
            foreach (var tlkFileSet in Exports.Where(x => x.ClassName == "BioTlkFileSet" && !x.IsDefaultObject).Select(exp => exp.GetBinaryData<BioTlkFileSet>()))
            {
                foreach ((NameReference lang, BioTlkFileSet.BioTlkSet bioTlkSet) in tlkFileSet.TlkSets)
                {
                    if (LegendaryExplorerCoreLibSettings.Instance.TLKDefaultLanguage.Equals(lang, StringComparison.InvariantCultureIgnoreCase))
                    {
                        exportsToLoad.Add(GetUExport(LegendaryExplorerCoreLibSettings.Instance.TLKGenderIsMale ? bioTlkSet.Male : bioTlkSet.Female));
                        break;
                    }
                }
            }

            foreach (var exp in exportsToLoad)
            {
                //Debug.WriteLine("Loading local TLK: " + exp.GetIndexedFullPath);
                LocalTalkFiles.Add(new ME1TalkFile(exp));
            }
        }

        /// <summary>
        /// Sets the game for this MEPackage. DO NOT USE THIS UNLESS YOU ABSOLUTELY KNOW WHAT YOU ARE DOING
        /// </summary>
        /// <param name="newGame"></param>
        public void setGame(MEGame newGame)
        {
            Game = newGame;
        }

        /// <summary>
        /// Sets the platform for this MEPackage. DO NOT USE THIS UNLESS YOU ABSOLUTELY KNOW WHAT YOU ARE DOING.
        /// CHANGING THE PLATFORM TO ATTEMPT TO SAVE A CONSOLE FILE WILL NOT PRODUCE A USABLE CONSOLE FILE
        /// </summary>
        /// <param name="newPlatform"></param>
        internal void setPlatform(GamePlatform newPlatform)
        {
            Platform = newPlatform;
        }
    }
}<|MERGE_RESOLUTION|>--- conflicted
+++ resolved
@@ -576,11 +576,8 @@
                 }
             }
 
-<<<<<<< HEAD
             if ((Game == MEGame.ME1 || Game == MEGame.LE1) && Platform == GamePlatform.PC)
-=======
             if (Game is MEGame.ME1 or MEGame.LE1 && Platform == GamePlatform.PC)
->>>>>>> b1fcd14f
             {
                 ReadLocalTLKs();
             }
