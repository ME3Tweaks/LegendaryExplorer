--- conflicted
+++ resolved
@@ -201,7 +201,6 @@
         /// <param name="useUnicodeStrings">If strings should be read as unicode, latin1 or determined on first read</param>
         private LocalProfile(Stream stream, MEGame game, bool isCompressed = true, bool hasVersionSetting = true)
         {
-<<<<<<< HEAD
             UsesCompression = isCompressed;
             UsesVersionSetting = hasVersionSetting;
 
@@ -211,9 +210,6 @@
             if (UsesCompression)
             {
                 reader = new EndianReader(stream) { Endian = Endian.Big }; // LE3 uses big endian
-=======
-            var reader = new EndianReader(stream) { Endian = Endian.Big }; // LE3 uses big endian
->>>>>>> 06b5682c
 
                 // 1. Decompress data
                 checksum = reader.ReadToBuffer(0x14); // 20 bytes
