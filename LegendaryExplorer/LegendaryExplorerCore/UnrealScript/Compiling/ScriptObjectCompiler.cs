--- conflicted
+++ resolved
@@ -164,20 +164,7 @@
             {
                 existingFuncs.Remove(member.Name, out UFunction childFunc);
                 Compile(member, stateExport, ref childFunc);
-<<<<<<< HEAD
-                if (prevFunc is null)
-                {
-                    stateObj.Children = childFunc.Export;
-                }
-                else
-                {
-                    prevFunc.Next = childFunc.Export;
-                    prevFunc.Export.WriteBinary(prevFunc);
-                }
-
-=======
                 prevFunc = AdvanceField(prevFunc, childFunc, stateObj);
->>>>>>> feb880b1
                 stateObj.LocalFunctionMap.Add(childFunc.Export.ObjectName, childFunc.Export.UIndex);
             }
 
@@ -259,23 +246,8 @@
                     }
 
                     Compile(member, funcExport, ref childProp);
-<<<<<<< HEAD
-                    if (prevProp is null)
-                    {
-                        funcObj.Children = childProp.Export;
-                    }
-                    else
-                    {
-                        prevProp.Next = childProp.Export;
-                        prevProp.Export.WriteBinary(prevProp);
-                    }
-
-                    prevProp = childProp;
-=======
                     prevProp = AdvanceField(prevProp, childProp, funcObj);
->>>>>>> feb880b1
-                }
-
+                }
                 while (existingEnumerator.MoveNext())
                 {
                     EntryPruner.TrashEntryAndDescendants(existingEnumerator.Current.Export);
@@ -470,12 +442,7 @@
                     {
                         parentClassName = parent.Parent.ClassName;
                     }
-<<<<<<< HEAD
-
-                    uDelegateProperty.Delegate = parentClassName.CaseInsensitiveEquals("Function") ? uDelegateProperty.Function : 0;
-=======
                     uDelegateProperty.Delegate = parentClassName.CaseInsensitiveEquals("Function") || parentClassName.CaseInsensitiveEquals("ScriptStruct") ? uDelegateProperty.Function : 0;
->>>>>>> feb880b1
                     break;
                 case UMapProperty uMapProperty:
                     uMapProperty.KeyType = 0;
