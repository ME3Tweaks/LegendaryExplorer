﻿using System;
using System.Collections.Generic;
using System.Linq;
using LegendaryExplorerCore.Helpers;
using LegendaryExplorerCore.Packages;
using LegendaryExplorerCore.Packages.CloningImportingAndRelinking;
using LegendaryExplorerCore.Unreal;
using LegendaryExplorerCore.Unreal.BinaryConverters;
using LegendaryExplorerCore.Unreal.ObjectInfo;
using LegendaryExplorerCore.UnrealScript.Language.Tree;
using LegendaryExplorerCore.UnrealScript.Utilities;
using static LegendaryExplorerCore.Unreal.UnrealFlags;

namespace LegendaryExplorerCore.UnrealScript.Compiling
{
    public class ScriptPropertiesCompiler
    {
        private readonly IMEPackage Pcc;
        private ExportEntry Default__Export;
        private ExportEntry Default__Archetype;
        private bool ShouldStripTransients;
        private readonly PackageCache packageCache;
        private bool IsStructDefaults;

        private ScriptPropertiesCompiler(IMEPackage pcc, PackageCache packageCache = null)
        {
            this.packageCache = packageCache;
            Pcc = pcc;
        }

        public static void CompileStructDefaults(Struct structAST, PropertyCollection props, IMEPackage pcc, PackageCache packageCache = null)
        {
            var compiler = new ScriptPropertiesCompiler(pcc, packageCache)
            {
                IsStructDefaults = true
            };

            foreach (Statement statement in structAST.DefaultProperties.Statements)
            {
                props.AddOrReplaceProp(compiler.ConvertToProperty((AssignStatement)statement));
            }
        }

        public static void CompileDefault__Object(DefaultPropertiesBlock defaultsAST, ExportEntry classExport, ref ExportEntry defaultsExport, PackageCache packageCache = null)
        {
            IMEPackage pcc = classExport.FileRef;
            var defaultsExportObjectName = new NameReference($"Default__{classExport.ObjectNameString}", classExport.indexValue);
            if (defaultsExport is null)
            {
                if (pcc.TryGetTrash(out defaultsExport))
                {
                    defaultsExport.Parent = classExport.Parent;
                }
                else
                {
                    defaultsExport = new ExportEntry(pcc, classExport.Parent, defaultsExportObjectName);
                    pcc.AddExport(defaultsExport);
                }
            }
            var cls = (Class)defaultsAST.Outer;

            var compiler = new ScriptPropertiesCompiler(pcc, packageCache)
            {
                Default__Export = defaultsExport
            };

            defaultsExport.SuperClass = null;
            defaultsExport.Class = classExport;
            defaultsExport.ObjectName = defaultsExportObjectName;
            var defaultsExportObjectFlags = EObjectFlags.ClassDefaultObject | EObjectFlags.Public | EObjectFlags.LoadForClient | EObjectFlags.LoadForServer | EObjectFlags.LoadForEdit;
            if (cls.Flags.Has(EClassFlags.PerObjectLocalized) || cls.Flags.Has(EClassFlags.PerObjectConfig) && cls.Flags.Has(EClassFlags.Localized))
            {
                defaultsExportObjectFlags |= EObjectFlags.PerObjectLocalized;
            }
            if ((pcc.Game.IsGame1() || pcc.Game.IsGame2()) && cls.Name is "BioConversation" or "Font" or "MultiFont" or "FaceFXAnimSet" or "BioCreatureSoundSet")
            {
                defaultsExportObjectFlags |= EObjectFlags.LocalizedResource;
            }
            defaultsExport.ObjectFlags = defaultsExportObjectFlags;
            defaultsExport.Archetype = classExport.SuperClass is not null ? compiler.GetClassDefaultObject(classExport.SuperClass) : null;

            compiler.Default__Archetype = defaultsExport.Archetype switch
            {
                ImportEntry defaultArchetypeImport => EntryImporter.ResolveImport(defaultArchetypeImport, packageCache, null, "INT"),
                ExportEntry defaultArchetypeExport => defaultArchetypeExport,
                _ => null
            };

            var props = compiler.ConvertStatementsToPropertyCollection(defaultsAST.Statements, defaultsExport, new Dictionary<NameReference, ExportEntry>());
            
            defaultsExport.WriteProperties(props);
        }

        private PropertyCollection ConvertStatementsToPropertyCollection(List<Statement> statements, ExportEntry export, Dictionary<NameReference, ExportEntry> subObjectDict)
        {
            var existingSubObjects = export.GetChildren<ExportEntry>().ToList();
            var props = new PropertyCollection();
            var subObjectsToFinish = new List<(Subobject, ExportEntry, int)>();
            foreach (Statement statement in statements)
            {
                switch (statement)
                {
                    case Subobject subObj:
                        var subObjName = NameReference.FromInstancedString(subObj.NameDeclaration.Name);
                        existingSubObjects.TryRemove(exp => exp.ObjectName == subObjName, out ExportEntry existingSubObject);
                        int netIndex = existingSubObject?.NetIndex ?? 0;
                        CreateSubObject(subObj, export, ref existingSubObject);
                        subObjectDict[subObjName] = existingSubObject;
                        subObjectsToFinish.Add(subObj, existingSubObject, netIndex);
                        break;
                    case AssignStatement assignStatement:
                        Property prop = ConvertToProperty(assignStatement, subObjectDict);
                        props.AddOrReplaceProp(prop);
                        break;
                    default:
                        throw new Exception($"Unexpected statement type: {statement.GetType().Name}");
                }
            }
            //Default__ objects and struct defaults serialize transients, but subobjects dont 
            ShouldStripTransients = true;
            foreach ((Subobject subobject, ExportEntry subExport, int netIndex) in subObjectsToFinish)
            {
                WriteSubObjectData(subobject, subExport, netIndex, subObjectDict);
            }

            if (existingSubObjects.Any())
            {
                EntryPruner.TrashEntriesAndDescendants(existingSubObjects);
            }
            return props;
        }

        private void CreateSubObject(Subobject subObject, ExportEntry parent, ref ExportEntry subExport)
        {
<<<<<<< HEAD
            var objName = NameReference.FromInstancedString(subObject.Name.Name);
            IEntry classEntry = EntryImporter.EnsureClassIsInFile(Pcc, subObject.Class.Name, new RelinkerOptionsPackage());
=======
            var objName = NameReference.FromInstancedString(subObject.NameDeclaration.Name);
            IEntry classEntry = EntryImporter.EnsureClassIsInFile(Pcc, subObject.Class.Name);
>>>>>>> b4be8a9f
            if (subExport is null)
            {
                if (Pcc.TryGetTrash(out subExport))
                {
                    subExport.Parent = parent;
                }
                else
                {
                    subExport = new ExportEntry(Pcc, parent, objName);
                    Pcc.AddExport(subExport);
                }
            }
            subExport.SuperClass = null;
            subExport.Class = classEntry;
            subExport.ObjectName = objName;
            subExport.Class = classEntry;

            if (subObject.IsTemplate && Default__Archetype is not null)
            {
                string defaultArchetypePath = Default__Archetype.InstancedFullPath;
                string defaultObjectPath = Default__Export.InstancedFullPath;
                string subObjPath = subExport.InstancedFullPath;
                string subPath = subObjPath[(defaultObjectPath.Length + 1)..];
                ExportEntry subObjArchetype = Default__Archetype.FileRef.FindExport($"{defaultArchetypePath}.{subPath}");
                if (subObjArchetype is null)
                {
                    //sometimes the subobjects have a flat structure under the Default__
                    subPath = objName.Instanced;
                    subObjArchetype = Default__Archetype.FileRef.FindExport($"{defaultArchetypePath}.{subPath}");
                }

                if (subObjArchetype is not null && subObjArchetype.ClassName.CaseInsensitiveEquals(subExport.ClassName))
                {
                    subExport.Archetype = ReferenceEquals(Default__Archetype.FileRef, Pcc)
                        ? subObjArchetype
                        : Pcc.getEntryOrAddImport($"{Default__Export.Archetype.InstancedFullPath}.{subPath}", classEntry.ObjectName.Instanced, classEntry.ParentName);
                    return;
                }
                //sometimes the archetype is a subobject of the Default__ for a parent suboject's class.
                if (parent != Default__Export)
                {
                    var archetypeRoot = parent;
                    while (archetypeRoot.Archetype is not null)
                    {
                        archetypeRoot = (ExportEntry)archetypeRoot.Parent;
                    }
                    subPath = subObjPath[(archetypeRoot.InstancedFullPath.Length + 1)..];
                    IEntry classDefaultObject = GetClassDefaultObject(archetypeRoot.Class);
                    var baseDefault = classDefaultObject switch
                    {
                        ExportEntry exp => exp,
                        ImportEntry imp => EntryImporter.ResolveImport(imp, packageCache, null, "INT"),
                        _ => null
                    };
                    if (baseDefault is not null)
                    {
                        subObjArchetype = baseDefault.FileRef.FindExport($"{baseDefault.InstancedFullPath}.{subPath}");
                        if (subObjArchetype is null)
                        {
                            subPath = objName.Instanced;
                            subObjArchetype = baseDefault.FileRef.FindExport($"{baseDefault.InstancedFullPath}.{subPath}");
                        }
                        if (subObjArchetype is not null && subObjArchetype.ClassName.CaseInsensitiveEquals(subExport.ClassName))
                        {
                            subExport.Archetype = ReferenceEquals(baseDefault.FileRef, Pcc)
                                ? subObjArchetype
                                : Pcc.getEntryOrAddImport($"{classDefaultObject.InstancedFullPath}.{subPath}", classEntry.ObjectName.Instanced, classEntry.ParentName);
                            return;
                        }
                    }
                }

            }
            subExport.Archetype = null;
        }

        private Property ConvertToProperty(AssignStatement assignStatement, Dictionary<NameReference, ExportEntry> subObjectDict = null)
        {
            var nameRef = (SymbolReference) assignStatement.Target;
            int staticArrayIndex = 0;
            if (nameRef is ArraySymbolRef staticArrayRef)
            {
                staticArrayIndex = ((IntegerLiteral) staticArrayRef.Index).Value;
                nameRef = (SymbolReference) staticArrayRef.Array;
            }

            var type = nameRef.ResolveType();
            var literal = assignStatement.Value;
            var propName = NameReference.FromInstancedString(nameRef.Name);
            Property prop = MakeProperty(propName, type, literal, subObjectDict);
            prop.StaticArrayIndex = staticArrayIndex;
            return prop;
        }

        private Property MakeProperty(NameReference propName, VariableType type, Expression literal, Dictionary<NameReference, ExportEntry> subObjectDict = null)
        {
            Property prop;
            if (type is StaticArrayType sat)
            {
                type = sat.ElementType;
            }
            switch (type)
            {
                case ClassType classType:
                    prop = new ObjectProperty(literal is NoneLiteral ? null : CompilerUtils.ResolveClass((Class)((ClassType)((ObjectLiteral)literal).Class).ClassLimiter, Pcc), propName);
                    break;
                case Class cls:
                    IEntry entry = literal switch
                    {
                        NoneLiteral => null,
                        SymbolReference {Node: Subobject subobject} => subObjectDict?[NameReference.FromInstancedString(subobject.NameDeclaration.Name)],
                        _ => Pcc.FindEntry(((ObjectLiteral)literal).Name.Value)
                    };

                    prop = new ObjectProperty(entry, propName)
                    {
                        InternalPropType = cls.IsInterface ? PropertyType.InterfaceProperty : PropertyType.ObjectProperty
                    };
                    break;
                case DelegateType:
                    int objUIndex = 0;
                    NameReference funcName;
                    if (literal is NoneLiteral)
                    {
                        funcName = "None";
                    }
                    else
                    {
                        if (literal is CompositeSymbolRef csf)
                        {
                            objUIndex = GetClassDefaultObject(CompilerUtils.ResolveClass((Class)((ClassType)((ObjectLiteral)csf.OuterSymbol).Class).ClassLimiter, Pcc)).UIndex;
                            literal = csf.InnerSymbol;
                        }

                        funcName = NameReference.FromInstancedString(((SymbolReference) literal).Name);
                    }
                    prop = new DelegateProperty(objUIndex, funcName, propName);
                    break;
                case DynamicArrayType dynamicArrayType:
                    VariableType elementType = dynamicArrayType.ElementType;
                    var properties = ((DynamicArrayLiteral)literal).Values.Select(lit => MakeProperty(null, elementType, lit, subObjectDict));
                    switch (elementType)
                    {
                        case ClassType:
                        case Class:
                            prop = new ArrayProperty<ObjectProperty>(properties.Cast<ObjectProperty>().ToList(), propName);
                            break;
                        case DelegateType:
                            prop = new ArrayProperty<DelegateProperty>(properties.Cast<DelegateProperty>().ToList(), propName);
                            break;
                        case Enumeration:
                            prop = new ArrayProperty<EnumProperty>(properties.Cast<EnumProperty>().ToList(), propName);
                            break;
                        case Struct:
                            prop = new ArrayProperty<StructProperty>(properties.Cast<StructProperty>().ToList(), propName);
                            break;
                        default:
                            switch (elementType.PropertyType)
                            {
                                case EPropertyType.Byte:
                                    prop = new ArrayProperty<ByteProperty>(properties.Cast<ByteProperty>().ToList(), propName);
                                    break;
                                case EPropertyType.Int:
                                    prop = new ArrayProperty<IntProperty>(properties.Cast<IntProperty>().ToList(), propName);
                                    break;
                                case EPropertyType.Bool:
                                    prop = new ArrayProperty<BoolProperty>(properties.Cast<BoolProperty>().ToList(), propName);
                                    break;
                                case EPropertyType.Float:
                                    prop = new ArrayProperty<FloatProperty>(properties.Cast<FloatProperty>().ToList(), propName);
                                    break;
                                case EPropertyType.Name:
                                    prop = new ArrayProperty<NameProperty>(properties.Cast<NameProperty>().ToList(), propName);
                                    break;
                                case EPropertyType.String:
                                    prop = new ArrayProperty<StrProperty>(properties.Cast<StrProperty>().ToList(), propName);
                                    break;
                                case EPropertyType.StringRef:
                                    prop = new ArrayProperty<StringRefProperty>(properties.Cast<StringRefProperty>().ToList(), propName);
                                    break;
                                default:
                                    throw new ArgumentOutOfRangeException(nameof(elementType.PropertyType), elementType.PropertyType, $"{elementType.PropertyType} is not a valid array element type!");
                            }
                            break;
                    }
                    break;
                case Enumeration enumeration:
                    NameReference value;
                    if (literal is NoneLiteral)
                    {
                        value = "None";
                    }
                    else
                    {
                        value = NameReference.FromInstancedString(((EnumValue) ((SymbolReference) literal).Node).Name);
                    }
                    prop = new EnumProperty(value, NameReference.FromInstancedString(enumeration.Name), Pcc.Game, propName);
                    break;
                case Struct @struct:
                    //todo: Spec says that unspecified properties on a struct value should be inherited from base class's default for that property
                    var structProps = (IsStructDefaults || @struct.IsAtomic) ? @struct.GetDefaultPropertyCollection(Pcc, ShouldStripTransients, packageCache) : new PropertyCollection();
                    foreach (Statement statement in ((StructLiteral)literal).Statements)
                    {
                        structProps.AddOrReplaceProp(ConvertToProperty((AssignStatement)statement, subObjectDict));
                    }
                    prop = new StructProperty(@struct.Name, structProps, propName, @struct.IsImmutable);
                    break;
                default:
                    switch (type.PropertyType)
                    {
                        case EPropertyType.Byte:
                            prop = new ByteProperty((byte) ((IntegerLiteral) literal).Value, propName);
                            break;
                        case EPropertyType.Int:
                            prop = new IntProperty(((IntegerLiteral) literal).Value, propName);
                            break;
                        case EPropertyType.Bool:
                            prop = new BoolProperty(((BooleanLiteral) literal).Value, propName);
                            break;
                        case EPropertyType.Float:
                            prop = new FloatProperty(((FloatLiteral) literal).Value, propName);
                            break;
                        case EPropertyType.Name:
                            prop = new NameProperty(NameReference.FromInstancedString(((NameLiteral) literal).Value), propName);
                            break;
                        case EPropertyType.String:
                            prop = new StrProperty(((StringLiteral) literal).Value, propName);
                            break;
                        case EPropertyType.StringRef:
                            prop = new StringRefProperty(((StringRefLiteral) literal).Value, propName);
                            break;
                        default:
                            throw new ArgumentOutOfRangeException();
                    }

                    break;
            }

            return prop;
        }

        private void WriteSubObjectData(Subobject subObject, ExportEntry subExport, int netIndex, Dictionary<NameReference, ExportEntry> parentSubObjectDict)
        {
            PropertyCollection props = ConvertStatementsToPropertyCollection(subObject.Statements, subExport, new(parentSubObjectDict));
            var binary = ObjectBinary.Create(subExport.ClassName, subExport.Game, props);
            
            //this code should probably be somewhere else, perhaps integrated into ObjectBinary.Create somehow?
            if (binary is BioDynamicAnimSet dynAnimSet && props.GetProp<ArrayProperty<ObjectProperty>>("Sequences") is {} sequences)
            {
                var setName = props.GetProp<NameProperty>("m_nmOrigSetName");
                foreach (ObjectProperty objProp in sequences)
                {
                    switch (objProp.ResolveToEntry(Pcc))
                    {
                        case ExportEntry exportEntry when exportEntry.GetProperty<NameProperty>("SequenceName") is {} seqNameProperty:
                            dynAnimSet.SequenceNamesToUnkMap.Add(seqNameProperty.Value, 1);
                            break;
                        case IEntry entry:
                            if (setName is null)
                            {
                                throw new Exception($"{nameof(BioDynamicAnimSet)} must have m_nmOrigSetName property defined!");
                            }
                            dynAnimSet.SequenceNamesToUnkMap.Add(entry.ObjectName.Instanced[(setName.Value.Instanced.Length + 1)..], 1);
                            break;
                    }
                }
            }


            if (subExport.ClassName is "DominantDirectionalLightComponent" or "DominantSpotLightComponent")
            {
                Span<byte> preProps = stackalloc byte[20];
                const int templateOwnerClass = 0; //todo: When is this not 0?

                EndianBitConverter.WriteAsBytes(0, preProps, Pcc.Endian);
                EndianBitConverter.WriteAsBytes(templateOwnerClass, preProps[4..], Pcc.Endian);
                EndianBitConverter.WriteAsBytes(Pcc.FindNameOrAdd(subExport.ObjectName.Name), preProps[8..], Pcc.Endian);
                EndianBitConverter.WriteAsBytes(subExport.ObjectName.Number, preProps[12..], Pcc.Endian);
                EndianBitConverter.WriteAsBytes(netIndex, preProps[16..], Pcc.Endian);
                subExport.WritePrePropsAndPropertiesAndBinary(preProps.ToArray(), props, binary);
            }
            else if (subObject.Class.IsComponent)
            {
                Span<byte> preProps = stackalloc byte[16];
                const int templateOwnerClass = 0; //todo: When is this not 0?

                EndianBitConverter.WriteAsBytes(templateOwnerClass, preProps, Pcc.Endian);
                EndianBitConverter.WriteAsBytes(Pcc.FindNameOrAdd(subExport.ObjectName.Name), preProps[4..], Pcc.Endian);
                EndianBitConverter.WriteAsBytes(subExport.ObjectName.Number, preProps[8..], Pcc.Endian);
                EndianBitConverter.WriteAsBytes(netIndex, preProps[12..], Pcc.Endian);
                subExport.WritePrePropsAndPropertiesAndBinary(preProps.ToArray(), props, binary);
            }
            else
            {
                subExport.WritePropertiesAndBinary(props, binary);
            }
        }

        private IEntry GetClassDefaultObject(IEntry classEntry)
        {
            if (classEntry is ExportEntry export)
            {
                var classObj = export.GetBinaryData<UClass>(packageCache);
                return classObj.Defaults.GetEntry(Pcc);
            }
            string parentPath = classEntry.ParentInstancedFullPath;
            return Pcc.getEntryOrAddImport($"{parentPath}.Default__{classEntry.ObjectName.Instanced}", classEntry.ObjectName.Instanced, classEntry.ParentName);
        }
    }
}<|MERGE_RESOLUTION|>--- conflicted
+++ resolved
@@ -132,13 +132,8 @@
 
         private void CreateSubObject(Subobject subObject, ExportEntry parent, ref ExportEntry subExport)
         {
-<<<<<<< HEAD
-            var objName = NameReference.FromInstancedString(subObject.Name.Name);
+            var objName = NameReference.FromInstancedString(subObject.NameDeclaration.Name);
             IEntry classEntry = EntryImporter.EnsureClassIsInFile(Pcc, subObject.Class.Name, new RelinkerOptionsPackage());
-=======
-            var objName = NameReference.FromInstancedString(subObject.NameDeclaration.Name);
-            IEntry classEntry = EntryImporter.EnsureClassIsInFile(Pcc, subObject.Class.Name);
->>>>>>> b4be8a9f
             if (subExport is null)
             {
                 if (Pcc.TryGetTrash(out subExport))
