﻿using System;
using System.Collections.Generic;
using System.Linq;
using JetBrains.Annotations;
using LegendaryExplorerCore.Gammtek.Extensions.Collections.Generic;
using LegendaryExplorerCore.Helpers;
using LegendaryExplorerCore.Packages;
using LegendaryExplorerCore.Unreal;
using LegendaryExplorerCore.Unreal.BinaryConverters;
using LegendaryExplorerCore.UnrealScript.Analysis.Symbols;
using LegendaryExplorerCore.UnrealScript.Analysis.Visitors;
using LegendaryExplorerCore.UnrealScript.Compiling;
using LegendaryExplorerCore.UnrealScript.Compiling.Errors;
using LegendaryExplorerCore.UnrealScript.Decompiling;
using LegendaryExplorerCore.UnrealScript.Language.Tree;
using LegendaryExplorerCore.UnrealScript.Language.Util;
using LegendaryExplorerCore.UnrealScript.Lexing;
using LegendaryExplorerCore.UnrealScript.Parsing;
using Microsoft.Toolkit.HighPerformance;
using static LegendaryExplorerCore.UnrealScript.Utilities.Keywords;

namespace LegendaryExplorerCore.UnrealScript
{
    public static class UnrealScriptCompiler
    {
        public static (ASTNode node, string text) DecompileExport(ExportEntry export, FileLib lib, UnrealScriptOptionsPackage usop)
        {
            if (!ReferenceEquals(lib.Pcc, export.FileRef))
            {
                throw new InvalidOperationException("FileLib can only be used with exports from the same file it was created for.");
            }
            try
            {
                ASTNode astNode = ExportToAstNode(export, lib, usop);

                if (astNode != null)
                {
                    var codeBuilder = new CodeBuilderVisitor();
                    astNode.AcceptVisitor(codeBuilder);
                    return (astNode, codeBuilder.GetOutput());
                }
            }
            catch (Exception e) when (!LegendaryExplorerCoreLib.IsDebug)
            {
                return (null, $"Error occurred while decompiling {export.InstancedFullPath}:\n\n{e.FlattenException()}");
            }

            return (null, $"Could not decompile {export.InstancedFullPath}");
        }

        public static string GetPropertyLiteralValue(Property prop, ExportEntry containingExport, FileLib lib, UnrealScriptOptionsPackage usop)
        {
            Expression literal = ScriptObjectToASTConverter.ConvertToLiteralValue(prop, containingExport, lib);
            return CodeBuilderVisitor.GetOutput(literal);
        }

        [CanBeNull]
        //Used by M3. Do not delete
        public static Property CompileProperty(string propName, string valueliteral, ExportEntry containingExport, FileLib lib, MessageLog log, UnrealScriptOptionsPackage usop)
        {
            if (!lib.IsInitialized)
            {
                log.LogError("FileLib not initialized!");
                return null;
            }
            try
            {
                var fauxDefaultProperties = $"{DEFAULTPROPERTIES}{{{propName}={valueliteral}}}";
                TokenStream tokens = Lexer.Lex(fauxDefaultProperties, log);
                if (log.HasLexErrors)
                {
                    log.LogError("Lexing failed!");
                    return null;
                }
                DefaultPropertiesBlock node = new ClassOutlineParser(tokens, containingExport.Game, log).ParseDefaultProperties();
                SymbolTable symbolTable = lib.GetSymbolTable();
                if (!symbolTable.TryGetType(containingExport.ClassName, out Class exportClass))
                {
                    log.LogError($"FileLib did not contain definition of class: '{exportClass.Name}'");
                    return null;
                }
                node.Outer = exportClass;
                PropertiesBlockParser.Parse(node, containingExport.FileRef, symbolTable, log, containingExport.IsInDefaultsTree(), usop);
                if (log.HasErrors)
                {
                    log.LogError("Parse failed!");
                    return null;
                }
                PropertyCollection props = ScriptPropertiesCompiler.CompileProps(node, containingExport.FileRef, usop);
                return props[0];
            }
            catch (ParseException)
            {
                log.LogError("Parse failed!");
                return null;
            }
            catch (Exception e)
            {
                log.LogError($"Parse failed! Exception: {e}");
                return null;
            }
        }

        public static ASTNode ExportToAstNode(ExportEntry export, FileLib lib, UnrealScriptOptionsPackage usop)
        {
            if (!ReferenceEquals(lib.Pcc, export.FileRef))
            {
                throw new InvalidOperationException("FileLib can only be used with exports from the same file it was created for.");
            }
            ASTNode astNode = export.ClassName switch
            {
                "Class" => ScriptObjectToASTConverter.ConvertClass(export.GetBinaryData<UClass>(usop?.Cache), true, lib, usop),
                "Function" => ScriptObjectToASTConverter.ConvertFunction(export.GetBinaryData<UFunction>(usop?.Cache), lib, usop),
                "State" => ScriptObjectToASTConverter.ConvertState(export.GetBinaryData<UState>(usop?.Cache), lib, usop),
                "Enum" => ScriptObjectToASTConverter.ConvertEnum(export.GetBinaryData<UEnum>(usop?.Cache)),
                "ScriptStruct" => ScriptObjectToASTConverter.ConvertStruct(export.GetBinaryData<UScriptStruct>(usop?.Cache), lib, usop),
                "Const" => ScriptObjectToASTConverter.ConvertConst(export.GetBinaryData<UConst>(usop?.Cache)),
                _ when export.ClassName.EndsWith("Property") && ObjectBinary.From(export, usop?.Cache) is UProperty uProp => ScriptObjectToASTConverter.ConvertVariable(uProp, lib, usop),
                _ => ScriptObjectToASTConverter.ConvertExportProperties(export, lib, usop)
            };
            return astNode;
        }

        public static (ASTNode ast, TokenStream tokens) CompileOutlineAST(string script, string type, MessageLog log, MEGame game)
        {
            var tokens = Lexer.Lex(script, log);
            var parser = new ClassOutlineParser(tokens, game, log);
            try
            {
                ASTNode ast = parser.ParseDocument(type);
                if (ast is null)
                {
                    log.LogError("Parse failed!");
                }
                else
                {
                    log.LogMessage("Parsed!");
                }
                return (ast, tokens);
            }
            catch (ParseException)
            {
                log.LogError("Parse failed!");
                return (null, tokens);
            }
            catch (Exception e)
            {
                log.LogError($"Parse failed! Exception: {e}");
                return (null, tokens);
            }
        }

        public static MessageLog CompileBulkPropertiesFile(string src, IMEPackage pcc, PackageCache packageCache = null)
        {
            var log = new MessageLog();
            TokenStream tokens = Lexer.Lex(src, log);
            if (log.HasLexErrors)
            {
                return log;
            }
            var lib = new FileLib(pcc);
            if (!lib.Initialize(packageCache))
            {
                return lib.InitializationLog;
            }
            SymbolTable symbols = lib.GetSymbolTable();
            symbols.RevertToObjectStack();
            List<Subobject> subobjects;
            try
            {
                subobjects = PropertiesBlockParser.ParseBulkPropsFile(tokens, pcc, symbols, log, false);
            }
            catch (ParseException)
            {
                log.LogError("Parse failed!");
                return log;
            }
            catch (Exception e)
            {
                log.LogError($"Parse failed! Exception: {e}");
                return log;
            }
            if (log.HasErrors) return log;

            var map = new Dictionary<Subobject, ExportEntry>(subobjects.Count);
            foreach (Subobject obj in subobjects)
            {
                IEntry entry = pcc.FindEntry(obj.NameDeclaration, obj.Class.Name);
                if (entry is ExportEntry export)
                {
                    if (!map.TryAdd(obj, export))
                    {
                        log.LogError($"Duplicate declaration for object of class '{obj.Class.Name}' with full path '{obj.NameDeclaration}'", obj.StartPos);
                    }
                }
                else
                {
                    log.LogError($"Could not find an export of class '{obj.Class.Name}' with full path '{obj.NameDeclaration}'", obj.StartPos);
                }
            }
            if (log.HasErrors) return log;

            try
            {
                foreach ((Subobject obj, ExportEntry export) in map)
                {
                    ScriptPropertiesCompiler.CompilePropertiesForNormalObject(obj.Statements, export, packageCache);
                }
            }
            catch (Exception e)
            {
                log.LogError($"Exception: {e}");
                return log;
            }

            return log;
        }

        public static string DecompileBulkProps(IMEPackage pcc, out MessageLog log, PackageCache packageCache = null)
        {
            var fileLib = new FileLib(pcc);
            if (!fileLib.Initialize(packageCache))
            {
                log = fileLib.InitializationLog;
                return null;
            }
            var ifps = new HashSet<(string, string)>(pcc.ExportCount);
            var codeBuilder = new CodeBuilderVisitor<PlainTextStringBuilderCodeFormatter>();
            log = new MessageLog();
            foreach (ExportEntry export in pcc.Exports.Where(exp => !exp.IsScriptExport() && !exp.IsInDefaultsTree() && !exp.IsTrash()))
            {
                string exportClassName = export.ClassName;
                string ifp = export.InstancedFullPath;
                if (!ifps.Add((ifp, exportClassName)))
                {
                    log.LogError($"Two exports have the same path and class: {ifp} ({exportClassName})");
                    return null;
                }
                ASTNode ast = ExportToAstNode(export, fileLib, packageCache);
                if (ast is not DefaultPropertiesBlock propsBlock)
                {
                    log.LogError($"Error decompiling #{export.UIndex} {ifp}");
                    return null;
                }
                codeBuilder.AppendToNewLine($"//#{export.UIndex}");
                ast = new Subobject(ifp, new Class(exportClassName, null, null, default), propsBlock.Statements);
                ast.AcceptVisitor(codeBuilder);
                codeBuilder.AppendToNewLine();
            }

            return codeBuilder.GetOutput();
        }

        //Used by M3. Do not delete
        public static MessageLog AddOrReplaceInClass(ExportEntry classExport, string scriptText, FileLib lib, UnrealScriptOptionsPackage usop)
        {
            IMEPackage pcc = classExport.FileRef;
            if (!ReferenceEquals(lib.Pcc, pcc))
            {
                throw new InvalidOperationException("FileLib can only be used with exports from the same file it was created for.");
            }
            if (!classExport.IsClass)
            {
                throw new ArgumentException($"Expected '{classExport.InstancedFullPath}' to be a class definition export!", nameof(classExport));
            }
            var log = new MessageLog();
            if (!lib.IsInitialized)
            {
                log.LogError("FileLib not initialized!");
                return log;
            }
            (ASTNode decompedNode, string classSource) = DecompileExport(classExport, lib, usop);
            if (decompedNode is null)
            {
                log.LogError(classSource);
                return log;
            }
            (ASTNode classAST, _) = CompileOutlineAST(classSource, "Class", log, pcc.Game);
            if (log.HasErrors || log.HasLexErrors || classAST is not Class cls)
            {
                log.LogError($"Failed to parse class {classExport.InstancedFullPath}");
                return log;
            }

            try
            {
                var tokens = Lexer.Lex(scriptText, log);
                var parser = new ClassOutlineParser(tokens, pcc.Game, log);
                ASTNode astNode = parser.ParseDocument();
                if (astNode is null || log.HasErrors)
                {
                    log.LogError("Parse failed!");
                    return log;
                }
                switch (astNode)
                {
                    case Enumeration enumeration:
                        cls.TypeDeclarations.ReplaceFirstOrAdd(t => t is Enumeration && t.Name.CaseInsensitiveEquals(enumeration.Name), enumeration);
                        break;
                    case Struct @struct:
                        cls.TypeDeclarations.ReplaceFirstOrAdd(t => t is Struct && t.Name.CaseInsensitiveEquals(@struct.Name), @struct);
                        break;
                    case VariableDeclaration varDecl:
                        cls.VariableDeclarations.ReplaceFirstOrAdd(v => v.Name.CaseInsensitiveEquals(varDecl.Name), varDecl);
                        break;
                    case Function func:
                        cls.Functions.ReplaceFirstOrAdd(f => f.Name.CaseInsensitiveEquals(func.Name), func);
                        break;
                    case State state:
                        cls.States.ReplaceFirstOrAdd(s => s.Name.CaseInsensitiveEquals(state.Name), state);
                        break;
                    case DefaultPropertiesBlock propsBlock:
                        //cls.DefaultProperties = propsBlock;
                        log.LogError("Replacing default properties is not permitted at this time.");
                        return log;
                    case Class://support whole-class replacement?
                        log.LogError("Replacing an entire class is not permitted at this time.");
                        return log;
                    case Const:
                        log.LogError("Adding or replacing a const is not permitted.");
                        return log;
                    default:
                        throw new ArgumentOutOfRangeException(nameof(astNode));
                }

                classAST = CompileNewClassAST(pcc, cls, log, lib, out _, usop);
                if (classAST is null || log.HasErrors)
                {
                    log.LogError("Parse failed!");
                    return log;
                }
            }
            catch (ParseException)
            {
                log.LogError("Parse failed!");
                return log;
            }
            catch (Exception exception)
            {
                log.LogError($"Parse failed! Exception: {exception}");
                return log;
            }
            try
            {
                ScriptObjectCompiler.Compile(classAST, pcc, classExport.Parent, usop, classExport.GetBinaryData<UClass>());
                log.LogMessage("Compiled!");
            }
            catch (Exception exception) when (!LegendaryExplorerCoreLib.IsDebug)
            {
                log.LogError($"Compilation failed! Exception: {exception}");
            }
            return log;
        }

<<<<<<< HEAD
        public static (ASTNode astNode, MessageLog log) CompileClass(IMEPackage pcc, string scriptText, FileLib lib, UnrealScriptOptionsPackage usop, ExportEntry export = null, IEntry parent = null)
=======
        public static (ASTNode astNode, MessageLog log) CompileClass(IMEPackage pcc, string scriptText, FileLib lib, ExportEntry export = null, IEntry parent = null, PackageCache packageCache = null, string intendedClassName = null)
>>>>>>> 06b5682c
        {
            if (!ReferenceEquals(lib.Pcc, pcc))
            {
                throw new InvalidOperationException("FileLib can only be used with exports from the same file it was created for.");
            }
            var log = new MessageLog();
            (ASTNode astNode, _) = CompileOutlineAST(scriptText, "Class", log, pcc.Game);
            if (!log.HasErrors)
            {
                if (astNode is not Class cls)
                {
                    log.LogError("Tried to parse a Class, but no Class was found!");
                    return (null, log);
                }
                if (intendedClassName is not null && !cls.Name.CaseInsensitiveEquals(intendedClassName))
                {
                    log.LogError($"Class name was '{cls.Name}', expected '{intendedClassName}'!");
                    return (null, log);
                }
                if (!lib.IsInitialized)
                {
                    log.LogError("FileLib not initialized!");
                    return (null, log);
                }

                try
                {
                    astNode = CompileNewClassAST(pcc, cls, log, lib, out bool vfTableChanged, usop);
                    if (astNode is null || log.HasErrors)
                    {
                        log.LogError("Parse failed!");
                        return (astNode, log);
                    }
                }
                catch (ParseException)
                {
                    log.LogError("Parse failed!");
                    return (astNode, log);
                }
                catch (Exception exception)
                {
                    log.LogError($"Parse failed! Exception: {exception}");
                    return (astNode, log);
                }
                if (log.HasErrors || log.HasLexErrors)
                {
                    return (astNode, log);
                }
                try
                {
                    ScriptObjectCompiler.Compile(astNode, pcc, parent, usop, export?.GetBinaryData<UClass>());
                    log.LogMessage("Compiled!");
                    return (astNode, log);
                }
                catch (Exception exception) when (!LegendaryExplorerCoreLib.IsDebug)
                {
                    log.LogError($"Compilation failed! Exception: {exception}");
                    return (astNode, log);
                }
            }

            return (null, log);
        }

        //Used by M3. Do not change signature without good cause
        public static (ASTNode astNode, MessageLog log) CompileFunction(ExportEntry export, string scriptText, FileLib lib, UnrealScriptOptionsPackage usop)
        {
            if (!ReferenceEquals(lib.Pcc, export.FileRef))
            {
                throw new InvalidOperationException("FileLib can only be used with exports from the same file it was created for.");
            }
            var log = new MessageLog();
            (ASTNode astNode, _) = CompileOutlineAST(scriptText, export.ClassName, log, export.Game);
            if (astNode != null && !log.HasErrors)
            {
                if (astNode is Function func && lib.IsInitialized && export.Parent is ExportEntry parent)
                {
                    if (func.IsNative)
                    {
                        log.LogError("Cannot edit native functions!");
                        return (astNode, log);
                    }
                    try
                    {
                        astNode = CompileNewFunctionBodyAST(parent, func, log, lib, usop);
                        if (log.HasErrors)
                        {
                            log.LogError("Parse failed!");
                            return (astNode, log);
                        }
                    }
                    catch (ParseException)
                    {
                        log.LogError("Parse failed!");
                        return (astNode, log);
                    }
                    catch (Exception exception)
                    {
                        log.LogError($"Parse failed! Exception: {exception}");
                        return (astNode, log);
                    }

                    if (astNode is Function funcFullAST)
                    {
                        if (log.HasErrors || log.HasLexErrors)
                        {
                            return (astNode, log);
                        }
                        try
                        {
                            ScriptObjectCompiler.Compile(funcFullAST, export.FileRef, parent, usop, export.GetBinaryData<UFunction>());
                            log.LogMessage("Compiled!");
                            return (astNode, log);
                        }
                        catch (Exception exception) when (!LegendaryExplorerCoreLib.IsDebug)
                        {
                            log.LogError($"Compilation failed! Exception: {exception}");
                            return (astNode, log);
                        }
                    }
                }
            }

            return (null, log);
        }

        public static (ASTNode astNode, MessageLog log) CompileState(ExportEntry export, string scriptText, FileLib lib, UnrealScriptOptionsPackage usop)
        {
            if (!ReferenceEquals(lib.Pcc, export.FileRef))
            {
                throw new InvalidOperationException("FileLib can only be used with exports from the same file it was created for.");
            }
            var log = new MessageLog();
            (ASTNode astNode, _) = CompileOutlineAST(scriptText, export.ClassName, log, export.Game);
            if (!log.HasErrors)
            {
                if (astNode is not State state)
                {
                    log.LogError("Tried to parse a State, but no State was found!");
                    return (null, log);
                }
                if (!lib.IsInitialized)
                {
                    log.LogError("FileLib not initialized!");
                    return (null, log);
                }
                if (export.Parent is not ExportEntry { IsClass: true } parent)
                {
                    log.LogError(export.InstancedFullPath + " does not have a Class Export as a parent!");
                    return (null, log);
                }

                try
                {
                    astNode = CompileNewStateBodyAST(parent, state, log, lib, usop);
                    if (astNode is null || log.HasErrors)
                    {
                        log.LogError("Parse failed!");
                        return (astNode, log);
                    }
                }
                catch (ParseException)
                {
                    log.LogError("Parse failed!");
                    return (astNode, log);
                }
                catch (Exception exception)
                {
                    log.LogError($"Parse failed! Exception: {exception}");
                    return (astNode, log);
                }
                if (log.HasErrors || log.HasLexErrors)
                {
                    return (astNode, log);
                }
                try
                {
                    ScriptObjectCompiler.Compile(astNode, export.FileRef, parent, usop, export.GetBinaryData<UState>());
                    log.LogMessage("Compiled!");
                    return (astNode, log);
                }
                catch (Exception exception) when (!LegendaryExplorerCoreLib.IsDebug)
                {
                    log.LogError($"Compilation failed! Exception: {exception}");
                    return (astNode, log);
                }
            }

            return (null, log);
        }

        public static (ASTNode astNode, MessageLog log) CompileEnum(ExportEntry export, string scriptText, FileLib lib, UnrealScriptOptionsPackage usop)
        {
            if (!ReferenceEquals(lib.Pcc, export.FileRef))
            {
                throw new InvalidOperationException("FileLib can only be used with exports from the same file it was created for.");
            }
            var log = new MessageLog();
            (ASTNode astNode, _) = CompileOutlineAST(scriptText, export.ClassName, log, export.Game);
            if (!log.HasErrors)
            {
                if (astNode is not Enumeration enumeration)
                {
                    log.LogError("Tried to parse an Enum, but no Enum was found!");
                    return (null, log);
                }
                if (!lib.IsInitialized)
                {
                    log.LogError("FileLib not initialized!");
                    return (null, log);
                }
                if (export.Parent is not ExportEntry { IsClass: true } parent)
                {
                    log.LogError(export.InstancedFullPath + " does not have a Class Export as a parent!");
                    return (null, log);
                }

                try
                {
                    astNode = CompileNewEnumAST(parent, enumeration, log, lib, usop);
                    if (astNode is null || log.HasErrors)
                    {
                        log.LogError("Parse failed!");
                        return (astNode, log);
                    }
                }
                catch (ParseException)
                {
                    log.LogError("Parse failed!");
                    return (astNode, log);
                }
                catch (Exception exception)
                {
                    log.LogError($"Parse failed! Exception: {exception}");
                    return (astNode, log);
                }
                if (log.HasErrors || log.HasLexErrors)
                {
                    return (astNode, log);
                }
                try
                {
                    ScriptObjectCompiler.Compile(astNode, export.FileRef, parent, usop, export.GetBinaryData<UEnum>());
                    log.LogMessage("Compiled!");
                    return (astNode, log);
                }
                catch (Exception exception) when (!LegendaryExplorerCoreLib.IsDebug)
                {
                    log.LogError($"Compilation failed! Exception: {exception}");
                    return (astNode, log);
                }
            }

            return (null, log);
        }

        public static (ASTNode astNode, MessageLog log) CompileStruct(ExportEntry export, string scriptText, FileLib lib, UnrealScriptOptionsPackage usop)
        {
            if (!ReferenceEquals(lib.Pcc, export.FileRef))
            {
                throw new InvalidOperationException("FileLib can only be used with exports from the same file it was created for.");
            }
            var log = new MessageLog();
            (ASTNode astNode, _) = CompileOutlineAST(scriptText, export.ClassName, log, export.Game);
            if (!log.HasErrors)
            {
                if (astNode is not Struct strct)
                {
                    log.LogError("Tried to parse a Struct, but no Struct was found!");
                    return (null, log);
                }
                if (!lib.IsInitialized)
                {
                    log.LogError("FileLib not initialized!");
                    return (null, log);
                }
                if (export.Parent is not ExportEntry { ClassName: "Class" or "ScriptStruct" } parent)
                {
                    log.LogError(export.InstancedFullPath + " does not have a Class or ScriptStruct Export as a parent!");
                    return (null, log);
                }
                if (strct.IsNative)
                {
                    log.LogMessage("Cannot edit native structs!");
                    return (astNode, log);
                }
                try
                {
                    astNode = CompileNewStructAST(parent, strct, log, lib, usop);
                    if (astNode is null || log.HasErrors)
                    {
                        log.LogError("Parse failed!");
                        return (astNode, log);
                    }
                }
                catch (ParseException)
                {
                    log.LogError("Parse failed!");
                    return (astNode, log);
                }
                catch (Exception exception)
                {
                    log.LogError($"Parse failed! Exception: {exception}");
                    return (astNode, log);
                }
                if (log.HasErrors || log.HasLexErrors)
                {
                    return (astNode, log);
                }
                try
                {
                    ScriptObjectCompiler.Compile(astNode, export.FileRef, parent, usop, export.GetBinaryData<UScriptStruct>());
                    log.LogMessage("Compiled!");
                    return (astNode, log);
                }
                catch (Exception exception) when (!LegendaryExplorerCoreLib.IsDebug)
                {
                    log.LogError($"Compilation failed! Exception: {exception}");
                    return (astNode, log);
                }
            }

            return (null, log);
        }

        public static (ASTNode astNode, MessageLog log) CompileDefaultProperties(ExportEntry export, string scriptText, FileLib lib, UnrealScriptOptionsPackage usop)
        {
            if (!ReferenceEquals(lib.Pcc, export.FileRef))
            {
                throw new InvalidOperationException("FileLib can only be used with exports from the same file it was created for.");
            }
            var log = new MessageLog();
            (ASTNode astNode, _) = CompileOutlineAST(scriptText, export.ClassName, log, export.Game);
            if (!log.HasErrors)
            {
                if (astNode is not DefaultPropertiesBlock propBlock)
                {
                    log.LogError($"Tried to parse a {DEFAULTPROPERTIES}, but no {DEFAULTPROPERTIES} was found!");
                    return (null, log);
                }
                if (!lib.IsInitialized)
                {
                    log.LogError("FileLib not initialized!");
                    return (null, log);
                }

                try
                {
                    astNode = CompileDefaultPropertiesAST(propBlock, log, lib, export, usop);
                    if (astNode is null || log.HasErrors)
                    {
                        log.LogError("Parse failed!");
                        return (astNode, log);
                    }
                }
                catch (ParseException)
                {
                    log.LogError("Parse failed!");
                    return (astNode, log);
                }
                catch (Exception exception)
                {
                    log.LogError($"Parse failed! Exception: {exception}");
                    return (astNode, log);
                }
                if (log.HasErrors || log.HasLexErrors)
                {
                    return (astNode, log);
                }
                try
                {
                    if (export.IsDefaultObject)
                    {
                        if (export.Class is not ExportEntry { IsClass: true } classExport)
                        {
                            log.LogError(export.InstancedFullPath + " does not have a Class Export!");
                            return (null, log);
                        }
                        ScriptPropertiesCompiler.CompileDefault__Object(propBlock, classExport, ref export, usop);
                    }
                    else
                    {
<<<<<<< HEAD
                        ScriptPropertiesCompiler.CompilePropertiesForNormalObject(propBlock, export, usop);
=======
                        ScriptPropertiesCompiler.CompilePropertiesForNormalObject(propBlock.Statements, export, packageCache, gameRootOverride);
>>>>>>> 06b5682c
                    }
                    log.LogMessage("Compiled!");
                    return (astNode, log);
                }
                catch (Exception exception) when (!LegendaryExplorerCoreLib.IsDebug)
                {
                    log.LogError($"Compilation failed! Exception: {exception}");
                    return (astNode, log);
                }
            }

            return (null, log);
        }

        public static Class CompileNewClassAST(IMEPackage pcc, Class cls, MessageLog log, FileLib lib, out bool vfTableChanged, UnrealScriptOptionsPackage usop)
        {
            if (!ReferenceEquals(lib.Pcc, pcc))
            {
                throw new InvalidOperationException("FileLib can only be used with exports from the same file it was created for.");
            }
            if (cls.Name.CaseInsensitiveEquals("Object"))
            {
                throw new Exception("Cannot compile the root Object class!");
            }
            vfTableChanged = false;
            //get the old version of this class, if it exists
            if (lib.ReadonlySymbolTable.TryGetType(cls.Name, out Class existingClass))
            {
                foreach (Struct existingNativeStruct in existingClass.TypeDeclarations.OfType<Struct>().Where(s => s.IsNative))
                {
                    if (cls.TypeDeclarations.FirstOrDefault(t => t.Name == existingNativeStruct.Name) is Struct newStruct
                        && !existingNativeStruct.IsNativeCompatibleWith(newStruct, pcc.Game, usop))
                    {
                        log.LogError($"Cannot modify native struct: {existingNativeStruct.Name}", newStruct.StartPos, newStruct.EndPos);
                    }
                }
            }
            log.Filter = cls;
            SymbolTable symbols = lib.CreateSymbolTableWithClass(cls, log, usop);
            log.Filter = null;
            if (symbols is null || log.HasErrors)
            {
                return null;
            }
            CompileNewClassASTInternal(pcc, cls, log, symbols, existingClass, ref vfTableChanged, usop);

            return cls;
        }

        private static void CompileNewClassASTInternal(IMEPackage pcc, Class cls, MessageLog log, SymbolTable symbols, Class existingClass, ref bool vfTableChanged, UnrealScriptOptionsPackage usop)
        {
            symbols.RevertToObjectStack();
            symbols.GoDirectlyToStack(cls.GetScope());
            foreach (Struct childStruct in cls.TypeDeclarations.OfType<Struct>())
            {
                PropertiesBlockParser.ParseStructDefaults(childStruct, pcc, symbols, log, usop);
            }
            foreach (Function func in cls.Functions)
            {
                CodeBodyParser.ParseFunction(func, pcc.Game, symbols, log, usop);
            }
            foreach (State state in cls.States)
            {
                CodeBodyParser.ParseState(state, pcc.Game, symbols, usop, log);
            }
            CodeBodyParser.ParseReplicationBlock(cls, pcc.Game, symbols, log, usop);
            PropertiesBlockParser.Parse(cls.DefaultProperties, pcc, symbols, log, true, usop);

            //calculate the virtual function table
            if (pcc.Game.IsGame3())
            {
                var virtualFuncs = cls.Functions.Where(func => func.ShouldBeInVTable).ToList();
                var funcDict = virtualFuncs.ToDictionary(func => func.Name);

                List<string> parentVirtualFuncNames = usop.GetVTableFromDonor?.Invoke(cls.Name) ?? ((Class)cls.Parent).VirtualFunctionNames;
                if (parentVirtualFuncNames is null)
                {
                    parentVirtualFuncNames = GetParentVirtualFuncs((Class)cls.Parent);

                    static List<string> GetParentVirtualFuncs(Class curClass)
                    {
                        var funcs = new List<string>();
                        if (curClass is null)
                        {
                            return funcs;
                        }
                        if (curClass.VirtualFunctionNames is not null)
                        {
                            return curClass.VirtualFunctionNames;
                        }
                        funcs.AddRange(GetParentVirtualFuncs(curClass.Parent as Class));
                        foreach (string funcName in curClass.Functions.Where(func => func.ShouldBeInVTable).Select(func => func.Name))
                        {
                            if (!funcs.Contains(funcName, StringComparer.OrdinalIgnoreCase))
                            {
                                funcs.Add(funcName);
                            }
                        }
                        return funcs;
                    }
                }
                var overrides = new HashSet<string>(StringComparer.OrdinalIgnoreCase);
                foreach (string funcName in parentVirtualFuncNames)
                {
                    if (funcDict.Remove(funcName, out Function func))
                    {
                        overrides.Add(funcName);
                        virtualFuncs.Remove(func);
                    }
                }
                cls.VirtualFunctionNames = new List<string>();
                if (!cls.IsInterface)
                {
                    cls.VirtualFunctionNames.AddRange(parentVirtualFuncNames);
                    cls.VirtualFunctionNames.AddRange(virtualFuncs.Select(func => func.Name));
                }

                if (existingClass?.VirtualFunctionNames is not null)
                {
                    var existingNames = new HashSet<string>(existingClass.VirtualFunctionNames, StringComparer.OrdinalIgnoreCase);
                    if (existingNames.SetEquals(cls.VirtualFunctionNames) 
                        //check if the ordering matches the parent where they overlap. If not, existing ordering is broken
                        && parentVirtualFuncNames.AsSpan().SequenceEqual(existingClass.VirtualFunctionNames.AsSpan()[..parentVirtualFuncNames.Count], StringComparer.OrdinalIgnoreCase))
                    {
                        //same functions, so preserve the ordering 
                        cls.VirtualFunctionNames = existingClass.VirtualFunctionNames;

                        //check to see if overrides have changed
                        var existingOverrides = new HashSet<string>(StringComparer.OrdinalIgnoreCase);
                        var existingFuncDict = existingClass.Functions.Where(func => func.ShouldBeInVTable).ToDictionary(func => func.Name);
                        foreach (string funcName in parentVirtualFuncNames)
                        {
                            if (existingFuncDict.Remove(funcName))
                            {
                                existingOverrides.Add(funcName);
                            }
                        }
                        if (!overrides.SetEquals(existingOverrides))
                        {
                            vfTableChanged = true;
                        }
                    }
                    else
                    {
                        vfTableChanged = true;
                    }
                }

                cls.VirtualFunctionTable = cls.VirtualFunctionNames.Select(funcName => cls.LookupFunction(funcName) ?? throw new Exception($"'{funcName}' not found on class!")).ToList();
            }
        }

        public static Function CompileNewFunctionBodyAST(ExportEntry parentExport, Function func, MessageLog log, FileLib lib, UnrealScriptOptionsPackage usop)
        {
            if (!ReferenceEquals(lib.Pcc, parentExport.FileRef))
            {
                throw new InvalidOperationException("FileLib can only be used with exports from the same file it was created for.");
            }
            var symbols = lib.GetSymbolTable();
            symbols.RevertToObjectStack();

            IContainsFunctions stateOrClass;

            if (parentExport.IsClass && symbols.TryGetType(parentExport.ObjectName.Instanced, out Class containingClass))
            {
                if (!containingClass.Name.CaseInsensitiveEquals("Object"))
                {
                    symbols.GoDirectlyToStack(((Class)containingClass.Parent).GetInheritanceString());
                    symbols.PushScope(containingClass.Name);
                }

                stateOrClass = containingClass;
            }
            //in state
            else if (parentExport.Parent is ExportEntry { IsClass: true } classExport && symbols.TryGetType(classExport.ObjectNameString, out Class cls) &&
                cls.States.FirstOrDefault(s => s.Name.CaseInsensitiveEquals(parentExport.ObjectNameString)) is State state)
            {
                symbols.GoDirectlyToStack(((Class)cls.Parent).GetInheritanceString());
                symbols.PushScope(cls.Name);
                symbols.PushScope(state.Name);

                stateOrClass = state;
            }
            else
            {
                return null;
            }

            int funcIdx = stateOrClass.Functions.FindIndex(fun => fun.Name.CaseInsensitiveEquals(func.Name));
            if (funcIdx == -1)
            {
                symbols.AddSymbol(func.Name, func);
                stateOrClass.Functions.Add(func);
            }
            else
            {
                symbols.ReplaceSymbol(func.Name, func, true);
                stateOrClass.Functions[funcIdx] = func;
            }

            func.Outer = (ASTNode)stateOrClass;
            var validator = new ClassValidationVisitor(log, symbols, ValidationPass.ClassAndStructMembersAndFunctionParams, usop);
            validator.VisitNode(func);
            validator.Pass = ValidationPass.BodyPass;
            validator.VisitNode(func);

            CodeBodyParser.ParseFunction(func, parentExport.Game, symbols, log, usop);
            return func;
        }

        public static State CompileNewStateBodyAST(ExportEntry parentExport, State state, MessageLog log, FileLib lib, UnrealScriptOptionsPackage usop)
        {
            if (!ReferenceEquals(lib.Pcc, parentExport.FileRef))
            {
                throw new InvalidOperationException("FileLib can only be used with exports from the same file it was created for.");
            }
            var symbols = lib.GetSymbolTable();
            symbols.RevertToObjectStack();

            if (parentExport.IsClass && symbols.TryGetType(parentExport.ObjectName.Instanced, out Class containingClass))
            {
                if (!containingClass.Name.CaseInsensitiveEquals("Object"))
                {
                    symbols.GoDirectlyToStack(((Class)containingClass.Parent).GetInheritanceString());
                    symbols.PushScope(containingClass.Name);
                }

                int stateIdx = containingClass.States.FindIndex(s => s.Name.CaseInsensitiveEquals(state.Name));
                if (stateIdx == -1)
                {
                    containingClass.States.Add(state);
                }
                else
                {
                    symbols.RemoveSymbol(state.Name);
                    containingClass.States[stateIdx] = state;
                }

                state.Outer = containingClass;
                ClassValidationVisitor.RunAllPasses(state, log, symbols, usop);
                CodeBodyParser.ParseState(state, parentExport.Game, symbols, usop, log);

                return state;
            }

            return null;
        }

        public static Enumeration CompileNewEnumAST(ExportEntry parentExport, Enumeration enumeration, MessageLog log, FileLib lib, UnrealScriptOptionsPackage usop)
        {
            if (!ReferenceEquals(lib.Pcc, parentExport.FileRef))
            {
                throw new InvalidOperationException("FileLib can only be used with exports from the same file it was created for.");
            }
            var symbols = lib.GetSymbolTable();
            symbols.RevertToObjectStack();
            if (symbols.TryGetType(parentExport.ObjectName.Instanced, out ObjectType containingObject))
            {
                if (!containingObject.Name.CaseInsensitiveEquals("Object"))
                {
                    symbols.GoDirectlyToStack(containingObject.GetScope());
                }
                symbols.RemoveSymbol(enumeration.Name);
                symbols.RemoveTypeAndChildTypes(enumeration);

                int enumIdx = containingObject.TypeDeclarations.FindIndex(e => e is Enumeration && e.Name.CaseInsensitiveEquals(enumeration.Name));
                if (enumIdx == -1)
                {
                    containingObject.TypeDeclarations.Add(enumeration);
                }
                else
                {
                    containingObject.TypeDeclarations[enumIdx] = enumeration;
                }

                enumeration.Outer = containingObject;
                ClassValidationVisitor.RunAllPasses(enumeration, log, symbols, usop);

                return enumeration;
            }

            return null;
        }

        public static VariableDeclaration CompileNewVarDeclAST(ExportEntry parentExport, VariableDeclaration varDecl, MessageLog log, FileLib lib, UnrealScriptOptionsPackage usop)
        {
            if (!ReferenceEquals(lib.Pcc, parentExport.FileRef))
            {
                throw new InvalidOperationException("FileLib can only be used with exports from the same file it was created for.");
            }
            var symbols = lib.GetSymbolTable();
            symbols.RevertToObjectStack();
            if (symbols.TryGetType(parentExport.ObjectName.Instanced, out ObjectType containingObject))
            {
                if (!containingObject.Name.CaseInsensitiveEquals("Object"))
                {
                    symbols.GoDirectlyToStack(containingObject.GetScope());
                }
                symbols.RemoveSymbol(varDecl.Name);

                int enumIdx = containingObject.VariableDeclarations.FindIndex(v => v.Name.CaseInsensitiveEquals(varDecl.Name));
                if (enumIdx == -1)
                {
                    containingObject.VariableDeclarations.Add(varDecl);
                }
                else
                {
                    containingObject.VariableDeclarations[enumIdx] = varDecl;
                }

                varDecl.Outer = containingObject;
                ClassValidationVisitor.RunAllPasses(varDecl, log, symbols, usop);

                return varDecl;
            }

            return null;
        }

        public static Struct CompileNewStructAST(ExportEntry parentExport, Struct strct, MessageLog log, FileLib lib, UnrealScriptOptionsPackage usop)
        {
            if (!ReferenceEquals(lib.Pcc, parentExport.FileRef))
            {
                throw new InvalidOperationException("FileLib can only be used with exports from the same file it was created for.");
            }
            var symbols = lib.GetSymbolTable();
            symbols.RevertToObjectStack();
            if (symbols.TryGetType(parentExport.ObjectName.Instanced, out ObjectType containingObject))
            {
                if (!containingObject.Name.CaseInsensitiveEquals("Object"))
                {
                    symbols.GoDirectlyToStack(containingObject.GetScope());
                }
                symbols.RemoveSymbol(strct.Name);
                symbols.RemoveTypeAndChildTypes(strct);

                int structIdx = containingObject.TypeDeclarations.FindIndex(s => s is Struct && s.Name.CaseInsensitiveEquals(strct.Name));
                if (structIdx == -1)
                {
                    containingObject.TypeDeclarations.Add(strct);
                }
                else
                {
                    containingObject.TypeDeclarations[structIdx] = strct;
                }

                strct.Outer = containingObject;
                ClassValidationVisitor.RunAllPasses(strct, log, symbols, usop);
                PropertiesBlockParser.ParseStructDefaults(strct, parentExport.FileRef, symbols, log, usop);
                return strct;
            }

            return null;
        }

        public static DefaultPropertiesBlock CompileDefaultPropertiesAST(DefaultPropertiesBlock propBlock, MessageLog log, FileLib lib, ExportEntry export, UnrealScriptOptionsPackage usop)
        {
            if (!ReferenceEquals(lib.Pcc, export.FileRef))
            {
                throw new InvalidOperationException("FileLib can only be used with exports from the same file it was created for.");
            }
            SymbolTable symbols = lib.GetSymbolTable();
            symbols.RevertToObjectStack();

            if (symbols.TryGetType(export.ClassName, out Class propsClass))
            {
                if (!propsClass.Name.CaseInsensitiveEquals("Object"))
                {
                    symbols.GoDirectlyToStack(((Class)propsClass.Parent).GetInheritanceString());
                    symbols.PushScope(propsClass.Name);
                }

                propsClass.DefaultProperties = propBlock;
                propBlock.Outer = propsClass;

                PropertiesBlockParser.Parse(propBlock, export.FileRef, symbols, log, export.IsInDefaultsTree(), usop);

                return propBlock;
            }

            log.LogError($"Class '{export.ClassName}' not found in symbol table.");
            return null;
        }

        public record LooseClass(string ClassName, string Source, string SourceFilePath = null)
        {
            internal Class ClassAST;
            internal MessageLog Log;
        }

        public record LooseClassPackage(string PackageName, List<LooseClass> Classes);

        public static MessageLog CompileLooseClasses(IMEPackage targetPcc, List<LooseClassPackage> looseClasses, UnrealScriptOptionsPackage usop)
        {
            using var packageCache = new PackageCache();
            using var fileLib = new FileLib(targetPcc);

            var classASTs = new List<Class>();
            foreach (LooseClass looseClass in looseClasses.SelectMany(lcp => lcp.Classes))
            {
                var log = new MessageLog();
                (ASTNode node, _) = CompileOutlineAST(looseClass.Source, "Class", log, targetPcc.Game);
                if (node is not Class cls)
                {
                    log.LogError($"'{looseClass.ClassName}' does not contain a parseable class.");
                    return log;
                }
                if (log.HasErrors || log.HasLexErrors)
                {
                    log.LogError($"'{looseClass.ClassName}' had parse errors");
                    return log;
                }
                classASTs.Add(cls);
                looseClass.ClassAST = cls;
                looseClass.Log = log;
            }

            if (!fileLib.InternalInitialize(usop, additionalClasses: classASTs))
            {
                fileLib.InitializationLog.LogError("Could not initialize FileLib.");
                return fileLib.InitializationLog;
            }

            var completions = new List<(UClass uClass, Action<UnrealScriptOptionsPackage> action)>();
            foreach (LooseClassPackage looseClassPackage in looseClasses)
            {
                ExportEntry classPackage = targetPcc.FindExport(looseClassPackage.PackageName);
                if (classPackage is not null && classPackage.ClassName is not "Package")
                {
                    var log = new MessageLog();
                    log.LogError($"Could not create package '{looseClassPackage.PackageName}', as an existing non-package top-level export of the same name exists.");
                    return log;
                }
                classPackage ??= ExportCreator.CreatePackageExport(targetPcc, looseClassPackage.PackageName, cache: usop.Cache);

                bool vfTableChanged = false;
                SymbolTable symbols = fileLib.ReadonlySymbolTable; //this sign can't stop me because I can't read!
                foreach (LooseClass looseClass in looseClassPackage.Classes)
                {
                    MessageLog log = looseClass.Log;
                    Class cls = looseClass.ClassAST;

                    try
                    {
                        CompileNewClassASTInternal(targetPcc, cls, log, symbols, null, ref vfTableChanged, usop);

                        if (log.HasErrors)
                        {
                            log.LogError($"'{looseClass.ClassName}' had parse errors");
                            return log;
                        }
                        UClass uClass = null;
                        Action<UnrealScriptOptionsPackage> completionAction = ScriptObjectCompiler.CreateClassStub(cls, targetPcc, classPackage, ref uClass, usop);
                        completions.Add(uClass, completionAction);
                    }
                    catch (ParseException)
                    {
                        log.LogError($"'{looseClass.ClassName}' had parse errors");
                        return log;
                    }
                    catch (Exception exception)
                    {
                        log.LogError($"Exception while compiling '{looseClass.ClassName}': {exception}");
                        return log;
                    }
                }
            }

            foreach ((UClass uClass, Action<UnrealScriptOptionsPackage> action) in completions)
            {
                try
                {
                    action(usop);
                    uClass.Export.WriteBinary(uClass);
                }
                catch (Exception e)
                {
                    var log = new MessageLog();
                    log.LogError($"Exception while compiling '{uClass.Export.ObjectName}': {e}");
                    return log;
                }
            }

            return new MessageLog();
        }
    }
}<|MERGE_RESOLUTION|>--- conflicted
+++ resolved
@@ -150,7 +150,7 @@
             }
         }
 
-        public static MessageLog CompileBulkPropertiesFile(string src, IMEPackage pcc, PackageCache packageCache = null)
+        public static MessageLog CompileBulkPropertiesFile(string src, IMEPackage pcc, UnrealScriptOptionsPackage usop)
         {
             var log = new MessageLog();
             TokenStream tokens = Lexer.Lex(src, log);
@@ -159,7 +159,7 @@
                 return log;
             }
             var lib = new FileLib(pcc);
-            if (!lib.Initialize(packageCache))
+            if (!lib.Initialize(usop))
             {
                 return lib.InitializationLog;
             }
@@ -168,7 +168,7 @@
             List<Subobject> subobjects;
             try
             {
-                subobjects = PropertiesBlockParser.ParseBulkPropsFile(tokens, pcc, symbols, log, false);
+                subobjects = PropertiesBlockParser.ParseBulkPropsFile(tokens, pcc, symbols, log, false, usop);
             }
             catch (ParseException)
             {
@@ -204,7 +204,7 @@
             {
                 foreach ((Subobject obj, ExportEntry export) in map)
                 {
-                    ScriptPropertiesCompiler.CompilePropertiesForNormalObject(obj.Statements, export, packageCache);
+                    ScriptPropertiesCompiler.CompilePropertiesForNormalObject(obj.Statements, export, usop);
                 }
             }
             catch (Exception e)
@@ -216,10 +216,10 @@
             return log;
         }
 
-        public static string DecompileBulkProps(IMEPackage pcc, out MessageLog log, PackageCache packageCache = null)
+        public static string DecompileBulkProps(IMEPackage pcc, out MessageLog log, UnrealScriptOptionsPackage usop)
         {
             var fileLib = new FileLib(pcc);
-            if (!fileLib.Initialize(packageCache))
+            if (!fileLib.Initialize(usop))
             {
                 log = fileLib.InitializationLog;
                 return null;
@@ -236,7 +236,7 @@
                     log.LogError($"Two exports have the same path and class: {ifp} ({exportClassName})");
                     return null;
                 }
-                ASTNode ast = ExportToAstNode(export, fileLib, packageCache);
+                ASTNode ast = ExportToAstNode(export, fileLib, usop);
                 if (ast is not DefaultPropertiesBlock propsBlock)
                 {
                     log.LogError($"Error decompiling #{export.UIndex} {ifp}");
@@ -352,11 +352,7 @@
             return log;
         }
 
-<<<<<<< HEAD
-        public static (ASTNode astNode, MessageLog log) CompileClass(IMEPackage pcc, string scriptText, FileLib lib, UnrealScriptOptionsPackage usop, ExportEntry export = null, IEntry parent = null)
-=======
-        public static (ASTNode astNode, MessageLog log) CompileClass(IMEPackage pcc, string scriptText, FileLib lib, ExportEntry export = null, IEntry parent = null, PackageCache packageCache = null, string intendedClassName = null)
->>>>>>> 06b5682c
+        public static (ASTNode astNode, MessageLog log) CompileClass(IMEPackage pcc, string scriptText, FileLib lib, UnrealScriptOptionsPackage usop, ExportEntry export = null, IEntry parent = null, PackageCache packageCache = null, string intendedClassName = null)
         {
             if (!ReferenceEquals(lib.Pcc, pcc))
             {
@@ -739,11 +735,7 @@
                     }
                     else
                     {
-<<<<<<< HEAD
-                        ScriptPropertiesCompiler.CompilePropertiesForNormalObject(propBlock, export, usop);
-=======
-                        ScriptPropertiesCompiler.CompilePropertiesForNormalObject(propBlock.Statements, export, packageCache, gameRootOverride);
->>>>>>> 06b5682c
+                        ScriptPropertiesCompiler.CompilePropertiesForNormalObject(propBlock.Statements, export, usop);
                     }
                     log.LogMessage("Compiled!");
                     return (astNode, log);
