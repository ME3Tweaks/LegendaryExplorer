﻿using System;
using System.Collections.Generic;
using System.Linq;
using LegendaryExplorerCore.Helpers;
using LegendaryExplorerCore.Unreal;
using LegendaryExplorerCore.UnrealScript.Analysis.Symbols;
using LegendaryExplorerCore.UnrealScript.Compiling.Errors;
using LegendaryExplorerCore.UnrealScript.Language.Tree;
using LegendaryExplorerCore.UnrealScript.Language.Util;
using LegendaryExplorerCore.UnrealScript.Lexing;
using LegendaryExplorerCore.UnrealScript.Utilities;
using static LegendaryExplorerCore.Unreal.UnrealFlags;

namespace LegendaryExplorerCore.UnrealScript.Analysis.Visitors
{
    internal enum ValidationPass
    {
        ClassRegistration,
        TypesAndFunctionNamesAndStateNames,
        ClassAndStructMembersAndFunctionParams,
        BodyPass
    }

    internal class ClassValidationVisitor : IASTVisitor
    {
        private readonly SymbolTable Symbols;
        private readonly MessageLog Log;
        private bool Success;

        public ValidationPass Pass;

        private UnrealScriptOptionsPackage USOP;

        public static void RunAllPasses(ASTNode node, MessageLog log, SymbolTable symbols, UnrealScriptOptionsPackage usop)
        {
            var validator = new ClassValidationVisitor(log, symbols, ValidationPass.ClassRegistration, usop);
            node.AcceptVisitor(validator);
            validator.Pass = ValidationPass.TypesAndFunctionNamesAndStateNames;
            node.AcceptVisitor(validator);
            validator.Pass = ValidationPass.ClassAndStructMembersAndFunctionParams;
            node.AcceptVisitor(validator);
            validator.Pass = ValidationPass.BodyPass;
            node.AcceptVisitor(validator);
        }

        public ClassValidationVisitor(MessageLog log, SymbolTable symbols, ValidationPass pass, UnrealScriptOptionsPackage usop)
        {
            Log = log ?? new MessageLog();
            Symbols = symbols;
            Success = true;
            Pass = pass;
            USOP = usop;
        }

        private bool Error(string msg, int start = -1, int end = -1)
        {
            Log.LogError(msg, start, end);
            Success = false;
            return false;
        }

        public bool VisitNode(Class node)
        {
            switch (Pass)
            {
                case ValidationPass.ClassRegistration:
                    {
                        // TODO: allow duplicate names as long as its in different packages!
                        if (node.Name != "Object")//validating Object is a special case, as it is the base class for all classes
                        {
                            //ADD CLASSNAME TO SYMBOLS BEFORE VALIDATION pass!
                            //if (!Symbols.TryAddType(node))
                            //{
                            //    return Error($"A class named '{node.Name}' already exists!", node.StartPos, node.EndPos);
                            //}

                            if (Symbols.TryGetType(node.Parent.Name, out Class parentClass))
                            {
<<<<<<< HEAD
                                Log.Tokens?.AddDefinitionLink(parentClass, node.Parent.StartPos, node.Parent.TextLength);
                                node.Parent = parentClass;

                                if (parentClass == node)
                                {
                                    return Error($"Extending from '{node.Parent.Name}' causes circular extension!", node.StartPos);
                                }
=======
                                return Error($"Extending from '{node.Parent.Name}' causes circular extension!", node.StartPos);
                            }
                        }
                        else
                        {
                            return Error($"No class named '{node.Parent.Name}' found!", node.Parent.StartPos, node.Parent.EndPos);
                        }

                        if (node._outerClass != null)
                        {
                            if (Symbols.TryGetType(node._outerClass.Name, out Class outerClass))
                            {
                                Log.Tokens?.AddDefinitionLink(outerClass, node._outerClass.StartPos, node._outerClass.TextLength);
                                node._outerClass = outerClass;
>>>>>>> 06b5682c
                            }
                            else
                            {
                                return Error($"No class named '{node.Parent.Name}' found!", node.Parent.StartPos, node.Parent.EndPos);
                            }


                            if (node._outerClass != null)
                            {
                                if (Symbols.TryGetType(node._outerClass.Name, out Class outerClass))
                                {
                                    Log.Tokens?.AddDefinitionLink(outerClass, node._outerClass.StartPos, node._outerClass.TextLength);
                                    node._outerClass = outerClass;
                                }
                                else
                                {
                                    return Error($"No class named '{node._outerClass.Name}' found!", node._outerClass.StartPos, node._outerClass.EndPos);
                                }
                            }

                            for (int i = 0; i < node.Interfaces.Count; i++)
                            {
                                VariableType interfaceStub = node.Interfaces[i];
                                if (Symbols.TryGetType(interfaceStub.Name, out Class @interface))
                                {
                                    Log.Tokens?.AddDefinitionLink(@interface, interfaceStub.StartPos, interfaceStub.TextLength);

                                    if (!node.IsNative && @interface.IsNative)
                                    {
                                        return Error($"Only a native class can implement a native interface!", interfaceStub.StartPos, interfaceStub.EndPos);
                                    }
                                    node.Interfaces[i] = @interface;
                                }
                                else
                                {
                                    return Error($"No class named '{interfaceStub.Name}' found!", interfaceStub.StartPos, interfaceStub.EndPos);
                                }
                            }

                            //specifier validation
                            if (string.Equals(node.ConfigName, "inherit", StringComparison.OrdinalIgnoreCase) && !((Class)node.Parent).Flags.Has(EClassFlags.Config))
                            {
                                return Error($"Cannot inherit config filename from parent class ({node.Parent.Name}) which is not marked as config!", node.StartPos);
                            }
                            //TODO:propagate/check inheritable class flags from parent and implemented interfaces
                            if (node.IsNative && !((Class)node.Parent).IsNative)
                            {
                                return Error($"A native class cannot inherit from a non-native class!", node.StartPos);
                            }
                        }
                        return Success;
                    }
                case ValidationPass.TypesAndFunctionNamesAndStateNames:
                    {
                        if (node.Name != "Object")//validating Object is a special case, as it is the base class for all classes
                        {
                            Symbols.GoDirectlyToStack(((Class)node.Parent).GetInheritanceString(), createScopesIfNeccesary: true);
                            Symbols.PushScope(node.Name);
                        }

                        //register all the types this class declares
                        foreach (VariableType type in node.TypeDeclarations)
                        {
                            type.Outer = node;
                            Success &= type.AcceptVisitor(this);
                        }

                        //register all the function names (do this here so that delegates will resolve correctly)
                        foreach (Function func in node.Functions)
                        {
                            func.Outer = node;
                            Success &= func.AcceptVisitor(this);
                        }

                        //register all state names (do this here so that states can extend states that are declared later in the class)
                        foreach (State state in node.States)
                        {
                            state.Outer = node;
                            Success &= state.AcceptVisitor(this);
                        }

                        Symbols.RevertToObjectStack();//pops scope until we're in the 'object' scope

                        return Success;
                    }
                case ValidationPass.ClassAndStructMembersAndFunctionParams:
                    {
                        if (node.Name != "Object")
                        {
                            //do this check for a second time now that all classes have been properly linked up
                            if (((Class)node.Parent).SameAsOrSubClassOf(node))
                            {
                                return Error($"Extending from '{node.Parent.Name}' causes circular extension!", node.StartPos);
                            }
                            if (!((Class)node.OuterClass).SameAsOrSubClassOf(((Class)node.Parent).OuterClass.Name))
                            {
                                return Error("Outer class must be a sub-class of the parents outer class!", node.StartPos);
                            }

                            if (node._outerClass is not null && node.SameAsOrSubClassOf("Actor") && !node.OuterClass.Name.Equals("Object", StringComparison.OrdinalIgnoreCase))
                            {
                                return Error("Classes extending 'Actor' can not be inner classes!", node.OuterClass.StartPos, node.OuterClass.EndPos);
                            }

                            if (node.SameAsOrSubClassOf("Interface"))
                            {
                                node.Flags |= EClassFlags.Interface;
                                node.PropertyType = EPropertyType.Interface;
                            }
                            Symbols.GoDirectlyToStack(((Class)node.Parent).GetInheritanceString());
                            Symbols.PushScope(node.Name);
                        }

                        //second pass over structs to resolve their members
                        foreach (Struct type in node.TypeDeclarations.OfType<Struct>())
                        {
                            Success &= type.AcceptVisitor(this);
                        }

                        //resolve instance variables
                        foreach (VariableDeclaration decl in node.VariableDeclarations)
                        {
                            decl.Outer = node;
                            Success &= decl.AcceptVisitor(this);

                            if (node.Name != "Object" && Symbols.SymbolExistsInParentScopes(decl.Name))
                            {
                                Log.LogWarning($"A symbol named '{decl.Name}' exists in a parent class. Are you sure you want to shadow it?", decl.StartPos, decl.EndPos);
                            }
                        }

                        //Add fake class members to shadow the ones in Object. This allows Class and Outer to be implicitly typed correctly
                        if (node.Name != "Object")
                        {
                            Symbols.TryGetType("Object", out Class objectClass);
                            Symbols.AddSymbol("Class", new VariableDeclaration(new ClassType(node), EPropertyFlags.Const | EPropertyFlags.Native | EPropertyFlags.EditConst, "Class")
                            {
                                Outer = objectClass
                            });
                            Symbols.AddSymbol("Outer", new VariableDeclaration(node.OuterClass, EPropertyFlags.Const | EPropertyFlags.Native | EPropertyFlags.EditConst, "Outer")
                            {
                                Outer = objectClass
                            });
                        }

                        //second pass over functions to resolve parameters 
                        foreach (Function func in node.Functions)
                        {
                            Success &= func.AcceptVisitor(this);
                        }

                        //second pass over states to resolve 
                        foreach (State state in node.States)
                        {
                            Success &= state.AcceptVisitor(this);
                        }

                        Symbols.RevertToObjectStack();//pops scope until we're in the 'object' scope

                        node.Declaration = node;
                        return Success;
                    }
                case ValidationPass.BodyPass:
<<<<<<< HEAD
=======
                {
                    if (node.Parent is Class parentClass)
                    {
                        //loop in case we are compiling multiple classes at once and our direct parent has not inherited flags yet
                        do
                        {
                            node.Flags |= parentClass.Flags & (EClassFlags.Inherit | EClassFlags.Config);
                            if (node.Flags.Has(EClassFlags.Config) && node.ConfigName.CaseInsensitiveEquals("None"))
                            {
                                node.ConfigName = NameReference.FromInstancedString(parentClass.ConfigName);
                            }
                            parentClass = parentClass.Parent as Class;
                        } while (parentClass is not null);
                    }

                    //from UDN: "Implementing multiple interface classes which have a common base is not supported and will result in incorrect vtable offsets"
                    if (node.Interfaces.Count > 1)
>>>>>>> 06b5682c
                    {
                        //from UDN: "Implementing multiple interface classes which have a common base is not supported and will result in incorrect vtable offsets"
                        if (node.Interfaces.Count > 1)
                        {
                            var interfaceParents = new HashSet<string>();
                            foreach (VariableType interfaceClass in node.Interfaces)
                            {
                                var parentInterface = (interfaceClass as Class)?.Parent as Class;
                                while (parentInterface is not null && !parentInterface.Name.CaseInsensitiveEquals("Interface"))
                                {
                                    if (interfaceParents.Contains(parentInterface.Name))
                                    {
                                        return Error("Cannot implement two interfaces that have a common base interface lower than the Interface class", node.StartPos);
                                    }
                                    parentInterface = parentInterface.Parent as Class;
                                }
                            }
                        }

                        //third pass over structs to check for circular inheritance chains
                        foreach (Struct type in node.TypeDeclarations.OfType<Struct>())
                        {
                            Success &= type.AcceptVisitor(this);
                        }

                        //third pass over functions to check overriding rules
                        foreach (Function func in node.Functions)
                        {
                            Success &= func.AcceptVisitor(this);
                        }

                        //third pass over states to check function overrides 
                        State autoState = null;
                        foreach (State state in node.States)
                        {
                            Success &= state.AcceptVisitor(this);

                            if (state.Flags.Has(EStateFlags.Auto))
                            {
                                if (autoState is null)
                                {
                                    autoState = state;
                                }
                                else
                                {
                                    Log.LogWarning($"Another state in this class ({autoState.Name}) has already been declared 'auto'!\n" +
                                                   $"Only one state can be the initial state of an object.", state.StartPos, state.EndPos);
                                }
                            }
                        }

                        //second pass to resolve EPropertyFlags.NeedCtorLink for Struct Properties
                        foreach (VariableDeclaration decl in node.VariableDeclarations)
                        {
                            Success &= decl.AcceptVisitor(this);
                            if (decl.Flags.Has(EPropertyFlags.Component))
                            {
                                node.Flags |= EClassFlags.HasComponents;
                            }
                            if (decl.Flags.Has(EPropertyFlags.CrossLevel))
                            {
                                node.Flags |= EClassFlags.HasCrossLevelRefs;
                            }
                            if (decl.Flags.Has(EPropertyFlags.Config))
                            {
                                node.Flags |= EClassFlags.Config;
                            }
                            if (decl.Flags.Has(EPropertyFlags.Localized))
                            {
                                node.Flags |= EClassFlags.Localized;
                            }
                            if (decl.IsOrHasInstancedObjectProperty())
                            {
                                node.Flags |= EClassFlags.HasInstancedProps;
                            }
                        }

<<<<<<< HEAD
                        return Success;
=======
                    //second pass to resolve EPropertyFlags.NeedCtorLink for Struct Properties
                    foreach (VariableDeclaration decl in node.VariableDeclarations)
                    {
                        Success &= decl.AcceptVisitor(this);
                        if (decl.Flags.Has(EPropertyFlags.Component))
                        {
                            node.Flags |= EClassFlags.HasComponents;
                        }
                        if (decl.Flags.Has(EPropertyFlags.CrossLevel))
                        {
                            node.Flags |= EClassFlags.HasCrossLevelRefs;
                        }
                        if (decl.Flags.Has(EPropertyFlags.Config) && !node.Flags.Has(EClassFlags.Config))
                        {
                            Error("Cannot have a config var in a class with no specified config file.", decl.StartPos);
                        }
                        if (decl.Flags.Has(EPropertyFlags.Localized))
                        {
                            node.Flags |= EClassFlags.Localized;
                        }
                        if (decl.IsOrHasInstancedObjectProperty())
                        {
                            node.Flags |= EClassFlags.HasInstancedProps;
                        }
>>>>>>> 06b5682c
                    }
                default:
                    return Success;
            }
        }

        public bool VisitNode(VariableDeclaration node) => VisitVarDecl(node);

        public bool VisitNode(FunctionParameter node) => VisitVarDecl(node);

        public bool VisitVarDecl(VariableDeclaration node, bool needsAdd = true)
        {
            if (Pass is ValidationPass.ClassAndStructMembersAndFunctionParams)
            {
                if (needsAdd)
                {
                    if (node.VarType is not PrimitiveType)
                    {
                        node.VarType.Outer = node;
                        var typeStub = node.VarType;
                        if (!Symbols.TryResolveType(ref node.VarType))
                        {
                            return Error($"No type named '{node.VarType.DisplayName()}' exists!", node.VarType.StartPos, node.VarType.EndPos);
                        }

                        //Tokens will only be set when parsing source code, not when linking up a decompiled AST
                        if (Log.Tokens is not null)
                        {
                            Log.Tokens.AddDefinitionLink(node.VarType, typeStub.StartPos, typeStub.TextLength);
                            //disgusting hack...
                            switch (node.VarType)
                            {
                                case Struct or Enumeration:
                                    {
                                        int idx = Log.Tokens.GetIndexOfTokenAtOffset(typeStub.StartPos);
                                        if (idx >= 0)
                                        {
                                            ScriptToken typeNameToken = Log.Tokens.TokensSpan[idx];
                                            if (node.VarType is Struct)
                                            {
                                                typeNameToken.SyntaxType = EF.Struct;
                                            }
                                            else if (node.VarType is Enumeration)
                                            {
                                                typeNameToken.SyntaxType = EF.Enum;
                                            }
                                        }
                                        break;
                                    }
                                case DynamicArrayType { ElementType: Struct or Enumeration } dynArrType:
                                    {
                                        int idx = Log.Tokens.GetIndexOfTokenAtOffset(typeStub.StartPos) + 2;
                                        if (idx >= 0)
                                        {
                                            ScriptToken typeNameToken = Log.Tokens.TokensSpan[idx];
                                            if (dynArrType.ElementType is Struct)
                                            {
                                                typeNameToken.SyntaxType = EF.Struct;
                                            }
                                            else if (dynArrType.ElementType is Enumeration)
                                            {
                                                typeNameToken.SyntaxType = EF.Enum;
                                            }
                                        }
                                        break;
                                    }
                            }
                        }
                    }

                    if (Symbols.SymbolExistsInCurrentScope(node.Name))
                    {
                        return Error($"A {(node is FunctionParameter ? "parameter" : "member")} named '{node.Name}' already exists in this {node.Outer.Type}!", node.StartPos, node.EndPos);
                    }
                    Symbols.AddSymbol(node.Name, node);
                }

                VariableType nodeVarType = (node.VarType as StaticArrayType)?.ElementType ?? node.VarType;
                //if (node.Outer is not Function)
                {
                    if (nodeVarType is DelegateType ||
                        !node.Flags.Has(EPropertyFlags.Native) && nodeVarType is DynamicArrayType or { PropertyType: EPropertyType.String })
                    {
                        node.Flags |= EPropertyFlags.NeedCtorLink;
                    }
                }
            }
            else if (Pass is ValidationPass.BodyPass)
            {
                //if (node.Outer is not Function) Not sure why I added this in the first place? But it's definitely wrong
                {
                    switch ((node.VarType as StaticArrayType)?.ElementType ?? node.VarType)
                    {
                        case DynamicArrayType { ElementType: VariableType elType } dynArrType:
                            if (elType is Class { NeedsComponentFlag: true })
                            {
                                dynArrType.ElementPropertyFlags |= EPropertyFlags.Component;
                                node.Flags |= EPropertyFlags.Component;
                            }
                            else if (elType is DelegateType ||
                                     !node.Flags.Has(EPropertyFlags.Native) && (elType.PropertyType is EPropertyType.String ||
                                                                                elType is Struct elStruct && StructNeedsCtorLink(elStruct, new Stack<Struct> { elStruct })))
                            {
                                dynArrType.ElementPropertyFlags |= EPropertyFlags.NeedCtorLink;
                            }
                            break;
                        case Class { NeedsComponentFlag: true }:
                            node.Flags |= EPropertyFlags.Component;
                            break;
                        case Struct strct:
                            if (!node.Flags.Has(EPropertyFlags.Native) && StructNeedsCtorLink(strct, new Stack<Struct> { strct }))
                            {
                                node.Flags |= EPropertyFlags.NeedCtorLink;
                            }
                            break;
                    }
                }

                bool StructNeedsCtorLink(Struct s1, Stack<Struct> stack)
                {
                    foreach (VariableDeclaration strctVariableDeclaration in s1.VariableDeclarations)
                    {
                        if (strctVariableDeclaration.Flags.Has(EPropertyFlags.NeedCtorLink))
                        {
                            return true;
                        }
                        if (strctVariableDeclaration.VarType is Struct s2)
                        {
                            if (stack.Contains(s2))
                            {
                                stack.Push(s2);
                                Error($"Detected circular reference in these structs: {string.Join(" -> ", stack.Reverse().Select(s3 => s3.Name))}");
                                stack.Pop();
                                return true;
                            }
                            stack.Push(s2);
                            if (StructNeedsCtorLink(s2, stack))
                            {
                                return true;
                            }
                            stack.Pop();
                        }
                    }
                    if (s1.Parent is Struct parentStruct)
                    {
                        stack.Push(parentStruct);
                        if (StructNeedsCtorLink(parentStruct, stack))
                        {
                            return true;
                        }
                        stack.Pop();
                    }
                    return false;
                }
            }

            return Success;
        }

        public bool VisitNode(VariableType node)
        {
            // This should never be called.
            throw new NotImplementedException();
        }

        public bool VisitNode(DynamicArrayType node)
        {
            throw new NotImplementedException();
        }

        public bool VisitNode(StaticArrayType node)
        {
            throw new NotImplementedException();
        }

        public bool VisitNode(DelegateType node)
        {
            throw new NotImplementedException();
        }
        public bool VisitNode(ClassType node)
        {
            throw new NotImplementedException();
        }

        public bool VisitNode(Struct node)
        {
            if (Pass == ValidationPass.TypesAndFunctionNamesAndStateNames)
            {
                if (!Symbols.TryAddType(node))
                {
                    //Structs do not have to be globally unique, but they do have to be unique within a scope
                    if (node.Outer is ObjectType nodeOuter && nodeOuter.TypeDeclarations.Any(decl => decl != node && decl.Name.CaseInsensitiveEquals(node.Name)))
                    {
                        return Error($"A type named '{node.Name}' already exists in this {nodeOuter.GetType().Name.ToLower()}!", node.StartPos, node.EndPos);
                    }
                }

                Symbols.PushScope(node.Name);

                //register types of inner structs
                foreach (VariableType typeDeclaration in node.TypeDeclarations)
                {
                    typeDeclaration.Outer = node;
                    Success &= typeDeclaration.AcceptVisitor(this);
                }

                Symbols.PopScope();
            }
            else if (Pass == ValidationPass.ClassAndStructMembersAndFunctionParams)
            {
                string parentScope = null;
                if (node.Parent != null)
                {
                    if (node.Outer is ObjectType containingObject && containingObject.LookupStruct(node.Parent.Name) is Struct parentStruct
                        || Symbols.TryGetType(node.Parent.Name, out parentStruct))
                    {
                        Log.Tokens?.AddDefinitionLink(parentStruct, node.Parent.StartPos, node.Parent.TextLength);
                        node.Parent = parentStruct;
                        parentScope = $"{NodeUtils.GetContainingClass(node.Parent).GetInheritanceString()}.{node.Parent.Name}";
                    }
                    else
                    {
                        return Error($"No struct named '{node.Parent.Name}' found!", node.Parent.StartPos, node.Parent.EndPos);
                    }
                }

                Symbols.PushScope(node.Name, parentScope);

                //second pass for inner struct members
                foreach (VariableType typeDeclaration in node.TypeDeclarations)
                {
                    Success &= typeDeclaration.AcceptVisitor(this);
                }

                foreach (VariableDeclaration decl in node.VariableDeclarations)
                {
                    decl.Outer = node;
                    Success = Success && decl.AcceptVisitor(this);

                    var parentStruct = node.Parent as Struct;
                    while (parentStruct is not null)
                    {
                        if (parentStruct.VariableDeclarations.Any(parentVarDecl => parentVarDecl.Name.CaseInsensitiveEquals(decl.Name)))
                        {
                            Log.LogWarning($"A member name '{decl.Name}' exists in a parent struct. Are you sure you want to shadow it?", decl.StartPos, decl.EndPos);
                        }
                        parentStruct = parentStruct.Parent as Struct;
                    }
                }

                Symbols.PopScope();

                node.Declaration = node;
            }
            else if (Pass == ValidationPass.BodyPass)
            {
                if (node.Parent is Struct parentStruct && parentStruct.SameOrSubStruct(node.Name))
                {
                    return Error($"Extending from '{parentStruct.Name}' causes circular extension!", parentStruct.StartPos, parentStruct.EndPos);
                }

                //second pass to resolve EPropertyFlags.NeedCtorLink for Struct Properties
                foreach (VariableDeclaration decl in node.VariableDeclarations)
                {
                    Success &= decl.AcceptVisitor(this);
                }
                if (HasComponents(node))
                {
                    node.Flags |= ScriptStructFlags.HasComponents;
                }

                static bool HasComponents(Struct strct)
                {
                    bool hasComponents = false;
                    foreach (VariableDeclaration decl in strct.VariableDeclarations)
                    {
                        if (decl.Flags.Has(EPropertyFlags.Component))
                        {
                            hasComponents = true;
                        }
                        var varType = decl.VarType is StaticArrayType staticArrayType ? staticArrayType.ElementType : decl.VarType;
                        if (varType is DynamicArrayType dynArrType)
                        {
                            varType = dynArrType.ElementType;
                        }
                        if (varType is Struct innerStruct && (innerStruct.Flags.Has(ScriptStructFlags.HasComponents) || HasComponents(innerStruct)))
                        {
                            decl.Flags |= EPropertyFlags.Component;
                            hasComponents = true;
                        }
                    }
                    return hasComponents;
                }
            }
            return Success;
        }

        public bool VisitNode(Enumeration node)
        {
            if (Pass == ValidationPass.TypesAndFunctionNamesAndStateNames)
            {
                if (!Symbols.TryAddType(node))
                {
                    //Enums do not have to be globally unique, but they do have to be unique within a scope
                    if (((ObjectType)node.Outer).TypeDeclarations.Any(decl => decl != node && decl.Name.CaseInsensitiveEquals(node.Name)))
                    {
                        return Error($"A type named '{node.Name}' already exists in this {node.Outer.GetType().Name.ToLower()}!", node.StartPos, node.EndPos);
                    }
                }

                Symbols.PushScope(node.Name);

                string maxName = node.GenerateMaxName();

                foreach (EnumValue enumVal in node.Values)
                {
                    enumVal.Outer = node;
                    if (!Symbols.TryAddSymbol(enumVal.Name, enumVal))
                    {
                        return Error($"'{enumVal.Name}' already exists in this enum!", enumVal.StartPos, enumVal.EndPos);
                    }
                    ;
                    if (maxName.CaseInsensitiveEquals(enumVal.Name))
                    {
                        return Error($"'{maxName}' is the autogenerated end value for this enum! It cannot be used as a regular value.", enumVal.StartPos, enumVal.EndPos);
                    }
                }

                Symbols.PopScope();

                node.Declaration = node;
            }

            return Success;
        }

        public bool VisitNode(Const node)
        {
            if (Pass == ValidationPass.TypesAndFunctionNamesAndStateNames)
            {
                if (!Symbols.TryAddType(node))
                {
                    //Consts do not have to be globally unique, but they do have to be unique within a scope
                    if (((ObjectType)node.Outer).TypeDeclarations.Any(decl => decl != node && decl.Name.CaseInsensitiveEquals(node.Name)))
                    {
                        return Error($"A type named '{node.DisplayName()}' already exists in this {node.Outer.GetType().Name.ToLower()}!", node.StartPos, node.EndPos);
                    }
                }

                node.Declaration = node;
            }

            return Success;
        }

        public bool VisitNode(Function node)
        {
            if (Pass == ValidationPass.TypesAndFunctionNamesAndStateNames)
            {
                if (Symbols.SymbolExistsInCurrentScope(node.Name))
                    return Error($"The name '{node.Name}' is already in use in this scope!", node.StartPos, node.EndPos);

                Symbols.AddSymbol(node.Name, node);
                return Success;
            }

            if (Pass == ValidationPass.ClassAndStructMembersAndFunctionParams)
            {
                Symbols.PushScope(node.Name);

                if (node.ReturnValueDeclaration != null)
                {
                    node.ReturnValueDeclaration.Outer = node;
                    Success &= node.ReturnValueDeclaration.AcceptVisitor(this);
                }

                foreach (FunctionParameter param in node.Parameters)
                {
                    param.Outer = node;
                    Success &= param.AcceptVisitor(this);

                    if (Symbols.SymbolExistsInParentScopes(param.Name))
                    {
                        Log.LogWarning($"A symbol named '{param.Name}' exists in a parent scope. Are you sure you want to shadow it?", param.StartPos, param.EndPos);
                    }
                }

                Symbols.PopScope();

                if (Success == false)
                    return Error("Error in function parameters.", node.StartPos, node.EndPos);

                if (node.FriendlyName is not null //true in ME1, ME2, LE1, LE2, and UDK
                 && node.IsOperator)
                {
                    TokenType operatorType = OperatorHelper.FriendlyNameToTokenType(node.FriendlyName);
                    if (operatorType is TokenType.INVALID)
                    {
                        return Error($"{node.FriendlyName} is not one of the allowed operator symbols!", node.StartPos, node.EndPos);
                    }
                    if (node.Flags.Has(EFunctionFlags.PreOperator))
                    {
                        if (node.Parameters.Count != 1)
                        {
                            return Error($"{node.Name} is declared as a prefix operator, so it must have exactly one parameter!", node.StartPos, node.EndPos);
                        }
                        Symbols.AddOperator(new PreOpDeclaration(operatorType, node.ReturnType, node.NativeIndex, node.Parameters[0]) { Implementer = node });
                    }
                    else
                    {
                        switch (node.Parameters.Count)
                        {
                            case 1:
                                Symbols.AddOperator(new PostOpDeclaration(operatorType, node.ReturnType, node.NativeIndex, node.Parameters[0]) { Implementer = node });
                                break;
                            case 2:
                                Symbols.AddOperator(new InOpDeclaration(operatorType, node.OperatorPrecedence, node.NativeIndex, node.ReturnType, node.Parameters[0], node.Parameters[1])
                                {
                                    Implementer = node
                                });
                                Symbols.InFixOperatorSymbols.Add(operatorType);
                                break;
                            default:
                                return Error($"{node.Name} is declared as an operator, so it must have either 1 or 2 parameters!", node.StartPos, node.EndPos);
                        }
                    }
                }

                return Success;
            }

            //for validating proper override behavior
            if (Pass == ValidationPass.BodyPass)
            {
                Class containingClass = NodeUtils.GetContainingClass(node);
                Function superFunc = null;
                if (node.Outer is State state)
                {
                    state = state.Parent;
                    while (state is not null)
                    {
                        string stateScope = $"{((Class)state.Outer).GetInheritanceString()}.{state.Name}";
                        if (Symbols.TryGetSymbolFromSpecificScope(node.Name, out superFunc, stateScope))
                        {
                            break;
                        }

                        state = state.Parent;
                    }
                }
                if (superFunc is null)
                {
                    Class parentScopeClass = node.Outer is State ? containingClass : containingClass.Parent as Class;
                    if (parentScopeClass is not null)
                    {
                        superFunc = parentScopeClass.LookupFunction(node.Name);
                    }
                }

                if (superFunc is not null)
                {
                    if (superFunc.Flags.Has(EFunctionFlags.Private))
                    {
                        superFunc = null;
                    }
                    else
                    {
                        // If there is a function with this name that we should override, validate the new functions declaration
                        if (superFunc.Flags.Has(EFunctionFlags.Final))
                            return Error($"{node.Name} overrides a function in a parent class, but the parent function is marked as final!", node.StartPos, node.EndPos);
                        if (!NodeUtils.TypeEqual(node.ReturnType, superFunc.ReturnType))
                            return Error($"{node.Name} overrides a function in a parent class, but the functions do not have the same return types!", node.StartPos, node.EndPos);

                        if (node.Parameters.Count != superFunc.Parameters.Count)
                        {
                            if (node.Outer is State)
                            {
                                //Contrary to what the unrealscript docs say, states can apparently have functions with the same name as a class function, but with different number of params.
                                superFunc = null;
                            }
                            else
                            {
                                return Error($"{node.Name} overrides a function in a parent class, but the functions do not have the same number of parameters!", node.StartPos, node.EndPos);
                            }
                        }
                        else
                        {
                            for (int n = 0; n < node.Parameters.Count; n++)
                            {
                                if (node.Parameters[n].Type != superFunc.Parameters[n].Type)
                                    return Error($"{node.Name} overrides a function in a parent class, but the functions do not have the same parameter types!", node.StartPos, node.EndPos);
                            }
                        }

                        node.SuperFunction = superFunc;
                    }
                }

                if (superFunc is null && node.Outer is State && node.Flags.Has(EFunctionFlags.Net))
                {
                    return Error("If a state function has the Net flag, it must override a class function", node.StartPos, node.EndPos);
                }

                if (node.ReturnValueDeclaration != null)
                {
                    Success &= node.ReturnValueDeclaration.AcceptVisitor(this);
                }

                foreach (FunctionParameter param in node.Parameters)
                {
                    param.Outer = node;
                    Success &= param.AcceptVisitor(this);
                }

                if (node.ReturnValueDeclaration is not null)
                {
                    //if the return type is > 64 bytes, it can't be allocated on the stack.
                    node.RetValNeedsDestruction = node.ReturnValueDeclaration.Flags.Has(EPropertyFlags.NeedCtorLink) || node.ReturnType.Size(Symbols.Game) > 64;
                }

                if (node.Flags.Has(EFunctionFlags.Delegate))
                {
                    if (containingClass.VariableDeclarations.Find(varDecl => varDecl.VarType is DelegateType delType && varDecl.Name == $"__{node.Name}__Delegate" && delType.DefaultFunction.Name == node.Name) is null)
                    {
                        return Error($"Delegate functions must have a corresponding property! Expected this declaration: 'var delegate<{node.Name}> __{node.Name}__Delegate;' (2 _ on each side)", node.StartPos, node.EndPos);
                    }
                }
            }
            return Success;
        }

        public bool VisitNode(State node)
        {
            if (Pass == ValidationPass.TypesAndFunctionNamesAndStateNames)
            {
                if (Symbols.SymbolExistsInCurrentScope(node.Name))
                    return Error($"The name '{node.Name}' is already in use in this class!", node.StartPos, node.EndPos);
                Symbols.AddSymbol(node.Name, node);
                return Success;
            }

            if (Pass == ValidationPass.ClassAndStructMembersAndFunctionParams)
            {
                State overrideState = null;
                if (((node.Outer as Class)?.Parent as Class)?.LookupState(node.Name) is State s)
                {
                    overrideState = s;
                }
                if (node.Parent is null)
                {
                    if (overrideState is not null)
                    {
                        node.Parent = overrideState;
                    }
                }
                else
                {
                    if (overrideState is not null)
                        Error("A state is not allowed to both override a parent class's state and extend another state at the same time!", node.StartPos, node.EndPos);

                    if ((node.Outer as Class)?.LookupState(node.Parent.Name) is State parent)
                    {
                        node.Parent = parent;
                    }
                    else
                    {
                        Error($"No parent state named '{node.Parent.Name}' found in the current class!", node.Parent.StartPos, node.Parent.EndPos);
                        node.Parent = null;
                    }
                }

                string parentScope = node.Parent is not null ? $"{NodeUtils.GetContainingClass(node.Parent)?.GetInheritanceString()}.{node.Parent.Name}" : null;
                Symbols.PushScope(node.Name, parentScope);

                foreach (Function func in node.Functions)
                {
                    func.Outer = node;
                    Symbols.AddSymbol(func.Name, func);
                    Success = Success && func.AcceptVisitor(this);
                }
                //TODO: check functions overrides:
                //if the state overrides another state, we should be in that scope as well when we check overrides maybe?
                //if the state has a parent state, we should be in that scope
                //this is a royal mess, check that ignores also look-up from parent/overriding states as we are not sure if symbols are in the scope

                // if the state extends a parent state, use that as outer in the symbol lookup
                // if the state overrides another state, use that as outer
                // both of the above should apply to functions as well as ignores.

                //TODO: state code/labels

                Symbols.PopScope();
                return Success;
            }

            if (Pass == ValidationPass.BodyPass)
            {
                //check overriding rules
                foreach (Function func in node.Functions)
                {
                    Success &= func.AcceptVisitor(this);
                }
            }

            return Success;
        }

        #region Unused
        public bool VisitNode(CodeBody node)
        { throw new NotImplementedException(); }
        public bool VisitNode(Label node)
        { throw new NotImplementedException(); }

        public bool VisitNode(VariableIdentifier node)
        { throw new NotImplementedException(); }
        public bool VisitNode(EnumValue node)
        { throw new NotImplementedException(); }

        public bool VisitNode(DoUntilLoop node)
        { throw new NotImplementedException(); }
        public bool VisitNode(ForLoop node)
        { throw new NotImplementedException(); }
        public bool VisitNode(ForEachLoop node)
        { throw new NotImplementedException(); }
        public bool VisitNode(WhileLoop node)
        { throw new NotImplementedException(); }

        public bool VisitNode(SwitchStatement node)
        { throw new NotImplementedException(); }
        public bool VisitNode(CaseStatement node)
        { throw new NotImplementedException(); }
        public bool VisitNode(DefaultCaseStatement node)
        { throw new NotImplementedException(); }

        public bool VisitNode(AssignStatement node)
        { throw new NotImplementedException(); }
        public bool VisitNode(AssertStatement node)
        { throw new NotImplementedException(); }
        public bool VisitNode(BreakStatement node)
        { throw new NotImplementedException(); }
        public bool VisitNode(ContinueStatement node)
        { throw new NotImplementedException(); }
        public bool VisitNode(IfStatement node)
        { throw new NotImplementedException(); }
        public bool VisitNode(ReturnStatement node)
        { throw new NotImplementedException(); }
        public bool VisitNode(ReturnNothingStatement node)
        { throw new NotImplementedException(); }
        public bool VisitNode(StopStatement node)
        { throw new NotImplementedException(); }
        public bool VisitNode(StateGoto node)
        { throw new NotImplementedException(); }
        public bool VisitNode(Goto node)
        { throw new NotImplementedException(); }

        public bool VisitNode(ExpressionOnlyStatement node)
        { throw new NotImplementedException(); }
        public bool VisitNode(ReplicationStatement node)
        { throw new NotImplementedException(); }
        public bool VisitNode(ErrorStatement node)
        { throw new NotImplementedException(); }
        public bool VisitNode(ErrorExpression node)
        { throw new NotImplementedException(); }

        public bool VisitNode(InOpReference node)
        { throw new NotImplementedException(); }
        public bool VisitNode(PreOpReference node)
        { throw new NotImplementedException(); }
        public bool VisitNode(PostOpReference node)
        { throw new NotImplementedException(); }
        public bool VisitNode(StructComparison node)
        { throw new NotImplementedException(); }
        public bool VisitNode(DelegateComparison node)
        { throw new NotImplementedException(); }
        public bool VisitNode(NewOperator node)
        { throw new NotImplementedException(); }

        public bool VisitNode(FunctionCall node)
        { throw new NotImplementedException(); }

        public bool VisitNode(DelegateCall node)
        { throw new NotImplementedException(); }

        public bool VisitNode(ArraySymbolRef node)
        { throw new NotImplementedException(); }
        public bool VisitNode(CompositeSymbolRef node)
        { throw new NotImplementedException(); }
        public bool VisitNode(SymbolReference node)
        { throw new NotImplementedException(); }
        public bool VisitNode(DefaultReference node)
        { throw new NotImplementedException(); }
        public bool VisitNode(DynArrayLength node)
        { throw new NotImplementedException(); }

        public bool VisitNode(DynArrayAdd node)
        {
            throw new NotImplementedException();
        }

        public bool VisitNode(DynArrayAddItem node)
        {
            throw new NotImplementedException();
        }

        public bool VisitNode(DynArrayInsert node)
        {
            throw new NotImplementedException();
        }

        public bool VisitNode(DynArrayInsertItem node)
        {
            throw new NotImplementedException();
        }

        public bool VisitNode(DynArrayRemove node)
        {
            throw new NotImplementedException();
        }

        public bool VisitNode(DynArrayRemoveItem node)
        {
            throw new NotImplementedException();
        }

        public bool VisitNode(DynArrayFind node)
        {
            throw new NotImplementedException();
        }

        public bool VisitNode(DynArrayFindStructMember node)
        {
            throw new NotImplementedException();
        }

        public bool VisitNode(DynArraySort node)
        {
            throw new NotImplementedException();
        }
        public bool VisitNode(DynArrayIterator node)
        {
            throw new NotImplementedException();
        }

        public bool VisitNode(CommentStatement node)
        {
            throw new NotImplementedException();
        }

        public bool VisitNode(BooleanLiteral node)
        { throw new NotImplementedException(); }
        public bool VisitNode(FloatLiteral node)
        { throw new NotImplementedException(); }
        public bool VisitNode(IntegerLiteral node)
        { throw new NotImplementedException(); }
        public bool VisitNode(NameLiteral node)
        { throw new NotImplementedException(); }
        public bool VisitNode(StringLiteral node)
        { throw new NotImplementedException(); }
        public bool VisitNode(StringRefLiteral node)
        { throw new NotImplementedException(); }
        public bool VisitNode(StructLiteral node)
        { throw new NotImplementedException(); }
        public bool VisitNode(DynamicArrayLiteral node)
        { throw new NotImplementedException(); }
        public bool VisitNode(ObjectLiteral node)
        { throw new NotImplementedException(); }
        public bool VisitNode(VectorLiteral node)
        { throw new NotImplementedException(); }
        public bool VisitNode(RotatorLiteral node)
        { throw new NotImplementedException(); }
        public bool VisitNode(NoneLiteral node)
        { throw new NotImplementedException(); }

        public bool VisitNode(ConditionalExpression node)
        { throw new NotImplementedException(); }
        public bool VisitNode(CastExpression node)
        { throw new NotImplementedException(); }

        public bool VisitNode(DefaultPropertiesBlock node)
        { throw new NotImplementedException(); }
        public bool VisitNode(Subobject node)
        { throw new NotImplementedException(); }
        #endregion
    }
}<|MERGE_RESOLUTION|>--- conflicted
+++ resolved
@@ -76,7 +76,6 @@
 
                             if (Symbols.TryGetType(node.Parent.Name, out Class parentClass))
                             {
-<<<<<<< HEAD
                                 Log.Tokens?.AddDefinitionLink(parentClass, node.Parent.StartPos, node.Parent.TextLength);
                                 node.Parent = parentClass;
 
@@ -84,22 +83,6 @@
                                 {
                                     return Error($"Extending from '{node.Parent.Name}' causes circular extension!", node.StartPos);
                                 }
-=======
-                                return Error($"Extending from '{node.Parent.Name}' causes circular extension!", node.StartPos);
-                            }
-                        }
-                        else
-                        {
-                            return Error($"No class named '{node.Parent.Name}' found!", node.Parent.StartPos, node.Parent.EndPos);
-                        }
-
-                        if (node._outerClass != null)
-                        {
-                            if (Symbols.TryGetType(node._outerClass.Name, out Class outerClass))
-                            {
-                                Log.Tokens?.AddDefinitionLink(outerClass, node._outerClass.StartPos, node._outerClass.TextLength);
-                                node._outerClass = outerClass;
->>>>>>> 06b5682c
                             }
                             else
                             {
@@ -263,8 +246,6 @@
                         return Success;
                     }
                 case ValidationPass.BodyPass:
-<<<<<<< HEAD
-=======
                 {
                     if (node.Parent is Class parentClass)
                     {
@@ -282,25 +263,21 @@
 
                     //from UDN: "Implementing multiple interface classes which have a common base is not supported and will result in incorrect vtable offsets"
                     if (node.Interfaces.Count > 1)
->>>>>>> 06b5682c
-                    {
-                        //from UDN: "Implementing multiple interface classes which have a common base is not supported and will result in incorrect vtable offsets"
-                        if (node.Interfaces.Count > 1)
-                        {
-                            var interfaceParents = new HashSet<string>();
-                            foreach (VariableType interfaceClass in node.Interfaces)
-                            {
-                                var parentInterface = (interfaceClass as Class)?.Parent as Class;
-                                while (parentInterface is not null && !parentInterface.Name.CaseInsensitiveEquals("Interface"))
+                    {
+                        var interfaceParents = new HashSet<string>();
+                        foreach (VariableType interfaceClass in node.Interfaces)
+                        {
+                            var parentInterface = (interfaceClass as Class)?.Parent as Class;
+                            while (parentInterface is not null && !parentInterface.Name.CaseInsensitiveEquals("Interface"))
+                            {
+                                if (interfaceParents.Contains(parentInterface.Name))
                                 {
-                                    if (interfaceParents.Contains(parentInterface.Name))
-                                    {
-                                        return Error("Cannot implement two interfaces that have a common base interface lower than the Interface class", node.StartPos);
-                                    }
-                                    parentInterface = parentInterface.Parent as Class;
+                                    return Error("Cannot implement two interfaces that have a common base interface lower than the Interface class", node.StartPos);
                                 }
-                            }
-                        }
+                                parentInterface = parentInterface.Parent as Class;
+                            }
+                        }
+                    }
 
                         //third pass over structs to check for circular inheritance chains
                         foreach (Struct type in node.TypeDeclarations.OfType<Struct>())
@@ -334,35 +311,6 @@
                             }
                         }
 
-                        //second pass to resolve EPropertyFlags.NeedCtorLink for Struct Properties
-                        foreach (VariableDeclaration decl in node.VariableDeclarations)
-                        {
-                            Success &= decl.AcceptVisitor(this);
-                            if (decl.Flags.Has(EPropertyFlags.Component))
-                            {
-                                node.Flags |= EClassFlags.HasComponents;
-                            }
-                            if (decl.Flags.Has(EPropertyFlags.CrossLevel))
-                            {
-                                node.Flags |= EClassFlags.HasCrossLevelRefs;
-                            }
-                            if (decl.Flags.Has(EPropertyFlags.Config))
-                            {
-                                node.Flags |= EClassFlags.Config;
-                            }
-                            if (decl.Flags.Has(EPropertyFlags.Localized))
-                            {
-                                node.Flags |= EClassFlags.Localized;
-                            }
-                            if (decl.IsOrHasInstancedObjectProperty())
-                            {
-                                node.Flags |= EClassFlags.HasInstancedProps;
-                            }
-                        }
-
-<<<<<<< HEAD
-                        return Success;
-=======
                     //second pass to resolve EPropertyFlags.NeedCtorLink for Struct Properties
                     foreach (VariableDeclaration decl in node.VariableDeclarations)
                     {
@@ -387,7 +335,9 @@
                         {
                             node.Flags |= EClassFlags.HasInstancedProps;
                         }
->>>>>>> 06b5682c
+                    }
+
+                        return Success;
                     }
                 default:
                     return Success;
