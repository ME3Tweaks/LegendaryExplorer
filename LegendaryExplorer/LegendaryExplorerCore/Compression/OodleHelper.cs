--- conflicted
+++ resolved
@@ -122,31 +122,16 @@
             return bufferSize + 274 * ((bufferSize + 0x3FFFF) / 0x40000);
         }
 
-<<<<<<< HEAD
-        public static byte[] Decompress(byte[] buffer, long size, long uncompressedSize)
-=======
-        public static void Decompress(byte[] buffer, int size, int uncompressedSize, byte[] decompressedBuffer)
->>>>>>> 1e96b0ab
+        public static int Decompress(byte[] buffer, long size, long uncompressedSize, byte[] decompressedBuffer)
         {
             decompressedBuffer ??= new byte[uncompressedSize];
             int decompressedCount = OodleLZ_Decompress(buffer, size, decompressedBuffer, uncompressedSize, 0, 0, 0, 0, 0, 0, 0, 0, 0, 3);
-<<<<<<< HEAD
-
-            if (decompressedCount == uncompressedSize)
-            {
-                return decompressedBuffer;
-            }
-            else if (decompressedCount < uncompressedSize)
-            {
-                return decompressedBuffer.Slice(0, decompressedCount);
-            }
-            else
-=======
             if (decompressedCount != uncompressedSize)
->>>>>>> 1e96b0ab
             {
                 throw new Exception("Error decompressing Oodle data!");
             }
+
+            return decompressedCount;
         }
     }
 }