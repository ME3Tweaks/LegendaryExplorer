--- conflicted
+++ resolved
@@ -218,10 +218,8 @@
                     return FromDEBUG<BioSoundNodeWaveStreamingData>(export, packageCache);
                 case "BioInert":
                     return FromDEBUG<BioInert>(export, packageCache);
-<<<<<<< HEAD
                 case "BioSquadCombat":
                     return FromDEBUG<BioSquadCombat>(export, packageCache);
-=======
                 case "BioGestureAnimSetMgr":
                     return FromDEBUG<BioGestureAnimSetMgr>(export, packageCache);
                 case "BioQuestProgressionMap":
@@ -234,7 +232,6 @@
                     return FromDEBUG<BioGamePropertyEventDispatcher>(export, packageCache);
                 case "BioActorBehavior":
                     return FromDEBUG<BioActorBehavior>(export, packageCache);
->>>>>>> feb880b1
                 default:
                     return null;
             }
@@ -432,10 +429,8 @@
                     return From<FaceFXAsset>(export, packageCache);
                 case "BioInert":
                     return From<BioInert>(export, packageCache);
-<<<<<<< HEAD
                 case "BioSquadCombat":
                     return From<BioSquadCombat>(export, packageCache);
-=======
                 case "BioGestureAnimSetMgr":
                     return From<BioGestureAnimSetMgr>(export, packageCache);
                 case "BioQuestProgressionMap":
@@ -448,7 +443,6 @@
                     return From<BioGamePropertyEventDispatcher>(export, packageCache);
                 case "BioActorBehavior":
                     return From<BioActorBehavior>(export, packageCache);
->>>>>>> feb880b1
                 default:
                     return null;
             }
