--- conflicted
+++ resolved
@@ -450,11 +450,7 @@
         /// <param name="forcedTFCPath"></param>
         /// <param name="isPackageStored"></param>
         /// <returns></returns>
-<<<<<<< HEAD
-        public List<string> Replace(Image image, PropertyCollection props, string fileSourcePath = null, string forcedTFCName = null, string forcedTFCPath = null, bool isPackageStored = false, PixelFormat forcedNewFormat = PixelFormat.Unknown, bool forceMipping = false)
-=======
         public List<string> Replace(Image image, PropertyCollection props, string fileSourcePath = null, string forcedTFCName = null, string forcedTFCPath = null, bool isPackageStored = false, PixelFormat forcedNewFormat = PixelFormat.Unknown, Stream outDataOverride = null)
->>>>>>> 3dee4c5d
         {
             var messages = new List<string>();
             var textureCache = forcedTFCName ?? GetTopMip().TextureCacheName;
