--- conflicted
+++ resolved
@@ -193,436 +193,8 @@
             var jsonText = JsonConvert.SerializeObject(new { ObjectInfo.SequenceObjects, ObjectInfo.Classes, ObjectInfo.Structs, ObjectInfo.Enums }, Formatting.Indented);
             File.WriteAllText(outpath, jsonText);
             MemoryManager.SetUsePooledMemory(false);
-<<<<<<< HEAD
-            Enums.Clear();
-            Structs.Clear();
-            Classes.Clear();
-            SequenceObjects.Clear();
-            loadfromJSON(jsonText);
-        }
-
-        private static void AddCustomAndNativeClasses(Dictionary<string, ClassInfo> classes, Dictionary<string, SequenceObjectInfo> sequenceObjects)
-        {
-            //Custom additions
-            //Custom additions are tweaks and additional classes either not automatically able to be determined
-            //or new classes designed in the modding scene that must be present in order for parsing to work properly
-
-            //Kinkojiro - New Class - BioSeqAct_ShowMedals
-            //Sequence object for showing the medals UI
-            classes["BioSeqAct_ShowMedals"] = new ClassInfo
-            {
-                baseClass = "SequenceAction",
-                pccPath = GlobalUnrealObjectInfo.Me3ExplorerCustomNativeAdditionsName,
-                exportIndex = 22, //in ME3Resources.pcc
-                properties =
-                {
-                    new KeyValuePair<NameReference, PropertyInfo>("bFromMainMenu", new PropertyInfo(PropertyType.BoolProperty)),
-                    new KeyValuePair<NameReference, PropertyInfo>("m_oGuiReferenced", new PropertyInfo(PropertyType.ObjectProperty, "GFxMovieInfo"))
-                }
-            };
-            sequenceObjects["BioSeqAct_ShowMedals"] = new SequenceObjectInfo();
-
-            //Kinkojiro - New Class - SFXSeqAct_SetFaceFX
-            classes["SFXSeqAct_SetFaceFX"] = new ClassInfo
-            {
-                baseClass = "SequenceAction",
-                pccPath = GlobalUnrealObjectInfo.Me3ExplorerCustomNativeAdditionsName,
-                exportIndex = 30, //in ME3Resources.pcc
-                properties =
-                {
-                    new KeyValuePair<NameReference, PropertyInfo>("m_aoTargets", new PropertyInfo(PropertyType.ArrayProperty, "Actor")),
-                    new KeyValuePair<NameReference, PropertyInfo>("m_pDefaultFaceFXAsset", new PropertyInfo(PropertyType.ObjectProperty, "FaceFXAsset"))
-                }
-            };
-            sequenceObjects["SFXSeqAct_SetFaceFX"] = new SequenceObjectInfo();
-
-            //SirCxyrtyx - New Class - SeqAct_SendMessageToME3Explorer
-            classes["SeqAct_SendMessageToME3Explorer"] = new ClassInfo
-            {
-                baseClass = "SeqAct_Log",
-                pccPath = GlobalUnrealObjectInfo.Me3ExplorerCustomNativeAdditionsName,
-                exportIndex = 40, //in ME3Resources.pcc
-            };
-            sequenceObjects["SeqAct_SendMessageToME3Explorer"] = new SequenceObjectInfo { ObjInstanceVersion = 5 };
-
-            //SirCxyrtyx - New Class - SFXSeqAct_SetPrePivot
-            classes["SFXSeqAct_SetPrePivot"] = new ClassInfo
-            {
-                baseClass = "SequenceAction",
-                pccPath = GlobalUnrealObjectInfo.Me3ExplorerCustomNativeAdditionsName,
-                exportIndex = 45, //in ME3Resources.pcc
-                properties =
-                {
-                    new KeyValuePair<NameReference, PropertyInfo>("PrePivot", new PropertyInfo(PropertyType.StructProperty, "Vector")),
-                }
-            };
-            sequenceObjects["SFXSeqAct_SetPrePivot"] = new SequenceObjectInfo();
-
-            //Kinkojiro - New Class - SFXSeqAct_SetBodyMaterial
-            classes["SFXSeqAct_SetBodyMaterial"] = new ClassInfo
-            {
-                baseClass = "SequenceAction",
-                pccPath = GlobalUnrealObjectInfo.Me3ExplorerCustomNativeAdditionsName,
-                exportIndex = 49, //in ME3Resources.pcc
-                properties =
-                {
-                    new KeyValuePair<NameReference, PropertyInfo>("MaterialIndex", new PropertyInfo(PropertyType.IntProperty)),
-                    new KeyValuePair<NameReference, PropertyInfo>("NewMaterial", new PropertyInfo(PropertyType.ObjectProperty, "MaterialInterface"))
-                }
-            };
-            sequenceObjects["SFXSeqAct_SetBodyMaterial"] = new SequenceObjectInfo();
-
-            //SirCxyrtyx - New Class - SeqAct_ME3ExpDumpActors
-            classes["SeqAct_ME3ExpDumpActors"] = new ClassInfo
-            {
-                baseClass = "SeqAct_Log",
-                pccPath = GlobalUnrealObjectInfo.Me3ExplorerCustomNativeAdditionsName,
-                exportIndex = 57, //in ME3Resources.pcc
-            };
-            sequenceObjects["SeqAct_ME3ExpDumpActors"] = new SequenceObjectInfo { ObjInstanceVersion = 5 };
-
-            //SirCxyrtyx - New Class - SeqAct_ME3ExpGetPlayerCamPOV
-            classes["SeqAct_ME3ExpGetPlayerCamPOV"] = new ClassInfo
-            {
-                baseClass = "SeqAct_Log",
-                pccPath = GlobalUnrealObjectInfo.Me3ExplorerCustomNativeAdditionsName,
-                exportIndex = 61, //in ME3Resources.pcc
-            };
-            sequenceObjects["SeqAct_ME3ExpGetPlayerCamPOV"] = new SequenceObjectInfo { ObjInstanceVersion = 5 };
-
-            //Kinkojiro - New Class - SFXSeqAct_SetStuntBodyMesh
-            classes["SFXSeqAct_SetStuntBodyMesh"] = new ClassInfo
-            {
-                baseClass = "SequenceAction",
-                pccPath = GlobalUnrealObjectInfo.Me3ExplorerCustomNativeAdditionsName,
-                exportIndex = 65, //in ME3Resources.pcc
-                properties =
-                {
-                    new KeyValuePair<NameReference, PropertyInfo>("NewSkelMesh", new PropertyInfo(PropertyType.ObjectProperty, "SkeletalMesh")),
-                    new KeyValuePair<NameReference, PropertyInfo>("bPreserveAnimation", new PropertyInfo(PropertyType.BoolProperty))
-                }
-            };
-            sequenceObjects["SFXSeqAct_SetStuntBodyMesh"] = new SequenceObjectInfo { ObjInstanceVersion = 1 };
-
-            //Kinkojiro - New Class - SFXSeqAct_SetStuntMeshes
-            classes["SFXSeqAct_SetStuntMeshes"] = new ClassInfo
-            {
-                baseClass = "SequenceAction",
-                pccPath = GlobalUnrealObjectInfo.Me3ExplorerCustomNativeAdditionsName,
-                exportIndex = 79, //in ME3Resources.pcc
-                properties =
-                {
-                    new KeyValuePair<NameReference, PropertyInfo>("NewBodyMesh", new PropertyInfo(PropertyType.ObjectProperty, "SkeletalMesh")),
-                    new KeyValuePair<NameReference, PropertyInfo>("NewHeadMesh", new PropertyInfo(PropertyType.ObjectProperty, "SkeletalMesh")),
-                    new KeyValuePair<NameReference, PropertyInfo>("NewHairMesh", new PropertyInfo(PropertyType.ObjectProperty, "SkeletalMesh")),
-                    new KeyValuePair<NameReference, PropertyInfo>("bPreserveAnimation", new PropertyInfo(PropertyType.BoolProperty)),
-                    new KeyValuePair<NameReference, PropertyInfo>("aNewBodyMaterials", new PropertyInfo(PropertyType.ArrayProperty, "MaterialInterface")),
-                    new KeyValuePair<NameReference, PropertyInfo>("aNewHeadMaterials", new PropertyInfo(PropertyType.ArrayProperty, "MaterialInterface")),
-                    new KeyValuePair<NameReference, PropertyInfo>("aNewHairMaterials", new PropertyInfo(PropertyType.ArrayProperty, "MaterialInterface")),
-                }
-            };
-            sequenceObjects["SFXSeqAct_SetStuntMeshes"] = new SequenceObjectInfo { ObjInstanceVersion = 1 };
-
-            //SirCxyrtyx - New Class - SeqAct_ME3ExpAcessDumpedActorsList
-            classes["SeqAct_ME3ExpAcessDumpedActorsList"] = new ClassInfo
-            {
-                baseClass = "SeqAct_Log",
-                pccPath = GlobalUnrealObjectInfo.Me3ExplorerCustomNativeAdditionsName,
-                exportIndex = 103, //in ME3Resources.pcc
-            };
-            sequenceObjects["SeqAct_ME3ExpAcessDumpedActorsList"] = new SequenceObjectInfo { ObjInstanceVersion = 5 };
-
-            //SirCxyrtyx - New Class - SFXSeqVar_Rotator
-            classes["SFXSeqVar_Rotator"] = new ClassInfo
-            {
-                baseClass = "SeqVar_Int",
-                pccPath = GlobalUnrealObjectInfo.Me3ExplorerCustomNativeAdditionsName,
-                exportIndex = 415, //in ME3Resources.pcc
-                properties =
-                {
-                    new KeyValuePair<NameReference, PropertyInfo>("m_Rotator", new PropertyInfo(PropertyType.StructProperty, "Rotator")),
-                }
-            };
-
-            //SirCxyrtyx - New Class - SFXSeqAct_GetRotation
-            classes["SFXSeqAct_GetRotation"] = new ClassInfo
-            {
-                baseClass = "SequenceAction",
-                pccPath = GlobalUnrealObjectInfo.Me3ExplorerCustomNativeAdditionsName,
-                exportIndex = 419, //in ME3Resources.pcc
-            };
-            sequenceObjects["SFXSeqAct_GetRotation"] = new SequenceObjectInfo { ObjInstanceVersion = 1 };
-
-            //SirCxyrtyx - New Class - SFXSeqAct_SetRotation
-            classes["SFXSeqAct_SetRotation"] = new ClassInfo
-            {
-                baseClass = "SequenceAction",
-                pccPath = GlobalUnrealObjectInfo.Me3ExplorerCustomNativeAdditionsName,
-                exportIndex = 424, //in ME3Resources.pcc
-            };
-            sequenceObjects["SFXSeqAct_SetRotation"] = new SequenceObjectInfo { ObjInstanceVersion = 1 };
-
-            //SirCxyrtyx - New Class - SFXSeqAct_SetRotatorComponents
-            classes["SFXSeqAct_SetRotatorComponents"] = new ClassInfo
-            {
-                baseClass = "SequenceAction",
-                pccPath = GlobalUnrealObjectInfo.Me3ExplorerCustomNativeAdditionsName,
-                exportIndex = 431, //in ME3Resources.pcc
-                properties =
-                {
-                    new KeyValuePair<NameReference, PropertyInfo>("Pitch", new PropertyInfo(PropertyType.IntProperty)),
-                    new KeyValuePair<NameReference, PropertyInfo>("Yaw", new PropertyInfo(PropertyType.IntProperty)),
-                    new KeyValuePair<NameReference, PropertyInfo>("Roll", new PropertyInfo(PropertyType.IntProperty)),
-                }
-            };
-            sequenceObjects["SFXSeqAct_SetRotatorComponents"] = new SequenceObjectInfo { ObjInstanceVersion = 1 };
-
-            //SirCxyrtyx - New Class - SFXSeqAct_GetRotatorComponents
-            classes["SFXSeqAct_GetRotatorComponents"] = new ClassInfo
-            {
-                baseClass = "SequenceAction",
-                pccPath = GlobalUnrealObjectInfo.Me3ExplorerCustomNativeAdditionsName,
-                exportIndex = 439, //in ME3Resources.pcc
-                properties =
-                {
-                    new KeyValuePair<NameReference, PropertyInfo>("Pitch", new PropertyInfo(PropertyType.IntProperty)),
-                    new KeyValuePair<NameReference, PropertyInfo>("Yaw", new PropertyInfo(PropertyType.IntProperty)),
-                    new KeyValuePair<NameReference, PropertyInfo>("Roll", new PropertyInfo(PropertyType.IntProperty)),
-                }
-            };
-            sequenceObjects["SFXSeqAct_GetRotatorComponents"] = new SequenceObjectInfo { ObjInstanceVersion = 1 };
-
-            //SirCxyrtyx - New Class - SFXSeqAct_SetRotator
-            classes["SFXSeqAct_SetRotator"] = new ClassInfo
-            {
-                baseClass = "SequenceAction",
-                pccPath = GlobalUnrealObjectInfo.Me3ExplorerCustomNativeAdditionsName,
-                exportIndex = 447, //in ME3Resources.pcc
-            };
-            sequenceObjects["SFXSeqAct_SetRotator"] = new SequenceObjectInfo { ObjInstanceVersion = 1 };
-
-            //SirCxyrtyx - New Class - SFXSeqAct_SetPawnMeshes
-            classes["SFXSeqAct_SetPawnMeshes"] = new ClassInfo
-            {
-                baseClass = "SequenceAction",
-                pccPath = GlobalUnrealObjectInfo.Me3ExplorerCustomNativeAdditionsName,
-                exportIndex = 452, //in ME3Resources.pcc
-                properties =
-                {
-                    new KeyValuePair<NameReference, PropertyInfo>("NewBodyMesh", new PropertyInfo(PropertyType.ObjectProperty, "SkeletalMesh")),
-                    new KeyValuePair<NameReference, PropertyInfo>("NewHeadMesh", new PropertyInfo(PropertyType.ObjectProperty, "SkeletalMesh")),
-                    new KeyValuePair<NameReference, PropertyInfo>("NewHairMesh", new PropertyInfo(PropertyType.ObjectProperty, "SkeletalMesh")),
-                    new KeyValuePair<NameReference, PropertyInfo>("NewGearMesh", new PropertyInfo(PropertyType.ObjectProperty, "SkeletalMesh")),
-                    new KeyValuePair<NameReference, PropertyInfo>("bPreserveAnimation", new PropertyInfo(PropertyType.BoolProperty)),
-                    new KeyValuePair<NameReference, PropertyInfo>("aNewBodyMaterials", new PropertyInfo(PropertyType.ArrayProperty, "MaterialInterface")),
-                    new KeyValuePair<NameReference, PropertyInfo>("aNewHeadMaterials", new PropertyInfo(PropertyType.ArrayProperty, "MaterialInterface")),
-                    new KeyValuePair<NameReference, PropertyInfo>("aNewHairMaterials", new PropertyInfo(PropertyType.ArrayProperty, "MaterialInterface")),
-                    new KeyValuePair<NameReference, PropertyInfo>("aNewGearMaterials", new PropertyInfo(PropertyType.ArrayProperty, "MaterialInterface")),
-                }
-            };
-            sequenceObjects["SFXSeqAct_SetPawnMeshes"] = new SequenceObjectInfo { ObjInstanceVersion = 1 };
-
-            //SirCxyrtyx - New Class - SFXSeqAct_SetStuntGearMesh
-            classes["SFXSeqAct_SetStuntGearMesh"] = new ClassInfo
-            {
-                baseClass = "SequenceAction",
-                pccPath = GlobalUnrealObjectInfo.Me3ExplorerCustomNativeAdditionsName,
-                exportIndex = 479, //in ME3Resources.pcc
-                properties =
-                {
-                    new KeyValuePair<NameReference, PropertyInfo>("NewGearMesh", new PropertyInfo(PropertyType.ObjectProperty, "SkeletalMesh")),
-                    new KeyValuePair<NameReference, PropertyInfo>("bPreserveAnimation", new PropertyInfo(PropertyType.BoolProperty)),
-                    new KeyValuePair<NameReference, PropertyInfo>("aNewGearMaterials", new PropertyInfo(PropertyType.ArrayProperty, "MaterialInterface")),
-                }
-            };
-            sequenceObjects["SFXSeqAct_SetStuntGearMesh"] = new SequenceObjectInfo { ObjInstanceVersion = 1 };
-
-            //SirCxyrtyx - New Class - SFXSeqAct_SpawnHenchmenWeapons
-            classes["SFXSeqAct_SpawnHenchmenWeapons"] = new ClassInfo
-            {
-                baseClass = "SequenceAction",
-                pccPath = GlobalUnrealObjectInfo.Me3ExplorerCustomNativeAdditionsName,
-                exportIndex = 503, //in ME3Resources.pcc
-            };
-            sequenceObjects["SFXSeqAct_SpawnHenchmenWeapons"] = new SequenceObjectInfo { ObjInstanceVersion = 1 };
-
-            //SirCxyrtyx - New Class - SFXSeqAct_OverrideCasualAppearance
-            classes["SFXSeqAct_OverrideCasualAppearance"] = new ClassInfo
-            {
-                baseClass = "SequenceAction",
-                pccPath = GlobalUnrealObjectInfo.Me3ExplorerCustomNativeAdditionsName,
-                exportIndex = 510, //in ME3Resources.pcc
-                properties =
-                {
-                    new KeyValuePair<NameReference, PropertyInfo>("CasualAppearanceID", new PropertyInfo(PropertyType.IntProperty)),
-                }
-            };
-            sequenceObjects["SFXSeqAct_OverrideCasualAppearance"] = new SequenceObjectInfo
-            {
-                ObjInstanceVersion = 1,
-                inputLinks = new List<string> { "Override", "Remove Override" }
-            };
-
-            //SirCxyrtyx - New Class - SFXSeqAct_SetEquippedWeaponVisibility
-            classes["SFXSeqAct_SetEquippedWeaponVisibility"] = new ClassInfo
-            {
-                baseClass = "SequenceAction",
-                pccPath = GlobalUnrealObjectInfo.Me3ExplorerCustomNativeAdditionsName,
-                exportIndex = 515, //in ME3Resources.pcc
-            };
-            sequenceObjects["SFXSeqAct_SetEquippedWeaponVisibility"] = new SequenceObjectInfo
-            {
-                ObjInstanceVersion = 1,
-                inputLinks = new List<string> { "Show", "Hide", "Toggle" }
-            };
-
-            //Native Classes: these classes are defined in C++ only
-            
-            AddIntrinsicClasses(classes, MEGame.ME3);
-            
-            classes["LightMapTexture2D"] = new ClassInfo
-            {
-                baseClass = "Texture2D",
-                pccPath = @"CookedPCConsole\Engine.pcc"
-            };
-
-            classes["StaticMesh"] = new ClassInfo
-            {
-                baseClass = "Object",
-                pccPath = @"CookedPCConsole\Engine.pcc",
-                properties =
-                {
-                    new KeyValuePair<NameReference, PropertyInfo>("UseSimpleRigidBodyCollision", new PropertyInfo(PropertyType.BoolProperty)),
-                    new KeyValuePair<NameReference, PropertyInfo>("UseSimpleLineCollision", new PropertyInfo(PropertyType.BoolProperty)),
-                    new KeyValuePair<NameReference, PropertyInfo>("UseSimpleBoxCollision", new PropertyInfo(PropertyType.BoolProperty)),
-                    new KeyValuePair<NameReference, PropertyInfo>("bUsedForInstancing", new PropertyInfo(PropertyType.BoolProperty)),
-                    new KeyValuePair<NameReference, PropertyInfo>("ForceDoubleSidedShadowVolumes", new PropertyInfo(PropertyType.BoolProperty)),
-                    new KeyValuePair<NameReference, PropertyInfo>("UseFullPrecisionUVs", new PropertyInfo(PropertyType.BoolProperty)),
-                    new KeyValuePair<NameReference, PropertyInfo>("BodySetup", new PropertyInfo(PropertyType.ObjectProperty, "RB_BodySetup")),
-                    new KeyValuePair<NameReference, PropertyInfo>("LODDistanceRatio", new PropertyInfo(PropertyType.FloatProperty)),
-                    new KeyValuePair<NameReference, PropertyInfo>("LightMapCoordinateIndex", new PropertyInfo(PropertyType.IntProperty)),
-                    new KeyValuePair<NameReference, PropertyInfo>("LightMapResolution", new PropertyInfo(PropertyType.IntProperty)),
-                }
-            };
-
-            classes["FracturedStaticMesh"] = new ClassInfo
-            {
-                baseClass = "StaticMesh",
-                pccPath = @"CookedPCConsole\Engine.pcc",
-                properties =
-                {
-                    new KeyValuePair<NameReference, PropertyInfo>("LoseChunkOutsideMaterial", new PropertyInfo(PropertyType.ObjectProperty, "MaterialInterface")),
-                    new KeyValuePair<NameReference, PropertyInfo>("bSpawnPhysicsChunks", new PropertyInfo(PropertyType.BoolProperty)),
-                    new KeyValuePair<NameReference, PropertyInfo>("bCompositeChunksExplodeOnImpact", new PropertyInfo(PropertyType.BoolProperty)),
-                    new KeyValuePair<NameReference, PropertyInfo>("ExplosionVelScale", new PropertyInfo(PropertyType.FloatProperty)),
-                    new KeyValuePair<NameReference, PropertyInfo>("FragmentMinHealth", new PropertyInfo(PropertyType.FloatProperty)),
-                    new KeyValuePair<NameReference, PropertyInfo>("FragmentDestroyEffects", new PropertyInfo(PropertyType.ArrayProperty, "ParticleSystem")),
-                    new KeyValuePair<NameReference, PropertyInfo>("FragmentMaxHealth", new PropertyInfo(PropertyType.FloatProperty)),
-                    new KeyValuePair<NameReference, PropertyInfo>("bAlwaysBreakOffIsolatedIslands", new PropertyInfo(PropertyType.BoolProperty)),
-                    new KeyValuePair<NameReference, PropertyInfo>("DynamicOutsideMaterial", new PropertyInfo(PropertyType.ObjectProperty, "MaterialInterface")),
-                    new KeyValuePair<NameReference, PropertyInfo>("ChunkLinVel", new PropertyInfo(PropertyType.FloatProperty)),
-                    new KeyValuePair<NameReference, PropertyInfo>("ChunkAngVel", new PropertyInfo(PropertyType.FloatProperty)),
-                    new KeyValuePair<NameReference, PropertyInfo>("ChunkLinHorizontalScale", new PropertyInfo(PropertyType.FloatProperty)),
-                }
-            };
-        }
-
-        public static void AddIntrinsicClasses(Dictionary<string, ClassInfo> classes, MEGame game)
-        {
-            string corePath = game switch
-            {
-                MEGame.UDK => @"Script\Core.u",
-                MEGame.ME1 => @"CookedPC\Core.u",
-                MEGame.ME2 => @"CookedPC\Core.pcc",
-                _ => @"CookedPCConsole\Core.pcc"
-            };
-            string enginePath = game switch
-            {
-                MEGame.UDK => @"Script\Engine.u",
-                MEGame.ME1 => @"CookedPC\Engine.u",
-                MEGame.ME2 => @"CookedPC\Engine.pcc",
-                _ => @"CookedPCConsole\Engine.pcc"
-            };
-           
-            if (game >= MEGame.ME3)
-            {
-                AddCore("Package", "Object");
-            }
-
-            AddCore("Field", "Object");
-            AddCore("Struct", "Field");
-            AddCore("ScriptStruct", "Struct");
-            AddCore("State", "Struct");
-            AddCore("Function", "Struct");
-            AddCore("Enum", "Field");
-            AddCore("Const", "Field");
-            //AddCore("Class", "State"); Causes infinite loop
-
-            AddCore("Property", "Field");
-            AddCore("ByteProperty", "Property");
-            AddCore("IntProperty", "Property");
-            AddCore("BoolProperty", "Property");
-            AddCore("FloatProperty", "Property");
-            AddCore("ObjectProperty", "Property");
-            AddCore("ComponentProperty", "Property");
-            AddCore("ClassProperty", "Property");
-            AddCore("InterfaceProperty", "Property");
-            AddCore("NameProperty", "Property");
-            AddCore("StrProperty", "Property");
-            AddCore("ArrayProperty", "Property");
-            AddCore("MapProperty", "Property");
-            AddCore("StructProperty", "Property");
-            AddCore("DelegateProperty", "Property");
-            AddCore("StringRefProperty", "Property");
-
-            classes["LevelBase"] = new ClassInfo
-            {
-                baseClass = "Object",
-                pccPath = enginePath
-            };
-            classes["Level"] = new ClassInfo
-            {
-                baseClass = "LevelBase",
-                pccPath = enginePath
-            };
-            classes["PendingLevel"] = new ClassInfo
-            {
-                baseClass = "LevelBase",
-                pccPath = enginePath
-            };
-            classes["Model"] = new ClassInfo
-            {
-                baseClass = "Object",
-                pccPath = enginePath
-            };
-            classes["World"] = new ClassInfo
-            {
-                baseClass = "Object",
-                pccPath = enginePath
-            };
-            classes["Polys"] = new ClassInfo
-            {
-                baseClass = "Object",
-                pccPath = enginePath
-            };
-            classes["GuidCache"] = new ClassInfo
-            {
-                baseClass = "Object",
-                pccPath = enginePath
-            };
-
-            void AddCore(string className, string baseClass)
-            {
-                classes[className] = new ClassInfo
-                {
-                    baseClass = baseClass,
-                    pccPath = corePath
-                };
-            }
-=======
             ObjectInfo.Reset();
             ObjectInfo.LoadData(jsonText);
->>>>>>> be53f2d1
         }
 
         //call on the _Default object
