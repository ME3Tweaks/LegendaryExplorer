﻿using System;
using System.Collections.Concurrent;
using System.Collections.Generic;
using System.Diagnostics;
using System.IO;
using System.Linq;
using LegendaryExplorerCore.GameFilesystem;
using LegendaryExplorerCore.Gammtek.IO;
using LegendaryExplorerCore.Memory;
using LegendaryExplorerCore.Packages;
using LegendaryExplorerCore.Unreal.BinaryConverters;
using Newtonsoft.Json;

namespace LegendaryExplorerCore.Unreal.ObjectInfo
{
    public static class LE3UnrealObjectInfo
    {
        public static readonly GameObjectInfo ObjectInfo = new LE3ObjectInfo();


        private static readonly string[] ImmutableStructs = { "Vector", "Color", "LinearColor", "TwoVectors", "Vector4", "Vector2D", "Rotator", "Guid", "Plane", "Box",
            "Quat", "Matrix", "IntPoint", "ActorReference", "ActorReference", "ActorReference", "PolyReference", "AimComponent", "AimTransform", "AimOffsetProfile", "FontCharacter",
            "CoverReference", "CoverInfo", "CoverSlot", "BioRwBox", "BioMask4Property", "RwVector2", "RwVector3", "RwVector4", "RwPlane", "RwQuat", "BioRwBox44" };

        public static bool IsImmutableStruct(string structName)
        {
            return ImmutableStructs.Contains(structName);
        }
<<<<<<< HEAD

        public static bool IsLoaded;
        public static void loadfromJSON(string jsonTextOverride = null)
        {
            if (!IsLoaded)
            {
                LECLog.Information(@"Loading property db for LE3");
                try
                {
                    var infoText = jsonTextOverride ?? ObjectInfoLoader.LoadEmbeddedJSONText(MEGame.LE3);
                    if (infoText != null)
                    {
                        var blob = JsonConvert.DeserializeAnonymousType(infoText, new { SequenceObjects, Classes, Structs, Enums });
                        SequenceObjects = blob.SequenceObjects;
                        Classes = blob.Classes;
                        Structs = blob.Structs;
                        Enums = blob.Enums;
                        AddCustomAndNativeClasses(Classes, SequenceObjects);
                        foreach ((string className, ClassInfo classInfo) in Classes)
                        {
                            classInfo.ClassName = className;
                        }
                        foreach ((string className, ClassInfo classInfo) in Structs)
                        {
                            classInfo.ClassName = className;
                        }
                        IsLoaded = true;
                    }
                }
                catch (Exception ex)
                {
                    LECLog.Error($@"Property database load failed for LE3: {ex.Message}");
                    return;
                }
            }
        }

=======
        
>>>>>>> be53f2d1
        public static PropertyInfo getPropertyInfo(string className, NameReference propName, bool inStruct = false, ClassInfo nonVanillaClassInfo = null, bool reSearch = true, ExportEntry containingExport = null)
        {
            if (className.StartsWith("Default__", StringComparison.OrdinalIgnoreCase))
            {
                className = className.Substring(9);
            }
            Dictionary<string, ClassInfo> temp = inStruct ? ObjectInfo.Structs : ObjectInfo.Classes;
            bool infoExists = temp.TryGetValue(className, out ClassInfo info);
            if (!infoExists && nonVanillaClassInfo != null)
            {
                info = nonVanillaClassInfo;
                infoExists = true;
            }

            // 07/18/2022 - If during property lookup we are passed a class 
            // that we don't know about, generate and use it, since it will also have superclass info
            // For example looking at a custom subclass in Interpreter, this code will resolve the ???'s
            // //09/23/2022 - Fixed Classes[] = assignment using the class name rather than the containing name. This would make future
            // lookups wrong.
            // - Mgamerz
            if (!infoExists && !inStruct && containingExport != null && containingExport.IsDefaultObject && containingExport.Class is ExportEntry classExp)
            {
                info = generateClassInfo(classExp, false);
                ObjectInfo.Classes[containingExport.ClassName] = info;
                infoExists = true;
            }

            if (infoExists) //|| (temp = !inStruct ? Structs : Classes).ContainsKey(className))
            {
                //look in class properties
                if (info.properties.TryGetValue(propName, out var propInfo))
                {
                    return propInfo;
                }
                else if (nonVanillaClassInfo != null && nonVanillaClassInfo.properties.TryGetValue(propName, out var nvPropInfo))
                {
                    // This is called if the built info has info the pre-parsed one does. This especially is important for PS3 files 
                    // Cause the LE3 DB isn't 100% accurate for ME1/ME2 specific classes, like biopawn
                    return nvPropInfo;
                }
                //look in structs

                if (inStruct)
                {
                    foreach (PropertyInfo p in info.properties.Values())
                    {
                        if ((p.Type is PropertyType.StructProperty or PropertyType.ArrayProperty) && reSearch)
                        {
                            reSearch = false;
                            PropertyInfo val = getPropertyInfo(p.Reference, propName, true, nonVanillaClassInfo, reSearch);
                            if (val != null)
                            {
                                return val;
                            }
                        }
                    }
                }
                //look in base class
                if (temp.ContainsKey(info.baseClass))
                {
                    PropertyInfo val = getPropertyInfo(info.baseClass, propName, inStruct, nonVanillaClassInfo);
                    if (val != null)
                    {
                        return val;
                    }
                }
                else
                {
                    //Baseclass may be modified as well...
                    if (containingExport?.SuperClass is ExportEntry parentExport)
                    {
                        //Class parent is in this file. Generate class parent info and attempt refetch
                        return getPropertyInfo(parentExport.SuperClassName, propName, inStruct, generateClassInfo(parentExport), reSearch: true, parentExport);
                    }
                }
            }

            //if (reSearch)
            //{
            //    PropertyInfo reAttempt = getPropertyInfo(className, propName, !inStruct, nonVanillaClassInfo, reSearch: false);
            //    return reAttempt; //will be null if not found.
            //}
            return null;
        }


        internal static readonly ConcurrentDictionary<string, PropertyCollection> defaultStructValuesLE3 = new();

        #region Generating
        //call this method to regenerate LE3ObjectInfo.json
        //Takes a long time (~5 minutes maybe?). Application will be completely unresponsive during that time.
        public static void generateInfo(string outpath, bool usePooledMemory = true, Action<int, int> progressDelegate = null)
        {
            MemoryManager.SetUsePooledMemory(usePooledMemory);
            ObjectInfo.Reset();

            var allFiles = MELoadedFiles.GetOfficialFiles(MEGame.LE3).Where(x => Path.GetExtension(x) == ".pcc").ToList();
            int totalFiles = allFiles.Count * 2;
            int numDone = 0;
            foreach (string filePath in allFiles)
            {
                using IMEPackage pcc = MEPackageHandler.OpenLE3Package(filePath);
                if (pcc.Localization != MELocalization.None && pcc.Localization != MELocalization.INT)
                    continue; // DO NOT LOOK AT NON-INT AS SOME GAMES WILL BE MISSING THESE FILES (due to backup/storage)
                for (int i = 1; i <= pcc.ExportCount; i++)
                {
                    ExportEntry exportEntry = pcc.GetUExport(i);
                    string className = exportEntry.ClassName;
                    string objectName = exportEntry.ObjectName.Instanced;
                    if (className == "Enum")
                    {
                        generateEnumValues(exportEntry, ObjectInfo.Enums);
                    }
                    else if (className == "Class" && !ObjectInfo.Classes.ContainsKey(objectName))
                    {
                        ObjectInfo.Classes.Add(objectName, generateClassInfo(exportEntry));
                    }
                    else if (className == "ScriptStruct")
                    {
                        if (!ObjectInfo.Structs.ContainsKey(objectName))
                        {
                            ObjectInfo.Structs.Add(objectName, generateClassInfo(exportEntry, isStruct: true));
                        }
                    }
                }
                // System.Diagnostics.Debug.WriteLine($"{i} of {length} processed");
                numDone++;
                progressDelegate?.Invoke(numDone, totalFiles);
            }

            foreach (string filePath in allFiles)
            {
                using IMEPackage pcc = MEPackageHandler.OpenLE3Package(filePath);
                if (pcc.Localization != MELocalization.None && pcc.Localization != MELocalization.INT)
                    continue; // DO NOT LOOK AT NON-INT AS SOME GAMES WILL BE MISSING THESE FILES (due to backup/storage)
                foreach (ExportEntry exportEntry in pcc.Exports)
                {
                    if (exportEntry.IsA("SequenceObject"))
                    {
                        string className = exportEntry.ClassName;
                        if (!ObjectInfo.SequenceObjects.TryGetValue(className, out SequenceObjectInfo seqObjInfo))
                        {
                            seqObjInfo = new SequenceObjectInfo();
                            ObjectInfo.SequenceObjects.Add(className, seqObjInfo);
                        }

                        int objInstanceVersion = exportEntry.GetProperty<IntProperty>("ObjInstanceVersion");
                        if (objInstanceVersion > seqObjInfo.ObjInstanceVersion)
                        {
                            seqObjInfo.ObjInstanceVersion = objInstanceVersion;
                        }

                        if (seqObjInfo.inputLinks is null && exportEntry.IsDefaultObject)
                        {
                            List<string> inputLinks = generateSequenceObjectInfo(exportEntry);
                            seqObjInfo.inputLinks = inputLinks;
                        }
                    }
                }
                numDone++;
                progressDelegate?.Invoke(numDone, totalFiles);
            }

            var jsonText = JsonConvert.SerializeObject(new { ObjectInfo.SequenceObjects, ObjectInfo.Classes, ObjectInfo.Structs, ObjectInfo.Enums }, Formatting.Indented);
            File.WriteAllText(outpath, jsonText);
            MemoryManager.SetUsePooledMemory(false);
            ObjectInfo.Reset();
            ObjectInfo.LoadData(jsonText);
        }

<<<<<<< HEAD
        private static void AddCustomAndNativeClasses(Dictionary<string, ClassInfo> classes, Dictionary<string, SequenceObjectInfo> sequenceObjects)
        {
            //Custom additions
            //Custom additions are tweaks and additional classes either not automatically able to be determined
            //or new classes designed in the modding scene that must be present in order for parsing to work properly

            // The following is left only as examples if you are building new ones
            /*classes["BioSeqAct_ShowMedals"] = new ClassInfo
            {
                baseClass = "SequenceAction",
                pccPath = GlobalUnrealObjectInfo.Me3ExplorerCustomNativeAdditionsName,
                exportIndex = 22, //in ME3Resources.pcc
                properties =
                {
                    new KeyValuePair<NameReference, PropertyInfo>("bFromMainMenu", new PropertyInfo(PropertyType.BoolProperty)),
                    new KeyValuePair<NameReference, PropertyInfo>("m_oGuiReferenced", new PropertyInfo(PropertyType.ObjectProperty, "GFxMovieInfo"))
                }
            };
            sequenceObjects["BioSeqAct_ShowMedals"] = new SequenceObjectInfo();
            */

            classes["SFXSeqAct_OverrideCasualAppearance"] = new ClassInfo
            {
                baseClass = "SequenceAction",
                pccPath = GlobalUnrealObjectInfo.Me3ExplorerCustomNativeAdditionsName,
                exportIndex = 93, //in LE3Resources.pcc
                properties =
                {
                    new KeyValuePair<NameReference, PropertyInfo>("CasualAppearanceID", new PropertyInfo(PropertyType.IntProperty)),
                }
            };
            sequenceObjects["SFXSeqAct_OverrideCasualAppearance"] = new SequenceObjectInfo
            {
                ObjInstanceVersion = 1,
                inputLinks = new List<string> { "Override", "Remove Override" }
            };

            classes["SFXSeqAct_SetPawnMeshes"] = new ClassInfo
            {
                baseClass = "SequenceAction",
                pccPath = GlobalUnrealObjectInfo.Me3ExplorerCustomNativeAdditionsName,
                exportIndex = 66, //in LE3Resources.pcc
                properties =
                {
                    new KeyValuePair<NameReference, PropertyInfo>("NewBodyMesh", new PropertyInfo(PropertyType.ObjectProperty, "SkeletalMesh")),
                    new KeyValuePair<NameReference, PropertyInfo>("NewHeadMesh", new PropertyInfo(PropertyType.ObjectProperty, "SkeletalMesh")),
                    new KeyValuePair<NameReference, PropertyInfo>("NewHairMesh", new PropertyInfo(PropertyType.ObjectProperty, "SkeletalMesh")),
                    new KeyValuePair<NameReference, PropertyInfo>("NewGearMesh", new PropertyInfo(PropertyType.ObjectProperty, "SkeletalMesh")),
                    new KeyValuePair<NameReference, PropertyInfo>("bPreserveAnimation", new PropertyInfo(PropertyType.BoolProperty)),
                    new KeyValuePair<NameReference, PropertyInfo>("aNewBodyMaterials", new PropertyInfo(PropertyType.ArrayProperty, "MaterialInterface")),
                    new KeyValuePair<NameReference, PropertyInfo>("aNewHeadMaterials", new PropertyInfo(PropertyType.ArrayProperty, "MaterialInterface")),
                    new KeyValuePair<NameReference, PropertyInfo>("aNewHairMaterials", new PropertyInfo(PropertyType.ArrayProperty, "MaterialInterface")),
                    new KeyValuePair<NameReference, PropertyInfo>("aNewGearMaterials", new PropertyInfo(PropertyType.ArrayProperty, "MaterialInterface")),
                }
            };
            sequenceObjects["SFXSeqAct_SetPawnMeshes"] = new SequenceObjectInfo { ObjInstanceVersion = 1 };

            classes["SFXSeqAct_SetStuntMeshes"] = new ClassInfo
            {
                baseClass = "SequenceAction",
                pccPath = GlobalUnrealObjectInfo.Me3ExplorerCustomNativeAdditionsName,
                exportIndex = 42, //in LE3Resources.pcc
                properties =
                {
                    new KeyValuePair<NameReference, PropertyInfo>("NewBodyMesh", new PropertyInfo(PropertyType.ObjectProperty, "SkeletalMesh")),
                    new KeyValuePair<NameReference, PropertyInfo>("NewHeadMesh", new PropertyInfo(PropertyType.ObjectProperty, "SkeletalMesh")),
                    new KeyValuePair<NameReference, PropertyInfo>("NewHairMesh", new PropertyInfo(PropertyType.ObjectProperty, "SkeletalMesh")),
                    new KeyValuePair<NameReference, PropertyInfo>("NewGearMesh", new PropertyInfo(PropertyType.ObjectProperty, "SkeletalMesh")),
                    new KeyValuePair<NameReference, PropertyInfo>("bPreserveAnimation", new PropertyInfo(PropertyType.BoolProperty)),
                    new KeyValuePair<NameReference, PropertyInfo>("aNewBodyMaterials", new PropertyInfo(PropertyType.ArrayProperty, "MaterialInterface")),
                    new KeyValuePair<NameReference, PropertyInfo>("aNewHeadMaterials", new PropertyInfo(PropertyType.ArrayProperty, "MaterialInterface")),
                    new KeyValuePair<NameReference, PropertyInfo>("aNewHairMaterials", new PropertyInfo(PropertyType.ArrayProperty, "MaterialInterface")),
                    new KeyValuePair<NameReference, PropertyInfo>("aNewGearMaterials", new PropertyInfo(PropertyType.ArrayProperty, "MaterialInterface")),
                }
            };
            sequenceObjects["SFXSeqAct_SetStuntMeshes"] = new SequenceObjectInfo { ObjInstanceVersion = 1 };

            classes["SFXSeqAct_CheckForNewGAWAssetsFixed"] = new ClassInfo
            {
                baseClass = "SequenceAction",
                pccPath = GlobalUnrealObjectInfo.Me3ExplorerCustomNativeAdditionsName,
                exportIndex = 2, //in LE3Resources.pcc

            };
            sequenceObjects["SFXSeqAct_CheckForNewGAWAssetsFixed"] = new SequenceObjectInfo();

            classes["SFXSeqAct_SetEquippedWeaponVisibility"] = new ClassInfo
            {
                baseClass = "SequenceAction",
                pccPath = GlobalUnrealObjectInfo.Me3ExplorerCustomNativeAdditionsName,
                exportIndex = 8, //in LE3Resources.pcc
            };
            sequenceObjects["SFXSeqAct_SetEquippedWeaponVisibility"] = new SequenceObjectInfo
            {
                ObjInstanceVersion = 1,
                inputLinks = new List<string> { "Show", "Hide", "Toggle" }
            };

            classes["SFXSeqCond_IsCombatMode"] = new ClassInfo
            {
                baseClass = "SequenceCondition",
                pccPath = GlobalUnrealObjectInfo.Me3ExplorerCustomNativeAdditionsName,
                exportIndex = 17, //in LE3Resources.pcc
            };
            sequenceObjects["SFXSeqCond_IsCombatMode"] = new SequenceObjectInfo
            {
                ObjInstanceVersion = 1
            };

            //Kinkojiro - New Class - SFXSeqAct_SetFaceFX
            classes["SFXSeqAct_SetFaceFX"] = new ClassInfo
            {
                baseClass = "SequenceAction",
                pccPath = GlobalUnrealObjectInfo.Me3ExplorerCustomNativeAdditionsName,
                exportIndex = 22, //in LE3Resources.pcc
                properties =
                {
                    new KeyValuePair<NameReference, PropertyInfo>("m_aoTargets", new PropertyInfo(PropertyType.ArrayProperty, "Actor")),
                    new KeyValuePair<NameReference, PropertyInfo>("m_pDefaultFaceFXAsset", new PropertyInfo(PropertyType.ObjectProperty, "FaceFXAsset"))
                }
            };
            sequenceObjects["SFXSeqAct_SetFaceFX"] = new SequenceObjectInfo();

            //Kinkojiro - New Class - SFXSeqAct_SetAutoPlayerLookAt
            classes["SFXSeqAct_SetAutoLookAtPlayer"] = new ClassInfo
            {
                baseClass = "SequenceAction",
                pccPath = GlobalUnrealObjectInfo.Me3ExplorerCustomNativeAdditionsName,
                exportIndex = 32, //in LE3Resources.pcc
                properties =
                {
                    new KeyValuePair<NameReference, PropertyInfo>("m_aoTargets", new PropertyInfo(PropertyType.ArrayProperty, "Actor")),
                    new KeyValuePair<NameReference, PropertyInfo>("bAutoLookAtPlayer", new PropertyInfo(PropertyType.BoolProperty)),
                    new KeyValuePair<NameReference, PropertyInfo>("NoticeEnableDistance", new PropertyInfo(PropertyType.FloatProperty)),
                    new KeyValuePair<NameReference, PropertyInfo>("NoticeDisableDistance", new PropertyInfo(PropertyType.FloatProperty)),
                    new KeyValuePair<NameReference, PropertyInfo>("ReNoticeMinTime", new PropertyInfo(PropertyType.IntProperty)),
                    new KeyValuePair<NameReference, PropertyInfo>("ReNoticeMaxTime", new PropertyInfo(PropertyType.IntProperty)),
                    new KeyValuePair<NameReference, PropertyInfo>("NoticeDuration", new PropertyInfo(PropertyType.FloatProperty))
                }
            };
            sequenceObjects["SFXSeqAct_SetAutoLookAtPlayer"] = new SequenceObjectInfo
            {
                ObjInstanceVersion = 1
            };

            //Kinkojiro - New Class - this returns whether player is using Gamepad or KBM
            classes["SFXSeqAct_GetControllerType"] = new ClassInfo
            {
                baseClass = "SequenceAction",
                pccPath = GlobalUnrealObjectInfo.Me3ExplorerCustomNativeAdditionsName,
                exportIndex = 101, //in LE3Resources.pcc
                properties =
                {
                    new KeyValuePair<NameReference, PropertyInfo>("PlayerObject", new PropertyInfo(PropertyType.ObjectProperty, "Player"))
                }
            };
            sequenceObjects["SFXSeqAct_GetControllerType"] = new SequenceObjectInfo
            {
                ObjInstanceVersion = 1
            };

            //Kinkojiro - New Class - this sets the tlk strings for a GAW category in war assets gui
            classes["SFXSeqAct_SetGAWCategoryTitles"] = new ClassInfo
            {
                baseClass = "SequenceAction",
                pccPath = GlobalUnrealObjectInfo.Me3ExplorerCustomNativeAdditionsName,
                exportIndex = 108, //in LE3Resources.pcc
                properties =
                {
                    new KeyValuePair<NameReference, PropertyInfo>("CategoryId", new PropertyInfo(PropertyType.IntProperty)),
                    new KeyValuePair<NameReference, PropertyInfo>("NewTitleRef", new PropertyInfo(PropertyType.StringRefProperty)),
                    new KeyValuePair<NameReference, PropertyInfo>("NewDescriptionRef", new PropertyInfo(PropertyType.StringRefProperty))
                }
            };
            sequenceObjects["SFXSeqAct_SetGAWCategoryTitles"] = new SequenceObjectInfo
            {
                ObjInstanceVersion = 1
            };

            //Kinkojiro - New Class - only used in EGM
            classes["SFXSeqAct_TerminalGUI_EGM"] = new ClassInfo
            {
                baseClass = "BioSequenceLatentAction",
                //pccPath = GlobalUnrealObjectInfo.Me3ExplorerCustomNativeAdditionsName,
                //exportIndex = 0, not in LE3Resources.pcc
                properties =
                {
                    new KeyValuePair<NameReference, PropertyInfo>("ExitRequestPin", new PropertyInfo(PropertyType.IntProperty)),
                    new KeyValuePair<NameReference, PropertyInfo>("m_TerminalGUIResouce", new PropertyInfo(PropertyType.ObjectProperty, "GFxMovieInfo" )),
                    new KeyValuePair<NameReference, PropertyInfo>("TerminalDataClass", new PropertyInfo(PropertyType.ObjectProperty, "Class" )),
                    new KeyValuePair<NameReference, PropertyInfo>("TerminalName", new PropertyInfo(PropertyType.NameProperty))
                }
            };

            //Kinkojiro - New Class - only used in EGM
            classes["BioSeqAct_ShowMedals"] = new ClassInfo
            {
                baseClass = "SequenceAction",
                //pccPath = GlobalUnrealObjectInfo.Me3ExplorerCustomNativeAdditionsName,
                //exportIndex = 0, not in LE3Resources.pcc
                properties =
                {
                    new KeyValuePair<NameReference, PropertyInfo>("bFromMainMenu", new PropertyInfo(PropertyType.BoolProperty)),
                    new KeyValuePair<NameReference, PropertyInfo>("m_oGuiReferenced", new PropertyInfo(PropertyType.ObjectProperty, "GFxMovieInfo" ))
                }
            };

            //Kinkojiro - New Class - only used in EGM
            classes["SFXSeqAct_SetGalaxyMapOptions"] = new ClassInfo
            {
                baseClass = "SequenceAction",
                //pccPath = GlobalUnrealObjectInfo.Me3ExplorerCustomNativeAdditionsName,
                //exportIndex = 0, not in LE3Resources.pcc
                properties =
                {
                    new KeyValuePair<NameReference, PropertyInfo>("m_aoGalaxyObjects", new PropertyInfo(PropertyType.ArrayProperty, "SFXGalaxyMapObject")),
                    new KeyValuePair<NameReference, PropertyInfo>("m_fFuelEfficiency", new PropertyInfo(PropertyType.FloatProperty)),
                    new KeyValuePair<NameReference, PropertyInfo>("m_fFuelTank", new PropertyInfo(PropertyType.FloatProperty)),
                    new KeyValuePair<NameReference, PropertyInfo>("m_fClusterSpeed", new PropertyInfo(PropertyType.FloatProperty)),
                    new KeyValuePair<NameReference, PropertyInfo>("m_fSystemSpeed", new PropertyInfo(PropertyType.FloatProperty)),
                    new KeyValuePair<NameReference, PropertyInfo>("m_fAcceleration", new PropertyInfo(PropertyType.FloatProperty)),
                    new KeyValuePair<NameReference, PropertyInfo>("m_fDeceleration ", new PropertyInfo(PropertyType.FloatProperty)),
                    new KeyValuePair<NameReference, PropertyInfo>("m_fClusterAcceleration", new PropertyInfo(PropertyType.FloatProperty)),
                    new KeyValuePair<NameReference, PropertyInfo>("m_fClusterDeceleration", new PropertyInfo(PropertyType.FloatProperty))
                }
            };
            sequenceObjects["SFXSeqAct_SetGalaxyMapOptions"] = new SequenceObjectInfo
            {
                ObjInstanceVersion = 1
            };

            //Kinkojiro - New Class - only used in EGM
            classes["SFXSeqAct_SetReaperAggression"] = new ClassInfo
            {
                baseClass = "SequenceAction",
                //pccPath = GlobalUnrealObjectInfo.Me3ExplorerCustomNativeAdditionsName,
                //exportIndex = 0, not in LE3Resources.pcc
                properties =
                {
                    new KeyValuePair<NameReference, PropertyInfo>("m_aoGalaxyObjects", new PropertyInfo(PropertyType.ArrayProperty, "SFXGalaxyMapObject")),
                    new KeyValuePair<NameReference, PropertyInfo>("ScanParticleSystemRadius", new PropertyInfo(PropertyType.FloatProperty)),
                    new KeyValuePair<NameReference, PropertyInfo>("MaxSpeed", new PropertyInfo(PropertyType.FloatProperty)),
                    new KeyValuePair<NameReference, PropertyInfo>("Acceleration", new PropertyInfo(PropertyType.FloatProperty)),
                    new KeyValuePair<NameReference, PropertyInfo>("m_fScanDetectionRange", new PropertyInfo(PropertyType.FloatProperty))
                }
            };
            sequenceObjects["SFXSeqAct_SetReaperAggression"] = new SequenceObjectInfo
            {
                ObjInstanceVersion = 1
            };
            classes["SFXSeqAct_AwardWeaponByName"] = new ClassInfo
            {
                baseClass = "SequenceAction",
                //pccPath = GlobalUnrealObjectInfo.Me3ExplorerCustomNativeAdditionsName,
                //exportIndex = 0, not in LE3Resources.pcc
                properties =
                {
                    new KeyValuePair<NameReference, PropertyInfo>("WeaponClassName", new PropertyInfo(PropertyType.NameProperty))
                }
            };
            sequenceObjects["SFXSeqAct_AwardWeaponByName"] = new SequenceObjectInfo
            {
                ObjInstanceVersion = 1
            };

            //Kinkojiro - New GM Classes - only used in EGM
            classes["SFXClusterEGM"] = new ClassInfo
            {
                baseClass = "SFXCluster",
                properties =
                {
                    new KeyValuePair<NameReference, PropertyInfo>("DisplayGAWCondition", new PropertyInfo(PropertyType.IntProperty))
                }
            };
            classes["SFXSystemEGM"] = new ClassInfo
            {
                baseClass = "SFXSystem",
                properties =
                {
                    new KeyValuePair<NameReference, PropertyInfo>("m_bCerberusSystem", new PropertyInfo(PropertyType.BoolProperty)),
                    new KeyValuePair<NameReference, PropertyInfo>("ShipChaseWwisePair", new PropertyInfo(PropertyType.StructProperty, "WwiseAudioPair")),
                    new KeyValuePair<NameReference, PropertyInfo>("ShipChaseStopEvent", new PropertyInfo(PropertyType.ObjectProperty, "WwiseEvent"))
                }
            };
            classes["SFXPlanet_Invaded"] = new ClassInfo
            {
                baseClass = "BioPlanet",
                properties =
                {
                    new KeyValuePair<NameReference, PropertyInfo>("InvasionCondition", new PropertyInfo(PropertyType.IntProperty)),
                    new KeyValuePair<NameReference, PropertyInfo>("PlanetPreviewCondition", new PropertyInfo(PropertyType.IntProperty)),
                    new KeyValuePair<NameReference, PropertyInfo>("PreInvasionDescription", new PropertyInfo(PropertyType.StringRefProperty)),
                    new KeyValuePair<NameReference, PropertyInfo>("m_bDestroyedbyReapers", new PropertyInfo(PropertyType.BoolProperty)),
                    new KeyValuePair<NameReference, PropertyInfo>("m_bNoPlanetScan", new PropertyInfo(PropertyType.BoolProperty))
                }
            };
            classes["SFXGalaxyMapShipAppearance"] = new ClassInfo
            {
                baseClass = "SFXGalaxyMapPlanetAppearance",
                properties =
                {
                    new KeyValuePair<NameReference, PropertyInfo>("AmbientColor", new PropertyInfo(PropertyType.StructProperty, "LinearColor")),
                    new KeyValuePair<NameReference, PropertyInfo>("m_bNeedsLightEnvironment", new PropertyInfo(PropertyType.BoolProperty))
                }
            };
            classes["SFXGalaxyMapFuelDepotDestroyable"] = new ClassInfo
            {
                baseClass = "SFXGalaxyMapDestroyedFuelDepot",
                properties =
                {
                    new KeyValuePair<NameReference, PropertyInfo>("DestructionCondition", new PropertyInfo(PropertyType.IntProperty)),
                    new KeyValuePair<NameReference, PropertyInfo>("HideFuelSettingCondition", new PropertyInfo(PropertyType.IntProperty)),
                    new KeyValuePair<NameReference, PropertyInfo>("EmptyAppearance", new PropertyInfo(PropertyType.ObjectProperty, "SFXGalaxyMapObjectAppearanceBase")),
                    new KeyValuePair<NameReference, PropertyInfo>("EmptyDisplayName", new PropertyInfo(PropertyType.StringRefProperty)),
                    new KeyValuePair<NameReference, PropertyInfo>("EmptyDescription", new PropertyInfo(PropertyType.StringRefProperty)),
                    new KeyValuePair<NameReference, PropertyInfo>("EmptyTexture", new PropertyInfo(PropertyType.ObjectProperty, "Texture2D")),
                    new KeyValuePair<NameReference, PropertyInfo>("m_bEmptyDepot", new PropertyInfo(PropertyType.BoolProperty))
                }
            };
            classes["SFXGalaxyMapReaperEGM"] = new ClassInfo
            {
                baseClass = "SFXGalaxyMapReaper",
                properties =
                {
                    new KeyValuePair<NameReference, PropertyInfo>("EGMSettingCondition", new PropertyInfo(PropertyType.IntProperty))
                }
            };
            classes["SFXGalaxyMapCerberusShip"] = new ClassInfo
            {
                baseClass = "SFXGalaxyMapReaperEGM",
                properties =
                {
                   new KeyValuePair<NameReference, PropertyInfo>("ArrowMaterialInstance", new PropertyInfo(PropertyType.ObjectProperty, "MaterialInstanceConstant"))
                }
            };
            //Kinkojiro - New Class - not in resources as has Mail gui. Let me know if anyone wants.
            classes["SFXSeqAct_MailGUI_Sorted"] = new ClassInfo
            {
                baseClass = "BioSequenceLatentAction",
                //pccPath = GlobalUnrealObjectInfo.Me3ExplorerCustomNativeAdditionsName,
                //exportIndex = 0, not in LE3Resources.pcc
                properties =
                {
                    new KeyValuePair<NameReference, PropertyInfo>("Honorifics", new PropertyInfo(PropertyType.ArrayProperty, "StrProperty")),
                    new KeyValuePair<NameReference, PropertyInfo>("m_bSortMail", new PropertyInfo(PropertyType.BoolProperty)),
                    new KeyValuePair<NameReference, PropertyInfo>("m_MailGUIResource", new PropertyInfo(PropertyType.ObjectProperty, "GFXMovieInfo")),
                    new KeyValuePair<NameReference, PropertyInfo>("MailDataClass", new PropertyInfo(PropertyType.ObjectProperty, "SFXGUIData_Mail")),
                }
            };
            sequenceObjects["SFXSeqAct_MailGUI_Sorted"] = new SequenceObjectInfo
            {
                ObjInstanceVersion = 3,
                inputLinks = new List<string> { "Send Mail", "Open UI" }
            };

            ME3UnrealObjectInfo.AddIntrinsicClasses(classes, MEGame.LE3);

            classes["LightMapTexture2D"] = new ClassInfo
            {
                baseClass = "Texture2D",
                pccPath = @"CookedPCConsole\Engine.pcc"
            };

            classes["StaticMesh"] = new ClassInfo
            {
                baseClass = "Object",
                pccPath = @"CookedPCConsole\Engine.pcc",
                properties =
                {
                    new KeyValuePair<NameReference, PropertyInfo>("UseSimpleRigidBodyCollision", new PropertyInfo(PropertyType.BoolProperty)),
                    new KeyValuePair<NameReference, PropertyInfo>("UseSimpleLineCollision", new PropertyInfo(PropertyType.BoolProperty)),
                    new KeyValuePair<NameReference, PropertyInfo>("UseSimpleBoxCollision", new PropertyInfo(PropertyType.BoolProperty)),
                    new KeyValuePair<NameReference, PropertyInfo>("bUsedForInstancing", new PropertyInfo(PropertyType.BoolProperty)),
                    new KeyValuePair<NameReference, PropertyInfo>("ForceDoubleSidedShadowVolumes", new PropertyInfo(PropertyType.BoolProperty)),
                    new KeyValuePair<NameReference, PropertyInfo>("UseFullPrecisionUVs", new PropertyInfo(PropertyType.BoolProperty)),
                    new KeyValuePair<NameReference, PropertyInfo>("BodySetup", new PropertyInfo(PropertyType.ObjectProperty, "RB_BodySetup")),
                    new KeyValuePair<NameReference, PropertyInfo>("LODDistanceRatio", new PropertyInfo(PropertyType.FloatProperty)),
                    new KeyValuePair<NameReference, PropertyInfo>("LightMapCoordinateIndex", new PropertyInfo(PropertyType.IntProperty)),
                    new KeyValuePair<NameReference, PropertyInfo>("LightMapResolution", new PropertyInfo(PropertyType.IntProperty)),
                }
            };

            classes["FracturedStaticMesh"] = new ClassInfo
            {
                baseClass = "StaticMesh",
                pccPath = @"CookedPCConsole\Engine.pcc",
                properties =
                {
                    new KeyValuePair<NameReference, PropertyInfo>("LoseChunkOutsideMaterial", new PropertyInfo(PropertyType.ObjectProperty, "MaterialInterface")),
                    new KeyValuePair<NameReference, PropertyInfo>("bSpawnPhysicsChunks", new PropertyInfo(PropertyType.BoolProperty)),
                    new KeyValuePair<NameReference, PropertyInfo>("bCompositeChunksExplodeOnImpact", new PropertyInfo(PropertyType.BoolProperty)),
                    new KeyValuePair<NameReference, PropertyInfo>("ExplosionVelScale", new PropertyInfo(PropertyType.FloatProperty)),
                    new KeyValuePair<NameReference, PropertyInfo>("FragmentMinHealth", new PropertyInfo(PropertyType.FloatProperty)),
                    new KeyValuePair<NameReference, PropertyInfo>("FragmentDestroyEffects", new PropertyInfo(PropertyType.ArrayProperty, "ParticleSystem")),
                    new KeyValuePair<NameReference, PropertyInfo>("FragmentMaxHealth", new PropertyInfo(PropertyType.FloatProperty)),
                    new KeyValuePair<NameReference, PropertyInfo>("bAlwaysBreakOffIsolatedIslands", new PropertyInfo(PropertyType.BoolProperty)),
                    new KeyValuePair<NameReference, PropertyInfo>("DynamicOutsideMaterial", new PropertyInfo(PropertyType.ObjectProperty, "MaterialInterface")),
                    new KeyValuePair<NameReference, PropertyInfo>("ChunkLinVel", new PropertyInfo(PropertyType.FloatProperty)),
                    new KeyValuePair<NameReference, PropertyInfo>("ChunkAngVel", new PropertyInfo(PropertyType.FloatProperty)),
                    new KeyValuePair<NameReference, PropertyInfo>("ChunkLinHorizontalScale", new PropertyInfo(PropertyType.FloatProperty)),
                }
            };
        }
=======
>>>>>>> be53f2d1

        //call on the _Default object
        private static List<string> generateSequenceObjectInfo(ExportEntry export)
        {
            var inLinks = export.GetProperty<ArrayProperty<StructProperty>>("InputLinks");
            if (inLinks != null)
            {
                var inputLinks = new List<string>();
                foreach (var seqOpInputLink in inLinks)
                {
                    inputLinks.Add(seqOpInputLink.GetProp<StrProperty>("LinkDesc").Value);
                }
                return inputLinks;
            }

            return null;
        }

        public static ClassInfo generateClassInfo(ExportEntry export, bool isStruct = false)
        {
            IMEPackage pcc = export.FileRef;
            ClassInfo info = new()
            {
                baseClass = export.SuperClassName,
                exportIndex = export.UIndex,
                ClassName = export.ObjectName.Instanced
            };
            if (export.IsClass)
            {
                UClass classBinary = ObjectBinary.From<UClass>(export);
                info.isAbstract = LegendaryExplorerCore.Helpers.Enums.Has(classBinary.ClassFlags, UnrealFlags.EClassFlags.Abstract);
            }
            if (pcc.FilePath.Contains("BioGame", StringComparison.InvariantCultureIgnoreCase))
            {
                info.pccPath = new string(pcc.FilePath.Skip(pcc.FilePath.LastIndexOf("BIOGame", StringComparison.InvariantCultureIgnoreCase) + 8).ToArray());
            }
            else
            {
                info.pccPath = pcc.FilePath; //used for dynamic resolution of files outside the game directory.
            }

            // Is this code correct for console platforms?
            int nextExport = EndianReader.ToInt32(export.DataReadOnly, isStruct ? 0x14 : 0xC, export.FileRef.Endian);
            while (nextExport > 0)
            {
                // 12/11/2023 - return null if invalid data
                // This can occur if we are in a relinking state.
                // This code is not foolprool, it just prevents out of bound access
                if (!pcc.IsUExport(nextExport))
                {
                    Debug.WriteLine($"GenerateClassInfo INVALID INFO DETECTED: {nextExport} is out of bounds");
                    return null;
                }
                var entry = pcc.GetUExport(nextExport);
                //Debug.WriteLine($"GenerateClassInfo parsing child {nextExport} {entry.InstancedFullPath}");
                if (entry.ClassName != "ScriptStruct" && entry.ClassName != "Enum"
                    && entry.ClassName != "Function" && entry.ClassName != "Const" && entry.ClassName != "State")
                {
                    if (!info.properties.ContainsKey(entry.ObjectName))
                    {
                        PropertyInfo p = getProperty(entry);
                        if (p != null)
                        {
                            info.properties.Add(entry.ObjectName, p);
                        }
                    }
                }

                if (entry.DataSize >= 0x14)
                {
                    nextExport = EndianReader.ToInt32(entry.DataReadOnly, 0x10, export.FileRef.Endian);
                }
                else
                {
                    Debug.WriteLine($"GenerateClassInfo INVALID INFO DETECTED: {entry.InstancedFullPath} is not a valid export for a class or struct member");
                    return null;
                }
            }
            return info;
        }

        private static void generateEnumValues(ExportEntry export, Dictionary<string, List<NameReference>> NewEnums = null)
        {
            var enumTable = NewEnums ?? ObjectInfo.Enums;
            string enumName = export.ObjectName.Instanced;
            if (!enumTable.ContainsKey(enumName))
            {
                var values = new List<NameReference>();
                var buff = export.DataReadOnly;
                //subtract 1 so that we don't get the MAX value, which is an implementation detail
                int count = EndianReader.ToInt32(buff, 20, export.FileRef.Endian) - 1;
                for (int i = 0; i < count; i++)
                {
                    int enumValIndex = 24 + i * 8;
                    values.Add(new NameReference(export.FileRef.Names[EndianReader.ToInt32(buff, enumValIndex, export.FileRef.Endian)], EndianReader.ToInt32(buff, enumValIndex + 4, export.FileRef.Endian)));
                }
                enumTable.Add(enumName, values);
            }
        }

        private static PropertyInfo getProperty(ExportEntry entry)
        {
            IMEPackage pcc = entry.FileRef;

            string reference = null;
            PropertyType type;
            switch (entry.ClassName)
            {
                case "IntProperty":
                    type = PropertyType.IntProperty;
                    break;
                case "StringRefProperty":
                    type = PropertyType.StringRefProperty;
                    break;
                case "FloatProperty":
                    type = PropertyType.FloatProperty;
                    break;
                case "BoolProperty":
                    type = PropertyType.BoolProperty;
                    break;
                case "StrProperty":
                    type = PropertyType.StrProperty;
                    break;
                case "NameProperty":
                    type = PropertyType.NameProperty;
                    break;
                case "DelegateProperty":
                    type = PropertyType.DelegateProperty;
                    break;
                case "ObjectProperty":
                case "ClassProperty":
                case "ComponentProperty":
                    type = PropertyType.ObjectProperty;
                    reference = pcc.getObjectName(EndianReader.ToInt32(entry.DataReadOnly, entry.DataSize - 4, entry.FileRef.Endian));
                    break;
                case "StructProperty":
                    type = PropertyType.StructProperty;
                    reference = pcc.getObjectName(EndianReader.ToInt32(entry.DataReadOnly, entry.DataSize - 4, entry.FileRef.Endian));
                    break;
                case "BioMask4Property":
                case "ByteProperty":
                    type = PropertyType.ByteProperty;
                    reference = pcc.getObjectName(EndianReader.ToInt32(entry.DataReadOnly, entry.DataSize - 4, entry.FileRef.Endian));
                    break;
                case "ArrayProperty":
                    type = PropertyType.ArrayProperty;
                    // 44 is not correct on other platforms besides PC
                    PropertyInfo arrayTypeProp = getProperty(pcc.GetUExport(EndianReader.ToInt32(entry.DataReadOnly, entry.FileRef.Platform == MEPackage.GamePlatform.PC ? 44 : 32, entry.FileRef.Endian)));
                    if (arrayTypeProp != null)
                    {
                        switch (arrayTypeProp.Type)
                        {
                            case PropertyType.ObjectProperty:
                            case PropertyType.StructProperty:
                            case PropertyType.ArrayProperty:
                                reference = arrayTypeProp.Reference;
                                break;
                            case PropertyType.ByteProperty:
                                if (arrayTypeProp.Reference == "Class")
                                    reference = arrayTypeProp.Type.ToString();
                                else
                                    reference = arrayTypeProp.Reference;
                                break;
                            case PropertyType.IntProperty:
                            case PropertyType.FloatProperty:
                            case PropertyType.NameProperty:
                            case PropertyType.BoolProperty:
                            case PropertyType.StrProperty:
                            case PropertyType.StringRefProperty:
                            case PropertyType.DelegateProperty:
                                reference = arrayTypeProp.Type.ToString();
                                break;
                            case PropertyType.None:
                            case PropertyType.Unknown:
                            default:
                                Debugger.Break();
                                return null;
                        }
                    }
                    else
                    {
                        return null;
                    }
                    break;
                case "InterfaceProperty":
                default:
                    return null;
            }

            bool transient = ((UnrealFlags.EPropertyFlags)EndianReader.ToUInt64(entry.DataReadOnly, 24, entry.FileRef.Endian)).Has(UnrealFlags.EPropertyFlags.Transient);
            int arrayLength = EndianReader.ToInt32(entry.DataReadOnly, 20, entry.FileRef.Endian);
            return new PropertyInfo(type, reference, transient, arrayLength);
        }
        #endregion

        public static bool IsAKnownGameSpecificNativeClass(string className) => NativeClasses.Contains(className);

        /// <summary>
        /// List of all known classes that are only defined in native code that are LE3 specific
        /// </summary>
        public static readonly string[] NativeClasses =
        {
            @"Core.Package",
        };
    }
}<|MERGE_RESOLUTION|>--- conflicted
+++ resolved
@@ -26,47 +26,7 @@
         {
             return ImmutableStructs.Contains(structName);
         }
-<<<<<<< HEAD
-
-        public static bool IsLoaded;
-        public static void loadfromJSON(string jsonTextOverride = null)
-        {
-            if (!IsLoaded)
-            {
-                LECLog.Information(@"Loading property db for LE3");
-                try
-                {
-                    var infoText = jsonTextOverride ?? ObjectInfoLoader.LoadEmbeddedJSONText(MEGame.LE3);
-                    if (infoText != null)
-                    {
-                        var blob = JsonConvert.DeserializeAnonymousType(infoText, new { SequenceObjects, Classes, Structs, Enums });
-                        SequenceObjects = blob.SequenceObjects;
-                        Classes = blob.Classes;
-                        Structs = blob.Structs;
-                        Enums = blob.Enums;
-                        AddCustomAndNativeClasses(Classes, SequenceObjects);
-                        foreach ((string className, ClassInfo classInfo) in Classes)
-                        {
-                            classInfo.ClassName = className;
-                        }
-                        foreach ((string className, ClassInfo classInfo) in Structs)
-                        {
-                            classInfo.ClassName = className;
-                        }
-                        IsLoaded = true;
-                    }
-                }
-                catch (Exception ex)
-                {
-                    LECLog.Error($@"Property database load failed for LE3: {ex.Message}");
-                    return;
-                }
-            }
-        }
-
-=======
         
->>>>>>> be53f2d1
         public static PropertyInfo getPropertyInfo(string className, NameReference propName, bool inStruct = false, ClassInfo nonVanillaClassInfo = null, bool reSearch = true, ExportEntry containingExport = null)
         {
             if (className.StartsWith("Default__", StringComparison.OrdinalIgnoreCase))
@@ -236,413 +196,6 @@
             ObjectInfo.Reset();
             ObjectInfo.LoadData(jsonText);
         }
-
-<<<<<<< HEAD
-        private static void AddCustomAndNativeClasses(Dictionary<string, ClassInfo> classes, Dictionary<string, SequenceObjectInfo> sequenceObjects)
-        {
-            //Custom additions
-            //Custom additions are tweaks and additional classes either not automatically able to be determined
-            //or new classes designed in the modding scene that must be present in order for parsing to work properly
-
-            // The following is left only as examples if you are building new ones
-            /*classes["BioSeqAct_ShowMedals"] = new ClassInfo
-            {
-                baseClass = "SequenceAction",
-                pccPath = GlobalUnrealObjectInfo.Me3ExplorerCustomNativeAdditionsName,
-                exportIndex = 22, //in ME3Resources.pcc
-                properties =
-                {
-                    new KeyValuePair<NameReference, PropertyInfo>("bFromMainMenu", new PropertyInfo(PropertyType.BoolProperty)),
-                    new KeyValuePair<NameReference, PropertyInfo>("m_oGuiReferenced", new PropertyInfo(PropertyType.ObjectProperty, "GFxMovieInfo"))
-                }
-            };
-            sequenceObjects["BioSeqAct_ShowMedals"] = new SequenceObjectInfo();
-            */
-
-            classes["SFXSeqAct_OverrideCasualAppearance"] = new ClassInfo
-            {
-                baseClass = "SequenceAction",
-                pccPath = GlobalUnrealObjectInfo.Me3ExplorerCustomNativeAdditionsName,
-                exportIndex = 93, //in LE3Resources.pcc
-                properties =
-                {
-                    new KeyValuePair<NameReference, PropertyInfo>("CasualAppearanceID", new PropertyInfo(PropertyType.IntProperty)),
-                }
-            };
-            sequenceObjects["SFXSeqAct_OverrideCasualAppearance"] = new SequenceObjectInfo
-            {
-                ObjInstanceVersion = 1,
-                inputLinks = new List<string> { "Override", "Remove Override" }
-            };
-
-            classes["SFXSeqAct_SetPawnMeshes"] = new ClassInfo
-            {
-                baseClass = "SequenceAction",
-                pccPath = GlobalUnrealObjectInfo.Me3ExplorerCustomNativeAdditionsName,
-                exportIndex = 66, //in LE3Resources.pcc
-                properties =
-                {
-                    new KeyValuePair<NameReference, PropertyInfo>("NewBodyMesh", new PropertyInfo(PropertyType.ObjectProperty, "SkeletalMesh")),
-                    new KeyValuePair<NameReference, PropertyInfo>("NewHeadMesh", new PropertyInfo(PropertyType.ObjectProperty, "SkeletalMesh")),
-                    new KeyValuePair<NameReference, PropertyInfo>("NewHairMesh", new PropertyInfo(PropertyType.ObjectProperty, "SkeletalMesh")),
-                    new KeyValuePair<NameReference, PropertyInfo>("NewGearMesh", new PropertyInfo(PropertyType.ObjectProperty, "SkeletalMesh")),
-                    new KeyValuePair<NameReference, PropertyInfo>("bPreserveAnimation", new PropertyInfo(PropertyType.BoolProperty)),
-                    new KeyValuePair<NameReference, PropertyInfo>("aNewBodyMaterials", new PropertyInfo(PropertyType.ArrayProperty, "MaterialInterface")),
-                    new KeyValuePair<NameReference, PropertyInfo>("aNewHeadMaterials", new PropertyInfo(PropertyType.ArrayProperty, "MaterialInterface")),
-                    new KeyValuePair<NameReference, PropertyInfo>("aNewHairMaterials", new PropertyInfo(PropertyType.ArrayProperty, "MaterialInterface")),
-                    new KeyValuePair<NameReference, PropertyInfo>("aNewGearMaterials", new PropertyInfo(PropertyType.ArrayProperty, "MaterialInterface")),
-                }
-            };
-            sequenceObjects["SFXSeqAct_SetPawnMeshes"] = new SequenceObjectInfo { ObjInstanceVersion = 1 };
-
-            classes["SFXSeqAct_SetStuntMeshes"] = new ClassInfo
-            {
-                baseClass = "SequenceAction",
-                pccPath = GlobalUnrealObjectInfo.Me3ExplorerCustomNativeAdditionsName,
-                exportIndex = 42, //in LE3Resources.pcc
-                properties =
-                {
-                    new KeyValuePair<NameReference, PropertyInfo>("NewBodyMesh", new PropertyInfo(PropertyType.ObjectProperty, "SkeletalMesh")),
-                    new KeyValuePair<NameReference, PropertyInfo>("NewHeadMesh", new PropertyInfo(PropertyType.ObjectProperty, "SkeletalMesh")),
-                    new KeyValuePair<NameReference, PropertyInfo>("NewHairMesh", new PropertyInfo(PropertyType.ObjectProperty, "SkeletalMesh")),
-                    new KeyValuePair<NameReference, PropertyInfo>("NewGearMesh", new PropertyInfo(PropertyType.ObjectProperty, "SkeletalMesh")),
-                    new KeyValuePair<NameReference, PropertyInfo>("bPreserveAnimation", new PropertyInfo(PropertyType.BoolProperty)),
-                    new KeyValuePair<NameReference, PropertyInfo>("aNewBodyMaterials", new PropertyInfo(PropertyType.ArrayProperty, "MaterialInterface")),
-                    new KeyValuePair<NameReference, PropertyInfo>("aNewHeadMaterials", new PropertyInfo(PropertyType.ArrayProperty, "MaterialInterface")),
-                    new KeyValuePair<NameReference, PropertyInfo>("aNewHairMaterials", new PropertyInfo(PropertyType.ArrayProperty, "MaterialInterface")),
-                    new KeyValuePair<NameReference, PropertyInfo>("aNewGearMaterials", new PropertyInfo(PropertyType.ArrayProperty, "MaterialInterface")),
-                }
-            };
-            sequenceObjects["SFXSeqAct_SetStuntMeshes"] = new SequenceObjectInfo { ObjInstanceVersion = 1 };
-
-            classes["SFXSeqAct_CheckForNewGAWAssetsFixed"] = new ClassInfo
-            {
-                baseClass = "SequenceAction",
-                pccPath = GlobalUnrealObjectInfo.Me3ExplorerCustomNativeAdditionsName,
-                exportIndex = 2, //in LE3Resources.pcc
-
-            };
-            sequenceObjects["SFXSeqAct_CheckForNewGAWAssetsFixed"] = new SequenceObjectInfo();
-
-            classes["SFXSeqAct_SetEquippedWeaponVisibility"] = new ClassInfo
-            {
-                baseClass = "SequenceAction",
-                pccPath = GlobalUnrealObjectInfo.Me3ExplorerCustomNativeAdditionsName,
-                exportIndex = 8, //in LE3Resources.pcc
-            };
-            sequenceObjects["SFXSeqAct_SetEquippedWeaponVisibility"] = new SequenceObjectInfo
-            {
-                ObjInstanceVersion = 1,
-                inputLinks = new List<string> { "Show", "Hide", "Toggle" }
-            };
-
-            classes["SFXSeqCond_IsCombatMode"] = new ClassInfo
-            {
-                baseClass = "SequenceCondition",
-                pccPath = GlobalUnrealObjectInfo.Me3ExplorerCustomNativeAdditionsName,
-                exportIndex = 17, //in LE3Resources.pcc
-            };
-            sequenceObjects["SFXSeqCond_IsCombatMode"] = new SequenceObjectInfo
-            {
-                ObjInstanceVersion = 1
-            };
-
-            //Kinkojiro - New Class - SFXSeqAct_SetFaceFX
-            classes["SFXSeqAct_SetFaceFX"] = new ClassInfo
-            {
-                baseClass = "SequenceAction",
-                pccPath = GlobalUnrealObjectInfo.Me3ExplorerCustomNativeAdditionsName,
-                exportIndex = 22, //in LE3Resources.pcc
-                properties =
-                {
-                    new KeyValuePair<NameReference, PropertyInfo>("m_aoTargets", new PropertyInfo(PropertyType.ArrayProperty, "Actor")),
-                    new KeyValuePair<NameReference, PropertyInfo>("m_pDefaultFaceFXAsset", new PropertyInfo(PropertyType.ObjectProperty, "FaceFXAsset"))
-                }
-            };
-            sequenceObjects["SFXSeqAct_SetFaceFX"] = new SequenceObjectInfo();
-
-            //Kinkojiro - New Class - SFXSeqAct_SetAutoPlayerLookAt
-            classes["SFXSeqAct_SetAutoLookAtPlayer"] = new ClassInfo
-            {
-                baseClass = "SequenceAction",
-                pccPath = GlobalUnrealObjectInfo.Me3ExplorerCustomNativeAdditionsName,
-                exportIndex = 32, //in LE3Resources.pcc
-                properties =
-                {
-                    new KeyValuePair<NameReference, PropertyInfo>("m_aoTargets", new PropertyInfo(PropertyType.ArrayProperty, "Actor")),
-                    new KeyValuePair<NameReference, PropertyInfo>("bAutoLookAtPlayer", new PropertyInfo(PropertyType.BoolProperty)),
-                    new KeyValuePair<NameReference, PropertyInfo>("NoticeEnableDistance", new PropertyInfo(PropertyType.FloatProperty)),
-                    new KeyValuePair<NameReference, PropertyInfo>("NoticeDisableDistance", new PropertyInfo(PropertyType.FloatProperty)),
-                    new KeyValuePair<NameReference, PropertyInfo>("ReNoticeMinTime", new PropertyInfo(PropertyType.IntProperty)),
-                    new KeyValuePair<NameReference, PropertyInfo>("ReNoticeMaxTime", new PropertyInfo(PropertyType.IntProperty)),
-                    new KeyValuePair<NameReference, PropertyInfo>("NoticeDuration", new PropertyInfo(PropertyType.FloatProperty))
-                }
-            };
-            sequenceObjects["SFXSeqAct_SetAutoLookAtPlayer"] = new SequenceObjectInfo
-            {
-                ObjInstanceVersion = 1
-            };
-
-            //Kinkojiro - New Class - this returns whether player is using Gamepad or KBM
-            classes["SFXSeqAct_GetControllerType"] = new ClassInfo
-            {
-                baseClass = "SequenceAction",
-                pccPath = GlobalUnrealObjectInfo.Me3ExplorerCustomNativeAdditionsName,
-                exportIndex = 101, //in LE3Resources.pcc
-                properties =
-                {
-                    new KeyValuePair<NameReference, PropertyInfo>("PlayerObject", new PropertyInfo(PropertyType.ObjectProperty, "Player"))
-                }
-            };
-            sequenceObjects["SFXSeqAct_GetControllerType"] = new SequenceObjectInfo
-            {
-                ObjInstanceVersion = 1
-            };
-
-            //Kinkojiro - New Class - this sets the tlk strings for a GAW category in war assets gui
-            classes["SFXSeqAct_SetGAWCategoryTitles"] = new ClassInfo
-            {
-                baseClass = "SequenceAction",
-                pccPath = GlobalUnrealObjectInfo.Me3ExplorerCustomNativeAdditionsName,
-                exportIndex = 108, //in LE3Resources.pcc
-                properties =
-                {
-                    new KeyValuePair<NameReference, PropertyInfo>("CategoryId", new PropertyInfo(PropertyType.IntProperty)),
-                    new KeyValuePair<NameReference, PropertyInfo>("NewTitleRef", new PropertyInfo(PropertyType.StringRefProperty)),
-                    new KeyValuePair<NameReference, PropertyInfo>("NewDescriptionRef", new PropertyInfo(PropertyType.StringRefProperty))
-                }
-            };
-            sequenceObjects["SFXSeqAct_SetGAWCategoryTitles"] = new SequenceObjectInfo
-            {
-                ObjInstanceVersion = 1
-            };
-
-            //Kinkojiro - New Class - only used in EGM
-            classes["SFXSeqAct_TerminalGUI_EGM"] = new ClassInfo
-            {
-                baseClass = "BioSequenceLatentAction",
-                //pccPath = GlobalUnrealObjectInfo.Me3ExplorerCustomNativeAdditionsName,
-                //exportIndex = 0, not in LE3Resources.pcc
-                properties =
-                {
-                    new KeyValuePair<NameReference, PropertyInfo>("ExitRequestPin", new PropertyInfo(PropertyType.IntProperty)),
-                    new KeyValuePair<NameReference, PropertyInfo>("m_TerminalGUIResouce", new PropertyInfo(PropertyType.ObjectProperty, "GFxMovieInfo" )),
-                    new KeyValuePair<NameReference, PropertyInfo>("TerminalDataClass", new PropertyInfo(PropertyType.ObjectProperty, "Class" )),
-                    new KeyValuePair<NameReference, PropertyInfo>("TerminalName", new PropertyInfo(PropertyType.NameProperty))
-                }
-            };
-
-            //Kinkojiro - New Class - only used in EGM
-            classes["BioSeqAct_ShowMedals"] = new ClassInfo
-            {
-                baseClass = "SequenceAction",
-                //pccPath = GlobalUnrealObjectInfo.Me3ExplorerCustomNativeAdditionsName,
-                //exportIndex = 0, not in LE3Resources.pcc
-                properties =
-                {
-                    new KeyValuePair<NameReference, PropertyInfo>("bFromMainMenu", new PropertyInfo(PropertyType.BoolProperty)),
-                    new KeyValuePair<NameReference, PropertyInfo>("m_oGuiReferenced", new PropertyInfo(PropertyType.ObjectProperty, "GFxMovieInfo" ))
-                }
-            };
-
-            //Kinkojiro - New Class - only used in EGM
-            classes["SFXSeqAct_SetGalaxyMapOptions"] = new ClassInfo
-            {
-                baseClass = "SequenceAction",
-                //pccPath = GlobalUnrealObjectInfo.Me3ExplorerCustomNativeAdditionsName,
-                //exportIndex = 0, not in LE3Resources.pcc
-                properties =
-                {
-                    new KeyValuePair<NameReference, PropertyInfo>("m_aoGalaxyObjects", new PropertyInfo(PropertyType.ArrayProperty, "SFXGalaxyMapObject")),
-                    new KeyValuePair<NameReference, PropertyInfo>("m_fFuelEfficiency", new PropertyInfo(PropertyType.FloatProperty)),
-                    new KeyValuePair<NameReference, PropertyInfo>("m_fFuelTank", new PropertyInfo(PropertyType.FloatProperty)),
-                    new KeyValuePair<NameReference, PropertyInfo>("m_fClusterSpeed", new PropertyInfo(PropertyType.FloatProperty)),
-                    new KeyValuePair<NameReference, PropertyInfo>("m_fSystemSpeed", new PropertyInfo(PropertyType.FloatProperty)),
-                    new KeyValuePair<NameReference, PropertyInfo>("m_fAcceleration", new PropertyInfo(PropertyType.FloatProperty)),
-                    new KeyValuePair<NameReference, PropertyInfo>("m_fDeceleration ", new PropertyInfo(PropertyType.FloatProperty)),
-                    new KeyValuePair<NameReference, PropertyInfo>("m_fClusterAcceleration", new PropertyInfo(PropertyType.FloatProperty)),
-                    new KeyValuePair<NameReference, PropertyInfo>("m_fClusterDeceleration", new PropertyInfo(PropertyType.FloatProperty))
-                }
-            };
-            sequenceObjects["SFXSeqAct_SetGalaxyMapOptions"] = new SequenceObjectInfo
-            {
-                ObjInstanceVersion = 1
-            };
-
-            //Kinkojiro - New Class - only used in EGM
-            classes["SFXSeqAct_SetReaperAggression"] = new ClassInfo
-            {
-                baseClass = "SequenceAction",
-                //pccPath = GlobalUnrealObjectInfo.Me3ExplorerCustomNativeAdditionsName,
-                //exportIndex = 0, not in LE3Resources.pcc
-                properties =
-                {
-                    new KeyValuePair<NameReference, PropertyInfo>("m_aoGalaxyObjects", new PropertyInfo(PropertyType.ArrayProperty, "SFXGalaxyMapObject")),
-                    new KeyValuePair<NameReference, PropertyInfo>("ScanParticleSystemRadius", new PropertyInfo(PropertyType.FloatProperty)),
-                    new KeyValuePair<NameReference, PropertyInfo>("MaxSpeed", new PropertyInfo(PropertyType.FloatProperty)),
-                    new KeyValuePair<NameReference, PropertyInfo>("Acceleration", new PropertyInfo(PropertyType.FloatProperty)),
-                    new KeyValuePair<NameReference, PropertyInfo>("m_fScanDetectionRange", new PropertyInfo(PropertyType.FloatProperty))
-                }
-            };
-            sequenceObjects["SFXSeqAct_SetReaperAggression"] = new SequenceObjectInfo
-            {
-                ObjInstanceVersion = 1
-            };
-            classes["SFXSeqAct_AwardWeaponByName"] = new ClassInfo
-            {
-                baseClass = "SequenceAction",
-                //pccPath = GlobalUnrealObjectInfo.Me3ExplorerCustomNativeAdditionsName,
-                //exportIndex = 0, not in LE3Resources.pcc
-                properties =
-                {
-                    new KeyValuePair<NameReference, PropertyInfo>("WeaponClassName", new PropertyInfo(PropertyType.NameProperty))
-                }
-            };
-            sequenceObjects["SFXSeqAct_AwardWeaponByName"] = new SequenceObjectInfo
-            {
-                ObjInstanceVersion = 1
-            };
-
-            //Kinkojiro - New GM Classes - only used in EGM
-            classes["SFXClusterEGM"] = new ClassInfo
-            {
-                baseClass = "SFXCluster",
-                properties =
-                {
-                    new KeyValuePair<NameReference, PropertyInfo>("DisplayGAWCondition", new PropertyInfo(PropertyType.IntProperty))
-                }
-            };
-            classes["SFXSystemEGM"] = new ClassInfo
-            {
-                baseClass = "SFXSystem",
-                properties =
-                {
-                    new KeyValuePair<NameReference, PropertyInfo>("m_bCerberusSystem", new PropertyInfo(PropertyType.BoolProperty)),
-                    new KeyValuePair<NameReference, PropertyInfo>("ShipChaseWwisePair", new PropertyInfo(PropertyType.StructProperty, "WwiseAudioPair")),
-                    new KeyValuePair<NameReference, PropertyInfo>("ShipChaseStopEvent", new PropertyInfo(PropertyType.ObjectProperty, "WwiseEvent"))
-                }
-            };
-            classes["SFXPlanet_Invaded"] = new ClassInfo
-            {
-                baseClass = "BioPlanet",
-                properties =
-                {
-                    new KeyValuePair<NameReference, PropertyInfo>("InvasionCondition", new PropertyInfo(PropertyType.IntProperty)),
-                    new KeyValuePair<NameReference, PropertyInfo>("PlanetPreviewCondition", new PropertyInfo(PropertyType.IntProperty)),
-                    new KeyValuePair<NameReference, PropertyInfo>("PreInvasionDescription", new PropertyInfo(PropertyType.StringRefProperty)),
-                    new KeyValuePair<NameReference, PropertyInfo>("m_bDestroyedbyReapers", new PropertyInfo(PropertyType.BoolProperty)),
-                    new KeyValuePair<NameReference, PropertyInfo>("m_bNoPlanetScan", new PropertyInfo(PropertyType.BoolProperty))
-                }
-            };
-            classes["SFXGalaxyMapShipAppearance"] = new ClassInfo
-            {
-                baseClass = "SFXGalaxyMapPlanetAppearance",
-                properties =
-                {
-                    new KeyValuePair<NameReference, PropertyInfo>("AmbientColor", new PropertyInfo(PropertyType.StructProperty, "LinearColor")),
-                    new KeyValuePair<NameReference, PropertyInfo>("m_bNeedsLightEnvironment", new PropertyInfo(PropertyType.BoolProperty))
-                }
-            };
-            classes["SFXGalaxyMapFuelDepotDestroyable"] = new ClassInfo
-            {
-                baseClass = "SFXGalaxyMapDestroyedFuelDepot",
-                properties =
-                {
-                    new KeyValuePair<NameReference, PropertyInfo>("DestructionCondition", new PropertyInfo(PropertyType.IntProperty)),
-                    new KeyValuePair<NameReference, PropertyInfo>("HideFuelSettingCondition", new PropertyInfo(PropertyType.IntProperty)),
-                    new KeyValuePair<NameReference, PropertyInfo>("EmptyAppearance", new PropertyInfo(PropertyType.ObjectProperty, "SFXGalaxyMapObjectAppearanceBase")),
-                    new KeyValuePair<NameReference, PropertyInfo>("EmptyDisplayName", new PropertyInfo(PropertyType.StringRefProperty)),
-                    new KeyValuePair<NameReference, PropertyInfo>("EmptyDescription", new PropertyInfo(PropertyType.StringRefProperty)),
-                    new KeyValuePair<NameReference, PropertyInfo>("EmptyTexture", new PropertyInfo(PropertyType.ObjectProperty, "Texture2D")),
-                    new KeyValuePair<NameReference, PropertyInfo>("m_bEmptyDepot", new PropertyInfo(PropertyType.BoolProperty))
-                }
-            };
-            classes["SFXGalaxyMapReaperEGM"] = new ClassInfo
-            {
-                baseClass = "SFXGalaxyMapReaper",
-                properties =
-                {
-                    new KeyValuePair<NameReference, PropertyInfo>("EGMSettingCondition", new PropertyInfo(PropertyType.IntProperty))
-                }
-            };
-            classes["SFXGalaxyMapCerberusShip"] = new ClassInfo
-            {
-                baseClass = "SFXGalaxyMapReaperEGM",
-                properties =
-                {
-                   new KeyValuePair<NameReference, PropertyInfo>("ArrowMaterialInstance", new PropertyInfo(PropertyType.ObjectProperty, "MaterialInstanceConstant"))
-                }
-            };
-            //Kinkojiro - New Class - not in resources as has Mail gui. Let me know if anyone wants.
-            classes["SFXSeqAct_MailGUI_Sorted"] = new ClassInfo
-            {
-                baseClass = "BioSequenceLatentAction",
-                //pccPath = GlobalUnrealObjectInfo.Me3ExplorerCustomNativeAdditionsName,
-                //exportIndex = 0, not in LE3Resources.pcc
-                properties =
-                {
-                    new KeyValuePair<NameReference, PropertyInfo>("Honorifics", new PropertyInfo(PropertyType.ArrayProperty, "StrProperty")),
-                    new KeyValuePair<NameReference, PropertyInfo>("m_bSortMail", new PropertyInfo(PropertyType.BoolProperty)),
-                    new KeyValuePair<NameReference, PropertyInfo>("m_MailGUIResource", new PropertyInfo(PropertyType.ObjectProperty, "GFXMovieInfo")),
-                    new KeyValuePair<NameReference, PropertyInfo>("MailDataClass", new PropertyInfo(PropertyType.ObjectProperty, "SFXGUIData_Mail")),
-                }
-            };
-            sequenceObjects["SFXSeqAct_MailGUI_Sorted"] = new SequenceObjectInfo
-            {
-                ObjInstanceVersion = 3,
-                inputLinks = new List<string> { "Send Mail", "Open UI" }
-            };
-
-            ME3UnrealObjectInfo.AddIntrinsicClasses(classes, MEGame.LE3);
-
-            classes["LightMapTexture2D"] = new ClassInfo
-            {
-                baseClass = "Texture2D",
-                pccPath = @"CookedPCConsole\Engine.pcc"
-            };
-
-            classes["StaticMesh"] = new ClassInfo
-            {
-                baseClass = "Object",
-                pccPath = @"CookedPCConsole\Engine.pcc",
-                properties =
-                {
-                    new KeyValuePair<NameReference, PropertyInfo>("UseSimpleRigidBodyCollision", new PropertyInfo(PropertyType.BoolProperty)),
-                    new KeyValuePair<NameReference, PropertyInfo>("UseSimpleLineCollision", new PropertyInfo(PropertyType.BoolProperty)),
-                    new KeyValuePair<NameReference, PropertyInfo>("UseSimpleBoxCollision", new PropertyInfo(PropertyType.BoolProperty)),
-                    new KeyValuePair<NameReference, PropertyInfo>("bUsedForInstancing", new PropertyInfo(PropertyType.BoolProperty)),
-                    new KeyValuePair<NameReference, PropertyInfo>("ForceDoubleSidedShadowVolumes", new PropertyInfo(PropertyType.BoolProperty)),
-                    new KeyValuePair<NameReference, PropertyInfo>("UseFullPrecisionUVs", new PropertyInfo(PropertyType.BoolProperty)),
-                    new KeyValuePair<NameReference, PropertyInfo>("BodySetup", new PropertyInfo(PropertyType.ObjectProperty, "RB_BodySetup")),
-                    new KeyValuePair<NameReference, PropertyInfo>("LODDistanceRatio", new PropertyInfo(PropertyType.FloatProperty)),
-                    new KeyValuePair<NameReference, PropertyInfo>("LightMapCoordinateIndex", new PropertyInfo(PropertyType.IntProperty)),
-                    new KeyValuePair<NameReference, PropertyInfo>("LightMapResolution", new PropertyInfo(PropertyType.IntProperty)),
-                }
-            };
-
-            classes["FracturedStaticMesh"] = new ClassInfo
-            {
-                baseClass = "StaticMesh",
-                pccPath = @"CookedPCConsole\Engine.pcc",
-                properties =
-                {
-                    new KeyValuePair<NameReference, PropertyInfo>("LoseChunkOutsideMaterial", new PropertyInfo(PropertyType.ObjectProperty, "MaterialInterface")),
-                    new KeyValuePair<NameReference, PropertyInfo>("bSpawnPhysicsChunks", new PropertyInfo(PropertyType.BoolProperty)),
-                    new KeyValuePair<NameReference, PropertyInfo>("bCompositeChunksExplodeOnImpact", new PropertyInfo(PropertyType.BoolProperty)),
-                    new KeyValuePair<NameReference, PropertyInfo>("ExplosionVelScale", new PropertyInfo(PropertyType.FloatProperty)),
-                    new KeyValuePair<NameReference, PropertyInfo>("FragmentMinHealth", new PropertyInfo(PropertyType.FloatProperty)),
-                    new KeyValuePair<NameReference, PropertyInfo>("FragmentDestroyEffects", new PropertyInfo(PropertyType.ArrayProperty, "ParticleSystem")),
-                    new KeyValuePair<NameReference, PropertyInfo>("FragmentMaxHealth", new PropertyInfo(PropertyType.FloatProperty)),
-                    new KeyValuePair<NameReference, PropertyInfo>("bAlwaysBreakOffIsolatedIslands", new PropertyInfo(PropertyType.BoolProperty)),
-                    new KeyValuePair<NameReference, PropertyInfo>("DynamicOutsideMaterial", new PropertyInfo(PropertyType.ObjectProperty, "MaterialInterface")),
-                    new KeyValuePair<NameReference, PropertyInfo>("ChunkLinVel", new PropertyInfo(PropertyType.FloatProperty)),
-                    new KeyValuePair<NameReference, PropertyInfo>("ChunkAngVel", new PropertyInfo(PropertyType.FloatProperty)),
-                    new KeyValuePair<NameReference, PropertyInfo>("ChunkLinHorizontalScale", new PropertyInfo(PropertyType.FloatProperty)),
-                }
-            };
-        }
-=======
->>>>>>> be53f2d1
 
         //call on the _Default object
         private static List<string> generateSequenceObjectInfo(ExportEntry export)
