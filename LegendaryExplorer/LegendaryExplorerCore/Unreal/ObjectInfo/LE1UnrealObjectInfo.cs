﻿using System;
using System.Collections.Concurrent;
using System.Collections.Generic;
using System.Diagnostics;
using System.IO;
using System.Linq;
using LegendaryExplorerCore.DebugTools;
using LegendaryExplorerCore.GameFilesystem;
using LegendaryExplorerCore.Gammtek.IO;
using LegendaryExplorerCore.Helpers;
using LegendaryExplorerCore.Memory;
using LegendaryExplorerCore.Packages;
using LegendaryExplorerCore.Unreal.BinaryConverters;
using Newtonsoft.Json;

namespace LegendaryExplorerCore.Unreal.ObjectInfo
{
    public static class LE1UnrealObjectInfo
    {
        public static Dictionary<string, ClassInfo> Classes = new();
        public static Dictionary<string, ClassInfo> Structs = new();
        public static Dictionary<string, SequenceObjectInfo> SequenceObjects = new();
        public static Dictionary<string, List<NameReference>> Enums = new();

        private static readonly string[] ImmutableStructs = { "Vector", "Color", "LinearColor", "TwoVectors", "Vector4", "Vector2D", "Rotator", "Guid", "Plane", "Box",
            "Quat", "Matrix", "IntPoint", "ActorReference", "ActorReference", "ActorReference", "PolyReference", "AimTransform", "AimTransform", "AimOffsetProfile", "FontCharacter",
            "CoverReference", "CoverInfo", "CoverSlot", "BioRwBox", "BioMask4Property", "RwVector2", "RwVector3", "RwVector4", "RwPlane", "RwQuat", "BioRwBox44" };

        public static bool IsImmutableStruct(string structName)
        {
            return ImmutableStructs.Contains(structName);
        }

        public static bool IsLoaded;
        public static void loadfromJSON(string jsonTextOverride = null)
        {
            if (!IsLoaded)
            {
                LECLog.Information(@"Loading property db for LE1");

                try
                {
                    var infoText = jsonTextOverride ?? ObjectInfoLoader.LoadEmbeddedJSONText(MEGame.LE1);
                    if (infoText != null)
                    {
                        var blob = JsonConvert.DeserializeAnonymousType(infoText, new { SequenceObjects, Classes, Structs, Enums });
                        SequenceObjects = blob.SequenceObjects;
                        Classes = blob.Classes;
                        Structs = blob.Structs;
                        Enums = blob.Enums;
                        AddCustomAndNativeClasses(Classes, SequenceObjects);
                        foreach ((string className, ClassInfo classInfo) in Classes)
                        {
                            classInfo.ClassName = className;
                        }
                        foreach ((string className, ClassInfo classInfo) in Structs)
                        {
                            classInfo.ClassName = className;
                        }
                        IsLoaded = true;
                    }
                }
                catch (Exception ex)
                {
                    LECLog.Information($@"Property database load failed for LE1: {ex.Message}");
                    return;
                }
            }
        }

        public static SequenceObjectInfo getSequenceObjectInfo(string className)
        {
            return SequenceObjects.TryGetValue(className, out SequenceObjectInfo seqInfo) ? seqInfo : null;
        }

        public static List<string> getSequenceObjectInfoInputLinks(string className)
        {
            if (SequenceObjects.TryGetValue(className, out SequenceObjectInfo seqInfo))
            {
                if (seqInfo.inputLinks != null)
                {
                    return SequenceObjects[className].inputLinks;
                }
                if (Classes.TryGetValue(className, out ClassInfo info) && info.baseClass != "Object" && info.baseClass != "Class")
                {
                    return getSequenceObjectInfoInputLinks(info.baseClass);
                }
            }
            return null;
        }

        public static string getEnumTypefromProp(string className, NameReference propName, ClassInfo nonVanillaClassInfo = null)
        {
            PropertyInfo p = getPropertyInfo(className, propName, nonVanillaClassInfo: nonVanillaClassInfo);
            if (p == null)
            {
                p = getPropertyInfo(className, propName, true, nonVanillaClassInfo);
            }
            return p?.Reference;
        }

        public static List<NameReference> getEnumValues(string enumName, bool includeNone = false)
        {
            if (Enums.ContainsKey(enumName))
            {
                var values = new List<NameReference>(Enums[enumName]);
                if (includeNone)
                {
                    values.Insert(0, "None");
                }
                return values;
            }
            return null;
        }

        public static ArrayType getArrayType(string className, NameReference propName, ExportEntry export = null)
        {
            PropertyInfo p = getPropertyInfo(className, propName, false, containingExport: export);
            if (p == null)
            {
                p = getPropertyInfo(className, propName, true, containingExport: export);
            }
            if (p == null && export != null)
            {
                if (!export.IsClass && export.Class is ExportEntry classExport)
                {
                    export = classExport;
                }
                if (export.IsClass)
                {
                    ClassInfo currentInfo = generateClassInfo(export);
                    currentInfo.baseClass = export.SuperClassName;
                    p = getPropertyInfo(className, propName, false, currentInfo, containingExport: export);
                    if (p == null)
                    {
                        p = getPropertyInfo(className, propName, true, currentInfo, containingExport: export);
                    }
                }
            }
#if DEBUG
            if (p == null || p.Reference == null)
            {
                // Reference should not be null
                Debugger.Break();
            }
#endif
            return getArrayType(p);
        }

#if DEBUG
        public static bool ArrayTypeLookupJustFailed;
#endif

        public static ArrayType getArrayType(PropertyInfo p)
        {
            if (p != null)
            {

                if (p.Reference == "NameProperty")
                {
                    return ArrayType.Name;
                }

                if (Enums.ContainsKey(p.Reference))
                {
                    return ArrayType.Enum;
                }

                if (p.Reference == "BoolProperty")
                {
                    return ArrayType.Bool;
                }

                if (p.Reference == "ByteProperty")
                {
                    return ArrayType.Byte;
                }

                if (p.Reference == "StrProperty")
                {
                    return ArrayType.String;
                }

                if (p.Reference == "FloatProperty")
                {
                    return ArrayType.Float;
                }

                if (p.Reference == "IntProperty")
                {
                    return ArrayType.Int;
                }
                if (p.Reference == "StringRefProperty")
                {
                    return ArrayType.StringRef;
                }

                if (Structs.ContainsKey(p.Reference))
                {
                    return ArrayType.Struct;
                }

                return ArrayType.Object;
            }
#if DEBUG
            ArrayTypeLookupJustFailed = true;
#endif
            Debug.WriteLine("LE1 Array type lookup failed due to no info provided, defaulting to int");
            return LegendaryExplorerCoreLibSettings.Instance.ParseUnknownArrayTypesAsObject ? ArrayType.Object : ArrayType.Int;
        }

        public static PropertyInfo getPropertyInfo(string className, NameReference propName, bool inStruct = false, ClassInfo nonVanillaClassInfo = null, bool reSearch = true, ExportEntry containingExport = null)
        {
            if (className.StartsWith("Default__", StringComparison.OrdinalIgnoreCase))
            {
                className = className.Substring(9);
            }
            Dictionary<string, ClassInfo> temp = inStruct ? Structs : Classes;
            bool infoExists = temp.TryGetValue(className, out ClassInfo info);
            if (!infoExists && nonVanillaClassInfo != null)
            {
                info = nonVanillaClassInfo;
                infoExists = true;
            }
            if (infoExists) //|| (temp = !inStruct ? Structs : Classes).ContainsKey(className))
            {
                //look in class properties
                if (info.properties.TryGetValue(propName, out var propInfo))
                {
                    return propInfo;
                }
                else if (nonVanillaClassInfo != null && nonVanillaClassInfo.properties.TryGetValue(propName, out var nvPropInfo))
                {
                    // This is called if the built info has info the pre-parsed one does. This especially is important for PS3 files 
                    // Cause the LE1 DB isn't 100% accurate for ME1/ME2 specific classes, like biopawn
                    return nvPropInfo;
                }
                //look in structs

                if (inStruct)
                {
                    foreach (PropertyInfo p in info.properties.Values())
                    {
                        if ((p.Type is PropertyType.StructProperty or PropertyType.ArrayProperty) && reSearch)
                        {
                            reSearch = false;
                            PropertyInfo val = getPropertyInfo(p.Reference, propName, true, nonVanillaClassInfo, reSearch);
                            if (val != null)
                            {
                                return val;
                            }
                        }
                    }
                }
                //look in base class
                if (temp.ContainsKey(info.baseClass))
                {
                    PropertyInfo val = getPropertyInfo(info.baseClass, propName, inStruct, nonVanillaClassInfo);
                    if (val != null)
                    {
                        return val;
                    }
                }
                else
                {
                    //Baseclass may be modified as well...
                    if (containingExport?.SuperClass is ExportEntry parentExport)
                    {
                        //Class parent is in this file. Generate class parent info and attempt refetch
                        return getPropertyInfo(parentExport.SuperClassName, propName, inStruct, generateClassInfo(parentExport), reSearch: true, parentExport);
                    }
                }
            }

            //if (reSearch)
            //{
            //    PropertyInfo reAttempt = getPropertyInfo(className, propName, !inStruct, nonVanillaClassInfo, reSearch: false);
            //    return reAttempt; //will be null if not found.
            //}
            return null;
        }

        static readonly ConcurrentDictionary<string, PropertyCollection> defaultStructValuesLE1 = new();
        public static PropertyCollection getDefaultStructValue(string structName, bool stripTransients, PackageCache packageCache)
        {
            if (stripTransients && defaultStructValuesLE1.TryGetValue(structName, out var cachedProps))
            {
                return cachedProps;
            }
            bool isImmutable = IsImmutableStruct(structName);
            if (Structs.TryGetValue(structName, out ClassInfo info))
            {
                try
                {
                    PropertyCollection props = new();
                    while (info != null)
                    {
                        foreach ((NameReference propName, PropertyInfo propInfo) in info.properties)
                        {
                            if (stripTransients && propInfo.Transient)
                            {
                                continue;
                            }
                            if (getDefaultProperty(propName, propInfo, packageCache, stripTransients, isImmutable) is Property uProp)
                            {
                                props.Add(uProp);
                                if (propInfo.IsStaticArray())
                                {
                                    for (int i = 1; i < propInfo.StaticArrayLength; i++)
                                    {
                                        uProp = getDefaultProperty(propName, propInfo, packageCache, stripTransients, isImmutable);
                                        uProp.StaticArrayIndex = i;
                                        props.Add(uProp);
                                    }
                                }
                            }
                        }
                        string filepath = null;
                        if (LE1Directory.GetBioGamePath() != null)
                        {
                            filepath = Path.Combine(LE1Directory.GetBioGamePath(), info.pccPath);
                        }

                        Stream loadStream = null;
                        IMEPackage cachedPackage = null;
                        if (packageCache != null)
                        {
                            packageCache.TryGetCachedPackage(filepath, true, out cachedPackage);
                            if (cachedPackage == null)
                                packageCache.TryGetCachedPackage(info.pccPath, true, out cachedPackage); // some cache types may have different behavior (such as relative package cache)

                            if (cachedPackage != null)
                            {
                                // Use this one
                                readDefaultProps(cachedPackage, props, packageCache: packageCache);
                            }
                        }
                        else if (filepath != null && MEPackageHandler.TryGetPackageFromCache(filepath, out cachedPackage))
                        {
                            readDefaultProps(cachedPackage, props, packageCache: packageCache);
                        }
                        else if (File.Exists(info.pccPath))
                        {
                            filepath = info.pccPath;
                            loadStream = MEPackageHandler.ReadAllFileBytesIntoMemoryStream(info.pccPath);
                        }
                        else if (info.pccPath == GlobalUnrealObjectInfo.Me3ExplorerCustomNativeAdditionsName)
                        {
                            filepath = "GAMERESOURCES_LE1";
                            loadStream = LegendaryExplorerCoreUtilities.LoadFileFromCompressedResource("GameResources.zip", LegendaryExplorerCoreLib.CustomResourceFileName(MEGame.LE1));
                        }
                        else if (filepath != null && File.Exists(filepath))
                        {
                            loadStream = MEPackageHandler.ReadAllFileBytesIntoMemoryStream(filepath);
                        }
                        if (cachedPackage == null && loadStream != null)
                        {
                            using IMEPackage importPCC = MEPackageHandler.OpenMEPackageFromStream(loadStream, filepath, useSharedPackageCache: true);
                            readDefaultProps(importPCC, props, packageCache);
                        }

                        Structs.TryGetValue(info.baseClass, out info);
                    }
                    props.Add(new NoneProperty());

                    if (stripTransients)
                    {
                        defaultStructValuesLE1.TryAdd(structName, props);
                    }
                    return props;
                }
                catch (Exception e)
                {
                    LECLog.Warning($@"Exception getting default LE1 struct property for {structName}: {e.Message}");
                    return null;
                }
            }
            return null;

            void readDefaultProps(IMEPackage impPackage, PropertyCollection defaultProps, PackageCache packageCache)
            {
                var exportToRead = impPackage.GetUExport(info.exportIndex);
                byte[] buff = exportToRead.DataReadOnly.Slice(0x24).ToArray();
                PropertyCollection defaults = PropertyCollection.ReadProps(exportToRead, new MemoryStream(buff), structName, packageCache: packageCache);
                foreach (var prop in defaults)
                {
                    defaultProps.TryReplaceProp(prop);
                }
            }
        }

        public static Property getDefaultProperty(NameReference propName, PropertyInfo propInfo, PackageCache packageCache, bool stripTransients = true, bool isImmutable = false)
        {
            switch (propInfo.Type)
            {
                case PropertyType.IntProperty:
                    return new IntProperty(0, propName);
                case PropertyType.FloatProperty:
                    return new FloatProperty(0f, propName);
                case PropertyType.DelegateProperty:
                    return new DelegateProperty(0, "None");
                case PropertyType.ObjectProperty:
                    return new ObjectProperty(0, propName);
                case PropertyType.NameProperty:
                    return new NameProperty("None", propName);
                case PropertyType.BoolProperty:
                    return new BoolProperty(false, propName);
                case PropertyType.ByteProperty when propInfo.IsEnumProp():
                    return new EnumProperty(propInfo.Reference, MEGame.LE1, propName);
                case PropertyType.ByteProperty:
                    return new ByteProperty(0, propName);
                case PropertyType.StrProperty:
                    return new StrProperty("", propName);
                case PropertyType.StringRefProperty:
                    return new StringRefProperty(propName);
                case PropertyType.BioMask4Property:
                    return new BioMask4Property(0, propName);
                case PropertyType.ArrayProperty:
                    switch (getArrayType(propInfo))
                    {
                        case ArrayType.Object:
                            return new ArrayProperty<ObjectProperty>(propName);
                        case ArrayType.Name:
                            return new ArrayProperty<NameProperty>(propName);
                        case ArrayType.Enum:
                            return new ArrayProperty<EnumProperty>(propName);
                        case ArrayType.Struct:
                            return new ArrayProperty<StructProperty>(propName);
                        case ArrayType.Bool:
                            return new ArrayProperty<BoolProperty>(propName);
                        case ArrayType.String:
                            return new ArrayProperty<StrProperty>(propName);
                        case ArrayType.Float:
                            return new ArrayProperty<FloatProperty>(propName);
                        case ArrayType.Int:
                            return new ArrayProperty<IntProperty>(propName);
                        case ArrayType.Byte:
                            return new ImmutableByteArrayProperty(propName);
                        default:
                            return null;
                    }
                case PropertyType.StructProperty:
                    isImmutable = isImmutable || GlobalUnrealObjectInfo.IsImmutable(propInfo.Reference, MEGame.LE1);
                    return new StructProperty(propInfo.Reference, getDefaultStructValue(propInfo.Reference, stripTransients, packageCache), propName, isImmutable);
                case PropertyType.None:
                case PropertyType.Unknown:
                default:
                    return null;
            }
        }

        public static bool InheritsFrom(string className, string baseClass, Dictionary<string, ClassInfo> customClassInfos = null, string knownSuperclass = null)
        {
            if (baseClass == @"Object") return true; //Everything inherits from Object
            if (knownSuperclass != null && baseClass == knownSuperclass) return true; // We already know it's a direct descendant
            while (true)
            {
                if (className == baseClass)
                {
                    return true;
                }

                if (customClassInfos != null && customClassInfos.ContainsKey(className))
                {
                    className = customClassInfos[className].baseClass;
                }
                else if (Classes.ContainsKey(className))
                {
                    className = Classes[className].baseClass;
                }
                else if (knownSuperclass != null && Classes.ContainsKey(knownSuperclass))
                {
                    // We don't have this class in DB but we have super class (e.g. this is custom class without custom class info generated).
                    // We will just ignore this class and jump to our known super class
                    className = Classes[knownSuperclass].baseClass;
                    knownSuperclass = null; // Don't use it again
                }
                else
                {
                    break;
                }
            }
            return false;
        }

        #region Generating
        //call this method to regenerate LE1ObjectInfo.json
        //Takes a long time (~5 minutes maybe?). Application will be completely unresponsive during that time.
        public static void generateInfo(string outpath, bool usePooledMemory = true, Action<int, int> progressDelegate = null)
        {
            MemoryManager.SetUsePooledMemory(usePooledMemory);
            Enums.Clear();
            Structs.Clear();
            Classes.Clear();
            SequenceObjects.Clear();
            var allFiles = MELoadedFiles.GetOfficialFiles(MEGame.LE1).Where(x => Path.GetExtension(x) == ".pcc").ToList();
            int totalFiles = allFiles.Count * 2;
            int numDone = 0;
            foreach (string filePath in allFiles)
            {
                //if (!filePath.EndsWith("Engine.pcc"))
                //    continue;
                using IMEPackage pcc = MEPackageHandler.OpenLE1Package(filePath);
                for (int i = 1; i <= pcc.ExportCount; i++)
                {
                    ExportEntry exportEntry = pcc.GetUExport(i);
                    string className = exportEntry.ClassName;
                    string objectName = exportEntry.ObjectName.Instanced;
                    if (className == "Enum")
                    {
                        generateEnumValues(exportEntry, Enums);
                    }
                    else if (className == "Class" && !Classes.ContainsKey(objectName))
                    {
                        Classes.Add(objectName, generateClassInfo(exportEntry));
                    }
                    else if (className == "ScriptStruct")
                    {
                        if (!Structs.ContainsKey(objectName))
                        {
                            Structs.Add(objectName, generateClassInfo(exportEntry, isStruct: true));
                        }
                    }
                }
                numDone++;
                progressDelegate?.Invoke(numDone, totalFiles);
                // System.Diagnostics.Debug.WriteLine($"{i} of {length} processed");
            }

            foreach (string filePath in allFiles)
            {
                using IMEPackage pcc = MEPackageHandler.OpenLE1Package(filePath);
                foreach (ExportEntry exportEntry in pcc.Exports)
                {
                    if (exportEntry.IsA("SequenceObject"))
                    {
                        string className = exportEntry.ClassName;
                        if (!SequenceObjects.TryGetValue(className, out SequenceObjectInfo seqObjInfo))
                        {
                            seqObjInfo = new SequenceObjectInfo();
                            SequenceObjects.Add(className, seqObjInfo);
                        }

                        int objInstanceVersion = exportEntry.GetProperty<IntProperty>("ObjInstanceVersion");
                        if (objInstanceVersion > seqObjInfo.ObjInstanceVersion)
                        {
                            seqObjInfo.ObjInstanceVersion = objInstanceVersion;
                        }

                        if (seqObjInfo.inputLinks is null && exportEntry.IsDefaultObject)
                        {
                            List<string> inputLinks = generateSequenceObjectInfo(exportEntry);
                            seqObjInfo.inputLinks = inputLinks;
                        }
                    }
                }
                numDone++;
                progressDelegate?.Invoke(numDone, totalFiles);
            }

            var jsonText = JsonConvert.SerializeObject(new { SequenceObjects, Classes, Structs, Enums }, Formatting.Indented);
            File.WriteAllText(outpath, jsonText);
            MemoryManager.SetUsePooledMemory(false);
            Enums.Clear();
            Structs.Clear();
            Classes.Clear();
            SequenceObjects.Clear();
            loadfromJSON(jsonText); // Load the new information into memory
        }

        private static void AddCustomAndNativeClasses(Dictionary<string, ClassInfo> classes, Dictionary<string, SequenceObjectInfo> sequenceObjects)
        {
            //Custom additions
            //Custom additions are tweaks and additional classes either not automatically able to be determined
            //or new classes designed in the modding scene that must be present in order for parsing to work properly


            // The following is left only as examples if you are building new ones
            /*classes["BioSeqAct_ShowMedals"] = new ClassInfo
            {
                baseClass = "SequenceAction",
                pccPath = GlobalUnrealObjectInfo.Me3ExplorerCustomNativeAdditionsName,
                exportIndex = 22, //in ME3Resources.pcc
                properties =
                {
                    new KeyValuePair<NameReference, PropertyInfo>("bFromMainMenu", new PropertyInfo(PropertyType.BoolProperty)),
                    new KeyValuePair<NameReference, PropertyInfo>("m_oGuiReferenced", new PropertyInfo(PropertyType.ObjectProperty, "GFxMovieInfo"))
                }
            };
            sequenceObjects["BioSeqAct_ShowMedals"] = new SequenceObjectInfo();
            */


            #region SFXSeqAct_GetGameOption
            classes["SFXSeqAct_GetGameOption"] = new ClassInfo
            {
                baseClass = "SequenceAction",
                pccPath = GlobalUnrealObjectInfo.Me3ExplorerCustomNativeAdditionsName,
                exportIndex = 2, // in LE1Resources.pcc
                properties =
<<<<<<< HEAD
    {
        new KeyValuePair<string, PropertyInfo>("Target", new PropertyInfo(PropertyType.IntProperty)),
        new KeyValuePair<string, PropertyInfo>("OptionType", new PropertyInfo(PropertyType.IntProperty)),
    }
=======
                {
                    new KeyValuePair<NameReference, PropertyInfo>("OptionType", new PropertyInfo(PropertyType.IntProperty)),
                }
>>>>>>> 5bfd55fb
            };

            sequenceObjects["SFXSeqAct_GetGameOption"] = new SequenceObjectInfo
            {
                ObjInstanceVersion = 1
            };
            #endregion
            #region SeqAct_GetPlayerMaxGrenades
            classes["SeqAct_GetPlayerMaxGrenades"] = new ClassInfo
            {
                baseClass = "SequenceAction",
                pccPath = GlobalUnrealObjectInfo.Me3ExplorerCustomNativeAdditionsName,
                exportIndex = 11, // in LE1Resources.pcc
                properties =
    {
        new KeyValuePair<string, PropertyInfo>("NumGrenades", new PropertyInfo(PropertyType.IntProperty)),
    }
            };

            sequenceObjects["SeqAct_GetPlayerMaxGrenades"] = new SequenceObjectInfo
            {
                ObjInstanceVersion = 1
            };
            #endregion
            #region SeqAct_GetPlayerMaxMedigel
            classes["SeqAct_GetPlayerMaxMedigel"] = new ClassInfo
            {
                baseClass = "SequenceAction",
                pccPath = GlobalUnrealObjectInfo.Me3ExplorerCustomNativeAdditionsName,
                exportIndex = 18, // in LE1Resources.pcc
                properties =
    {
        new KeyValuePair<string, PropertyInfo>("NumMedigel", new PropertyInfo(PropertyType.FloatProperty)),
    }
            };

            sequenceObjects["SeqAct_GetPlayerMaxMedigel"] = new SequenceObjectInfo
            {
                ObjInstanceVersion = 1
            };
            #endregion
            #region SeqAct_ActorFactoryWithOwner
            classes["SeqAct_ActorFactoryWithOwner"] = new ClassInfo
            {
                baseClass = "BioSequenceLatentAction",
                pccPath = GlobalUnrealObjectInfo.Me3ExplorerCustomNativeAdditionsName,
                exportIndex = 25, // in LE1Resources.pcc
                properties =
    {
        new KeyValuePair<string, PropertyInfo>("m_ID", new PropertyInfo(PropertyType.IntProperty)),
        new KeyValuePair<string, PropertyInfo>("bEnabled", new PropertyInfo(PropertyType.BoolProperty)),
        new KeyValuePair<string, PropertyInfo>("bIsSpawning", new PropertyInfo(PropertyType.BoolProperty)),
        new KeyValuePair<string, PropertyInfo>("PrintToLog", new PropertyInfo(PropertyType.BoolProperty)),
        new KeyValuePair<string, PropertyInfo>("SpawnDelay", new PropertyInfo(PropertyType.FloatProperty)),
        new KeyValuePair<string, PropertyInfo>("RemainingDelay", new PropertyInfo(PropertyType.FloatProperty)),
    }
            };

            sequenceObjects["SeqAct_ActorFactoryWithOwner"] = new SequenceObjectInfo
            {
                ObjInstanceVersion = 1
            };
            #endregion
            #region SeqAct_CopyFloatList
            classes["SeqAct_CopyFloatList"] = new ClassInfo
            {
                baseClass = "SequenceAction",
                pccPath = GlobalUnrealObjectInfo.Me3ExplorerCustomNativeAdditionsName,
                exportIndex = 51, // in LE1Resources.pcc
            };

            sequenceObjects["SeqAct_CopyFloatList"] = new SequenceObjectInfo
            {
                ObjInstanceVersion = 1
            };
            #endregion
            #region SeqVar_FloatList
            classes["SeqVar_FloatList"] = new ClassInfo
            {
                baseClass = "SequenceVariable",
                pccPath = GlobalUnrealObjectInfo.Me3ExplorerCustomNativeAdditionsName,
                exportIndex = 57, // in LE1Resources.pcc
                properties =
    {
        new KeyValuePair<string, PropertyInfo>("FloatList", new PropertyInfo(PropertyType.ArrayProperty, reference: "FloatProperty")),
    }
            };

            sequenceObjects["SeqVar_FloatList"] = new SequenceObjectInfo
            {
                ObjInstanceVersion = 1
            };
            #endregion
            #region SeqAct_DiscardInventory
            classes["SeqAct_DiscardInventory"] = new ClassInfo
            {
                baseClass = "SequenceAction",
                pccPath = GlobalUnrealObjectInfo.Me3ExplorerCustomNativeAdditionsName,
                exportIndex = 63, // in LE1Resources.pcc
            };

            sequenceObjects["SeqAct_DiscardInventory"] = new SequenceObjectInfo
            {
                ObjInstanceVersion = 1
            };
            #endregion
            #region SeqAct_Get2DAString
            classes["SeqAct_Get2DAString"] = new ClassInfo
            {
                baseClass = "SequenceAction",
                pccPath = GlobalUnrealObjectInfo.Me3ExplorerCustomNativeAdditionsName,
                exportIndex = 70, // in LE1Resources.pcc
                properties =
    {
        new KeyValuePair<string, PropertyInfo>("Package2DA", new PropertyInfo(PropertyType.ObjectProperty, reference: "Bio2DA")),
        new KeyValuePair<string, PropertyInfo>("Index", new PropertyInfo(PropertyType.IntProperty)),
        new KeyValuePair<string, PropertyInfo>("Reference", new PropertyInfo(PropertyType.NameProperty)),
        new KeyValuePair<string, PropertyInfo>("Value", new PropertyInfo(PropertyType.StrProperty)),
        new KeyValuePair<string, PropertyInfo>("DefaultArray", new PropertyInfo(PropertyType.ArrayProperty, reference: "StrProperty")),
        new KeyValuePair<string, PropertyInfo>("DefaultColumns", new PropertyInfo(PropertyType.ArrayProperty, reference: "NameProperty")),
    }
            };

            sequenceObjects["SeqAct_Get2DAString"] = new SequenceObjectInfo
            {
                ObjInstanceVersion = 1
            };
            #endregion
            #region SeqAct_GetDifficulty
            classes["SeqAct_GetDifficulty"] = new ClassInfo
            {
                baseClass = "SequenceAction",
                pccPath = GlobalUnrealObjectInfo.Me3ExplorerCustomNativeAdditionsName,
                exportIndex = 86, // in LE1Resources.pcc
            };

            sequenceObjects["SeqAct_GetDifficulty"] = new SequenceObjectInfo
            {
                ObjInstanceVersion = 1
            };
            #endregion
            #region SeqAct_GetNthNearestSpawnPoint
            classes["SeqAct_GetNthNearestSpawnPoint"] = new ClassInfo
            {
                baseClass = "SequenceAction",
                pccPath = GlobalUnrealObjectInfo.Me3ExplorerCustomNativeAdditionsName,
                exportIndex = 95, // in LE1Resources.pcc
                properties =
    {
        new KeyValuePair<string, PropertyInfo>("WeightX", new PropertyInfo(PropertyType.FloatProperty)),
        new KeyValuePair<string, PropertyInfo>("WeightY", new PropertyInfo(PropertyType.FloatProperty)),
        new KeyValuePair<string, PropertyInfo>("WeightZ", new PropertyInfo(PropertyType.FloatProperty)),
        new KeyValuePair<string, PropertyInfo>("PlayerPawn", new PropertyInfo(PropertyType.ObjectProperty, reference: "Pawn")),
    }
            };

            sequenceObjects["SeqAct_GetNthNearestSpawnPoint"] = new SequenceObjectInfo
            {
                ObjInstanceVersion = 1
            };
            #endregion
            #region SeqAct_SortFloatList
            classes["SeqAct_SortFloatList"] = new ClassInfo
            {
                baseClass = "SequenceAction",
                pccPath = GlobalUnrealObjectInfo.Me3ExplorerCustomNativeAdditionsName,
                exportIndex = 114, // in LE1Resources.pcc
            };

            sequenceObjects["SeqAct_SortFloatList"] = new SequenceObjectInfo
            {
                ObjInstanceVersion = 1
            };
            #endregion
            #region SeqAct_GetPawnActorType
            classes["SeqAct_GetPawnActorType"] = new ClassInfo
            {
                baseClass = "SequenceAction",
                pccPath = GlobalUnrealObjectInfo.Me3ExplorerCustomNativeAdditionsName,
                exportIndex = 182, // in LE1Resources.pcc
                properties =
    {
        new KeyValuePair<string, PropertyInfo>("m_oActorType", new PropertyInfo(PropertyType.ObjectProperty, reference: "BioActorType")),
    }
            };

            sequenceObjects["SeqAct_GetPawnActorType"] = new SequenceObjectInfo
            {
                ObjInstanceVersion = 1
            };
            #endregion
            #region SeqAct_GetPlayerMaxGrenades
            classes["SeqAct_GetPlayerMaxGrenades"] = new ClassInfo
            {
                baseClass = "SequenceAction",
                pccPath = GlobalUnrealObjectInfo.Me3ExplorerCustomNativeAdditionsName,
                exportIndex = 188, // in LE1Resources.pcc
                properties =
    {
        new KeyValuePair<string, PropertyInfo>("NumGrenades", new PropertyInfo(PropertyType.IntProperty)),
    }
            };

            sequenceObjects["SeqAct_GetPlayerMaxGrenades"] = new SequenceObjectInfo
            {
                ObjInstanceVersion = 1
            };
            #endregion
            #region SeqAct_GetPlayerMaxMedigel
            classes["SeqAct_GetPlayerMaxMedigel"] = new ClassInfo
            {
                baseClass = "SequenceAction",
                pccPath = GlobalUnrealObjectInfo.Me3ExplorerCustomNativeAdditionsName,
                exportIndex = 195, // in LE1Resources.pcc
                properties =
    {
        new KeyValuePair<string, PropertyInfo>("NumMedigel", new PropertyInfo(PropertyType.FloatProperty)),
    }
            };

            sequenceObjects["SeqAct_GetPlayerMaxMedigel"] = new SequenceObjectInfo
            {
                ObjInstanceVersion = 1
            };
            #endregion
            #region SeqAct_GetWeightedComponentDistance
            classes["SeqAct_GetWeightedComponentDistance"] = new ClassInfo
            {
                baseClass = "SequenceAction",
                pccPath = GlobalUnrealObjectInfo.Me3ExplorerCustomNativeAdditionsName,
                exportIndex = 202, // in LE1Resources.pcc
                properties =
    {
        new KeyValuePair<string, PropertyInfo>("WeightX", new PropertyInfo(PropertyType.FloatProperty)),
        new KeyValuePair<string, PropertyInfo>("WeightY", new PropertyInfo(PropertyType.FloatProperty)),
        new KeyValuePair<string, PropertyInfo>("WeightZ", new PropertyInfo(PropertyType.FloatProperty)),
        new KeyValuePair<string, PropertyInfo>("Distance", new PropertyInfo(PropertyType.FloatProperty)),
        new KeyValuePair<string, PropertyInfo>("PrintToLog", new PropertyInfo(PropertyType.BoolProperty)),
    }
            };

            sequenceObjects["SeqAct_GetWeightedComponentDistance"] = new SequenceObjectInfo
            {
                ObjInstanceVersion = 1
            };
            #endregion
            #region SeqAct_HealToxicDamage
            classes["SeqAct_HealToxicDamage"] = new ClassInfo
            {
                baseClass = "SequenceAction",
                pccPath = GlobalUnrealObjectInfo.Me3ExplorerCustomNativeAdditionsName,
                exportIndex = 218, // in LE1Resources.pcc
                properties =
    {
        new KeyValuePair<string, PropertyInfo>("PrintToLog", new PropertyInfo(PropertyType.BoolProperty)),
    }
            };

            sequenceObjects["SeqAct_HealToxicDamage"] = new SequenceObjectInfo
            {
                ObjInstanceVersion = 1
            };
            #endregion
            #region SeqAct_ModifyFloatList
            classes["SeqAct_ModifyFloatList"] = new ClassInfo
            {
                baseClass = "SequenceAction",
                pccPath = GlobalUnrealObjectInfo.Me3ExplorerCustomNativeAdditionsName,
                exportIndex = 226, // in LE1Resources.pcc
                properties =
    {
        new KeyValuePair<string, PropertyInfo>("InputOutputValue", new PropertyInfo(PropertyType.FloatProperty)),
        new KeyValuePair<string, PropertyInfo>("InputIndex", new PropertyInfo(PropertyType.IntProperty)),
        new KeyValuePair<string, PropertyInfo>("OutputListLength", new PropertyInfo(PropertyType.IntProperty)),
    }
            };

            sequenceObjects["SeqAct_ModifyFloatList"] = new SequenceObjectInfo
            {
                ObjInstanceVersion = 1
            };
            #endregion
            #region SeqAct_ModifyPawnMaxHealth
            classes["SeqAct_ModifyPawnMaxHealth"] = new ClassInfo
            {
                baseClass = "SequenceAction",
                pccPath = GlobalUnrealObjectInfo.Me3ExplorerCustomNativeAdditionsName,
                exportIndex = 233, // in LE1Resources.pcc
                properties =
    {
        new KeyValuePair<string, PropertyInfo>("m_fFactor", new PropertyInfo(PropertyType.FloatProperty)),
        new KeyValuePair<string, PropertyInfo>("PrintToLog", new PropertyInfo(PropertyType.BoolProperty)),
    }
            };

            sequenceObjects["SeqAct_ModifyPawnMaxHealth"] = new SequenceObjectInfo
            {
                ObjInstanceVersion = 1
            };
            #endregion
            #region SeqAct_RestoreShields
            classes["SeqAct_RestoreShields"] = new ClassInfo
            {
                baseClass = "SequenceAction",
                pccPath = GlobalUnrealObjectInfo.Me3ExplorerCustomNativeAdditionsName,
                exportIndex = 242, // in LE1Resources.pcc
                properties =
    {
        new KeyValuePair<string, PropertyInfo>("PrintToLog", new PropertyInfo(PropertyType.BoolProperty)),
    }
            };

            sequenceObjects["SeqAct_RestoreShields"] = new SequenceObjectInfo
            {
                ObjInstanceVersion = 1
            };
            #endregion
            #region SeqAct_SetDifficulty
            classes["SeqAct_SetDifficulty"] = new ClassInfo
            {
                baseClass = "SequenceAction",
                pccPath = GlobalUnrealObjectInfo.Me3ExplorerCustomNativeAdditionsName,
                exportIndex = 249, // in LE1Resources.pcc
                properties =
    {
        new KeyValuePair<string, PropertyInfo>("m_nDifficulty", new PropertyInfo(PropertyType.IntProperty)),
    }
            };

            sequenceObjects["SeqAct_SetDifficulty"] = new SequenceObjectInfo
            {
                ObjInstanceVersion = 1
            };
            #endregion
            #region SeqAct_UnapplyGameProperties
            classes["SeqAct_UnapplyGameProperties"] = new ClassInfo
            {
                baseClass = "SequenceAction",
                pccPath = GlobalUnrealObjectInfo.Me3ExplorerCustomNativeAdditionsName,
                exportIndex = 257, // in LE1Resources.pcc
                properties =
    {
        new KeyValuePair<string, PropertyInfo>("PrintToLog", new PropertyInfo(PropertyType.BoolProperty)),
    }
            };

            sequenceObjects["SeqAct_UnapplyGameProperties"] = new SequenceObjectInfo
            {
                ObjInstanceVersion = 1
            };
            #endregion
            #region SeqAct_ZeroAllCooldowns
            classes["SeqAct_ZeroAllCooldowns"] = new ClassInfo
            {
                baseClass = "SequenceAction",
                pccPath = GlobalUnrealObjectInfo.Me3ExplorerCustomNativeAdditionsName,
                exportIndex = 268, // in LE1Resources.pcc
                properties =
    {
        new KeyValuePair<string, PropertyInfo>("PrintToLog", new PropertyInfo(PropertyType.BoolProperty)),
    }
            };

            sequenceObjects["SeqAct_ZeroAllCooldowns"] = new SequenceObjectInfo
            {
                ObjInstanceVersion = 1
            };
            #endregion


            // OLD KEEP FOR NOW
            //// HenBagle - New Class - used to fix a bug in LE1 CP
            //classes["SFXSeqAct_GetGameOption"] = new ClassInfo
            //{
            //    baseClass = "SequenceAction",
            //    pccPath = GlobalUnrealObjectInfo.Me3ExplorerCustomNativeAdditionsName,
            //    exportIndex = 2, //in LE1Resources.pcc
            //    properties =
            //    {
            //        new KeyValuePair<string, PropertyInfo>("OptionType", new PropertyInfo(PropertyType.IntProperty)),
            //    }
            //};

            //sequenceObjects["SFXSeqAct_GetGameOption"] = new SequenceObjectInfo
            //{
            //    ObjInstanceVersion = 1
            //};

            //#region MGAMERZ CROSSGEN PROJECT
            //#region SeqAct_GetPlayerMaxGrenades
            //classes["SeqAct_GetPlayerMaxGrenades"] = new ClassInfo
            //{
            //    baseClass = "SequenceAction",
            //    pccPath = GlobalUnrealObjectInfo.Me3ExplorerCustomNativeAdditionsName,
            //    exportIndex = 11, //in LE1Resources.pcc
            //    properties =
            //    {
            //        new KeyValuePair<string, PropertyInfo>("NumGrenades", new PropertyInfo(PropertyType.IntProperty)),
            //    }
            //};

            //sequenceObjects["SeqAct_GetPlayerMaxGrenades"] = new SequenceObjectInfo
            //{
            //    ObjInstanceVersion = 1
            //};
            //#endregion
            //#region SeqAct_GetPlayerMaxMedigel
            //classes["SeqAct_GetPlayerMaxMedigel"] = new ClassInfo
            //{
            //    baseClass = "SequenceAction",
            //    pccPath = GlobalUnrealObjectInfo.Me3ExplorerCustomNativeAdditionsName,
            //    exportIndex = 18, //in LE1Resources.pcc
            //    properties =
            //    {
            //        new KeyValuePair<string, PropertyInfo>("NumMedigel", new PropertyInfo(PropertyType.FloatProperty)),
            //    }
            //};

            //sequenceObjects["SeqAct_GetPlayerMaxMedigel"] = new SequenceObjectInfo
            //{
            //    ObjInstanceVersion = 1
            //};
            //#endregion

            //#region SeqAct_ActorFactoryWithOwner
            //classes["SeqAct_ActorFactoryWithOwner"] = new ClassInfo
            //{
            //    baseClass = "BioSequenceLatentAction",
            //    pccPath = GlobalUnrealObjectInfo.Me3ExplorerCustomNativeAdditionsName,
            //    exportIndex = 25, //in LE1Resources.pcc
            //};

            //sequenceObjects["SeqAct_ActorFactoryWithOwner"] = new SequenceObjectInfo
            //{
            //    ObjInstanceVersion = 1
            //};
            //#endregion


            //#region SeqAct_ModifyListFloat
            //classes["SeqAct_ModifyFloatList"] = new ClassInfo
            //{
            //    baseClass = "SequenceAction",
            //    pccPath = GlobalUnrealObjectInfo.Me3ExplorerCustomNativeAdditionsName,
            //    exportIndex = 168, //in LE1Resources.pcc
            //    properties =
            //    {
            //        new KeyValuePair<string, PropertyInfo>("OutputListLength", new PropertyInfo(PropertyType.IntProperty)),
            //        new KeyValuePair<string, PropertyInfo>("InputIndex", new PropertyInfo(PropertyType.IntProperty)),
            //        new KeyValuePair<string, PropertyInfo>("InputOutputValue", new PropertyInfo(PropertyType.FloatProperty)),
            //    }
            //};

            //sequenceObjects["SeqAct_ModifyFloatList"] = new SequenceObjectInfo
            //{
            //    ObjInstanceVersion = 1
            //};
            //#endregion
            //#region SeqAct_CopyListFloat
            //classes["SeqAct_CopyFloatList"] = new ClassInfo
            //{
            //    baseClass = "SequenceAction",
            //    pccPath = GlobalUnrealObjectInfo.Me3ExplorerCustomNativeAdditionsName,
            //    exportIndex = 28, //in LE1Resources.pcc
            //};

            //sequenceObjects["SeqAct_CopyFloatList"] = new SequenceObjectInfo
            //{
            //    ObjInstanceVersion = 1
            //};
            //#endregion



            //#endregion

            // END CUSTOM CLASSES



            ME3UnrealObjectInfo.AddIntrinsicClasses(classes, MEGame.LE1);

            // Native classes 
            Classes["LightMapTexture2D"] = new ClassInfo
            {
                baseClass = "Texture2D",
                exportIndex = 0,
                pccPath = GlobalUnrealObjectInfo.Me3ExplorerCustomNativeAdditionsName
            };
        }

        //call on the _Default object
        private static List<string> generateSequenceObjectInfo(ExportEntry export)
        {
            var inLinks = export.GetProperty<ArrayProperty<StructProperty>>("InputLinks");
            if (inLinks != null)
            {
                var inputLinks = new List<string>();
                foreach (var seqOpInputLink in inLinks)
                {
                    inputLinks.Add(seqOpInputLink.GetProp<StrProperty>("LinkDesc").Value);
                }
                return inputLinks;
            }

            return null;
        }

        public static ClassInfo generateClassInfo(ExportEntry export, bool isStruct = false)
        {
            IMEPackage pcc = export.FileRef;
            ClassInfo info = new()
            {
                baseClass = export.SuperClassName,
                exportIndex = export.UIndex,
                ClassName = export.ObjectName
            };
            if (export.IsClass)
            {
                var classBinary = ObjectBinary.From<UClass>(export);
                info.isAbstract = classBinary.ClassFlags.Has(UnrealFlags.EClassFlags.Abstract);
            }
            if (pcc.FilePath.Contains("BioGame"))
            {
                info.pccPath = new string(pcc.FilePath.Skip(pcc.FilePath.LastIndexOf("BioGame") + 8).ToArray());
            }
            else
            {
                info.pccPath = pcc.FilePath; //used for dynamic resolution of files outside the game directory.
            }

            // Is this code correct for console platforms?
            // Child Probe Start - find first node in child chain
            //if (isStruct)
            //    Debugger.Break();
            int nextExport = EndianReader.ToInt32(export.DataReadOnly, isStruct ? 0x14 : 0xC, export.FileRef.Endian);
            while (nextExport > 0)
            {
                var entry = pcc.GetUExport(nextExport);
                //Debug.WriteLine($"GenerateClassInfo parsing child {nextExport} {entry.InstancedFullPath}");
                if (entry.ClassName != "ScriptStruct" && entry.ClassName != "Enum"
                    && entry.ClassName != "Function" && entry.ClassName != "Const" && entry.ClassName != "State")
                {
                    if (!info.properties.ContainsKey(entry.ObjectName))
                    {
                        PropertyInfo p = getProperty(entry);
                        if (p != null)
                        {
                            info.properties.Add(entry.ObjectName, p);
                        }
                    }
                }
                // Next Item in Compiling Chain
                nextExport = EndianReader.ToInt32(entry.DataReadOnly, 0x10, export.FileRef.Endian);
            }
            return info;
        }

        private static void generateEnumValues(ExportEntry export, Dictionary<string, List<NameReference>> NewEnums = null)
        {
            var enumTable = NewEnums ?? Enums;
            string enumName = export.ObjectName.Instanced;
            if (!enumTable.ContainsKey(enumName))
            {
                var values = new List<NameReference>();
                var buff = export.DataReadOnly;
                //subtract 1 so that we don't get the MAX value, which is an implementation detail
                int count = EndianReader.ToInt32(buff, 20, export.FileRef.Endian) - 1;
                for (int i = 0; i < count; i++)
                {
                    int enumValIndex = 24 + i * 8;
                    values.Add(new NameReference(export.FileRef.Names[EndianReader.ToInt32(buff, enumValIndex, export.FileRef.Endian)], EndianReader.ToInt32(buff, enumValIndex + 4, export.FileRef.Endian)));
                }
                enumTable.Add(enumName, values);
            }
        }

        private static PropertyInfo getProperty(ExportEntry entry)
        {
            IMEPackage pcc = entry.FileRef;

            string reference = null;
            PropertyType type;
            switch (entry.ClassName)
            {
                case "IntProperty":
                    type = PropertyType.IntProperty;
                    break;
                case "StringRefProperty":
                    type = PropertyType.StringRefProperty;
                    break;
                case "FloatProperty":
                    type = PropertyType.FloatProperty;
                    break;
                case "BoolProperty":
                    type = PropertyType.BoolProperty;
                    break;
                case "StrProperty":
                    type = PropertyType.StrProperty;
                    break;
                case "NameProperty":
                    type = PropertyType.NameProperty;
                    break;
                case "DelegateProperty":
                    type = PropertyType.DelegateProperty;
                    break;
                case "ObjectProperty":
                case "ClassProperty":
                case "ComponentProperty":
                    type = PropertyType.ObjectProperty;
                    reference = pcc.getObjectName(EndianReader.ToInt32(entry.DataReadOnly, entry.DataSize - 4, entry.FileRef.Endian));
                    break;
                case "StructProperty":
                    type = PropertyType.StructProperty;
                    reference = pcc.getObjectName(EndianReader.ToInt32(entry.DataReadOnly, entry.DataSize - 4, entry.FileRef.Endian));
                    break;
                case "BioMask4Property":
                case "ByteProperty":
                    type = PropertyType.ByteProperty;
                    reference = pcc.getObjectName(EndianReader.ToInt32(entry.DataReadOnly, entry.DataSize - 4, entry.FileRef.Endian));
                    break;
                case "ArrayProperty":
                    type = PropertyType.ArrayProperty;
                    // 44 is not correct on other platforms besides PC
                    PropertyInfo arrayTypeProp = getProperty(pcc.GetUExport(EndianReader.ToInt32(entry.DataReadOnly, entry.FileRef.Platform == MEPackage.GamePlatform.PC ? 44 : 32, entry.FileRef.Endian)));
                    if (arrayTypeProp != null)
                    {
                        switch (arrayTypeProp.Type)
                        {
                            case PropertyType.ObjectProperty:
                            case PropertyType.StructProperty:
                            case PropertyType.ArrayProperty:
                                reference = arrayTypeProp.Reference;
                                break;
                            case PropertyType.ByteProperty:
                                if (arrayTypeProp.Reference == "Class")
                                    reference = arrayTypeProp.Type.ToString();
                                else
                                    reference = arrayTypeProp.Reference;
                                break;
                            case PropertyType.IntProperty:
                            case PropertyType.FloatProperty:
                            case PropertyType.NameProperty:
                            case PropertyType.BoolProperty:
                            case PropertyType.StrProperty:
                            case PropertyType.StringRefProperty:
                            case PropertyType.DelegateProperty:
                                reference = arrayTypeProp.Type.ToString();
                                break;
                            case PropertyType.None:
                            case PropertyType.Unknown:
                            default:
                                Debugger.Break();
                                return null;
                        }
                    }
                    else
                    {
                        return null;
                    }
                    break;
                case "InterfaceProperty":
                default:
                    return null;
            }

            bool transient = ((UnrealFlags.EPropertyFlags)EndianReader.ToUInt64(entry.DataReadOnly, 24, entry.FileRef.Endian)).Has(UnrealFlags.EPropertyFlags.Transient);
            int arrayLength = EndianReader.ToInt32(entry.DataReadOnly, 20, entry.FileRef.Endian);
            return new PropertyInfo(type, reference, transient, arrayLength);
        }
        #endregion

        public static bool IsAKnownNativeClass(string className) => NativeClasses.Contains(className);

        /// <summary>
        /// List of all known classes that are only defined in native code. These are not able to be handled for things like InheritsFrom as they are not in the property info database.
        /// </summary>
        public static readonly string[] NativeClasses =
        {
            @"Engine.CodecMovieBink",
            @"Engine.StaticMesh",
            @"Engine.World",
            @"Engine.World",
            @"Engine.Level",
            @"Engine.Model",
            @"Engine.Polys",
            @"Core.Package",
        };
    }
}<|MERGE_RESOLUTION|>--- conflicted
+++ resolved
@@ -598,16 +598,10 @@
                 pccPath = GlobalUnrealObjectInfo.Me3ExplorerCustomNativeAdditionsName,
                 exportIndex = 2, // in LE1Resources.pcc
                 properties =
-<<<<<<< HEAD
     {
         new KeyValuePair<string, PropertyInfo>("Target", new PropertyInfo(PropertyType.IntProperty)),
         new KeyValuePair<string, PropertyInfo>("OptionType", new PropertyInfo(PropertyType.IntProperty)),
     }
-=======
-                {
-                    new KeyValuePair<NameReference, PropertyInfo>("OptionType", new PropertyInfo(PropertyType.IntProperty)),
-                }
->>>>>>> 5bfd55fb
             };
 
             sequenceObjects["SFXSeqAct_GetGameOption"] = new SequenceObjectInfo
