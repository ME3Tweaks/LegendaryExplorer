﻿using System;
using System.Collections.Concurrent;
using System.Collections.Generic;
using System.Diagnostics;
using System.IO;
using System.Linq;
using LegendaryExplorerCore.DebugTools;
using LegendaryExplorerCore.GameFilesystem;
using LegendaryExplorerCore.Gammtek.IO;
using LegendaryExplorerCore.Helpers;
using LegendaryExplorerCore.Memory;
using LegendaryExplorerCore.Packages;
using LegendaryExplorerCore.Unreal.BinaryConverters;
using Newtonsoft.Json;

namespace LegendaryExplorerCore.Unreal.ObjectInfo
{
    public static class LE1UnrealObjectInfo
    {
        public static Dictionary<string, ClassInfo> Classes = new();
        public static Dictionary<string, ClassInfo> Structs = new();
        public static Dictionary<string, SequenceObjectInfo> SequenceObjects = new();
        public static Dictionary<string, List<NameReference>> Enums = new();

        private static readonly string[] ImmutableStructs = { "Vector", "Color", "LinearColor", "TwoVectors", "Vector4", "Vector2D", "Rotator", "Guid", "Plane", "Box",
            "Quat", "Matrix", "IntPoint", "ActorReference", "ActorReference", "ActorReference", "PolyReference", "AimTransform", "AimTransform", "AimOffsetProfile", "FontCharacter",
            "CoverReference", "CoverInfo", "CoverSlot", "BioRwBox", "BioMask4Property", "RwVector2", "RwVector3", "RwVector4", "RwPlane", "RwQuat", "BioRwBox44" };

        public static bool IsImmutableStruct(string structName)
        {
            return ImmutableStructs.Contains(structName);
        }

        public static bool IsLoaded;
        public static void loadfromJSON(string jsonTextOverride = null)
        {
            if (!IsLoaded)
            {
                LECLog.Information(@"Loading property db for LE1");

                try
                {
                    var infoText = jsonTextOverride ?? ObjectInfoLoader.LoadEmbeddedJSONText(MEGame.LE1);
                    if (infoText != null)
                    {
                        var blob = JsonConvert.DeserializeAnonymousType(infoText, new { SequenceObjects, Classes, Structs, Enums });
                        SequenceObjects = blob.SequenceObjects;
                        Classes = blob.Classes;
                        Structs = blob.Structs;
                        Enums = blob.Enums;
                        AddCustomAndNativeClasses(Classes, SequenceObjects);
                        foreach ((string className, ClassInfo classInfo) in Classes)
                        {
                            classInfo.ClassName = className;
                        }
                        foreach ((string className, ClassInfo classInfo) in Structs)
                        {
                            classInfo.ClassName = className;
                        }
                        IsLoaded = true;
                    }
                }
                catch (Exception ex)
                {
                    LECLog.Information($@"Property database load failed for LE1: {ex.Message}");
                    return;
                }
            }
        }

        public static SequenceObjectInfo getSequenceObjectInfo(string className)
        {
            return SequenceObjects.TryGetValue(className, out SequenceObjectInfo seqInfo) ? seqInfo : null;
        }

        public static List<string> getSequenceObjectInfoInputLinks(string className)
        {
            if (SequenceObjects.TryGetValue(className, out SequenceObjectInfo seqInfo))
            {
                if (seqInfo.inputLinks != null)
                {
                    return SequenceObjects[className].inputLinks;
                }
                if (Classes.TryGetValue(className, out ClassInfo info) && info.baseClass != "Object" && info.baseClass != "Class")
                {
                    return getSequenceObjectInfoInputLinks(info.baseClass);
                }
            }
            return null;
        }

        public static string getEnumTypefromProp(string className, string propName, ClassInfo nonVanillaClassInfo = null)
        {
            PropertyInfo p = getPropertyInfo(className, propName, nonVanillaClassInfo: nonVanillaClassInfo);
            if (p == null)
            {
                p = getPropertyInfo(className, propName, true, nonVanillaClassInfo);
            }
            return p?.Reference;
        }

        public static List<NameReference> getEnumValues(string enumName, bool includeNone = false)
        {
            if (Enums.ContainsKey(enumName))
            {
                var values = new List<NameReference>(Enums[enumName]);
                if (includeNone)
                {
                    values.Insert(0, "None");
                }
                return values;
            }
            return null;
        }

        public static ArrayType getArrayType(string className, string propName, ExportEntry export = null)
        {
            PropertyInfo p = getPropertyInfo(className, propName, false, containingExport: export);
            if (p == null)
            {
                p = getPropertyInfo(className, propName, true, containingExport: export);
            }
            if (p == null && export != null)
            {
                if (!export.IsClass && export.Class is ExportEntry classExport)
                {
                    export = classExport;
                }
                if (export.IsClass)
                {
                    ClassInfo currentInfo = generateClassInfo(export);
                    currentInfo.baseClass = export.SuperClassName;
                    p = getPropertyInfo(className, propName, false, currentInfo, containingExport: export);
                    if (p == null)
                    {
                        p = getPropertyInfo(className, propName, true, currentInfo, containingExport: export);
                    }
                }
            }
#if DEBUG
            if (p == null || p.Reference == null)
            {
                // Reference should not be null
                Debugger.Break();
            }
#endif
            return getArrayType(p);
        }

#if DEBUG
        public static bool ArrayTypeLookupJustFailed;
#endif

        public static ArrayType getArrayType(PropertyInfo p)
        {
            if (p != null)
            {

                if (p.Reference == "NameProperty")
                {
                    return ArrayType.Name;
                }

                if (Enums.ContainsKey(p.Reference))
                {
                    return ArrayType.Enum;
                }

                if (p.Reference == "BoolProperty")
                {
                    return ArrayType.Bool;
                }

                if (p.Reference == "ByteProperty")
                {
                    return ArrayType.Byte;
                }

                if (p.Reference == "StrProperty")
                {
                    return ArrayType.String;
                }

                if (p.Reference == "FloatProperty")
                {
                    return ArrayType.Float;
                }

                if (p.Reference == "IntProperty")
                {
                    return ArrayType.Int;
                }
                if (p.Reference == "StringRefProperty")
                {
                    return ArrayType.StringRef;
                }

                if (Structs.ContainsKey(p.Reference))
                {
                    return ArrayType.Struct;
                }

                return ArrayType.Object;
            }
#if DEBUG
            ArrayTypeLookupJustFailed = true;
#endif
            Debug.WriteLine("LE1 Array type lookup failed due to no info provided, defaulting to int");
            return LegendaryExplorerCoreLibSettings.Instance.ParseUnknownArrayTypesAsObject ? ArrayType.Object : ArrayType.Int;
        }

        public static PropertyInfo getPropertyInfo(string className, string propName, bool inStruct = false, ClassInfo nonVanillaClassInfo = null, bool reSearch = true, ExportEntry containingExport = null)
        {
            if (className.StartsWith("Default__", StringComparison.OrdinalIgnoreCase))
            {
                className = className.Substring(9);
            }
            Dictionary<string, ClassInfo> temp = inStruct ? Structs : Classes;
            bool infoExists = temp.TryGetValue(className, out ClassInfo info);
            if (!infoExists && nonVanillaClassInfo != null)
            {
                info = nonVanillaClassInfo;
                infoExists = true;
            }
            if (infoExists) //|| (temp = !inStruct ? Structs : Classes).ContainsKey(className))
            {
                //look in class properties
                if (info.properties.TryGetValue(propName, out var propInfo))
                {
                    return propInfo;
                }
                else if (nonVanillaClassInfo != null && nonVanillaClassInfo.properties.TryGetValue(propName, out var nvPropInfo))
                {
                    // This is called if the built info has info the pre-parsed one does. This especially is important for PS3 files 
                    // Cause the LE1 DB isn't 100% accurate for ME1/ME2 specific classes, like biopawn
                    return nvPropInfo;
                }
                //look in structs

                if (inStruct)
                {
                    foreach (PropertyInfo p in info.properties.Values())
                    {
                        if ((p.Type == PropertyType.StructProperty || p.Type == PropertyType.ArrayProperty) && reSearch)
                        {
                            reSearch = false;
                            PropertyInfo val = getPropertyInfo(p.Reference, propName, true, nonVanillaClassInfo, reSearch);
                            if (val != null)
                            {
                                return val;
                            }
                        }
                    }
                }
                //look in base class
                if (temp.ContainsKey(info.baseClass))
                {
                    PropertyInfo val = getPropertyInfo(info.baseClass, propName, inStruct, nonVanillaClassInfo);
                    if (val != null)
                    {
                        return val;
                    }
                }
                else
                {
                    //Baseclass may be modified as well...
                    if (containingExport?.SuperClass is ExportEntry parentExport)
                    {
                        //Class parent is in this file. Generate class parent info and attempt refetch
                        return getPropertyInfo(parentExport.SuperClassName, propName, inStruct, generateClassInfo(parentExport), reSearch: true, parentExport);
                    }
                }
            }

            //if (reSearch)
            //{
            //    PropertyInfo reAttempt = getPropertyInfo(className, propName, !inStruct, nonVanillaClassInfo, reSearch: false);
            //    return reAttempt; //will be null if not found.
            //}
            return null;
        }

        static readonly ConcurrentDictionary<string, PropertyCollection> defaultStructValuesLE1 = new();
        public static PropertyCollection getDefaultStructValue(string structName, bool stripTransients, PackageCache packageCache)
        {
            if (stripTransients && defaultStructValuesLE1.TryGetValue(structName, out var cachedProps))
            {
                return cachedProps;
            }
            bool isImmutable = IsImmutableStruct(structName);
            if (Structs.TryGetValue(structName, out ClassInfo info))
            {
                try
                {
                    PropertyCollection props = new();
                    while (info != null)
                    {
                        foreach ((string propName, PropertyInfo propInfo) in info.properties)
                        {
                            if (stripTransients && propInfo.Transient)
                            {
                                continue;
                            }
                            if (getDefaultProperty(propName, propInfo, packageCache, stripTransients, isImmutable) is Property uProp)
                            {
                                props.Add(uProp);
                            }
                        }
                        string filepath = null;
                        if (LE1Directory.GetBioGamePath() != null)
                        {
                            filepath = Path.Combine(LE1Directory.GetBioGamePath(), info.pccPath);
                        }

                        Stream loadStream = null;
                        IMEPackage cachedPackage = null;
                        if (packageCache != null)
                        {
                            packageCache.TryGetCachedPackage(filepath, true, out cachedPackage);
                            if (cachedPackage == null)
                                packageCache.TryGetCachedPackage(info.pccPath, true, out cachedPackage); // some cache types may have different behavior (such as relative package cache)

                            if (cachedPackage != null)
                            {
                                // Use this one
                                readDefaultProps(cachedPackage, props, packageCache: packageCache);
                            }
                        }
                        else if (filepath != null && MEPackageHandler.TryGetPackageFromCache(filepath, out cachedPackage))
                        {
                            readDefaultProps(cachedPackage, props, packageCache: packageCache);
                        }
                        else if (File.Exists(info.pccPath))
                        {
                            filepath = info.pccPath;
                            loadStream = MEPackageHandler.ReadAllFileBytesIntoMemoryStream(info.pccPath);
                        }
                        else if (info.pccPath == GlobalUnrealObjectInfo.Me3ExplorerCustomNativeAdditionsName)
                        {
                            filepath = "GAMERESOURCES_LE1";
                            loadStream = LegendaryExplorerCoreUtilities.LoadFileFromCompressedResource("GameResources.zip", LegendaryExplorerCoreLib.CustomResourceFileName(MEGame.LE1));
                        }
                        else if (filepath != null && File.Exists(filepath))
                        {
                            loadStream = MEPackageHandler.ReadAllFileBytesIntoMemoryStream(filepath);
                        }
                        if (cachedPackage == null && loadStream != null)
                        {
                            using IMEPackage importPCC = MEPackageHandler.OpenMEPackageFromStream(loadStream, filepath, useSharedPackageCache: true);
                            readDefaultProps(importPCC, props, packageCache);
                        }

                        Structs.TryGetValue(info.baseClass, out info);
                    }
                    props.Add(new NoneProperty());

                    if (stripTransients)
                    {
                        defaultStructValuesLE1.TryAdd(structName, props);
                    }
                    return props;
                }
                catch (Exception e)
                {
                    LECLog.Warning($@"Exception getting default LE1 struct property for {structName}: {e.Message}");
                    return null;
                }
            }
            return null;

            void readDefaultProps(IMEPackage impPackage, PropertyCollection defaultProps, PackageCache packageCache)
            {
                var exportToRead = impPackage.GetUExport(info.exportIndex);
                byte[] buff = exportToRead.DataReadOnly.Slice(0x24).ToArray();
                PropertyCollection defaults = PropertyCollection.ReadProps(exportToRead, new MemoryStream(buff), structName, packageCache: packageCache);
                foreach (var prop in defaults)
                {
                    defaultProps.TryReplaceProp(prop);
                }
            }
        }

        public static Property getDefaultProperty(string propName, PropertyInfo propInfo, PackageCache packageCache, bool stripTransients = true, bool isImmutable = false)
        {
            switch (propInfo.Type)
            {
                case PropertyType.IntProperty:
                    return new IntProperty(0, propName);
                case PropertyType.FloatProperty:
                    return new FloatProperty(0f, propName);
                case PropertyType.DelegateProperty:
                    return new DelegateProperty(0, "None");
                case PropertyType.ObjectProperty:
                    return new ObjectProperty(0, propName);
                case PropertyType.NameProperty:
                    return new NameProperty("None", propName);
                case PropertyType.BoolProperty:
                    return new BoolProperty(false, propName);
                case PropertyType.ByteProperty when propInfo.IsEnumProp():
                    return new EnumProperty(propInfo.Reference, MEGame.LE1, propName);
                case PropertyType.ByteProperty:
                    return new ByteProperty(0, propName);
                case PropertyType.StrProperty:
                    return new StrProperty("", propName);
                case PropertyType.StringRefProperty:
                    return new StringRefProperty(propName);
                case PropertyType.BioMask4Property:
                    return new BioMask4Property(0, propName);
                case PropertyType.ArrayProperty:
                    switch (getArrayType(propInfo))
                    {
                        case ArrayType.Object:
                            return new ArrayProperty<ObjectProperty>(propName);
                        case ArrayType.Name:
                            return new ArrayProperty<NameProperty>(propName);
                        case ArrayType.Enum:
                            return new ArrayProperty<EnumProperty>(propName);
                        case ArrayType.Struct:
                            return new ArrayProperty<StructProperty>(propName);
                        case ArrayType.Bool:
                            return new ArrayProperty<BoolProperty>(propName);
                        case ArrayType.String:
                            return new ArrayProperty<StrProperty>(propName);
                        case ArrayType.Float:
                            return new ArrayProperty<FloatProperty>(propName);
                        case ArrayType.Int:
                            return new ArrayProperty<IntProperty>(propName);
                        case ArrayType.Byte:
                            return new ImmutableByteArrayProperty(propName);
                        default:
                            return null;
                    }
                case PropertyType.StructProperty:
                    isImmutable = isImmutable || GlobalUnrealObjectInfo.IsImmutable(propInfo.Reference, MEGame.LE1);
                    return new StructProperty(propInfo.Reference, getDefaultStructValue(propInfo.Reference, stripTransients, packageCache), propName, isImmutable);
                case PropertyType.None:
                case PropertyType.Unknown:
                default:
                    return null;
            }
        }

        public static bool InheritsFrom(string className, string baseClass, Dictionary<string, ClassInfo> customClassInfos = null, string knownSuperclass = null)
        {
            if (baseClass == @"Object") return true; //Everything inherits from Object
            if (knownSuperclass != null && baseClass == knownSuperclass) return true; // We already know it's a direct descendant
            while (true)
            {
                if (className == baseClass)
                {
                    return true;
                }

                if (customClassInfos != null && customClassInfos.ContainsKey(className))
                {
                    className = customClassInfos[className].baseClass;
                }
                else if (Classes.ContainsKey(className))
                {
                    className = Classes[className].baseClass;
                }
                else if (knownSuperclass != null && Classes.ContainsKey(knownSuperclass))
                {
                    // We don't have this class in DB but we have super class (e.g. this is custom class without custom class info generated).
                    // We will just ignore this class and jump to our known super class
                    className = Classes[knownSuperclass].baseClass;
                    knownSuperclass = null; // Don't use it again
                }
                else
                {
                    break;
                }
            }
            return false;
        }

        #region Generating
        //call this method to regenerate LE1ObjectInfo.json
        //Takes a long time (~5 minutes maybe?). Application will be completely unresponsive during that time.
        public static void generateInfo(string outpath, bool usePooledMemory = true, Action<int, int> progressDelegate = null)
        {
            MemoryManager.SetUsePooledMemory(usePooledMemory);
            Enums.Clear();
            Structs.Clear();
            Classes.Clear();
            SequenceObjects.Clear();
            var allFiles = MELoadedFiles.GetOfficialFiles(MEGame.LE1).Where(x => Path.GetExtension(x) == ".pcc").ToList();
            int totalFiles = allFiles.Count * 2;
            int numDone = 0;
            foreach (string filePath in allFiles)
            {
                //if (!filePath.EndsWith("Engine.pcc"))
                //    continue;
                using IMEPackage pcc = MEPackageHandler.OpenLE1Package(filePath);
                for (int i = 1; i <= pcc.ExportCount; i++)
                {
                    ExportEntry exportEntry = pcc.GetUExport(i);
                    string className = exportEntry.ClassName;
                    string objectName = exportEntry.ObjectName.Name;
                    if (className == "Enum")
                    {
                        generateEnumValues(exportEntry, Enums);
                    }
                    else if (className == "Class" && !Classes.ContainsKey(objectName))
                    {
                        Classes.Add(objectName, generateClassInfo(exportEntry));
                    }
                    else if (className == "ScriptStruct")
                    {
                        if (!Structs.ContainsKey(objectName))
                        {
                            Structs.Add(objectName, generateClassInfo(exportEntry, isStruct: true));
                        }
                    }
                }
                numDone++;
                progressDelegate?.Invoke(numDone, totalFiles);
                // System.Diagnostics.Debug.WriteLine($"{i} of {length} processed");
            }

            foreach (string filePath in allFiles)
            {
                using IMEPackage pcc = MEPackageHandler.OpenLE1Package(filePath);
                foreach (ExportEntry exportEntry in pcc.Exports)
                {
                    if (exportEntry.IsA("SequenceObject"))
                    {
                        string className = exportEntry.ClassName;
                        if (!SequenceObjects.TryGetValue(className, out SequenceObjectInfo seqObjInfo))
                        {
                            seqObjInfo = new SequenceObjectInfo();
                            SequenceObjects.Add(className, seqObjInfo);
                        }

                        int objInstanceVersion = exportEntry.GetProperty<IntProperty>("ObjInstanceVersion");
                        if (objInstanceVersion > seqObjInfo.ObjInstanceVersion)
                        {
                            seqObjInfo.ObjInstanceVersion = objInstanceVersion;
                        }

                        if (seqObjInfo.inputLinks is null && exportEntry.IsDefaultObject)
                        {
                            List<string> inputLinks = generateSequenceObjectInfo(exportEntry);
                            seqObjInfo.inputLinks = inputLinks;
                        }
                    }
                }
                numDone++;
                progressDelegate?.Invoke(numDone, totalFiles);
            }

            var jsonText = JsonConvert.SerializeObject(new { SequenceObjects, Classes, Structs, Enums }, Formatting.Indented);
            File.WriteAllText(outpath, jsonText);
            MemoryManager.SetUsePooledMemory(false);
            Enums.Clear();
            Structs.Clear();
            Classes.Clear();
            SequenceObjects.Clear();
            loadfromJSON(jsonText); // Load the new information into memory
        }

        private static void AddCustomAndNativeClasses(Dictionary<string, ClassInfo> classes, Dictionary<string, SequenceObjectInfo> sequenceObjects)
        {
            //Custom additions
            //Custom additions are tweaks and additional classes either not automatically able to be determined
            //or new classes designed in the modding scene that must be present in order for parsing to work properly


            // The following is left only as examples if you are building new ones
            /*classes["BioSeqAct_ShowMedals"] = new ClassInfo
            {
                baseClass = "SequenceAction",
                pccPath = GlobalUnrealObjectInfo.Me3ExplorerCustomNativeAdditionsName,
                exportIndex = 22, //in ME3Resources.pcc
                properties =
                {
                    new KeyValuePair<string, PropertyInfo>("bFromMainMenu", new PropertyInfo(PropertyType.BoolProperty)),
                    new KeyValuePair<string, PropertyInfo>("m_oGuiReferenced", new PropertyInfo(PropertyType.ObjectProperty, "GFxMovieInfo"))
                }
            };
            sequenceObjects["BioSeqAct_ShowMedals"] = new SequenceObjectInfo();
            */

            // HenBagle - New Class - used to fix a bug in LE1 CP
            classes["SFXSeqAct_GetGameOption"] = new ClassInfo
            {
                baseClass = "SequenceAction",
                pccPath = GlobalUnrealObjectInfo.Me3ExplorerCustomNativeAdditionsName,
                exportIndex = 2, //in LE1Resources.pcc
                properties =
                {
                    new KeyValuePair<string, PropertyInfo>("OptionType", new PropertyInfo(PropertyType.IntProperty)),
                }
            };

            sequenceObjects["SFXSeqAct_GetGameOption"] = new SequenceObjectInfo
            {
                ObjInstanceVersion = 1
            };

<<<<<<< HEAD
            // Game Interop Classes
                        //CUSTOM ADDITIONS
            classes["SeqAct_SendMessageToLEX"] = new ClassInfo
            {
                baseClass = "SequenceAction",
                exportIndex = 23,
                pccPath = GlobalUnrealObjectInfo.Me3ExplorerCustomNativeAdditionsName
            };
            sequenceObjects["SeqAct_SendMessageToLEX"] = new SequenceObjectInfo { ObjInstanceVersion = 2 };

            classes["SeqAct_LEXDumpActors"] = new ClassInfo
            {
                baseClass = "SequenceAction",
                exportIndex = 29,
                pccPath = GlobalUnrealObjectInfo.Me3ExplorerCustomNativeAdditionsName
            };
            sequenceObjects["SeqAct_LEXDumpActors"] = new SequenceObjectInfo { ObjInstanceVersion = 2 };

            classes["SeqAct_LEXAccessDumpedActorsList"] = new ClassInfo
            {
                baseClass = "SequenceAction",
                exportIndex = 31,
                pccPath = GlobalUnrealObjectInfo.Me3ExplorerCustomNativeAdditionsName
            };
            sequenceObjects["SeqAct_LEXAccessDumpedActorsList"] = new SequenceObjectInfo { ObjInstanceVersion = 2 };

            classes["SeqAct_LEXGetPlayerCamPOV"] = new ClassInfo
            {
                baseClass = "SequenceAction",
                exportIndex = 33,
                pccPath = GlobalUnrealObjectInfo.Me3ExplorerCustomNativeAdditionsName
            };
            sequenceObjects["SeqAct_LEXGetPlayerCamPOV"] = new SequenceObjectInfo { ObjInstanceVersion = 2 };

            classes["SeqAct_LEXGetLocationAndRotation"] = new ClassInfo
            {
                baseClass = "SequenceAction",
                exportIndex = 55,
                pccPath = GlobalUnrealObjectInfo.Me3ExplorerCustomNativeAdditionsName,
                properties =
                {
                    new KeyValuePair<string, PropertyInfo>("m_oTarget", new PropertyInfo(PropertyType.ObjectProperty, "Actor")),
                    new KeyValuePair<string, PropertyInfo>("Location", new PropertyInfo(PropertyType.StructProperty, "Vector")),
                    new KeyValuePair<string, PropertyInfo>("RotationVector", new PropertyInfo(PropertyType.StructProperty, "Vector"))
                }
            };
            sequenceObjects["SeqAct_LEXGetLocationAndRotation"] = new SequenceObjectInfo { ObjInstanceVersion = 0 };

            classes["SeqAct_SetLocationAndRotation"] = new ClassInfo
            {
                baseClass = "SequenceAction",
                exportIndex = 43,
                pccPath = GlobalUnrealObjectInfo.Me3ExplorerCustomNativeAdditionsName,
                properties =
                {
                    new KeyValuePair<string, PropertyInfo>("bSetRotation", new PropertyInfo(PropertyType.BoolProperty)),
                    new KeyValuePair<string, PropertyInfo>("bSetLocation", new PropertyInfo(PropertyType.BoolProperty)),
                    new KeyValuePair<string, PropertyInfo>("m_oTarget", new PropertyInfo(PropertyType.ObjectProperty, "Actor")),
                    new KeyValuePair<string, PropertyInfo>("Location", new PropertyInfo(PropertyType.StructProperty, "Vector")),
                    new KeyValuePair<string, PropertyInfo>("RotationVector", new PropertyInfo(PropertyType.StructProperty, "Vector")),
                }
            };
            sequenceObjects["SeqAct_SetLocationAndRotation"] = new SequenceObjectInfo { ObjInstanceVersion = 0 };
=======
            // Mgamerz - Classes for VTest
            classes["SeqAct_GetPlayerMaxGrenades"] = new ClassInfo
            {
                baseClass = "SequenceAction",
                pccPath = GlobalUnrealObjectInfo.Me3ExplorerCustomNativeAdditionsName,
                exportIndex = 11, //in LE1Resources.pcc
                properties =
                {
                    new KeyValuePair<string, PropertyInfo>("NumGrenades", new PropertyInfo(PropertyType.IntProperty)),
                }
            };

            sequenceObjects["SeqAct_GetPlayerMaxGrenades"] = new SequenceObjectInfo
            {
                ObjInstanceVersion = 1
            };

            classes["SeqAct_GetPlayerMaxMedigel"] = new ClassInfo
            {
                baseClass = "SequenceAction",
                pccPath = GlobalUnrealObjectInfo.Me3ExplorerCustomNativeAdditionsName,
                exportIndex = 18, //in LE1Resources.pcc
                properties =
                {
                    new KeyValuePair<string, PropertyInfo>("NumMedigel", new PropertyInfo(PropertyType.FloatProperty)),
                }
            };

            sequenceObjects["SeqAct_GetPlayerMaxMedigel"] = new SequenceObjectInfo
            {
                ObjInstanceVersion = 1
            };

            // END CUSTOM CLASSES


>>>>>>> 32c6799e

            ME3UnrealObjectInfo.AddIntrinsicClasses(classes, MEGame.LE1);

            // Native classes 
            Classes["LightMapTexture2D"] = new ClassInfo
            {
                baseClass = "Texture2D",
                exportIndex = 0,
                pccPath = GlobalUnrealObjectInfo.Me3ExplorerCustomNativeAdditionsName
            };
        }

        //call on the _Default object
        private static List<string> generateSequenceObjectInfo(ExportEntry export)
        {
            var inLinks = export.GetProperty<ArrayProperty<StructProperty>>("InputLinks");
            if (inLinks != null)
            {
                var inputLinks = new List<string>();
                foreach (var seqOpInputLink in inLinks)
                {
                    inputLinks.Add(seqOpInputLink.GetProp<StrProperty>("LinkDesc").Value);
                }
                return inputLinks;
            }

            return null;
        }

        public static ClassInfo generateClassInfo(ExportEntry export, bool isStruct = false)
        {
            IMEPackage pcc = export.FileRef;
            ClassInfo info = new()
            {
                baseClass = export.SuperClassName,
                exportIndex = export.UIndex,
                ClassName = export.ObjectName
            };
            if (export.IsClass)
            {
                UClass classBinary = ObjectBinary.From<UClass>(export);
                info.isAbstract = classBinary.ClassFlags.Has(UnrealFlags.EClassFlags.Abstract);
            }
            if (pcc.FilePath.Contains("BioGame"))
            {
                info.pccPath = new string(pcc.FilePath.Skip(pcc.FilePath.LastIndexOf("BioGame") + 8).ToArray());
            }
            else
            {
                info.pccPath = pcc.FilePath; //used for dynamic resolution of files outside the game directory.
            }

            // Is this code correct for console platforms?
            // Child Probe Start - find first node in child chain
            //if (isStruct)
            //    Debugger.Break();
            int nextExport = EndianReader.ToInt32(export.DataReadOnly, isStruct ? 0x14 : 0xC, export.FileRef.Endian);
            while (nextExport > 0)
            {
                var entry = pcc.GetUExport(nextExport);
                //Debug.WriteLine($"GenerateClassInfo parsing child {nextExport} {entry.InstancedFullPath}");
                if (entry.ClassName != "ScriptStruct" && entry.ClassName != "Enum"
                    && entry.ClassName != "Function" && entry.ClassName != "Const" && entry.ClassName != "State")
                {
                    if (!info.properties.ContainsKey(entry.ObjectName.Name))
                    {
                        PropertyInfo p = getProperty(entry);
                        if (p != null)
                        {
                            info.properties.Add(entry.ObjectName.Name, p);
                        }
                    }
                }
                // Next Item in Compiling Chain
                nextExport = EndianReader.ToInt32(entry.DataReadOnly, 0x10, export.FileRef.Endian);
            }
            return info;
        }

        private static void generateEnumValues(ExportEntry export, Dictionary<string, List<NameReference>> NewEnums = null)
        {
            var enumTable = NewEnums ?? Enums;
            string enumName = export.ObjectName.Name;
            if (!enumTable.ContainsKey(enumName))
            {
                var values = new List<NameReference>();
                var buff = export.DataReadOnly;
                //subtract 1 so that we don't get the MAX value, which is an implementation detail
                int count = EndianReader.ToInt32(buff, 20, export.FileRef.Endian) - 1;
                for (int i = 0; i < count; i++)
                {
                    int enumValIndex = 24 + i * 8;
                    values.Add(new NameReference(export.FileRef.Names[EndianReader.ToInt32(buff, enumValIndex, export.FileRef.Endian)], EndianReader.ToInt32(buff, enumValIndex + 4, export.FileRef.Endian)));
                }
                enumTable.Add(enumName, values);
            }
        }

        private static PropertyInfo getProperty(ExportEntry entry)
        {
            IMEPackage pcc = entry.FileRef;

            string reference = null;
            PropertyType type;
            switch (entry.ClassName)
            {
                case "IntProperty":
                    type = PropertyType.IntProperty;
                    break;
                case "StringRefProperty":
                    type = PropertyType.StringRefProperty;
                    break;
                case "FloatProperty":
                    type = PropertyType.FloatProperty;
                    break;
                case "BoolProperty":
                    type = PropertyType.BoolProperty;
                    break;
                case "StrProperty":
                    type = PropertyType.StrProperty;
                    break;
                case "NameProperty":
                    type = PropertyType.NameProperty;
                    break;
                case "DelegateProperty":
                    type = PropertyType.DelegateProperty;
                    break;
                case "ObjectProperty":
                case "ClassProperty":
                case "ComponentProperty":
                    type = PropertyType.ObjectProperty;
                    reference = pcc.getObjectName(EndianReader.ToInt32(entry.DataReadOnly, entry.DataSize - 4, entry.FileRef.Endian));
                    break;
                case "StructProperty":
                    type = PropertyType.StructProperty;
                    reference = pcc.getObjectName(EndianReader.ToInt32(entry.DataReadOnly, entry.DataSize - 4, entry.FileRef.Endian));
                    break;
                case "BioMask4Property":
                case "ByteProperty":
                    type = PropertyType.ByteProperty;
                    reference = pcc.getObjectName(EndianReader.ToInt32(entry.DataReadOnly, entry.DataSize - 4, entry.FileRef.Endian));
                    break;
                case "ArrayProperty":
                    type = PropertyType.ArrayProperty;
                    // 44 is not correct on other platforms besides PC
                    PropertyInfo arrayTypeProp = getProperty(pcc.GetUExport(EndianReader.ToInt32(entry.DataReadOnly, entry.FileRef.Platform == MEPackage.GamePlatform.PC ? 44 : 32, entry.FileRef.Endian)));
                    if (arrayTypeProp != null)
                    {
                        switch (arrayTypeProp.Type)
                        {
                            case PropertyType.ObjectProperty:
                            case PropertyType.StructProperty:
                            case PropertyType.ArrayProperty:
                                reference = arrayTypeProp.Reference;
                                break;
                            case PropertyType.ByteProperty:
                                if (arrayTypeProp.Reference == "Class")
                                    reference = arrayTypeProp.Type.ToString();
                                else
                                    reference = arrayTypeProp.Reference;
                                break;
                            case PropertyType.IntProperty:
                            case PropertyType.FloatProperty:
                            case PropertyType.NameProperty:
                            case PropertyType.BoolProperty:
                            case PropertyType.StrProperty:
                            case PropertyType.StringRefProperty:
                            case PropertyType.DelegateProperty:
                                reference = arrayTypeProp.Type.ToString();
                                break;
                            case PropertyType.None:
                            case PropertyType.Unknown:
                            default:
                                Debugger.Break();
                                return null;
                        }
                    }
                    else
                    {
                        return null;
                    }
                    break;
                case "InterfaceProperty":
                default:
                    return null;
            }

            bool transient = ((UnrealFlags.EPropertyFlags)EndianReader.ToUInt64(entry.DataReadOnly, 24, entry.FileRef.Endian)).Has(UnrealFlags.EPropertyFlags.Transient);
            return new PropertyInfo(type, reference, transient);
        }
        #endregion

        public static bool IsAKnownNativeClass(string className) => NativeClasses.Contains(className);

        /// <summary>
        /// List of all known classes that are only defined in native code. These are not able to be handled for things like InheritsFrom as they are not in the property info database.
        /// </summary>
        public static readonly string[] NativeClasses =
        {
            @"Engine.CodecMovieBink"
        };
    }
}<|MERGE_RESOLUTION|>--- conflicted
+++ resolved
@@ -598,71 +598,6 @@
                 ObjInstanceVersion = 1
             };
 
-<<<<<<< HEAD
-            // Game Interop Classes
-                        //CUSTOM ADDITIONS
-            classes["SeqAct_SendMessageToLEX"] = new ClassInfo
-            {
-                baseClass = "SequenceAction",
-                exportIndex = 23,
-                pccPath = GlobalUnrealObjectInfo.Me3ExplorerCustomNativeAdditionsName
-            };
-            sequenceObjects["SeqAct_SendMessageToLEX"] = new SequenceObjectInfo { ObjInstanceVersion = 2 };
-
-            classes["SeqAct_LEXDumpActors"] = new ClassInfo
-            {
-                baseClass = "SequenceAction",
-                exportIndex = 29,
-                pccPath = GlobalUnrealObjectInfo.Me3ExplorerCustomNativeAdditionsName
-            };
-            sequenceObjects["SeqAct_LEXDumpActors"] = new SequenceObjectInfo { ObjInstanceVersion = 2 };
-
-            classes["SeqAct_LEXAccessDumpedActorsList"] = new ClassInfo
-            {
-                baseClass = "SequenceAction",
-                exportIndex = 31,
-                pccPath = GlobalUnrealObjectInfo.Me3ExplorerCustomNativeAdditionsName
-            };
-            sequenceObjects["SeqAct_LEXAccessDumpedActorsList"] = new SequenceObjectInfo { ObjInstanceVersion = 2 };
-
-            classes["SeqAct_LEXGetPlayerCamPOV"] = new ClassInfo
-            {
-                baseClass = "SequenceAction",
-                exportIndex = 33,
-                pccPath = GlobalUnrealObjectInfo.Me3ExplorerCustomNativeAdditionsName
-            };
-            sequenceObjects["SeqAct_LEXGetPlayerCamPOV"] = new SequenceObjectInfo { ObjInstanceVersion = 2 };
-
-            classes["SeqAct_LEXGetLocationAndRotation"] = new ClassInfo
-            {
-                baseClass = "SequenceAction",
-                exportIndex = 55,
-                pccPath = GlobalUnrealObjectInfo.Me3ExplorerCustomNativeAdditionsName,
-                properties =
-                {
-                    new KeyValuePair<string, PropertyInfo>("m_oTarget", new PropertyInfo(PropertyType.ObjectProperty, "Actor")),
-                    new KeyValuePair<string, PropertyInfo>("Location", new PropertyInfo(PropertyType.StructProperty, "Vector")),
-                    new KeyValuePair<string, PropertyInfo>("RotationVector", new PropertyInfo(PropertyType.StructProperty, "Vector"))
-                }
-            };
-            sequenceObjects["SeqAct_LEXGetLocationAndRotation"] = new SequenceObjectInfo { ObjInstanceVersion = 0 };
-
-            classes["SeqAct_SetLocationAndRotation"] = new ClassInfo
-            {
-                baseClass = "SequenceAction",
-                exportIndex = 43,
-                pccPath = GlobalUnrealObjectInfo.Me3ExplorerCustomNativeAdditionsName,
-                properties =
-                {
-                    new KeyValuePair<string, PropertyInfo>("bSetRotation", new PropertyInfo(PropertyType.BoolProperty)),
-                    new KeyValuePair<string, PropertyInfo>("bSetLocation", new PropertyInfo(PropertyType.BoolProperty)),
-                    new KeyValuePair<string, PropertyInfo>("m_oTarget", new PropertyInfo(PropertyType.ObjectProperty, "Actor")),
-                    new KeyValuePair<string, PropertyInfo>("Location", new PropertyInfo(PropertyType.StructProperty, "Vector")),
-                    new KeyValuePair<string, PropertyInfo>("RotationVector", new PropertyInfo(PropertyType.StructProperty, "Vector")),
-                }
-            };
-            sequenceObjects["SeqAct_SetLocationAndRotation"] = new SequenceObjectInfo { ObjInstanceVersion = 0 };
-=======
             // Mgamerz - Classes for VTest
             classes["SeqAct_GetPlayerMaxGrenades"] = new ClassInfo
             {
@@ -699,7 +634,6 @@
             // END CUSTOM CLASSES
 
 
->>>>>>> 32c6799e
 
             ME3UnrealObjectInfo.AddIntrinsicClasses(classes, MEGame.LE1);
 
