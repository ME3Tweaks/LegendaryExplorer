--- conflicted
+++ resolved
@@ -452,12 +452,7 @@
                 {
                     _indexValue = value;
                     HeaderChanged = true;
-<<<<<<< HEAD
-                    //ObjectName = new NameReference(ObjectName, value); // Should indexValue change the ObjectName?
-                    FileRef.InvalidateLookupTable();
-=======
                     _fileRef.InvalidateLookupTable();
->>>>>>> b4be8a9f
                 }
             }
         }
@@ -791,12 +786,10 @@
 
         public void WritePrePropsAndProperties(byte[] prePropBytes, PropertyCollection props, int binStart = -1)
         {
-<<<<<<< HEAD
             // This does not properly work when porting assets across games
-            var m = new EndianReader { Endian = FileRef.Endian };
-=======
+            // if the binary format significantly changes! An example is porting Texture2D across games, binStart could be wrong, which
+            // leads to wrong branch taken
             var m = new EndianReader { Endian = _fileRef.Endian };
->>>>>>> b4be8a9f
             m.Writer.WriteBytes(prePropBytes);
             props.WriteTo(m.Writer, _fileRef);
             binStart = binStart == -1 ? propsEnd() : binStart; // this allows us to precompute the starting position, which can avoid issues during relink as props may not have resolved yet
@@ -999,19 +992,8 @@
         /// <returns></returns>
         public string GetRootName()
         {
-<<<<<<< HEAD
             IEntry current = this;
             while (current.Parent != null)
-=======
-            ExportDatas ed = new ExportDatas();
-            if (IsClass)
-            {
-                ed.prePropsBinary = Array.Empty<byte>();
-                ed.Properties = null;
-                ed.IsClass = true;
-            }
-            else
->>>>>>> b4be8a9f
             {
                 current = current.Parent;
             }
