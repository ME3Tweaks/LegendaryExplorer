--- conflicted
+++ resolved
@@ -1226,12 +1226,6 @@
         private static void WriteLegendaryExplorerCoreTag(MemoryStream ms, IMEPackage package)
         {
             if (package is not MEPackage mep) return; // Do not write on non ME packages.
-<<<<<<< HEAD
-
-            // This line will need merged when leclsystem is merged into Beta! Just FYI - Mgamerz
-            // We didn't want the other part of the commit that contained this fix
-=======
->>>>>>> 6fdd426a
             if (!mep.Game.IsLEGame()) return; // Do not write on non-LE even if this is somehow called.
 
             var pos = ms.Position;
@@ -1255,12 +1249,8 @@
             if (package.LECLTagData != null && package.LECLTagData.HasAnyData())
             {
                 ms.WriteInt32(LECPackageTag_Version_JSON); // The current version
-<<<<<<< HEAD
-                var data = JsonConvert.SerializeObject(package.LECLTagData); // for debug reading
-=======
                 var data = JsonConvert.SerializeObject(package.LECLTagData, Formatting.None, 
                     new JsonSerializerSettings { DefaultValueHandling = DefaultValueHandling.Ignore }); // This makes it not serialize default values, like false bools
->>>>>>> 6fdd426a
                 ms.WriteStringUtf8(data);
             }
             else
