--- conflicted
+++ resolved
@@ -1138,15 +1138,9 @@
         ];
 
         private static readonly string[] le2FilesSafeToImportFrom =
-<<<<<<< HEAD
         {
             "Core.pcc", "Engine.pcc", "IPDrv.pcc", "GFxUI.pcc", "WwiseAudio.pcc", "SFXOnlineFoundation.pcc", "PlotManagerMap.pcc", "SFXGame.pcc", "Startup_INT.pcc"
         };
-=======
-        [
-            "Core.pcc", "Engine.pcc", "GFxUI.pcc", "WwiseAudio.pcc", "SFXOnlineFoundation.pcc", "PlotManagerMap.pcc", "SFXGame.pcc", "Startup_INT.pcc"
-        ];
->>>>>>> 06b5682c
 
         private static readonly string[] le2FilesSafeToImportFromPostLoad =
         [
@@ -1160,13 +1154,8 @@
         [
             //Class libary: These files contain ME3's standard library of classes, structs, enums... Also a few assets
             // Note: You must use MELoadedFiles for Startup.pcc as it exists in METR Patch and is not used by game! (and is also wrong file)
-<<<<<<< HEAD
             "Core.pcc", "Engine.pcc", "GameFramework.pcc", "IPDrv.pcc", "GFxUI.pcc", "WwiseAudio.pcc", "SFXOnlineFoundation.pcc", "SFXGame.pcc", "Startup.pcc",
-        };
-=======
-            "Core.pcc", "Engine.pcc", "Startup.pcc", "GameFramework.pcc", "GFxUI.pcc", "WwiseAudio.pcc", "SFXOnlineFoundation.pcc", "SFXGame.pcc",
         ];
->>>>>>> 06b5682c
 
         private static readonly string[] le3FilesSafeToImportFromPostLoad =
         [
@@ -1402,18 +1391,10 @@
         /// Returns true if a import can be resolved using the LEC resolver code. This is not 100% accurate to the game. The passed in package cache may have empty (no data) loaded packages
         /// inserted into it!
         /// </summary>
-<<<<<<< HEAD
         /// <param name="entry"></param>
         /// <param name="cache"></param>
         /// <param name="localization"></param>
         /// <param name="localDirFiles">Used to improve performance by not having to enumerate local files and testing their existence</param>
-=======
-        /// <param name="entry"><inheritdoc cref="ResolveImport(ImportEntry, PackageCache, PackageCache, string, bool, IEnumerable{string}, string)"/></param>
-        /// <param name="globalCache"><inheritdoc cref="ResolveImport(ImportEntry, PackageCache, PackageCache, string, bool, IEnumerable{string}, string)"/></param>
-        /// <param name="lookupCache"><inheritdoc cref="ResolveImport(ImportEntry, PackageCache, PackageCache, string, bool, IEnumerable{string}, string)"/></param>
-        /// <param name="localization"><inheritdoc cref="ResolveImport(ImportEntry, PackageCache, PackageCache, string, bool, IEnumerable{string}, string)"/></param>
-        /// <param name="localDirFiles"><inheritdoc cref="ResolveImport(ImportEntry, PackageCache, PackageCache, string, bool, IEnumerable{string}, string)"/></param>
->>>>>>> 06b5682c
         /// <returns></returns>
         public static bool CanResolveImport(ImportEntry entry, PackageCache cache, string localization = "INT", IEnumerable<string> localDirFiles = null)
         {
