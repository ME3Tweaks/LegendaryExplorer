﻿using System;
using System.Collections.Generic;
using System.Diagnostics;
using System.IO;
using System.Linq;
using LegendaryExplorer.Tools.TlkManagerNS;
using LegendaryExplorer.UnrealExtensions;
using LegendaryExplorer.UnrealExtensions.Classes;
using LegendaryExplorerCore.Gammtek.IO;
using LegendaryExplorerCore.Gammtek.Extensions;
using LegendaryExplorerCore.Packages;
using LegendaryExplorerCore.Unreal;
using LegendaryExplorerCore.Unreal.BinaryConverters;
using SharpDX;
using LegendaryExplorerCore.Helpers;
using static LegendaryExplorer.Tools.TlkManagerNS.TLKManagerWPF;

namespace LegendaryExplorer.UserControls.ExportLoaderControls
{
    public partial class BinaryInterpreterWPF
    {
        private List<ITreeItem> StartShaderCachePayloadScanStream(byte[] data, ref int binarystart)
        {
            var subnodes = new List<ITreeItem>();
            try
            {
                var export = CurrentLoadedExport; //Prevents losing the reference
                int dataOffset = export.DataOffset;
                var bin = new EndianReader(new MemoryStream(data)) { Endian = CurrentLoadedExport.FileRef.Endian };
                bin.JumpTo(binarystart);

                var platformByte = bin.ReadByte();
                if (export.Game.IsLEGame())
                {
                    var platform = (EShaderPlatformOT)bin.ReadByte();
                    subnodes.Add(new BinInterpNode(bin.Position, $"Platform: {platform}") { Length = 1 });
                }
                else
                {
                    var platform = (EShaderPlatformLE)bin.ReadByte();
                    subnodes.Add(new BinInterpNode(bin.Position, $"Platform: {platform}") { Length = 1 });
                }

                //if (platform != EShaderPlatform.XBOXDirect3D){
                int mapCount = (Pcc.Game == MEGame.ME3 || Pcc.Game == MEGame.UDK) ? 2 : 1;
                if (platformByte == (byte)EShaderPlatformOT.XBOXDirect3D && !export.Game.IsLEGame()) mapCount = 1;
                var nameMappings = new[] { "CompressedCacheMap", "ShaderTypeCRCMap" };
                while (mapCount > 0)
                {
                    mapCount--;
                    int vertexMapCount = bin.ReadInt32();
                    var mappingNode = new BinInterpNode(bin.Position - 4, $"{nameMappings[mapCount]}, { vertexMapCount } items");
                    subnodes.Add(mappingNode);

                    for (int i = 0; i < vertexMapCount; i++)
                    {
                        NameReference shaderName = bin.ReadNameReference(Pcc);
                        int shaderCRC = bin.ReadInt32();
                        mappingNode.Items.Add(new BinInterpNode(bin.Position - 12, $"CRC:{shaderCRC:X8} {shaderName.Instanced}") { Length = 12 });
                    }
                }


                //if (export.FileRef.Platform != MEPackage.GamePlatform.Xenon && export.FileRef.Game == MEGame.ME3)
                //{
                //    subnodes.Add(MakeInt32Node(bin, "PS3/WiiU Count of something??"));
                //}

                //subnodes.Add(MakeInt32Node(bin, "???"));
                //subnodes.Add(MakeInt32Node(bin, "Shader File Count?"));

                int embeddedShaderFileCount = bin.ReadInt32();
                var embeddedShaderCount = new BinInterpNode(bin.Position - 4, $"Embedded Shader File Count: {embeddedShaderFileCount}");
                subnodes.Add(embeddedShaderCount);
                for (int i = 0; i < embeddedShaderFileCount; i++)
                {

                    NameReference shaderName = bin.ReadNameReference(Pcc);
                    var shaderNode = new BinInterpNode(bin.Position - 8, $"Shader {i} {shaderName.Instanced}");
                    try
                    {

                        shaderNode.Items.Add(new BinInterpNode(bin.Position - 8, $"Shader Type: {shaderName.Instanced}")
                        { Length = 8 });
                        shaderNode.Items.Add(new BinInterpNode(bin.Position, $"Shader GUID {bin.ReadGuid()}")
                        { Length = 16 });
                        if (Pcc.Game == MEGame.UDK)
                        {
                            shaderNode.Items.Add(MakeGuidNode(bin, "2nd Guid?"));
                            shaderNode.Items.Add(MakeUInt32Node(bin, "unk?"));
                        }

                        int shaderEndOffset = bin.ReadInt32();
                        shaderNode.Items.Add(
                            new BinInterpNode(bin.Position - 4, $"Shader End Offset: {shaderEndOffset}") { Length = 4 });

                        if (export.Game.IsLEGame())
                        {
                            shaderNode.Items.Add(
                                new BinInterpNode(bin.Position, $"Platform: {(EShaderPlatformLE)bin.ReadByte()}")
                                { Length = 1 });
                        }
                        else
                        {
                            shaderNode.Items.Add(
                                new BinInterpNode(bin.Position, $"Platform: {(EShaderPlatformOT)bin.ReadByte()}")
                                { Length = 1 });
                        }

                        shaderNode.Items.Add(new BinInterpNode(bin.Position,
                            $"Frequency: {(EShaderFrequency)bin.ReadByte()}")
                        { Length = 1 });

                        int shaderSize = bin.ReadInt32();
                        shaderNode.Items.Add(new BinInterpNode(bin.Position - 4, $"Shader File Size: {shaderSize}")
                        { Length = 4 });

                        shaderNode.Items.Add(new BinInterpNode(bin.Position, "Shader File") { Length = shaderSize });
                        bin.Skip(shaderSize);

                        shaderNode.Items.Add(MakeInt32Node(bin, "ParameterMap CRC"));

                        shaderNode.Items.Add(new BinInterpNode(bin.Position, $"Shader End GUID: {bin.ReadGuid()}")
                        { Length = 16 });

                        shaderNode.Items.Add(
                            new BinInterpNode(bin.Position, $"Shader Type: {bin.ReadNameReference(Pcc)}") { Length = 8 });

                        shaderNode.Items.Add(MakeInt32Node(bin, "Number of Instructions"));

                        shaderNode.Items.Add(
                            new BinInterpNode(bin.Position,
                                    $"Unknown shader bytes ({shaderEndOffset - (dataOffset + bin.Position)} bytes)")
                            { Length = (int)(shaderEndOffset - (dataOffset + bin.Position)) });

                        embeddedShaderCount.Items.Add(shaderNode);


                        bin.JumpTo(shaderEndOffset - dataOffset);
                    }
                    catch (Exception e)
                    {
                        embeddedShaderCount.Items.Add(shaderNode);
                        break;
                    }
                }

                /*
                int mapCount = Pcc.Game >= MEGame.ME3 ? 2 : 1;
                for (; mapCount > 0; mapCount--)
                {
                    int vertexMapCount = bin.ReadInt32();
                    var mappingNode = new BinInterpNode(bin.Position - 4, $"Name Mapping {mapCount}, {vertexMapCount} items");
                    subnodes.Add(mappingNode);

                    for (int i = 0; i < vertexMapCount; i++)
                    {
                        NameReference shaderName = bin.ReadNameReference(Pcc);
                        int shaderCRC = bin.ReadInt32();
                        mappingNode.Items.Add(new BinInterpNode(bin.Position - 12, $"CRC:{shaderCRC:X8} {shaderName.Instanced}") { Length = 12 });
                    }
                }
                
                if (Pcc.Game == MEGame.ME1)
                {
                    ReadVertexFactoryMap();
                }

                int embeddedShaderFileCount = bin.ReadInt32();
                var embeddedShaderCount = new BinInterpNode(bin.Position - 4, $"Embedded Shader File Count: {embeddedShaderFileCount}");
                subnodes.Add(embeddedShaderCount);
                for (int i = 0; i < embeddedShaderFileCount; i++)
                {
                    NameReference shaderName = bin.ReadNameReference(Pcc);
                    var shaderNode = new BinInterpNode(bin.Position - 8, $"Shader {i} {shaderName.Instanced}");

                    shaderNode.Items.Add(new BinInterpNode(bin.Position - 8, $"Shader Type: {shaderName.Instanced}") { Length = 8 });
                    shaderNode.Items.Add(new BinInterpNode(bin.Position, $"Shader GUID {bin.ReadGuid()}") { Length = 16 });
                    if (Pcc.Game == MEGame.UDK)
                    {
                        shaderNode.Items.Add(MakeGuidNode(bin, "2nd Guid?"));
                        shaderNode.Items.Add(MakeUInt32Node(bin, "unk?"));
                    }
                    int shaderEndOffset = bin.ReadInt32();
                    shaderNode.Items.Add(new BinInterpNode(bin.Position - 4, $"Shader End Offset: {shaderEndOffset}") { Length = 4 });


                    shaderNode.Items.Add(new BinInterpNode(bin.Position, $"Platform: {(EShaderPlatform)bin.ReadByte()}") { Length = 1 });
                    shaderNode.Items.Add(new BinInterpNode(bin.Position, $"Frequency: {(EShaderFrequency)bin.ReadByte()}") { Length = 1 });

                    int shaderSize = bin.ReadInt32();
                    shaderNode.Items.Add(new BinInterpNode(bin.Position - 4, $"Shader File Size: {shaderSize}") { Length = 4 });

                    shaderNode.Items.Add(new BinInterpNode(bin.Position, "Shader File") { Length = shaderSize });
                    bin.Skip(shaderSize);

                    shaderNode.Items.Add(MakeInt32Node(bin, "ParameterMap CRC"));

                    shaderNode.Items.Add(new BinInterpNode(bin.Position, $"Shader End GUID: {bin.ReadGuid()}") { Length = 16 });

                    shaderNode.Items.Add(new BinInterpNode(bin.Position, $"Shader Type: {bin.ReadNameReference(Pcc)}") { Length = 8 });

                    shaderNode.Items.Add(MakeInt32Node(bin, "Number of Instructions"));

                    embeddedShaderCount.Items.Add(shaderNode);

                    bin.JumpTo(shaderEndOffset - dataOffset);
                }

                void ReadVertexFactoryMap()
                {
                    int vertexFactoryMapCount = bin.ReadInt32();
                    var factoryMapNode = new BinInterpNode(bin.Position - 4, $"Vertex Factory Name Mapping, {vertexFactoryMapCount} items");
                    subnodes.Add(factoryMapNode);

                    for (int i = 0; i < vertexFactoryMapCount; i++)
                    {
                        NameReference shaderName = bin.ReadNameReference(Pcc);
                        int shaderCRC = bin.ReadInt32();
                        factoryMapNode.Items.Add(new BinInterpNode(bin.Position - 12, $"{shaderCRC:X8} {shaderName.Instanced}") { Length = 12 });
                    }
                }
                if (Pcc.Game == MEGame.ME2 || Pcc.Game == MEGame.ME3)
                {
                    ReadVertexFactoryMap();
                }

                int materialShaderMapcount = bin.ReadInt32();
                var materialShaderMaps = new BinInterpNode(bin.Position - 4, $"Material Shader Maps, {materialShaderMapcount} items");
                subnodes.Add(materialShaderMaps);
                for (int i = 0; i < materialShaderMapcount; i++)
                {
                    var nodes = new List<ITreeItem>();
                    materialShaderMaps.Items.Add(new BinInterpNode(bin.Position, $"Material Shader Map {i}") { Items = nodes });
                    nodes.Add(ReadFStaticParameterSet(bin));

                    if (Pcc.Game >= MEGame.ME3)
                    {
                        nodes.Add(new BinInterpNode(bin.Position, $"Unreal Version {bin.ReadInt32()}") { Length = 4 });
                        nodes.Add(new BinInterpNode(bin.Position, $"Licensee Version {bin.ReadInt32()}") { Length = 4 });
                    }

                    int shaderMapEndOffset = bin.ReadInt32();
                    nodes.Add(new BinInterpNode(bin.Position - 4, $"Material Shader Map end offset {shaderMapEndOffset}") { Length = 4 });

                    int unkCount = bin.ReadInt32();
                    var unkNodes = new List<ITreeItem>();
                    nodes.Add(new BinInterpNode(bin.Position - 4, $"Shaders {unkCount}") { Length = 4, Items = unkNodes });
                    for (int j = 0; j < unkCount; j++)
                    {
                        unkNodes.Add(new BinInterpNode(bin.Position, $"Shader Type: {bin.ReadNameReference(Pcc).Instanced}") { Length = 8 });
                        unkNodes.Add(new BinInterpNode(bin.Position, $"GUID: {bin.ReadGuid()}") { Length = 16 });
                        unkNodes.Add(new BinInterpNode(bin.Position, $"Shader Type: {bin.ReadNameReference(Pcc).Instanced}") { Length = 8 });
                    }

                    int meshShaderMapsCount = bin.ReadInt32();
                    var meshShaderMaps = new BinInterpNode(bin.Position - 4, $"Mesh Shader Maps, {meshShaderMapsCount} items") { Length = 4 };
                    nodes.Add(meshShaderMaps);
                    for (int j = 0; j < meshShaderMapsCount; j++)
                    {
                        var nodes2 = new List<ITreeItem>();
                        meshShaderMaps.Items.Add(new BinInterpNode(bin.Position, $"Mesh Shader Map {j}") { Items = nodes2 });

                        int shaderCount = bin.ReadInt32();
                        var shaders = new BinInterpNode(bin.Position - 4, $"Shaders, {shaderCount} items") { Length = 4 };
                        nodes2.Add(shaders);
                        for (int k = 0; k < shaderCount; k++)
                        {
                            var nodes3 = new List<ITreeItem>();
                            shaders.Items.Add(new BinInterpNode(bin.Position, $"Shader {k}") { Items = nodes3 });

                            nodes3.Add(new BinInterpNode(bin.Position, $"Shader Type: {bin.ReadNameReference(Pcc)}") { Length = 8 });
                            nodes3.Add(new BinInterpNode(bin.Position, $"GUID: {bin.ReadGuid()}") { Length = 16 });
                            nodes3.Add(new BinInterpNode(bin.Position, $"Shader Type: {bin.ReadNameReference(Pcc)}") { Length = 8 });
                        }
                        nodes2.Add(new BinInterpNode(bin.Position, $"Vertex Factory Type: {bin.ReadNameReference(Pcc)}") { Length = 8 });
                        if (Pcc.Game == MEGame.ME1)
                        {
                            nodes2.Add(MakeUInt32Node(bin, "Unk"));
                        }
                    }

                    nodes.Add(new BinInterpNode(bin.Position, $"MaterialId: {bin.ReadGuid()}") { Length = 16 });

                    nodes.Add(MakeStringNode(bin, "Friendly Name"));

                    nodes.Add(ReadFStaticParameterSet(bin));

                    if (Pcc.Game >= MEGame.ME3)
                    {
                        string[] uniformExpressionArrays =
                        {
                            "UniformPixelVectorExpressions",
                            "UniformPixelScalarExpressions",
                            "Uniform2DTextureExpressions",
                            "UniformCubeTextureExpressions",
                            "UniformVertexVectorExpressions",
                            "UniformVertexScalarExpressions"
                        };

                        foreach (string uniformExpressionArrayName in uniformExpressionArrays)
                        {
                            int expressionCount = bin.ReadInt32();
                            nodes.Add(new BinInterpNode(bin.Position - 4, $"{uniformExpressionArrayName}, {expressionCount} expressions")
                            {
                                Items = ReadList(expressionCount, x => ReadMaterialUniformExpression(bin))
                            });
                        }
                        nodes.Add(new BinInterpNode(bin.Position, $"Platform: {(EShaderPlatform)bin.ReadInt32()}") { Length = 4 });
                    }

                    bin.JumpTo(shaderMapEndOffset - dataOffset);
                }

                int numShaderCachePayloads = bin.ReadInt32();
                var shaderCachePayloads = new BinInterpNode(bin.Position - 4, $"Shader Cache Payloads, {numShaderCachePayloads} items");
                subnodes.Add(shaderCachePayloads);
                for (int i = 0; i < numShaderCachePayloads; i++)
                {
                    shaderCachePayloads.Items.Add(MakeEntryNode(bin, $"Payload {i}"));
                } */
            }
            catch (Exception ex)
            {
                subnodes.Add(new BinInterpNode { Header = $"Error reading binary data: {ex}" });
            }

            return subnodes;
        }

        private List<ITreeItem> StartShaderCacheScanStream(byte[] data, ref int binarystart)
        {
            var subnodes = new List<ITreeItem>();
            try
            {
                int dataOffset = CurrentLoadedExport.DataOffset;
                var bin = new EndianReader(new MemoryStream(data)) { Endian = CurrentLoadedExport.FileRef.Endian };
                bin.JumpTo(binarystart);
                if (CurrentLoadedExport.Game.IsLEGame())
                {
                    subnodes.Add(new BinInterpNode(bin.Position, $"Platform: {(EShaderPlatformLE)bin.ReadByte()}")
                    { Length = 1 });
                }
                else
                {
                    subnodes.Add(new BinInterpNode(bin.Position, $"Platform: {(EShaderPlatformOT)bin.ReadByte()}")
                    { Length = 1 });
                }

<<<<<<< HEAD
                int mapCount = Pcc.Game is MEGame.ME3 or MEGame.ME2 or MEGame.LE2 or MEGame.LE3 ? 2 : 1;
                var nameMappings = new[] { "CompressedCacheMap", "ShaderTypeCRCMap" };
                while (mapCount > 0)
=======
                int mapCount = Pcc.Game is MEGame.ME3 || Pcc.Game.IsLEGame() ? 2 : 1;
                for (; mapCount > 0; mapCount--)
>>>>>>> b1fcd14f
                {
                    mapCount--;
                    int vertexMapCount = bin.ReadInt32();
                    var mappingNode = new BinInterpNode(bin.Position - 4, $"{nameMappings[mapCount]}, { vertexMapCount } items");
                    subnodes.Add(mappingNode);

                    for (int i = 0; i < vertexMapCount; i++)
                    {
                        NameReference shaderName = bin.ReadNameReference(Pcc);
                        int shaderCRC = bin.ReadInt32();
                        mappingNode.Items.Add(new BinInterpNode(bin.Position - 12, $"CRC:{shaderCRC:X8} {shaderName.Instanced}") { Length = 12 });
                    }
                }

                if (Pcc.Game == MEGame.ME1)
                {
                    ReadVertexFactoryMap();
                }

                int embeddedShaderFileCount = bin.ReadInt32();
                var embeddedShaderCount = new BinInterpNode(bin.Position - 4, $"Embedded Shader File Count: {embeddedShaderFileCount}");
                subnodes.Add(embeddedShaderCount);
                for (int i = 0; i < embeddedShaderFileCount; i++)
                {
                    NameReference shaderName = bin.ReadNameReference(Pcc);
                    var shaderNode = new BinInterpNode(bin.Position - 8, $"Shader {i} {shaderName.Instanced}");
                    embeddedShaderCount.Items.Add(shaderNode);

                    shaderNode.Items.Add(new BinInterpNode(bin.Position - 8, $"Shader Type: {shaderName.Instanced}") { Length = 8 });
                    shaderNode.Items.Add(new BinInterpNode(bin.Position, $"Shader GUID {bin.ReadGuid()}") { Length = 16 });
                    if (Pcc.Game == MEGame.UDK)
                    {
                        shaderNode.Items.Add(MakeGuidNode(bin, "2nd Guid?"));
                        shaderNode.Items.Add(MakeUInt32Node(bin, "unk?"));
                    }
                    int shaderEndOffset = bin.ReadInt32();
                    shaderNode.Items.Add(new BinInterpNode(bin.Position - 4, $"Shader End Offset: {shaderEndOffset}") { Length = 4 });

                    if (CurrentLoadedExport.Game.IsLEGame())
                    {
                        shaderNode.Items.Add(new BinInterpNode(bin.Position, $"Platform: {(EShaderPlatformOT)bin.ReadByte()}") { Length = 1 });
                    }
                    else
                    {
                        shaderNode.Items.Add(new BinInterpNode(bin.Position, $"Platform: {(EShaderPlatformLE)bin.ReadByte()}") { Length = 1 });
                    }

                    shaderNode.Items.Add(new BinInterpNode(bin.Position, $"Frequency: {(EShaderFrequency)bin.ReadByte()}") { Length = 1 });

                    int shaderSize = bin.ReadInt32();
                    shaderNode.Items.Add(new BinInterpNode(bin.Position - 4, $"Shader File Size: {shaderSize}") { Length = 4 });

                    shaderNode.Items.Add(new BinInterpNode(bin.Position, "Shader File") { Length = shaderSize });
                    bin.Skip(shaderSize);

                    shaderNode.Items.Add(MakeInt32Node(bin, "ParameterMap CRC"));

                    shaderNode.Items.Add(new BinInterpNode(bin.Position, $"Shader End GUID: {bin.ReadGuid()}") { Length = 16 });

                    shaderNode.Items.Add(new BinInterpNode(bin.Position, $"Shader Type: {bin.ReadNameReference(Pcc)}") { Length = 8 });

                    shaderNode.Items.Add(MakeInt32Node(bin, "Number of Instructions"));

                    if (bin.Position != (shaderEndOffset - dataOffset))
                    {
                        shaderNode.Items.Add(new BinInterpNode(bin.Position, "Unknown post-shader data") { Length = (shaderEndOffset - dataOffset) - (int)bin.Position });
                    }


                    bin.JumpTo(shaderEndOffset - dataOffset);
                }

                void ReadVertexFactoryMap()
                {
                    int vertexFactoryMapCount = bin.ReadInt32();
                    var factoryMapNode = new BinInterpNode(bin.Position - 4, $"Vertex Factory Name Mapping, {vertexFactoryMapCount} items");
                    subnodes.Add(factoryMapNode);

                    for (int i = 0; i < vertexFactoryMapCount; i++)
                    {
                        NameReference shaderName = bin.ReadNameReference(Pcc);
                        int shaderCRC = bin.ReadInt32();
                        factoryMapNode.Items.Add(new BinInterpNode(bin.Position - 12, $"{shaderCRC:X8} {shaderName.Instanced}") { Length = 12 });
                    }
                }
                if (Pcc.Game is MEGame.ME2 or MEGame.ME3 or MEGame.LE1 or MEGame.LE2 or MEGame.LE3)
                {
                    ReadVertexFactoryMap();
                }

                int materialShaderMapcount = bin.ReadInt32();
                var materialShaderMaps = new BinInterpNode(bin.Position - 4, $"Material Shader Maps, {materialShaderMapcount} items");
                subnodes.Add(materialShaderMaps);
                for (int i = 0; i < materialShaderMapcount; i++)
                {
                    var nodes = new List<ITreeItem>();
                    materialShaderMaps.Items.Add(new BinInterpNode(bin.Position, $"Material Shader Map {i}") { Items = nodes });
                    nodes.Add(ReadFStaticParameterSet(bin));

                    if (Pcc.Game >= MEGame.ME3)
                    {
                        nodes.Add(new BinInterpNode(bin.Position, $"Unreal Version {bin.ReadInt32()}") { Length = 4 });
                        nodes.Add(new BinInterpNode(bin.Position, $"Licensee Version {bin.ReadInt32()}") { Length = 4 });
                    }

                    int shaderMapEndOffset = bin.ReadInt32();
                    nodes.Add(new BinInterpNode(bin.Position - 4, $"Material Shader Map end offset {shaderMapEndOffset}") { Length = 4 });

                    int unkCount = bin.ReadInt32();
                    var unkNodes = new List<ITreeItem>();
                    nodes.Add(new BinInterpNode(bin.Position - 4, $"Shaders {unkCount}") { Length = 4, Items = unkNodes });
                    for (int j = 0; j < unkCount; j++)
                    {
                        unkNodes.Add(new BinInterpNode(bin.Position, $"Shader Type: {bin.ReadNameReference(Pcc).Instanced}") { Length = 8 });
                        unkNodes.Add(new BinInterpNode(bin.Position, $"GUID: {bin.ReadGuid()}") { Length = 16 });
                        unkNodes.Add(new BinInterpNode(bin.Position, $"Shader Type: {bin.ReadNameReference(Pcc).Instanced}") { Length = 8 });
                    }

                    int meshShaderMapsCount = bin.ReadInt32();
                    var meshShaderMaps = new BinInterpNode(bin.Position - 4, $"Mesh Shader Maps, {meshShaderMapsCount} items") { Length = 4 };
                    nodes.Add(meshShaderMaps);
                    for (int j = 0; j < meshShaderMapsCount; j++)
                    {
                        var nodes2 = new List<ITreeItem>();
                        meshShaderMaps.Items.Add(new BinInterpNode(bin.Position, $"Mesh Shader Map {j}") { Items = nodes2 });

                        int shaderCount = bin.ReadInt32();
                        var shaders = new BinInterpNode(bin.Position - 4, $"Shaders, {shaderCount} items") { Length = 4 };
                        nodes2.Add(shaders);
                        for (int k = 0; k < shaderCount; k++)
                        {
                            var nodes3 = new List<ITreeItem>();
                            shaders.Items.Add(new BinInterpNode(bin.Position, $"Shader {k}") { Items = nodes3 });

                            nodes3.Add(new BinInterpNode(bin.Position, $"Shader Type: {bin.ReadNameReference(Pcc)}") { Length = 8 });
                            nodes3.Add(new BinInterpNode(bin.Position, $"GUID: {bin.ReadGuid()}") { Length = 16 });
                            nodes3.Add(new BinInterpNode(bin.Position, $"Shader Type: {bin.ReadNameReference(Pcc)}") { Length = 8 });
                        }
                        nodes2.Add(new BinInterpNode(bin.Position, $"Vertex Factory Type: {bin.ReadNameReference(Pcc)}") { Length = 8 });
                        if (Pcc.Game == MEGame.ME1)
                        {
                            nodes2.Add(MakeUInt32Node(bin, "Unk"));
                        }
                    }

                    nodes.Add(new BinInterpNode(bin.Position, $"MaterialId: {bin.ReadGuid()}") { Length = 16 });

                    nodes.Add(MakeStringNode(bin, "Friendly Name"));

                    nodes.Add(ReadFStaticParameterSet(bin));

                    if (Pcc.Game >= MEGame.ME3)
                    {
                        string[] uniformExpressionArrays =
                        {
                            "UniformPixelVectorExpressions",
                            "UniformPixelScalarExpressions",
                            "Uniform2DTextureExpressions",
                            "UniformCubeTextureExpressions",
                            "UniformVertexVectorExpressions",
                            "UniformVertexScalarExpressions"
                        };

                        foreach (string uniformExpressionArrayName in uniformExpressionArrays)
                        {
                            int expressionCount = bin.ReadInt32();
                            nodes.Add(new BinInterpNode(bin.Position - 4, $"{uniformExpressionArrayName}, {expressionCount} expressions")
                            {
                                Items = ReadList(expressionCount, x => ReadMaterialUniformExpression(bin))
                            });
                        }
                        if (Pcc.Game.IsLEGame())
                        {
                            nodes.Add(new BinInterpNode(bin.Position, $"Platform: {(EShaderPlatformLE)bin.ReadInt32()}") { Length = 4 });
                        }
                        else if (Pcc.Game is not MEGame.ME1)
                        {
                            nodes.Add(new BinInterpNode(bin.Position, $"Platform: {(EShaderPlatformOT)bin.ReadInt32()}") { Length = 4 });
                        }
                    }

                    bin.JumpTo(shaderMapEndOffset - dataOffset);
                }

                if (CurrentLoadedExport.Game is MEGame.ME3 or MEGame.UDK && CurrentLoadedExport.FileRef.Platform != MEPackage.GamePlatform.Xenon)
                {
                    int numShaderCachePayloads = bin.ReadInt32();
                    var shaderCachePayloads = new BinInterpNode(bin.Position - 4, $"Shader Cache Payloads, {numShaderCachePayloads} items");
                    subnodes.Add(shaderCachePayloads);
                    for (int i = 0; i < numShaderCachePayloads; i++)
                    {
                        shaderCachePayloads.Items.Add(MakeEntryNode(bin, $"Payload {i}"));
                    }
                }
                else if (CurrentLoadedExport.Game == MEGame.ME1 && CurrentLoadedExport.FileRef.Platform != MEPackage.GamePlatform.PS3)
                {
                    int numSomething = bin.ReadInt32();
                    var somethings = new BinInterpNode(bin.Position - 4, $"Something, {numSomething} items");
                    subnodes.Add(somethings);
                    for (int i = 0; i < numSomething; i++)
                    {
                        var node = new BinInterpNode(bin.Position, $"Something {i}");
                        node.Items.Add(MakeNameNode(bin, "SomethingName?"));
                        node.Items.Add(MakeGuidNode(bin, "SomethingGuid?"));
                        somethings.Items.Add(node);
                    }
                }
            }
            catch (Exception ex)
            {
                subnodes.Add(new BinInterpNode { Header = $"Error reading binary data: {ex}" });
            }

            return subnodes;
        }

        private BinInterpNode MakeStringNode(EndianReader bin, string nodeName)
        {
            long pos = bin.Position;
            int strLen = bin.ReadInt32();
            string str;
            if (Pcc.Game is MEGame.ME3 or MEGame.LE3)
            {
                strLen *= -2;
                str = bin.BaseStream.ReadStringUnicodeNull(strLen);
            }
            else
            {
                str = bin.BaseStream.ReadStringASCIINull(strLen);
            }
            return new BinInterpNode(pos, $"{nodeName}: {str}", NodeType.StructLeafStr) { Length = strLen + 4 };
        }

        enum EShaderFrequency : byte
        {
            Vertex = 0,
            Pixel = 1,
        }
        enum EShaderPlatformOT : byte
        {
            PCDirect3D_ShaderModel3 = 0,
            PS3 = 1,
            XBOXDirect3D = 2,
            PCDirect3D_ShaderModel4 = 3,
            WiiU = 5 // unless its LE then it's SM5!
        }

        enum EShaderPlatformLE : byte
        {
            PCDirect3D_ShaderModel5 = 5,
            // Others unknown at this time
        }

        private BinInterpNode ReadMaterialUniformExpression(EndianReader bin, string prefix = "")
        {
            NameReference expressionType = bin.ReadNameReference(Pcc);
            var node = new BinInterpNode(bin.Position - 8, $"{prefix}{(string.IsNullOrEmpty(prefix) ? "" : ": ")}{expressionType.Instanced}");

            switch (expressionType.Name)
            {
                case "FMaterialUniformExpressionAbs":
                case "FMaterialUniformExpressionCeil":
                case "FMaterialUniformExpressionFloor":
                case "FMaterialUniformExpressionFrac":
                case "FMaterialUniformExpressionPeriodic":
                case "FMaterialUniformExpressionSquareRoot":
                    node.Items.Add(ReadMaterialUniformExpression(bin, "X"));
                    break;
                case "FMaterialUniformExpressionAppendVector":
                    node.Items.Add(ReadMaterialUniformExpression(bin, "A"));
                    node.Items.Add(ReadMaterialUniformExpression(bin, "B"));
                    node.Items.Add(MakeUInt32Node(bin, "NumComponentsA:"));
                    break;
                case "FMaterialUniformExpressionClamp":
                    node.Items.Add(ReadMaterialUniformExpression(bin, "Input"));
                    node.Items.Add(ReadMaterialUniformExpression(bin, "Min"));
                    node.Items.Add(ReadMaterialUniformExpression(bin, "Max"));
                    break;
                case "FMaterialUniformExpressionConstant":
                    node.Items.Add(MakeFloatNode(bin, "R"));
                    node.Items.Add(MakeFloatNode(bin, "G"));
                    node.Items.Add(MakeFloatNode(bin, "B"));
                    node.Items.Add(MakeFloatNode(bin, "A"));
                    node.Items.Add(MakeByteNode(bin, "ValueType"));
                    break;
                case "FMaterialUniformExpressionFmod":
                case "FMaterialUniformExpressionMax":
                case "FMaterialUniformExpressionMin":
                    node.Items.Add(ReadMaterialUniformExpression(bin, "A"));
                    node.Items.Add(ReadMaterialUniformExpression(bin, "B"));
                    break;
                case "FMaterialUniformExpressionFoldedMath":
                    node.Items.Add(ReadMaterialUniformExpression(bin, "A"));
                    node.Items.Add(ReadMaterialUniformExpression(bin, "B"));
                    node.Items.Add(new BinInterpNode(bin.Position, $"Op: {(EFoldedMathOperation)bin.ReadByte()}"));
                    break;
                case "FMaterialUniformExpressionRealTime":
                    //intentionally left blank. outputs current real-time, has no parameters
                    break;
                case "FMaterialUniformExpressionScalarParameter":
                    node.Items.Add(new BinInterpNode(bin.Position, $"ParameterName: {bin.ReadNameReference(Pcc).Instanced}"));
                    node.Items.Add(MakeFloatNode(bin, "DefaultValue"));
                    break;
                case "FMaterialUniformExpressionSine":
                    node.Items.Add(ReadMaterialUniformExpression(bin, "X"));
                    node.Items.Add(MakeBoolIntNode(bin, "bIsCosine"));
                    break;
                case "FMaterialUniformExpressionTexture":
                case "FMaterialUniformExpressionFlipBookTextureParameter":
                    if (Pcc.Game == MEGame.ME3)
                    {
                        node.Items.Add(MakeInt32Node(bin, "TextureIndex"));
                    }
                    else
                    {
                        node.Items.Add(MakeEntryNode(bin, "TextureIndex"));
                    }
                    break;
                case "FMaterialUniformExpressionFlipbookParameter":
                    node.Items.Add(MakeInt32Node(bin, "Index:"));
                    node.Items.Add(MakeEntryNode(bin, "TextureIndex"));
                    break;
                case "FMaterialUniformExpressionTextureParameter":
                    node.Items.Add(new BinInterpNode(bin.Position, $"ParameterName: {bin.ReadNameReference(Pcc).Instanced}"));
                    node.Items.Add(MakeInt32Node(bin, "TextureIndex"));
                    break;
                case "FMaterialUniformExpressionTime":
                    //intentionally left blank. outputs current scene time, has no parameters
                    break;
                case "FMaterialUniformExpressionVectorParameter":
                    node.Items.Add(new BinInterpNode(bin.Position, $"ParameterName: {bin.ReadNameReference(Pcc).Instanced}"));
                    node.Items.Add(MakeFloatNode(bin, "Default R"));
                    node.Items.Add(MakeFloatNode(bin, "Default G"));
                    node.Items.Add(MakeFloatNode(bin, "Default B"));
                    node.Items.Add(MakeFloatNode(bin, "Default A"));
                    break;
                case "FMaterialUniformExpressionFractionOfEffectEnabled":
                    //Not sure what it does, but it doesn't seem to have any parameters
                    break;
                default:
                    throw new ArgumentException(expressionType.Instanced);
            }

            return node;
        }

        enum EFoldedMathOperation : byte
        {
            Add,
            Sub,
            Mul,
            Div,
            Dot
        }

        private List<ITreeItem> StartStaticMeshComponentScan(byte[] data, ref int binarystart)
        {
            var subnodes = new List<ITreeItem>();
            try
            {
                var bin = new EndianReader(new MemoryStream(data)) { Endian = CurrentLoadedExport.FileRef.Endian };
                bin.JumpTo(binarystart);

                bool bLoadVertexColorData;
                uint numVertices;

                int lodDataCount = bin.ReadInt32();
                subnodes.Add(new BinInterpNode(bin.Position - 4, $"LODData count: {lodDataCount}"));
                subnodes.AddRange(ReadList(lodDataCount, i =>
                {
                    BinInterpNode node = new BinInterpNode(bin.Position, $"LODData {i}")
                    {
                        IsExpanded = true
                    };
                    node.Items.Add(new BinInterpNode(bin.Position, $"ShadowMaps ({bin.ReadInt32()})")
                    {
                        Items = ReadList(bin.Skip(-4).ReadInt32(), j => MakeEntryNode(bin, $"{j}"))
                    });
                    node.Items.Add(new BinInterpNode(bin.Position, $"ShadowVertexBuffers ({bin.ReadInt32()})")
                    {
                        Items = ReadList(bin.Skip(-4).ReadInt32(), j => MakeEntryNode(bin, $"{j}"))
                    });
                    node.Items.Add(MakeLightMapNode(bin));
                    node.Items.Add(ListInitHelper.ConditionalAdd(Pcc.Game >= MEGame.ME3, () => new List<ITreeItem>
                    {
                        new BinInterpNode(bin.Position, $"bLoadVertexColorData ({bLoadVertexColorData = bin.ReadBoolByte()})"),
                        ListInitHelper.ConditionalAdd(bLoadVertexColorData, () => new ITreeItem[]
                        {
                            new BinInterpNode(bin.Position, "OverrideVertexColors ")
                            {
                                Items =
                                {
                                    MakeUInt32Node(bin, "Stride:"),
                                    new BinInterpNode(bin.Position, $"NumVertices: {numVertices = bin.ReadUInt32()}"),
                                    ListInitHelper.ConditionalAdd(numVertices > 0, () => new ITreeItem[]
                                    {
                                        MakeInt32Node(bin, "FColor size"),
                                        new BinInterpNode(bin.Position, $"VertexData ({bin.ReadInt32()})")
                                        {
                                            Items = ReadList(bin.Skip(-4).ReadInt32(), j => MakeColorNode(bin, $"{j}"))
                                        },
                                    }),
                                }
                            }
                        })
                    }));
                    return node;
                }));

                binarystart = (int)bin.Position;
            }
            catch (Exception ex)
            {
                subnodes.Add(new BinInterpNode { Header = $"Error reading binary data: {ex}" });
            }

            return subnodes;
        }

        private List<ITreeItem> StartFluidSurfaceComponentScan(byte[] data, ref int binarystart)
        {
            var subnodes = new List<ITreeItem>();
            try
            {
                var bin = new EndianReader(new MemoryStream(data)) { Endian = CurrentLoadedExport.FileRef.Endian };
                bin.JumpTo(binarystart);


                if (Pcc.Game == MEGame.ME3)
                {
                    subnodes.Add(MakeLightMapNode(bin));
                }

                binarystart = (int)bin.Position;
            }
            catch (Exception ex)
            {
                subnodes.Add(new BinInterpNode { Header = $"Error reading binary data: {ex}" });
            }

            return subnodes;
        }

        private List<ITreeItem> StartForceFeedbackWaveformScan(byte[] data, ref int binarystart)
        {
            var subnodes = new List<ITreeItem>();
            if (CurrentLoadedExport.Game < MEGame.ME3)
            {
                try
                {
                    var bin = new EndianReader(data) { Endian = CurrentLoadedExport.FileRef.Endian };
                    bin.JumpTo(binarystart);

                    subnodes.Add(MakeBoolIntNode(bin, "bIsLooping"));
                    subnodes.Add(MakeArrayNode(bin, "Samples", i => new BinInterpNode(bin.Position, $"Sample #{i}")
                    {
                        IsExpanded = true,
                        Items =
                        {
                            MakeByteNode(bin, "Left amplitude"),
                            MakeByteNode(bin, "Right amplitude"),
                            MakeByteNode(bin, "Left function"),
                            MakeByteNode(bin, "Right function"),
                            MakeFloatNode(bin, "Duration")
                        }
                    }, true));

                    binarystart = (int)bin.Position;
                }
                catch (Exception ex)
                {
                    subnodes.Add(new BinInterpNode { Header = $"Error reading binary data: {ex}" });
                }
            }

            return subnodes;
        }

        private List<ITreeItem> StartTerrainComponentScan(byte[] data, ref int binarystart)
        {
            var subnodes = new List<ITreeItem>();
            try
            {
                var bin = new EndianReader(new MemoryStream(data)) { Endian = CurrentLoadedExport.FileRef.Endian };
                bin.JumpTo(binarystart);
                bool bIsLeaf;
                subnodes.Add(MakeArrayNode(bin, "CollisionVertices", i => MakeVectorNode(bin, $"{i}")));
                subnodes.Add(new BinInterpNode(bin.Position, "BVTree")
                {
                    IsExpanded = true,
                    Items =
                    {
                        MakeArrayNode(bin, "Nodes", i => new BinInterpNode(bin.Position, $"{i}")
                        {
                            Items =
                            {
                                MakeBoxNode(bin, "BoundingVolume"),
                                new BinInterpNode(bin.Position, $"bIsLeaf: {bIsLeaf = bin.ReadBoolInt()}"),
                                ListInitHelper.ConditionalAdd(bIsLeaf, () => new ITreeItem[]
                                {
                                    MakeUInt16Node(bin, "XPos"),
                                    MakeUInt16Node(bin, "YPos"),
                                    MakeUInt16Node(bin, "XSize"),
                                    MakeUInt16Node(bin, "YSize"),
                                }, () => new ITreeItem[]
                                {
                                    MakeUInt16Node(bin, "NodeIndex[0]"),
                                    MakeUInt16Node(bin, "NodeIndex[1]"),
                                    MakeUInt16Node(bin, "NodeIndex[2]"),
                                    MakeUInt16Node(bin, "NodeIndex[3]"),
                                }),
                                MakeInt32Node(bin, "Unknown"),
                            }
                        })
                    }
                });
                subnodes.Add(MakeArrayNode(bin, "PatchBounds", i => new BinInterpNode(bin.Position, $"{i}")
                {
                    Items =
                    {
                        MakeFloatNode(bin, "MinHeight"),
                        MakeFloatNode(bin, "MaxHeight"),
                        MakeFloatNode(bin, "MaxDisplacement"),
                    }
                }));
                subnodes.Add(MakeLightMapNode(bin));

                binarystart = (int)bin.Position;
            }
            catch (Exception ex)
            {
                subnodes.Add(new BinInterpNode { Header = $"Error reading binary data: {ex}" });
            }

            return subnodes;
        }

        private List<ITreeItem> StartTerrainScan(byte[] data, ref int binarystart)
        {
            var subnodes = new List<ITreeItem>();
            try
            {
                var bin = new EndianReader(new MemoryStream(data)) { Endian = CurrentLoadedExport.FileRef.Endian };
                bin.JumpTo(binarystart);

                subnodes.Add(MakeArrayNode(bin, "Heights", i => MakeUInt16Node(bin, $"{i}")));
                subnodes.Add(MakeArrayNode(bin, "InfoData", i => new BinInterpNode(bin.Position, $"{i}: {(EInfoFlags)bin.ReadByte()}")));
                subnodes.Add(MakeArrayNode(bin, "AlphaMaps", i => MakeArrayNode(bin, $"{i}: Data", j => new BinInterpNode(bin.Position, $"{j}: {bin.ReadByte()}"))));
                subnodes.Add(MakeArrayNode(bin, "WeightedTextureMaps", i => MakeEntryNode(bin, $"{i}")));
                for (int k = Pcc.Game == MEGame.ME1 ? 1 : 2; k > 0; k--)
                {
                    subnodes.Add(MakeArrayNode(bin, "CachedTerrainMaterials", i =>
                    {
                        var node = MakeMaterialResourceNode(bin, $"{i}");

                        node.Items.Add(MakeEntryNode(bin, "Terrain"));
                        node.Items.Add(new BinInterpNode(bin.Position, "Mask")
                        {
                            IsExpanded = true,
                            Items =
                            {
                                MakeInt32Node(bin, "NumBits"),
                                new BinInterpNode(bin.Position, $"BitMask: {Convert.ToString(bin.ReadInt64(), 2).PadLeft(64, '0')}")
                            }
                        });
                        node.Items.Add(MakeArrayNode(bin, "MaterialIds", j => MakeGuidNode(bin, $"{j}")));
                        if (Pcc.Game == MEGame.ME3)
                        {
                            node.Items.Add(MakeGuidNode(bin, "LightingGuid"));
                        }

                        return node;
                    }));
                }
                if (Pcc.Game != MEGame.ME1)
                {
                    subnodes.Add(MakeArrayNode(bin, "CachedDisplacements", i => new BinInterpNode(bin.Position, $"{i}: {bin.ReadByte()}")));
                    subnodes.Add(MakeFloatNode(bin, "MaxCollisionDisplacement"));
                }

                binarystart = (int)bin.Position;
            }
            catch (Exception ex)
            {
                subnodes.Add(new BinInterpNode { Header = $"Error reading binary data: {ex}" });
            }

            return subnodes;
        }

        [Flags]
        enum EInfoFlags : byte
        {
            TID_Visibility_Off = 1,
            TID_OrientationFlip = 2,
            TID_Unreachable = 4,
            TID_Locked = 8,
        }

        private BinInterpNode MakeLightMapNode(EndianReader bin, List<(int, int)> lightmapChunksToRemove = null)
        {
            ELightMapType lightMapType;
            int bulkSerializeElementCount;
            int bulkSerializeDataSize;

            var retvalue = new BinInterpNode(bin.Position, "LightMap ")
            {
                IsExpanded = true,
                Items =
                {
                    new BinInterpNode(bin.Position, $"LightMapType: {lightMapType = (ELightMapType) bin.ReadInt32()}"),
                    ListInitHelper.ConditionalAdd(lightMapType != ELightMapType.LMT_None, () =>
                    {
                        //chunk starts at 0 - postion of LM type
                        var chunk = ((int)bin.Position - 4,0);
                        var tree = new List<ITreeItem>
                        {
                            new BinInterpNode(bin.Position, $"LightGuids ({bin.ReadInt32()})")
                            {
                                Items = ReadList(bin.Skip(-4).ReadInt32(), j => new BinInterpNode(bin.Position, $"{j}: {bin.ReadGuid()}"))
                            },
                            ListInitHelper.ConditionalAdd(lightMapType == ELightMapType.LMT_1D, () => new ITreeItem[]
                            {
                                MakeEntryNode(bin, "Owner"),
                                MakeUInt32Node(bin, "BulkDataFlags:"),
                                new BinInterpNode(bin.Position, $"ElementCount: {bulkSerializeElementCount = bin.ReadInt32()}"),
                                new BinInterpNode(bin.Position, $"BulkDataSizeOnDisk: {bulkSerializeDataSize = bin.ReadInt32()}"),
                                MakeInt32Node(bin, "BulkDataOffsetInFile"),
                                new BinInterpNode(bin.Position, $"DirectionalSamples: ({bulkSerializeElementCount})")
                                {
                                    Items = ReadList(bulkSerializeElementCount, j => new BinInterpNode(bin.Position, $"{j}")
                                    {
                                        Items = ReadList(bulkSerializeDataSize / bulkSerializeElementCount / 4, k => new BinInterpNode(bin.Position,
                                            $"(B: {bin.ReadByte()}, G: {bin.ReadByte()}, R: {bin.ReadByte()}, A: {bin.ReadByte()})"))
                                    })
                                },
                                MakeVectorNode(bin, "ScaleVector 1"),
                                MakeVectorNode(bin, "ScaleVector 2"),
                                MakeVectorNode(bin, "ScaleVector 3"),
                                Pcc.Game < MEGame.ME3 ? MakeVectorNode(bin, "ScaleVector 4") : null,
                                MakeUInt32Node(bin, "BulkDataFlags:"),
                                new BinInterpNode(bin.Position, $"ElementCount: {bulkSerializeElementCount = bin.ReadInt32()}"),
                                new BinInterpNode(bin.Position, $"BulkDataSizeOnDisk: {bulkSerializeDataSize = bin.ReadInt32()}"),
                                MakeInt32Node(bin, "BulkDataOffsetInFile"),
                                new BinInterpNode(bin.Position, $"SimpleSamples: ({bulkSerializeElementCount})")
                                {
                                    Items = ReadList(bulkSerializeElementCount, j => new BinInterpNode(bin.Position, $"{j}")
                                    {
                                        Items = ReadList(bulkSerializeDataSize / bulkSerializeElementCount / 4, k => new BinInterpNode(bin.Position,
                                            $"(B: {bin.ReadByte()}, G: {bin.ReadByte()}, R: {bin.ReadByte()}, A: {bin.ReadByte()})"))
                                    })
                                },
                            }.NonNull()),
                            ListInitHelper.ConditionalAdd(lightMapType == ELightMapType.LMT_2D, () => new List<ITreeItem>
                            {
                                MakeEntryNode(bin, "Texture 1"),
                                MakeVectorNode(bin, "ScaleVector 1"),
                                MakeEntryNode(bin, "Texture 2"),
                                MakeVectorNode(bin, "ScaleVector 2"),
                                MakeEntryNode(bin, "Texture 3"),
                                MakeVectorNode(bin, "ScaleVector 3"),
                                ListInitHelper.ConditionalAdd(Pcc.Game < MEGame.ME3, () => new ITreeItem[]
                                {
                                    MakeEntryNode(bin, "Texture 4"),
                                    MakeVectorNode(bin, "ScaleVector 4"),
                                }),
                                MakeVector2DNode(bin, "CoordinateScale"),
                                MakeVector2DNode(bin, "CoordinateBias")
                            }),
                            ListInitHelper.ConditionalAdd(lightMapType == ELightMapType.LMT_3, () => new ITreeItem[]
                            {
                                MakeInt32Node(bin, "Unknown"),
                                MakeUInt32Node(bin, "BulkDataFlags:"),
                                new BinInterpNode(bin.Position, $"ElementCount: {bulkSerializeElementCount = bin.ReadInt32()}"),
                                new BinInterpNode(bin.Position, $"BulkDataSizeOnDisk: {bulkSerializeDataSize = bin.ReadInt32()}"),
                                MakeInt32Node(bin, "BulkDataOffsetInFile"),
                                new BinInterpNode(bin.Position, $"DirectionalSamples?: ({bulkSerializeElementCount})")
                                {
                                    Items = ReadList(bulkSerializeElementCount, j => new BinInterpNode(bin.Position, $"{j}")
                                    {
                                        Items = ReadList(bulkSerializeDataSize / bulkSerializeElementCount / 4, k => new BinInterpNode(bin.Position,
                                            $"(B: {bin.ReadByte()}, G: {bin.ReadByte()}, R: {bin.ReadByte()}, A: {bin.ReadByte()})"))
                                    })
                                },
                                MakeVectorNode(bin, "ScaleVector?"),
                                MakeVectorNode(bin, "ScaleVector?")
                            }),
                            ListInitHelper.ConditionalAdd(lightMapType == ELightMapType.LMT_4 || lightMapType == ELightMapType.LMT_6, () => new List<ITreeItem>
                            {
                                MakeEntryNode(bin, "Texture 1"),
                                new ListInitHelper.InitCollection<ITreeItem>(ReadList(8, j => MakeFloatNode(bin, "Unknown float"))),
                                MakeEntryNode(bin, "Texture 2"),
                                new ListInitHelper.InitCollection<ITreeItem>(ReadList(8, j => MakeFloatNode(bin, "Unknown float"))),
                                MakeEntryNode(bin, "Texture 3"),
                                new ListInitHelper.InitCollection<ITreeItem>(ReadList(8, j => MakeFloatNode(bin, "Unknown float"))),
                                new ListInitHelper.InitCollection<ITreeItem>(ReadList(4, j => MakeFloatNode(bin, "Unknown float"))),
                            }),
                            ListInitHelper.ConditionalAdd(lightMapType == ELightMapType.LMT_5, () => new ITreeItem[]
                            {
                                MakeInt32Node(bin, "Unknown"),
                                MakeUInt32Node(bin, "BulkDataFlags:"),
                                new BinInterpNode(bin.Position, $"ElementCount: {bulkSerializeElementCount = bin.ReadInt32()}"),
                                new BinInterpNode(bin.Position, $"BulkDataSizeOnDisk: {bulkSerializeDataSize = bin.ReadInt32()}"),
                                MakeInt32Node(bin, "BulkDataOffsetInFile"),
                                new BinInterpNode(bin.Position, $"SimpleSamples?: ({bulkSerializeElementCount})")
                                {
                                    Items = ReadList(bulkSerializeElementCount, j => new BinInterpNode(bin.Position, $"{j}")
                                    {
                                        Items = ReadList(bulkSerializeDataSize / bulkSerializeElementCount / 4, k => new BinInterpNode(bin.Position,
                                            $"(B: {bin.ReadByte()}, G: {bin.ReadByte()}, R: {bin.ReadByte()}, A: {bin.ReadByte()})"))
                                    })
                                },
                                MakeVectorNode(bin, "ScaleVector?")
                            }),
                        };
                        chunk.Item2 = (int)bin.Position;
                        lightmapChunksToRemove?.Add(chunk);
                        return tree;
                    })
                }
            };

            return retvalue;
        }

        private List<ITreeItem> StartBrushComponentScan(byte[] data, ref int binarystart)
        {
            var subnodes = new List<ITreeItem>();
            try
            {
                var bin = new EndianReader(new MemoryStream(data)) { Endian = CurrentLoadedExport.FileRef.Endian };
                bin.JumpTo(binarystart);

                int cachedConvexElementsCount;
                subnodes.Add(new BinInterpNode(bin.Position, "CachedPhysBrushData")
                {
                    IsExpanded = true,
                    Items =
                    {
                        new BinInterpNode(bin.Position, $"CachedConvexElements ({cachedConvexElementsCount = bin.ReadInt32()})")
                        {
                            Items = ReadList(cachedConvexElementsCount, j =>
                            {
                                int size;
                                var item = new BinInterpNode(bin.Position, $"{j}: ConvexElementData (size of byte: {bin.ReadInt32()}) (number of bytes: {size = bin.ReadInt32()})")
                                {
                                    Length = size + 8
                                };
                                bin.Skip(size);
                                return item;
                            })
                        }
                    }
                });

                binarystart = (int)bin.Position;
            }
            catch (Exception ex)
            {
                subnodes.Add(new BinInterpNode { Header = $"Error reading binary data: {ex}" });
            }

            return subnodes;
        }

        private List<ITreeItem> StartRB_BodySetupScan(byte[] data, ref int binarystart)
        {
            var subnodes = new List<ITreeItem>();
            try
            {
                var bin = new EndianReader(new MemoryStream(data)) { Endian = CurrentLoadedExport.FileRef.Endian };
                bin.JumpTo(binarystart);

                int preCachedPhysDataCount;
                int cachedConvexElementsCount;
                subnodes.Add(new BinInterpNode(bin.Position, $"PreCachedPhysData ({preCachedPhysDataCount = bin.ReadInt32()})")
                {
                    Items = ReadList(preCachedPhysDataCount, i => new BinInterpNode(bin.Position, $"{i} CachedConvexElements ({cachedConvexElementsCount = bin.ReadInt32()})")
                    {
                        Items = ReadList(cachedConvexElementsCount, j =>
                        {
                            int size;
                            var item = new BinInterpNode(bin.Position, $"{j}: ConvexElementData (size of byte: {bin.ReadInt32()}) (number of bytes: {size = bin.ReadInt32()})")
                            {
                                Length = size + 8
                            };
                            bin.Skip(size);
                            return item;
                        })
                    })
                });

                binarystart = (int)bin.Position;
            }
            catch (Exception ex)
            {
                subnodes.Add(new BinInterpNode { Header = $"Error reading binary data: {ex}" });
            }

            return subnodes;
        }

        private List<ITreeItem> StartModelComponentScan(byte[] data, ref int binarystart)
        {
            var subnodes = new List<ITreeItem>();
            var bin = new EndianReader(new MemoryStream(data)) { Endian = CurrentLoadedExport.FileRef.Endian };
            try
            {
                int count;
                bin.JumpTo(binarystart);
                subnodes.Add(MakeEntryNode(bin, "Model"));
                subnodes.Add(MakeInt32Node(bin, "ZoneIndex"));
                subnodes.Add(new BinInterpNode(bin.Position, $"Elements ({count = bin.ReadInt32()})")
                {
                    Items = ReadList(count, i => new BinInterpNode(bin.Position, $"{i}: FModelElement")
                    {
                        Items =
                        {
                            MakeLightMapNode(bin),
                            MakeEntryNode(bin, "Component"),
                            MakeEntryNode(bin, "Material"),
                            new BinInterpNode(bin.Position, $"Nodes ({count = bin.ReadInt32()})")
                            {
                                Items = ReadList(count, j => new BinInterpNode(bin.Position, $"{j}: {bin.ReadUInt16()}"))
                            },
                            new BinInterpNode(bin.Position, $"ShadowMaps ({count = bin.ReadInt32()})")
                            {
                                Items = ReadList(count, j => MakeEntryNode(bin, $"{j}"))
                            },
                            new BinInterpNode(bin.Position, $"IrrelevantLights ({count = bin.ReadInt32()})")
                            {
                                Items = ReadList(count, j => new BinInterpNode(bin.Position, $"{j}: {bin.ReadGuid()}"))
                            }
                        }
                    })
                });
                subnodes.Add(new BinInterpNode(bin.Position, $"ComponentIndex: {bin.ReadUInt16()}"));
                subnodes.Add(new BinInterpNode(bin.Position, $"Nodes ({count = bin.ReadInt32()})")
                {
                    Items = ReadList(count, i => new BinInterpNode(bin.Position, $"{i}: {bin.ReadUInt16()}"))
                });

                binarystart = (int)bin.Position;
            }
            catch (Exception ex)
            {
                subnodes.Add(new BinInterpNode { Header = $"Error reading binary data: {ex}" });
            }

            return subnodes;
        }

        private List<ITreeItem> StartLightComponentScan(byte[] data, int binarystart)
        {
            var subnodes = new List<ITreeItem>();
            if (Pcc.Game == MEGame.UDK)
            {
                return subnodes;
            }
            try
            {
                var bin = new EndianReader(new MemoryStream(data)) { Endian = CurrentLoadedExport.FileRef.Endian };
                bin.JumpTo(binarystart);

                int count;
                foreach (string propName in new[] { "InclusionConvexVolumes", "ExclusionConvexVolumes" })
                {
                    subnodes.Add(new BinInterpNode(bin.Position, $"{propName} ({count = bin.ReadInt32()})")
                    {
                        Items = ReadList(count, i => new BinInterpNode(bin.Position, $"{i}")
                        {
                            Items =
                            {
                                new BinInterpNode(bin.Position, $"Planes ({count = bin.ReadInt32()})")
                                {
                                    Items = ReadList(count, j =>
                                                         new BinInterpNode(bin.Position, $"{j}: (X: {bin.ReadSingle()}, Y: {bin.ReadSingle()}, Z: {bin.ReadSingle()}, W: {bin.ReadSingle()})"))
                                },
                                new BinInterpNode(bin.Position, $"PermutedPlanes ({count = bin.ReadInt32()})")
                                {
                                    Items = ReadList(count, j =>
                                                         new BinInterpNode(bin.Position, $"{j}: (X: {bin.ReadSingle()}, Y: {bin.ReadSingle()}, Z: {bin.ReadSingle()}, W: {bin.ReadSingle()})"))
                                }
                            }
                        })
                    });
                }
            }
            catch (Exception ex)
            {
                subnodes.Add(new BinInterpNode { Header = $"Error reading binary data: {ex}" });
            }

            return subnodes;
        }

        private List<ITreeItem> StartDominantLightScan(byte[] data)
        {

            var subnodes = new List<ITreeItem>();
            try
            {
                var bin = new EndianReader(new MemoryStream(data)) { Endian = CurrentLoadedExport.FileRef.Endian };


                if (Pcc.Game >= MEGame.ME3)
                {
                    int count;
                    subnodes.Add(new BinInterpNode(bin.Position, $"DominantLightShadowMap ({count = bin.ReadInt32()})")
                    {
                        Items = ReadList(count, i => new BinInterpNode(bin.Position, $"{i}: {bin.ReadUInt16()}"))
                    });
                }
            }
            catch (Exception ex)
            {
                subnodes.Add(new BinInterpNode { Header = $"Error reading binary data: {ex}" });
            }

            return subnodes;
        }

        private List<ITreeItem> StartBioPawnScan(byte[] data, ref int binarystart)
        {

            var subnodes = new List<ITreeItem>();
            try
            {
                var bin = new EndianReader(new MemoryStream(data)) { Endian = CurrentLoadedExport.FileRef.Endian };
                bin.JumpTo(binarystart);


                int count;
                subnodes.Add(new BinInterpNode(bin.Position, $"AnimationMap? ({count = bin.ReadInt32()})")
                {
                    Items = ReadList(count, i => new BinInterpNode(bin.Position, $"{bin.ReadNameReference(Pcc)}: {entryRefString(bin)}", NodeType.StructLeafObject) { Length = 4 })
                });

                binarystart = (int)bin.Position;
            }
            catch (Exception ex)
            {
                subnodes.Add(new BinInterpNode { Header = $"Error reading binary data: {ex}" });
            }

            return subnodes;
        }

        private List<ITreeItem> StartPhysicsAssetInstanceScan(byte[] data, ref int binarystart)
        {
            var subnodes = new List<ITreeItem>();
            try
            {
                var bin = new EndianReader(new MemoryStream(data)) { Endian = CurrentLoadedExport.FileRef.Endian };
                bin.JumpTo(binarystart);

                int count;
                subnodes.Add(new BinInterpNode(bin.Position, $"CollisionDisableTable ({count = bin.ReadInt32()})")
                {
                    IsExpanded = true,
                    Items = ReadList(count, i => new BinInterpNode(bin.Position, $"{i}")
                    {
                        Items =
                        {
                            MakeInt32Node(bin, "BodyAIndex"),
                            MakeInt32Node(bin, "BodyBIndex"),
                            MakeBoolIntNode(bin, "False")
                        }
                    })
                });

                binarystart = (int)bin.Position;
            }
            catch (Exception ex)
            {
                subnodes.Add(new BinInterpNode { Header = $"Error reading binary data: {ex}" });
            }

            return subnodes;
        }

        private List<ITreeItem> StartCookedBulkDataInfoContainerScan(byte[] data, ref int binarystart)
        {
            var subnodes = new List<ITreeItem>();
            try
            {
                var bin = new EndianReader(new MemoryStream(data)) { Endian = CurrentLoadedExport.FileRef.Endian };
                bin.JumpTo(binarystart);

                int count;
                subnodes.Add(new BinInterpNode(bin.Position, $"Global Mip Data? ({count = bin.ReadInt32()})")
                {
                    IsExpanded = true,
                    Items = ReadList(count, i => new BinInterpNode(bin.Position, $"{bin.BaseStream.ReadStringASCIINull(bin.ReadInt32())}")
                    {
                        Items =
                        {
                            new BinInterpNode(bin.Position, $"Storage Type: {(StorageTypes)bin.ReadInt32()}", NodeType.StructLeafInt) { Length = 4 },
                            MakeInt32Node(bin, "Uncompressed Size"),
                            MakeInt32Node(bin, "Offset"),
                            MakeInt32Node(bin, "Compressed Size"),
                        }
                    })
                });

                binarystart = (int)bin.Position;
            }
            catch (Exception ex)
            {
                subnodes.Add(new BinInterpNode { Header = $"Error reading binary data: {ex}" });
            }

            return subnodes;
        }

        private List<ITreeItem> StartMorphTargetScan(byte[] data, ref int binarystart)
        {
            var subnodes = new List<ITreeItem>();
            try
            {
                var bin = new EndianReader(new MemoryStream(data)) { Endian = CurrentLoadedExport.FileRef.Endian };
                bin.JumpTo(binarystart);

                subnodes.Add(MakeArrayNode(bin, "MorphLODModels", i => new BinInterpNode(bin.Position, $"{i}")
                {
                    Items =
                    {
                        MakeArrayNode(bin, "Vertices", j => new BinInterpNode(bin.Position, $"{j}")
                        {
                            Items =
                            {
                                MakeVectorNode(bin, "PositionDelta"),
                                MakePackedNormalNode(bin, "TangentZDelta"),
                                MakeUInt16Node(bin, "SourceIdx")
                            }
                        }),
                        MakeInt32Node(bin, "NumBaseMeshVerts")
                    }
                }));
                subnodes.Add(MakeArrayNode(bin, "BoneOffsets", i => new BinInterpNode(bin.Position, $"{i}")
                {
                    Items =
                    {
                        MakeVectorNode(bin, "Offset"),
                        MakeNameNode(bin, "Bone")
                    }
                }));


                binarystart = (int)bin.Position;
            }
            catch (Exception ex)
            {
                subnodes.Add(new BinInterpNode { Header = $"Error reading binary data: {ex}" });
            }

            return subnodes;
        }

        private List<ITreeItem> StartSFXMorphFaceFrontEndDataSourceScan(byte[] data, ref int binarystart)
        {
            var subnodes = new List<ITreeItem>();
            try
            {
                var bin = new EndianReader(new MemoryStream(data)) { Endian = CurrentLoadedExport.FileRef.Endian };
                bin.JumpTo(binarystart);

                subnodes.Add(MakeArrayNode(bin, "DefaultSettingsNames", i => new BinInterpNode(bin.Position, $"{i}")
                {
                    IsExpanded = true,
                    Items =
                    {
                        MakeStringNode(bin, "Name"),
                        MakeInt32Node(bin, "Index")
                    }
                }, true));


                binarystart = (int)bin.Position;
            }
            catch (Exception ex)
            {
                subnodes.Add(new BinInterpNode { Header = $"Error reading binary data: {ex}" });
            }

            return subnodes;
        }

        private List<ITreeItem> StartBioCreatureSoundSetScan(byte[] data, ref int binarystart)
        {
            var subnodes = new List<ITreeItem>();
            try
            {
                var bin = new EndianReader(new MemoryStream(data)) { Endian = CurrentLoadedExport.FileRef.Endian };
                bin.JumpTo(binarystart);

                subnodes.Add(MakeArrayNode(bin, "UnkToCueMap?", i => new BinInterpNode(bin.Position, $"{i}")
                {
                    IsExpanded = true,
                    Items =
                    {
                        MakeByteNode(bin, "Unknown byte"),
                        MakeInt32Node(bin, "index into m_aAllCues?")
                    }
                }, true));


                binarystart = (int)bin.Position;
            }
            catch (Exception ex)
            {
                subnodes.Add(new BinInterpNode { Header = $"Error reading binary data: {ex}" });
            }

            return subnodes;
        }

        private List<ITreeItem> StartShadowMap1DScan(byte[] data, int binarystart)
        {

            var subnodes = new List<ITreeItem>();
            try
            {
                var bin = new EndianReader(new MemoryStream(data)) { Endian = CurrentLoadedExport.FileRef.Endian };
                bin.JumpTo(binarystart);
                if (Pcc.Game == MEGame.ME3)
                {
                    subnodes.Add(new BinInterpNode(bin.Position, $"float size ({bin.ReadInt32()})"));
                }

                int sampleCount = bin.ReadInt32();
                subnodes.Add(new BinInterpNode(bin.Position - 4, $"Samples ({sampleCount})")
                {
                    Items = ReadList(sampleCount, i => MakeFloatNode(bin, $"{i}"))
                });
                subnodes.Add(new BinInterpNode(bin.Position, $"LightGuid ({bin.ReadGuid()})"));
            }
            catch (Exception ex)
            {
                subnodes.Add(new BinInterpNode { Header = $"Error reading binary data: {ex}" });
            }

            return subnodes;
        }

        private List<ITreeItem> StartPolysScan(byte[] data, ref int binarystart)
        {
            var subnodes = new List<ITreeItem>();
            try
            {
                var bin = new EndianReader(new MemoryStream(data)) { Endian = CurrentLoadedExport.FileRef.Endian };
                bin.JumpTo(binarystart);

                int polysCount = bin.ReadInt32();
                subnodes.Add(new BinInterpNode(bin.Position - 4, $"Count: {polysCount}"));
                subnodes.Add(MakeInt32Node(bin, "Max"));
                subnodes.Add(MakeEntryNode(bin, "Owner (self)"));
                if (polysCount > 0)
                {
                    subnodes.Add(new BinInterpNode(bin.Position, $"Elements ({polysCount})")
                    {
                        Items = ReadList(polysCount, i => new BinInterpNode(bin.Position, $"{i}")
                        {
                            Items = new List<ITreeItem>
                            {
                                MakeVectorNode(bin, "Base"),
                                MakeVectorNode(bin, "Normal"),
                                MakeVectorNode(bin, "TextureU"),
                                MakeVectorNode(bin, "TextureV"),
                                new BinInterpNode(bin.Position, $"Vertices ({bin.ReadInt32()})")
                                {
                                    Items = ReadList(bin.Skip(-4).ReadInt32(), j =>
                                                         new BinInterpNode(bin.Position, $"{j}: (X: {bin.ReadSingle()}, Y: {bin.ReadSingle()}, Z: {bin.ReadSingle()})"))
                                },
                                MakeInt32Node(bin, "PolyFlags"),
                                MakeEntryNode(bin, "Actor"),
                                new BinInterpNode(bin.Position, $"ItemName: {bin.ReadNameReference(Pcc)}"),
                                MakeEntryNode(bin, "Material"),
                                MakeInt32Node(bin, "iLink"),
                                MakeInt32Node(bin, "iBrushPoly"),
                                MakeFloatNode(bin, "ShadowMapScale"),
                                MakeInt32Node(bin, "LightingChannels"),
                                ListInitHelper.ConditionalAdd(Pcc.Game >= MEGame.ME3, () => new ITreeItem[]
                                {
                                    MakeBoolIntNode(bin, "bUseTwoSidedLighting"),
                                    MakeBoolIntNode(bin, "bShadowIndirectOnly"),
                                    MakeFloatNode(bin, "FullyOccludedSamplesFraction"),
                                    MakeBoolIntNode(bin, "bUseEmissiveForStaticLighting"),
                                    MakeFloatNode(bin, "EmissiveLightFalloffExponent"),
                                    MakeFloatNode(bin, "EmissiveLightExplicitInfluenceRadius"),
                                    MakeFloatNode(bin, "EmissiveBoost"),
                                    MakeFloatNode(bin, "DiffuseBoost"),
                                    MakeFloatNode(bin, "SpecularBoost"),
                                    MakeNameNode(bin, "RulesetVariation")
                                }),
                            }
                        })
                    });
                }


                binarystart = (int)bin.Position;
            }
            catch (Exception ex)
            {
                subnodes.Add(new BinInterpNode { Header = $"Error reading binary data: {ex}" });
            }

            return subnodes;
        }

        private string entryRefString(EndianReader bin)
        {
            int n = bin.ReadInt32();
            return $"#{n} {CurrentLoadedExport.FileRef.GetEntryString(n)}";
        }

        private List<ITreeItem> StartModelScan(byte[] data, ref int binarystart)
        {
            var subnodes = new List<ITreeItem>();
            //data = data.Slice(binarystart, data.Length - binarystart);
            var bin = new EndianReader(new MemoryStream(data)) { Endian = CurrentLoadedExport.FileRef.Endian };
            try
            {
                //uncomment when removing slice
                bin.JumpTo(binarystart);
                subnodes.Add(MakeBoxSphereBoundsNode(bin, "Bounds"));

                subnodes.Add(MakeInt32Node(bin, "FVector Size"));
                int vectorsCount = bin.ReadInt32();
                subnodes.Add(new BinInterpNode(bin.Position - 4, $"Vectors ({vectorsCount})")
                {
                    Items = ReadList(vectorsCount, i => new BinInterpNode(bin.Position, $"{i}: (X: {bin.ReadSingle()}, Y: {bin.ReadSingle()}, Z: {bin.ReadSingle()})"))
                });

                subnodes.Add(MakeInt32Node(bin, "FVector Size"));
                int pointsCount = bin.ReadInt32();
                subnodes.Add(new BinInterpNode(bin.Position - 4, $"Points ({pointsCount})")
                {
                    Items = ReadList(pointsCount, i => new BinInterpNode(bin.Position, $"{i}: (X: {bin.ReadSingle()}, Y: {bin.ReadSingle()}, Z: {bin.ReadSingle()})"))
                });

                subnodes.Add(MakeInt32Node(bin, "FBspNode Size"));
                int nodesCount = bin.ReadInt32();
                subnodes.Add(new BinInterpNode(bin.Position - 4, $"Nodes ({nodesCount})")
                {
                    Items = ReadList(nodesCount, i => new BinInterpNode(bin.Position, $"{i}")
                    {
                        Items = new List<ITreeItem>
                        {
                            new BinInterpNode(bin.Position, $"Plane: (X: {bin.ReadSingle()}, Y: {bin.ReadSingle()}, Z: {bin.ReadSingle()}, W: {bin.ReadSingle()})"),
                            MakeInt32Node(bin, "iVertPool"),
                            MakeInt32Node(bin, "iSurf"),
                            MakeInt32Node(bin, "iVertexIndex"),
                            new BinInterpNode(bin.Position, $"ComponentIndex: {bin.ReadUInt16()}"),
                            new BinInterpNode(bin.Position, $"ComponentNodeIndex: {bin.ReadUInt16()}"),
                            MakeInt32Node(bin, "ComponentElementIndex"),
                            MakeInt32Node(bin, "iBack"),
                            MakeInt32Node(bin, "iFront"),
                            MakeInt32Node(bin, "iPlane"),
                            MakeInt32Node(bin, "iCollisionBound"),
                            new BinInterpNode(bin.Position, $"iZone[0]: {bin.ReadByte()}"),
                            new BinInterpNode(bin.Position, $"iZone[1]: {bin.ReadByte()}"),
                            new BinInterpNode(bin.Position, $"NumVertices: {bin.ReadByte()}"),
                            new BinInterpNode(bin.Position, $"NodeFlags: {bin.ReadByte()}"),
                            MakeInt32Node(bin, "iLeaf[0]"),
                            new BinInterpNode(bin.Position, $"iLeaf[1]: {bin.ReadInt32()}")
                        }
                    })
                });

                subnodes.Add(MakeEntryNode(bin, "Owner (self)"));
                int surfsCount = bin.ReadInt32();
                subnodes.Add(new BinInterpNode(bin.Position - 4, $"Surfaces ({surfsCount})")
                {
                    Items = ReadList(surfsCount, i => new BinInterpNode(bin.Position, $"{i}")
                    {
                        Items = new List<ITreeItem>
                        {
                            MakeEntryNode(bin, "Material"),
                            MakeInt32Node(bin, "PolyFlags"),
                            MakeInt32Node(bin, "pBase"),
                            MakeInt32Node(bin, "vNormal"),
                            MakeInt32Node(bin, "vTextureU"),
                            MakeInt32Node(bin, "vTextureV"),
                            MakeInt32Node(bin, "iBrushPoly"),
                            MakeEntryNode(bin, "Actor"),
                            new BinInterpNode(bin.Position, $"Plane: (X: {bin.ReadSingle()}, Y: {bin.ReadSingle()}, Z: {bin.ReadSingle()}, W: {bin.ReadSingle()})"),
                            MakeFloatNode(bin, "ShadowMapScale"),
                            MakeInt32Node(bin, "LightingChannels(Bitfield)"),
                            Pcc.Game >= MEGame.ME3 ? new BinInterpNode(bin.Position, $"iLightmassIndex: {bin.ReadInt32()}") : null,
                        }.NonNull().ToList()
                    })
                });

                int fVertSize = bin.ReadInt32();
                subnodes.Add(new BinInterpNode(bin.Position - 4, $"FVert Size: {fVertSize}"));
                int vertsCount = bin.ReadInt32();
                subnodes.Add(new BinInterpNode(bin.Position - 4, $"Verts ({vertsCount})")
                {
                    Items = ReadList(vertsCount, i => new BinInterpNode(bin.Position, $"{i}")
                    {
                        Items = new List<ITreeItem>
                        {
                            MakeInt32Node(bin, "pVertex"),
                            MakeInt32Node(bin, "iSide"),
                            MakeVector2DNode(bin, "ShadowTexCoord"),
                            fVertSize == 24 ? MakeVector2DNode(bin, "BackfaceShadowTexCoord") : null
                        }.NonNull().ToList()
                    })
                });

                subnodes.Add(MakeInt32Node(bin, "NumSharedSides"));
                int numZones = bin.ReadInt32();
                subnodes.Add(new BinInterpNode(bin.Position - 4, $"NumZones: {numZones}")
                {
                    Items = ReadList(numZones, i => new BinInterpNode(bin.Position, $"Zone {i}")
                    {
                        Items = new List<ITreeItem>
                        {
                            MakeEntryNode(bin, "ZoneActor"),
                            MakeFloatNode(bin, "LastRenderTime"),
                            new BinInterpNode(bin.Position, $"Connectivity: {Convert.ToString(bin.ReadInt64(), 2).PadLeft(64, '0')}"),
                            new BinInterpNode(bin.Position, $"Visibility: {Convert.ToString(bin.ReadInt64(), 2).PadLeft(64, '0')}"),
                        }
                    })
                });

                subnodes.Add(MakeEntryNode(bin, "Polys"));
                subnodes.Add(MakeInt32Node(bin, "integer Size"));
                int leafHullsCount = bin.ReadInt32();
                subnodes.Add(new BinInterpNode(bin.Position - 4, $"LeafHulls ({leafHullsCount})")
                {
                    Items = ReadList(leafHullsCount, i => MakeInt32Node(bin, $"{i}"))
                });

                subnodes.Add(MakeInt32Node(bin, "FLeaf Size"));
                int leavesCount = bin.ReadInt32();
                subnodes.Add(new BinInterpNode(bin.Position - 4, $"Leaves ({leavesCount})")
                {
                    Items = ReadList(leavesCount, i => MakeInt32Node(bin, $"{i}: iZone"))
                });


                subnodes.Add(MakeBoolIntNode(bin, "RootOutside"));
                subnodes.Add(MakeBoolIntNode(bin, "Linked"));

                subnodes.Add(MakeInt32Node(bin, "integer Size"));
                int portalNodesCount = bin.ReadInt32();
                subnodes.Add(new BinInterpNode(bin.Position - 4, $"PortalNodes ({portalNodesCount})")
                {
                    Items = ReadList(portalNodesCount, i => MakeInt32Node(bin, $"{i}"))
                });

                if (Pcc.Game < MEGame.UDK)
                {
                    subnodes.Add(MakeInt32Node(bin, "FMeshEdge Size"));
                    int legacyedgesCount = bin.ReadInt32();
                    subnodes.Add(new BinInterpNode(bin.Position - 4, $"ShadowVolume? ({legacyedgesCount})")
                    {
                        Items = ReadList(legacyedgesCount, i => new BinInterpNode(bin.Position, $"MeshEdge {i}")
                        {
                            Items = new List<ITreeItem>
                            {
                                MakeInt32Node(bin, "Vertices[0]"),
                                MakeInt32Node(bin, "Vertices[1]"),
                                MakeInt32Node(bin, "Faces[0]"),
                                new BinInterpNode(bin.Position, $"Faces[1]: {bin.ReadInt32()}")
                            }
                        })
                    });
                }

                subnodes.Add(MakeUInt32Node(bin, "NumVertices:"));

                subnodes.Add(MakeInt32Node(bin, "FModelVertex Size"));
                int verticesCount = bin.ReadInt32();
                subnodes.Add(new BinInterpNode(bin.Position - 4, $"VertexBuffer Vertices({verticesCount})")
                {
                    Items = ReadList(verticesCount, i => new BinInterpNode(bin.Position, $"{i}")
                    {
                        Items = new List<ITreeItem>
                        {
                            MakeVectorNode(bin, "Position"),
                            MakePackedNormalNode(bin, "TangentX"),
                            MakePackedNormalNode(bin, "TangentZ"),
                            MakeVector2DNode(bin, "TexCoord"),
                            MakeVector2DNode(bin, "ShadowTexCoord")
                        }
                    })
                });

                if (Pcc.Game >= MEGame.ME3)
                {
                    subnodes.Add(new BinInterpNode(bin.Position, $"LightingGuid: {bin.ReadGuid()}") { Length = 16 });

                    int lightmassSettingsCount = bin.ReadInt32();
                    subnodes.Add(new BinInterpNode(bin.Position - 4, $"LightmassSettings ({lightmassSettingsCount})")
                    {
                        Items = ReadList(lightmassSettingsCount, i => new BinInterpNode(bin.Position, $"{i}")
                        {
                            Items = new List<ITreeItem>
                            {
                                MakeBoolIntNode(bin, "bUseTwoSidedLighting"),
                                MakeBoolIntNode(bin, "bShadowIndirectOnly"),
                                MakeFloatNode(bin, "FullyOccludedSamplesFraction"),
                                MakeBoolIntNode(bin, "bUseEmissiveForStaticLighting"),
                                MakeFloatNode(bin, "EmissiveLightFalloffExponent"),
                                MakeFloatNode(bin, "EmissiveLightExplicitInfluenceRadius"),
                                MakeFloatNode(bin, "EmissiveBoost"),
                                MakeFloatNode(bin, "DiffuseBoost"),
                                new BinInterpNode(bin.Position, $"SpecularBoost: {bin.ReadSingle()}")
                            }
                        })
                    });
                }

                binarystart = (int)bin.Position;

            }
            catch (Exception ex)
            {
                subnodes.Add(new BinInterpNode { Header = $"Error reading binary data: {ex}" });
            }
            return subnodes;
        }

        private List<ITreeItem> StartDecalComponentScan(byte[] data, ref int binarystart)
        {
            var subnodes = new List<ITreeItem>();
            try
            {
                var bin = new EndianReader(new MemoryStream(data)) { Endian = CurrentLoadedExport.FileRef.Endian };
                bin.JumpTo(binarystart);

                int numStaticRecievers;
                int count;
                int fDecalVertexSize;
                subnodes.Add(new BinInterpNode(bin.Position, $"StaticReceivers: {numStaticRecievers = bin.ReadInt32()}")
                {
                    IsExpanded = true,
                    Items = ReadList(numStaticRecievers, i => new BinInterpNode(bin.Position, $"{i}")
                    {
                        Items =
                        {
                            MakeEntryNode(bin, "Component"),
                            new BinInterpNode(bin.Position, $"FDecalVertex Size: {fDecalVertexSize = bin.ReadInt32()}"),
                            new BinInterpNode(bin.Position, $"Vertices ({count = bin.ReadInt32()})")
                            {
                                Length = 4 + fDecalVertexSize * count,
                                Items = ReadList(count, j => new BinInterpNode(bin.Position, $"{j}")
                                {
                                    Length = fDecalVertexSize,
                                    Items =
                                    {
                                        MakeVectorNode(bin, "Position"),
                                        MakePackedNormalNode(bin, "TangentX"),
                                        MakePackedNormalNode(bin, "TangentZ"),
                                        ListInitHelper.ConditionalAdd(Pcc.Game != MEGame.ME3, () => new ITreeItem[]
                                        {
                                            MakeVector2DNode(bin, "LegacyProjectedUVs")
                                        }),
                                        MakeVector2DNode(bin, "LightMapCoordinate"),
                                        ListInitHelper.ConditionalAdd(Pcc.Game != MEGame.ME3, () => new ITreeItem[]
                                        {
                                            MakeVector2DNode(bin, "LegacyNormalTransform[0]"),
                                            MakeVector2DNode(bin, "LegacyNormalTransform[1]")
                                        }),
                                    }
                                })
                            },
                            MakeInt32Node(bin, "unsigned short size"),
                            new BinInterpNode(bin.Position, $"Indices ({count = bin.ReadInt32()})")
                            {
                                Length = 4 + count * 2,
                                Items = ReadList(count, j => new BinInterpNode(bin.Position, $"{j}: {bin.ReadUInt16()}") { Length = 2 })
                            },
                            MakeUInt32Node(bin, "NumTriangles"),
                            MakeLightMapNode(bin),
                            ListInitHelper.ConditionalAdd(Pcc.Game == MEGame.ME3, () => new ITreeItem[]
                            {
                                new BinInterpNode(bin.Position, $"ShadowMap1D ({count = bin.ReadInt32()})")
                                {
                                    Length = 4 + count * 4,
                                    Items = ReadList(count, j => new BinInterpNode(bin.Position, $"{j}: {entryRefString(bin)}") { Length = 4 })
                                },
                                MakeInt32Node(bin, "Data"),
                                MakeInt32Node(bin, "InstanceIndex"),
                            }),
                        }
                    })
                });

                binarystart = (int)bin.Position;
            }
            catch (Exception ex)
            {
                subnodes.Add(new BinInterpNode { Header = $"Error reading binary data: {ex}" });
            }

            return subnodes;
        }

        private static List<ITreeItem> ReadList(int count, Func<int, ITreeItem> selector)
        {
            //sanity check. if this number is too small, feel free to increase
            if (count > 1048576)
            {
                throw new Exception($"Is this actually a list? {count} seems like an incorrect count");
            }
            var list = new List<ITreeItem>();
            for (int i = 0; i < count; i++)
            {
                list.Add(selector(i));
            }

            return list;
        }

        private List<ITreeItem> StartWorldScan(byte[] data, ref int binarystart)
        {
            var subnodes = new List<ITreeItem>();
            try
            {
                var bin = new EndianReader(new MemoryStream(data)) { Endian = CurrentLoadedExport.FileRef.Endian };
                bin.JumpTo(binarystart);

                subnodes.Add(MakeEntryNode(bin, "PersistentLevel"));
                if (Pcc.Game == MEGame.ME3)
                {
                    subnodes.Add(MakeEntryNode(bin, "PersistentFaceFXAnimSet"));
                }
                subnodes.AddRange(ReadList(4, i => new BinInterpNode(bin.Position, $"EditorView {i}")
                {
                    Items =
                    {
                        MakeVectorNode(bin, "CamPosition"),
                        new BinInterpNode(bin.Position, $"CamRotation: (Pitch: {bin.ReadInt32()}, Yaw: {bin.ReadInt32()}, Roll: {bin.ReadInt32()})"),
                        new BinInterpNode(bin.Position, $"CamOrthoZoom: {bin.ReadSingle()}")
                    }
                }));
                if (Pcc.Game == MEGame.UDK)
                {
                    subnodes.Add(MakeFloatNode(bin, "unkFloat"));
                }
                subnodes.Add(MakeEntryNode(bin, "Null"));
                if (Pcc.Game == MEGame.ME1)
                {
                    subnodes.Add(MakeEntryNode(bin, "DecalManager"));
                }

                int extraObjsCount;
                subnodes.Add(new BinInterpNode(bin.Position, $"ExtraReferencedObjects: {extraObjsCount = bin.ReadInt32()}")
                {
                    Items = ReadList(extraObjsCount, i => new BinInterpNode(bin.Position, $"{entryRefString(bin)}"))
                });

                binarystart = (int)bin.Position;
            }
            catch (Exception ex)
            {
                subnodes.Add(new BinInterpNode { Header = $"Error reading binary data: {ex}" });
            }

            return subnodes;
        }

        private List<ITreeItem> StartStackScan(byte[] data)
        {
            var subnodes = new List<ITreeItem>();
            try
            {
                var bin = new EndianReader(data) { Endian = CurrentLoadedExport.FileRef.Endian };

                string nodeString;
                subnodes.Add(new BinInterpNode(bin.Position, "Stack")
                {
                    IsExpanded = true,
                    Items =
                    {
                        new BinInterpNode(bin.Position, $"Node: {nodeString = entryRefString(bin)}", NodeType.StructLeafObject) {Length = 4},
                        ListInitHelper.ConditionalAddOne<ITreeItem>(Pcc.Game != MEGame.UDK, () => MakeEntryNode(bin, "StateNode")),
                        new BinInterpNode(bin.Position, $"ProbeMask: {bin.ReadUInt64():X16}"),
                        ListInitHelper.ConditionalAdd(Pcc.Game >= MEGame.ME3 || Pcc.Platform == MEPackage.GamePlatform.PS3, () => new ITreeItem[]
                        {
                            MakeUInt16Node(bin, "LatentAction")
                        }, () => new ITreeItem[]
                        {
                            MakeUInt32Node(bin, "LatentAction")
                        }),
                        MakeArrayNode(bin, "StateStack", i => new BinInterpNode(bin.Position, $"{i}")
                        {
                            Items =
                            {
                                MakeEntryNode(bin, "State"),
                                MakeEntryNode(bin, "Node"),
                                MakeInt32Node(bin, "Offset")
                            }
                        }),
                        ListInitHelper.ConditionalAdd(nodeString != "Null", () => new ITreeItem[]
                        {
                            MakeInt32Node(bin, "Offset")
                        })
                    }
                });
            }
            catch (Exception ex)
            {
                subnodes.Add(new BinInterpNode { Header = $"Error reading binary data: {ex}" });
            }

            return subnodes;
        }

        private List<ITreeItem> StartMetaDataScan(byte[] data, ref int binarystart)
        {
            var subnodes = new List<ITreeItem>();
            try
            {
                int offset = binarystart;

                int count = BitConverter.ToInt32(data, offset);
                subnodes.Add(new BinInterpNode
                {
                    Header = $"0x{offset:X5} Unknown int (not count): {count}",
                    Name = "_" + offset,
                    Tag = NodeType.StructLeafObject
                });
                offset += 4;

                MemoryStream ms = new MemoryStream(data);
                ms.Position = offset;
                int i = 0;
                while (ms.Position + 1 < ms.Length)
                {
                    offset = (int)ms.Position;

                    string label = null;
                    if (i % 2 == 1)
                    {
                        var postint = ms.ReadInt32();
                        var nameIdx = ms.ReadInt32();
                        label = CurrentLoadedExport.FileRef.GetNameEntry(nameIdx);
                        ms.ReadInt32();
                    }

                    var line = ms.ReadUnrealString();
                    if (label != null)
                    {
                        subnodes.Add(new BinInterpNode
                        {
                            Header = $"0x{offset:X6}    {label}:\n{line}\n",
                            Name = "_" + offset,
                            Tag = NodeType.None
                        });
                    }
                    else
                    {
                        subnodes.Add(new BinInterpNode
                        {
                            Header = $"0x{offset:X6} {line}",
                            Name = "_" + offset,
                            Tag = NodeType.None
                        });
                    }
                    Debug.WriteLine("Read string " + i + ", end at 0x" + offset.ToString("X6"));
                    i++;
                }
                /*
                offset = binarystart + 0x18;

                MemoryStream ms = new MemoryStream(data);
                ms.Position = offset;
                var scriptStructProperties = PropertyCollection.ReadProps(CurrentLoadedExport.FileRef, ms, "ScriptStruct", includeNoneProperty: true);

                UPropertyTreeViewEntry topLevelTree = new UPropertyTreeViewEntry(); //not used, just for holding and building data.
                foreach (UProperty prop in scriptStructProperties)
                {
                    InterpreterWPF.GenerateUPropertyTreeForProperty(prop, topLevelTree, CurrentLoadedExport);
                }*/
            }
            catch (Exception ex)
            {
                subnodes.Add(new BinInterpNode() { Header = $"Error reading binary data: {ex}" });
            }
            return subnodes;
        }

        private List<ITreeItem> StartBioTlkFileSetScan(byte[] data, ref int binarystart)
        {
            var subnodes = new List<ITreeItem>();
            try
            {
                int offset = binarystart;
                if (data.Length > binarystart)
                {
                    int count = BitConverter.ToInt32(data, offset);
                    subnodes.Add(new BinInterpNode
                    {
                        Header = $"0x{offset:X4} Count: {count}",
                        Name = "_" + offset,
                        Tag = NodeType.StructLeafInt
                    });
                    offset += 4;

                    //offset += 4;
                    //offset += 8; //skip 8

                    for (int i = 0; i < count; i++)
                    {
                        int langRef = BitConverter.ToInt32(data, offset);
                        int langTlkCount = BitConverter.ToInt32(data, offset + 8);
                        var languageNode = new BinInterpNode
                        {
                            Header = $"0x{offset:X4} {CurrentLoadedExport.FileRef.GetNameEntry(langRef)} - {langTlkCount} entries",
                            Name = "_" + offset,
                            Tag = NodeType.StructLeafName,
                            IsExpanded = true
                        };
                        subnodes.Add(languageNode);
                        offset += 12;

                        for (int k = 0; k < langTlkCount; k++)
                        {
                            int tlkIndex = BitConverter.ToInt32(data, offset); //-1 in reader
                            languageNode.Items.Add(new BinInterpNode
                            {
                                Header = $"0x{offset:X4} TLK #{k} export: {tlkIndex} {CurrentLoadedExport.FileRef.GetEntryString(tlkIndex)}",
                                Name = "_" + offset,
                                Tag = NodeType.StructLeafObject
                            });
                            offset += 4;
                        }
                    }
                }
            }
            catch (Exception ex)
            {
                subnodes.Add(new BinInterpNode() { Header = $"Error reading binary data: {ex}" });
            }
            return subnodes;
        }

        private List<ITreeItem> StartSoundNodeWaveScan(byte[] data, ref int binarystart)
        {
            var subnodes = new List<ITreeItem>();
            try
            {
                var bin = new EndianReader(data) { Endian = CurrentLoadedExport.FileRef.Endian };
                bin.JumpTo(binarystart);

                int count;
                if (CurrentLoadedExport.FileRef.Platform == MEPackage.GamePlatform.PS3)
                {
                    subnodes.Add(new BinInterpNode(bin.Position, $"Unknown int 1 (PS3): {bin.ReadInt32()}"));
                    subnodes.Add(new BinInterpNode(bin.Position, $"Unknown int 2 (PS3): {bin.ReadInt32()}"));
                }

                subnodes.Add(new BinInterpNode(bin.Position, $"BulkDataFlags: {(EBulkDataFlags)bin.ReadUInt32()}"));
                subnodes.Add(new BinInterpNode(bin.Position, $"Element Count: {count = bin.ReadInt32()}"));
                subnodes.Add(MakeInt32Node(bin, "BulkDataSizeOnDisk"));
                subnodes.Add(MakeUInt32HexNode(bin, "BulkDataOffsetInFile"));
                subnodes.Add(new BinInterpNode(bin.Position, "RawData") { Length = count });
                bin.Skip(count);

                subnodes.Add(new BinInterpNode(bin.Position, $"BulkDataFlags: {(EBulkDataFlags)bin.ReadUInt32()}"));
                subnodes.Add(new BinInterpNode(bin.Position, $"Element Count: {count = bin.ReadInt32()}"));
                subnodes.Add(MakeInt32Node(bin, "BulkDataSizeOnDisk"));
                subnodes.Add(MakeUInt32HexNode(bin, "BulkDataOffsetInFile"));
                subnodes.Add(new BinInterpNode(bin.Position, "CompressedPCData") { Length = count });
                bin.Skip(count);

                if (!Pcc.Game.IsLEGame())
                {
                    subnodes.Add(new BinInterpNode(bin.Position, $"BulkDataFlags: {(EBulkDataFlags)bin.ReadUInt32()}"));
                    subnodes.Add(new BinInterpNode(bin.Position, $"Element Count: {count = bin.ReadInt32()}"));
                    subnodes.Add(MakeInt32Node(bin, "BulkDataSizeOnDisk"));
                    subnodes.Add(MakeUInt32HexNode(bin, "BulkDataOffsetInFile"));
                    subnodes.Add(new BinInterpNode(bin.Position, "CompressedXbox360Data") { Length = count });
                    bin.Skip(count);

                    subnodes.Add(new BinInterpNode(bin.Position, $"BulkDataFlags: {(EBulkDataFlags)bin.ReadUInt32()}"));
                    subnodes.Add(new BinInterpNode(bin.Position, $"Element Count: {count = bin.ReadInt32()}"));
                    subnodes.Add(MakeInt32Node(bin, "BulkDataSizeOnDisk"));
                    subnodes.Add(MakeUInt32HexNode(bin, "BulkDataOffsetInFile"));
                    subnodes.Add(new BinInterpNode(bin.Position, "CompressedPS3Data") { Length = count });
                }

            }
            catch (Exception ex)
            {
                subnodes.Add(new BinInterpNode { Header = $"Error reading binary data: {ex}" });
            }
            return subnodes;
        }

        private List<ITreeItem> StartBioSoundNodeWaveStreamingDataScan(byte[] data, ref int binarystart)
        {
            var subnodes = new List<ITreeItem>();
            try
            {
                int offset = binarystart;


                int numBytesOfStreamingData = BitConverter.ToInt32(data, offset);
                subnodes.Add(new BinInterpNode
                {
                    Header = $"0x{offset:X5} Streaming Data Size: {numBytesOfStreamingData}",
                    Name = "_" + offset,
                    Tag = NodeType.StructLeafInt
                });
                offset += 4;

                var nextFileOffset = BitConverter.ToInt32(data, offset);
                var node = new BinInterpNode
                {
                    Header = $"0x{offset:X5} Next file offset: {nextFileOffset}",
                    Name = "_" + offset,
                    Tag = NodeType.StructLeafInt
                };

                var clickToGotoOffset = new BinInterpNode
                {
                    Header = $"0x{offset:X5} Click to go to referenced offset 0x{nextFileOffset:X5}",
                    Name = "_" + (nextFileOffset + offset)
                };
                node.Items.Add(clickToGotoOffset);

                subnodes.Add(node);
                offset += 4;

                MemoryStream asStream = new MemoryStream(data);
                asStream.Position = offset;

                //while (asStream.Position < asStream.Length)
                //{
                //    //Debug.WriteLine("Reading at " + asStream.Position);
                //    //ISACT_Parser.ReadStream(asStream);
                //}
                /*
                offset = binarystart + 0x18;

                MemoryStream ms = new MemoryStream(data);
                ms.Position = offset;
                var scriptStructProperties = PropertyCollection.ReadProps(CurrentLoadedExport.FileRef, ms, "ScriptStruct", includeNoneProperty: true);

                UPropertyTreeViewEntry topLevelTree = new UPropertyTreeViewEntry(); //not used, just for holding and building data.
                foreach (UProperty prop in scriptStructProperties)
                {
                    InterpreterWPF.GenerateUPropertyTreeForProperty(prop, topLevelTree, CurrentLoadedExport);
                }*/
            }
            catch (Exception ex)
            {
                subnodes.Add(new BinInterpNode() { Header = $"Error reading binary data: {ex}" });
            }
            return subnodes;
        }

        private List<ITreeItem> StartBioStateEventMapScan(byte[] data, ref int binarystart)
        {
            var subnodes = new List<ITreeItem>();
            try
            {
                int offset = binarystart;

                int eCount = BitConverter.ToInt32(data, offset);
                var EventCountNode = new BinInterpNode
                {
                    Header = $"0x{offset:X4} State Event Count: {eCount}",
                    Name = "_" + offset,
                    Tag = NodeType.StructLeafInt
                };
                offset += 4;
                subnodes.Add(EventCountNode);

                for (int e = 0; e < eCount; e++) //EVENTS
                {
                    int iEventID = BitConverter.ToInt32(data, offset);  //EVENT ID
                    var EventIDs = new BinInterpNode
                    {
                        Header = $"0x{offset:X5} State Transition ID: {iEventID} ",
                        Name = "_" + offset,
                        Tag = NodeType.StructLeafInt
                    };
                    offset += 4;
                    EventCountNode.Items.Add(EventIDs);

                    int EventMapInstVer = BitConverter.ToInt32(data, offset); //Event Instance Version
                    EventIDs.Items.Add(new BinInterpNode
                    {
                        Header = $"0x{offset:X5} Instance Version: {EventMapInstVer} ",
                        Name = "_" + offset,
                        Tag = NodeType.StructLeafInt
                    });
                    offset += 4;

                    int nTransitions = BitConverter.ToInt32(data, offset); //Count of State Events
                    var TransitionsIDs = new BinInterpNode
                    {
                        Header = $"0x{offset:X5} Transitions: {nTransitions} ",
                        Name = "_" + offset,
                        Tag = NodeType.StructLeafInt
                    };
                    offset += 4;
                    EventIDs.Items.Add(TransitionsIDs);

                    for (int t = 0; t < nTransitions; t++) //TRANSITIONS
                    {
                        int transTYPE = BitConverter.ToInt32(data, offset); //Get TYPE
                        if (transTYPE == 0)  // TYPE 0 = BOOL STATE EVENT
                        {
                            offset += 8;
                            int tPlotID = BitConverter.ToInt32(data, offset);  //Get Plot
                            offset -= 8;
                            var nTransition = new BinInterpNode
                            {
                                Header = $"0x{offset:X5} Type: {transTYPE} Transition on Bool {tPlotID}",
                                Name = "_" + offset,
                                Tag = NodeType.StructLeafInt
                            };
                            offset += 4;
                            TransitionsIDs.Items.Add(nTransition);

                            int TransInstVersion = BitConverter.ToInt32(data, offset);  //Instance Version
                            nTransition.Items.Add(new BinInterpNode
                            {
                                Header = $"0x{offset:X5} Instance Version: {TransInstVersion} ",
                                Name = "_" + offset,
                                Tag = NodeType.StructLeafInt
                            });
                            offset += 4;

                            tPlotID = BitConverter.ToInt32(data, offset);  //Plot
                            nTransition.Items.Add(new BinInterpNode
                            {
                                Header = $"0x{offset:X5} Plot ID: {tPlotID} ",
                                Name = "_" + offset,
                                Tag = NodeType.StructLeafInt
                            });
                            offset += 4;

                            int tNewValue = BitConverter.ToInt32(data, offset);  //NewValue
                            bool bNewValue = false;
                            if (tNewValue == 1) { bNewValue = true; }
                            nTransition.Items.Add(new BinInterpNode
                            {
                                Header = $"0x{offset:X5} New Value: {tNewValue}  {bNewValue} ",
                                Name = "_" + offset,
                                Tag = NodeType.StructLeafInt
                            });
                            offset += 4;

                            int tUseParam = BitConverter.ToInt32(data, offset);  //Use Parameter bool
                            bool bUseParam = false;
                            if (tUseParam == 1) { bUseParam = true; }
                            nTransition.Items.Add(new BinInterpNode
                            {
                                Header = $"0x{offset:X5} Use parameter: {tUseParam}  {bUseParam} ",
                                Name = "_" + offset,
                                Tag = NodeType.StructLeafInt
                            });
                            offset += 4;
                        }
                        else if (transTYPE == 1) //TYPE 1 = CONSEQUENCE
                        {
                            var nTransition = new BinInterpNode
                            {
                                Header = $"0x{offset:X5} Type: {transTYPE} Consequence",
                                Name = "_" + offset,
                                Tag = NodeType.StructLeafInt
                            };
                            offset += 4;
                            TransitionsIDs.Items.Add(nTransition);

                            int TransInstVersion = BitConverter.ToInt32(data, offset);  //Instance Version
                            nTransition.Items.Add(new BinInterpNode
                            {
                                Header = $"0x{offset:X5} Instance Version: {TransInstVersion} ",
                                Name = "_" + offset,
                                Tag = NodeType.StructLeafInt
                            });
                            offset += 4;

                            int tConsequenceParam = BitConverter.ToInt32(data, offset);  //Consequence parameter
                            nTransition.Items.Add(new BinInterpNode
                            {
                                Header = $"0x{offset:X5} Consequence Parameter: {tConsequenceParam} ",
                                Name = "_" + offset,
                                Tag = NodeType.StructLeafInt
                            });
                            offset += 4;
                        }
                        else if (transTYPE == 2)  // TYPE 2 = FLOAT TRANSITION
                        {
                            offset += 8;
                            int tPlotID = BitConverter.ToInt32(data, offset);  //Get Plot
                            offset -= 8;
                            var nTransition = new BinInterpNode
                            {
                                Header = $"0x{offset:X5} Type: {transTYPE} transition on Float {tPlotID}",
                                Name = "_" + offset,
                                Tag = NodeType.StructLeafInt
                            };
                            offset += 4;
                            TransitionsIDs.Items.Add(nTransition);

                            int TransInstVersion = BitConverter.ToInt32(data, offset);  //Instance Version
                            nTransition.Items.Add(new BinInterpNode
                            {
                                Header = $"0x{offset:X5} Instance Version: {TransInstVersion} ",
                                Name = "_" + offset,
                                Tag = NodeType.StructLeafInt
                            });
                            offset += 4;

                            tPlotID = BitConverter.ToInt32(data, offset);  //Plot
                            nTransition.Items.Add(new BinInterpNode
                            {
                                Header = $"0x{offset:X5} Plot ID: {tPlotID} ",
                                Name = "_" + offset,
                                Tag = NodeType.StructLeafInt
                            });
                            offset += 4;

                            float tNewValue = BitConverter.ToInt32(data, offset);  //NewValue
                            nTransition.Items.Add(new BinInterpNode
                            {
                                Header = $"0x{offset:X5} New Value: {tNewValue} ",
                                Name = "_" + offset,
                                Tag = NodeType.StructLeafFloat
                            });
                            offset += 4;

                            int tUseParam = BitConverter.ToInt32(data, offset);  //Use Parameter bool
                            bool bUseParam = false;
                            if (tUseParam == 1) { bUseParam = true; }
                            nTransition.Items.Add(new BinInterpNode
                            {
                                Header = $"0x{offset:X5} Use parameter: {tUseParam}  {bUseParam} ",
                                Name = "_" + offset,
                                Tag = NodeType.StructLeafInt
                            });
                            offset += 4;

                            int tIncrement = BitConverter.ToInt32(data, offset);  //Increment bool
                            bool bIncrement = false;
                            if (tIncrement == 1) { bIncrement = true; }
                            nTransition.Items.Add(new BinInterpNode
                            {
                                Header = $"0x{offset:X5} Increment value: {tIncrement}  {bIncrement} ",
                                Name = "_" + offset,
                                Tag = NodeType.StructLeafInt
                            });
                            offset += 4;
                        }
                        else if (transTYPE == 3)  // TYPE 3 = FUNCTION
                        {
                            var nTransition = new BinInterpNode
                            {
                                Header = $"0x{offset:X5} Type: {transTYPE} Function",
                                Name = "_" + offset,
                                Tag = NodeType.StructLeafInt
                            };
                            offset += 4;
                            TransitionsIDs.Items.Add(nTransition);

                            int TransInstVersion = BitConverter.ToInt32(data, offset);  //Instance Version
                            nTransition.Items.Add(new BinInterpNode
                            {
                                Header = $"0x{offset:X5} Instance Version: {TransInstVersion} ",
                                Name = "_" + offset,
                                Tag = NodeType.StructLeafInt
                            });
                            offset += 4;

                            int PackageName = BitConverter.ToInt32(data, offset);  //Package name
                            offset += 4;
                            int PackageIdx = BitConverter.ToInt32(data, offset);  //Package name idx
                            nTransition.Items.Add(new BinInterpNode
                            {
                                Header = $"0x{offset:X5} Package Name: {CurrentLoadedExport.FileRef.GetNameEntry(PackageName)}_{PackageIdx}",
                                Name = "_" + offset,
                                Tag = NodeType.StructLeafName
                            });
                            offset += 4;

                            int ClassName = BitConverter.ToInt32(data, offset);  //Class name
                            offset += 4;
                            int ClassIdx = BitConverter.ToInt32(data, offset);  //Class name idx
                            nTransition.Items.Add(new BinInterpNode
                            {
                                Header = $"0x{offset:X5} Class Name: {CurrentLoadedExport.FileRef.GetNameEntry(ClassName)}_{ClassIdx}",
                                Name = "_" + offset,
                                Tag = NodeType.StructLeafName
                            });
                            offset += 4;

                            int FunctionName = BitConverter.ToInt32(data, offset);  //Function name
                            offset += 4;
                            int FunctionIdx = BitConverter.ToInt32(data, offset);  //Function name idx
                            nTransition.Items.Add(new BinInterpNode
                            {
                                Header = $"0x{offset:X5} Function Name: {CurrentLoadedExport.FileRef.GetNameEntry(FunctionName)}_{FunctionIdx}",
                                Name = "_" + offset,
                                Tag = NodeType.StructLeafName
                            });
                            offset += 4;


                            int Parameter = BitConverter.ToInt32(data, offset);  //Parameter
                            nTransition.Items.Add(new BinInterpNode
                            {
                                Header = $"0x{offset:X5} Parameter: {Parameter} ",
                                Name = "_" + offset,
                                Tag = NodeType.StructLeafInt
                            });
                            offset += 4;
                        }
                        else if (transTYPE == 4)  // TYPE 4 = INT TRANSITION
                        {
                            offset += 8;
                            int tPlotID = BitConverter.ToInt32(data, offset);  //Get Plot
                            offset -= 8;
                            var nTransition = new BinInterpNode
                            {
                                Header = $"0x{offset:X5} Type: {transTYPE} transition on INT {tPlotID}",
                                Name = "_" + offset,
                                Tag = NodeType.StructLeafInt
                            };
                            offset += 4;
                            TransitionsIDs.Items.Add(nTransition);

                            int TransInstVersion = BitConverter.ToInt32(data, offset);  //Instance Version
                            nTransition.Items.Add(new BinInterpNode
                            {
                                Header = $"0x{offset:X5} Instance Version: {TransInstVersion} ",
                                Name = "_" + offset,
                                Tag = NodeType.StructLeafInt
                            });
                            offset += 4;

                            tPlotID = BitConverter.ToInt32(data, offset);  //Plot
                            nTransition.Items.Add(new BinInterpNode
                            {
                                Header = $"0x{offset:X5} Plot ID: {tPlotID} ",
                                Name = "_" + offset,
                                Tag = NodeType.StructLeafInt
                            });
                            offset += 4;

                            int tNewValue = BitConverter.ToInt32(data, offset);  //NewValue
                            nTransition.Items.Add(new BinInterpNode
                            {
                                Header = $"0x{offset:X5} New Value: {tNewValue} ",
                                Name = "_" + offset,
                                Tag = NodeType.StructLeafFloat
                            });
                            offset += 4;

                            int tUseParam = BitConverter.ToInt32(data, offset);  //Use Parameter bool
                            bool bUseParam = false;
                            if (tUseParam == 1) { bUseParam = true; }
                            nTransition.Items.Add(new BinInterpNode
                            {
                                Header = $"0x{offset:X5} Use parameter: {tUseParam}  {bUseParam} ",
                                Name = "_" + offset,
                                Tag = NodeType.StructLeafInt
                            });
                            offset += 4;

                            int tIncrement = BitConverter.ToInt32(data, offset);  //Increment bool
                            bool bIncrement = false;
                            if (tIncrement == 1) { bIncrement = true; }
                            nTransition.Items.Add(new BinInterpNode
                            {
                                Header = $"0x{offset:X5} Increment value: {tIncrement}  {bIncrement} ",
                                Name = "_" + offset,
                                Tag = NodeType.StructLeafInt
                            });
                            offset += 4;
                        }
                        else if (transTYPE == 5)  // TYPE 5 = LOCAL BOOL
                        {
                            var nTransition = new BinInterpNode
                            {
                                Header = $"0x{offset:X5} Type: {transTYPE} Local Bool",
                                Name = "_" + offset,
                                Tag = NodeType.StructLeafInt
                            };
                            offset += 36;
                            TransitionsIDs.Items.Add(nTransition);

                        }
                        else if (transTYPE == 6)  // TYPE 6 = LOCAL FLOAT
                        {
                            var nTransition = new BinInterpNode
                            {
                                Header = $"0x{offset:X5} Type: {transTYPE} Local Float",
                                Name = "_" + offset,
                                Tag = NodeType.StructLeafInt
                            };
                            offset += 36;
                            TransitionsIDs.Items.Add(nTransition);
                        }
                        else if (transTYPE == 7)  // TYPE 7 = LOCAL INT
                        {
                            var nTransition = new BinInterpNode
                            {
                                Header = $"0x{offset:X5} Type: {transTYPE} Local Int",
                                Name = "_" + offset,
                                Tag = NodeType.StructLeafInt
                            };
                            offset += 4;
                            TransitionsIDs.Items.Add(nTransition);

                            int TransInstVersion = BitConverter.ToInt32(data, offset);  //Instance Version
                            nTransition.Items.Add(new BinInterpNode
                            {
                                Header = $"0x{offset:X5} Instance Version: {TransInstVersion} ",
                                Name = "_" + offset,
                                Tag = NodeType.StructLeafInt
                            });
                            offset += 4;

                            int tObjtag = BitConverter.ToInt32(data, offset);  //Use Object tag??
                            bool bObjtag = false;
                            if (tObjtag == 1) { bObjtag = true; }
                            nTransition.Items.Add(new BinInterpNode
                            {
                                Header = $"0x{offset:X5} Object Tag: {tObjtag}  {bObjtag} ",
                                Name = "_" + offset,
                                Tag = NodeType.StructLeafInt
                            });
                            offset += 4;

                            int FunctionName = BitConverter.ToInt32(data, offset);  //Function name
                            offset += 4;
                            int FunctionIdx = BitConverter.ToInt32(data, offset);  //Function name
                            nTransition.Items.Add(new BinInterpNode
                            {
                                Header = $"0x{offset:X5} Function Name: {CurrentLoadedExport.FileRef.GetNameEntry(FunctionName)}_{FunctionIdx}",
                                Name = "_" + offset,
                                Tag = NodeType.StructLeafName
                            });
                            offset += 4;

                            int TagName = BitConverter.ToInt32(data, offset);  //Object name
                            offset += 4;
                            int TagIdx = BitConverter.ToInt32(data, offset);  //Object idx
                            nTransition.Items.Add(new BinInterpNode
                            {
                                Header = $"0x{offset:X5} Object Name: {CurrentLoadedExport.FileRef.GetNameEntry(TagName)}_{TagIdx}",
                                Name = "_" + offset,
                                Tag = NodeType.StructLeafName
                            });
                            offset += 4;

                            int tUseParam = BitConverter.ToInt32(data, offset);  //Use Parameter bool
                            bool bUseParam = false;
                            if (tUseParam == 1) { bUseParam = true; }
                            nTransition.Items.Add(new BinInterpNode
                            {
                                Header = $"0x{offset:X5} Use parameter: {tUseParam}  {bUseParam} ",
                                Name = "_" + offset,
                                Tag = NodeType.StructLeafInt
                            });
                            offset += 4;

                            int tNewValue = BitConverter.ToInt32(data, offset);  //NewValue
                            nTransition.Items.Add(new BinInterpNode
                            {
                                Header = $"0x{offset:X5} New Value: {tNewValue} ",
                                Name = "_" + offset,
                                Tag = NodeType.StructLeafFloat
                            });
                            offset += 4;
                        }
                        else if (transTYPE == 8)  // TYPE 8 = SUBSTATE
                        {
                            offset += 8;
                            int tPlotID = BitConverter.ToInt32(data, offset);  //Get Plot
                            offset -= 8;
                            var nTransition = new BinInterpNode
                            {
                                Header = $"0x{offset:X5} Type: {transTYPE} Substate Transition on Bool {tPlotID}",
                                Name = "_" + offset,
                                Tag = NodeType.StructLeafInt
                            };
                            offset += 4;
                            TransitionsIDs.Items.Add(nTransition);

                            int TransInstVersion = BitConverter.ToInt32(data, offset);  //Instance Version
                            nTransition.Items.Add(new BinInterpNode
                            {
                                Header = $"0x{offset:X5} Instance Version: {TransInstVersion} ",
                                Name = "_" + offset,
                                Tag = NodeType.StructLeafInt
                            });
                            offset += 4;

                            tPlotID = BitConverter.ToInt32(data, offset);  //Plot
                            nTransition.Items.Add(new BinInterpNode
                            {
                                Header = $"0x{offset:X5} Plot ID: {tPlotID} ",
                                Name = "_" + offset,
                                Tag = NodeType.StructLeafInt
                            });
                            offset += 4;

                            int tNewValue = BitConverter.ToInt32(data, offset);  //NewState Bool
                            bool bNewValue = false;
                            if (tNewValue == 1) { bNewValue = true; }
                            nTransition.Items.Add(new BinInterpNode
                            {
                                Header = $"0x{offset:X5} New State: {tNewValue}  {bNewValue}",
                                Name = "_" + offset,
                                Tag = NodeType.StructLeafInt
                            });
                            offset += 4;

                            int tUseParam = BitConverter.ToInt32(data, offset);  //Use Parameter bool
                            bool bUseParam = false;
                            if (tUseParam == 1) { bUseParam = true; }
                            nTransition.Items.Add(new BinInterpNode
                            {
                                Header = $"0x{offset:X5} Use parameter: {tUseParam}  {bUseParam} ",
                                Name = "_" + offset,
                                Tag = NodeType.StructLeafInt
                            });
                            offset += 4;

                            int tParentType = BitConverter.ToInt32(data, offset);  //Parent OR type flag
                            bool bParentType = false;
                            string sParentType = "ALL of siblings TRUE => Parent TRUE";
                            if (tParentType == 1)
                            {
                                bParentType = true;
                                sParentType = "ANY of siblings TRUE => Parent TRUE";
                            }
                            nTransition.Items.Add(new BinInterpNode
                            {
                                Header = $"0x{offset:X5} Parent OR type: {tParentType}  {bParentType} {sParentType}",
                                Name = "_" + offset,
                                Tag = NodeType.StructLeafInt
                            });
                            offset += 4;

                            int ParentIdx = BitConverter.ToInt32(data, offset);  //Parent Bool
                            nTransition.Items.Add(new BinInterpNode
                            {
                                Header = $"0x{offset:X5} Parent Bool: {ParentIdx} ",
                                Name = "_" + offset,
                                Tag = NodeType.StructLeafInt
                            });
                            offset += 4;

                            int sibCount = BitConverter.ToInt32(data, offset); //Sibling Substates
                            var SiblingIDs = new BinInterpNode
                            {
                                Header = $"0x{offset:X5} Sibling Substates Count: {sibCount} ",
                                Name = "_" + offset,
                                Tag = NodeType.StructLeafInt
                            };
                            offset += 4;
                            nTransition.Items.Add(SiblingIDs);

                            for (int s = 0; s < sibCount; s++)  //SIBLING SUBSTATE BOOLS
                            {
                                int nSibling = BitConverter.ToInt32(data, offset);
                                var nSiblings = new BinInterpNode
                                {
                                    Header = $"0x{offset:X5} Sibling: {s}  Bool: { nSibling }",
                                    Name = "_" + offset,
                                    Tag = NodeType.StructLeafInt
                                };
                                SiblingIDs.Items.Add(nSiblings);
                                offset += 4;
                            }
                        }
                    }
                }
            }
            catch (Exception ex)
            {
                subnodes.Add(new BinInterpNode() { Header = $"Error reading binary data: {ex}" });
            }
            return subnodes;
        }

        private List<ITreeItem> StartBioQuestMapScan(byte[] data, ref int binarystart)
        {
            var subnodes = new List<ITreeItem>();
            var game = CurrentLoadedExport.FileRef.Game;
            try
            {
                int offset = binarystart;

                int qCount = BitConverter.ToInt32(data, offset);
                var QuestNode = new BinInterpNode
                {
                    Header = $"0x{offset:X4} Quest Count: {qCount}",
                    Name = "_" + offset,
                    Tag = NodeType.StructLeafInt
                };
                offset += 4;
                subnodes.Add(QuestNode);

                for (int i = 0; i < qCount; i++) //QUESTS
                {
                    int iQuestID = BitConverter.ToInt32(data, offset);  //QUEST ID
                    var QuestIDs = new BinInterpNode
                    {
                        Header = $"0x{offset:X5} Quest ID: {iQuestID} ",
                        Name = "_" + offset,
                        Tag = NodeType.StructLeafInt
                    };
                    offset += 4;
                    QuestNode.Items.Add(QuestIDs);

                    int Unknown1 = BitConverter.ToInt32(data, offset); //Unknown1
                    QuestIDs.Items.Add(new BinInterpNode
                    {
                        Header = $"0x{offset:X5} Unknown: {Unknown1} ",
                        Name = "_" + offset,
                        Tag = NodeType.StructLeafInt
                    });
                    offset += 4;

                    int Unknown2 = BitConverter.ToInt32(data, offset); //Unknown2
                    QuestIDs.Items.Add(new BinInterpNode
                    {
                        Header = $"0x{offset:X5} Unknown: {Unknown2} ",
                        Name = "_" + offset,
                        Tag = NodeType.StructLeafInt
                    });
                    offset += 4;

                    int gCount = BitConverter.ToInt32(data, offset); //Goal Count
                    var GoalsIDs = new BinInterpNode
                    {
                        Header = $"0x{offset:X5} Goals: {gCount} ",
                        Name = "_" + offset,
                        Tag = NodeType.StructLeafInt
                    };
                    offset += 4;
                    QuestIDs.Items.Add(GoalsIDs);

                    for (int g = 0; g < gCount; g++) //GOALS
                    {
                        //Add either state or Conditional as starting node
                        offset += 12;
                        int gConditional = BitConverter.ToInt32(data, offset); //Conditional
                        offset += 4;
                        int gState = BitConverter.ToInt32(data, offset); //State
                        offset -= 16;
                        int goalStart = gState;
                        string startType = "Bool";
                        if (gState == -1)
                        {
                            goalStart = gConditional;
                            startType = "Conditional";
                        }
                        var nGoalIDs = new BinInterpNode
                        {
                            Header = $"0x{offset:X5} Goal start plot/cnd: {goalStart} { startType }",
                            Name = "_" + offset,
                            Tag = NodeType.StructLeafInt
                        };
                        GoalsIDs.Items.Add(nGoalIDs);

                        int iGoalInstVersion = BitConverter.ToInt32(data, offset);  //Goal Instance Version
                        nGoalIDs.Items.Add(new BinInterpNode
                        {
                            Header = $"0x{offset:X5} Goal Instance Version: {iGoalInstVersion} ",
                            Name = "_" + offset,
                            Tag = NodeType.StructLeafInt
                        });
                        offset += 4;

                        int gTitle = BitConverter.ToInt32(data, offset); //Goal Name
                        string gttlkLookup = GlobalFindStrRefbyID(gTitle, game, CurrentLoadedExport.FileRef);
                        nGoalIDs.Items.Add(new BinInterpNode
                        {
                            Header = $"0x{offset:X5} Goal Name StrRef: {gTitle} { gttlkLookup }",
                            Name = "_" + offset,
                            Tag = NodeType.StructLeafObject
                        });
                        offset += 4;

                        int gDescription = BitConverter.ToInt32(data, offset); //Goal Description
                        string gdtlkLookup = GlobalFindStrRefbyID(gDescription, game, CurrentLoadedExport.FileRef);
                        nGoalIDs.Items.Add(new BinInterpNode
                        {
                            Header = $"0x{offset:X5} Goal Description StrRef: {gDescription} { gdtlkLookup }",
                            Name = "_" + offset,
                            Tag = NodeType.StructLeafObject
                        });
                        offset += 4;

                        gConditional = BitConverter.ToInt32(data, offset); //Conditional
                        nGoalIDs.Items.Add(new BinInterpNode
                        {
                            Header = $"0x{offset:X5} Conditional: {gConditional} ",
                            Name = "_" + offset,
                            Tag = NodeType.StructLeafInt
                        });
                        offset += 4;

                        gState = BitConverter.ToInt32(data, offset); //State
                        nGoalIDs.Items.Add(new BinInterpNode
                        {
                            Header = $"0x{offset:X5} Bool State: {gState} ",
                            Name = "_" + offset,
                            Tag = NodeType.StructLeafInt
                        });
                        offset += 4;
                    }

                    int tCount = BitConverter.ToInt32(data, offset); //Task Count
                    var TaskIDs = new BinInterpNode
                    {
                        Header = $"0x{offset:X5} Tasks Count: {tCount} ",
                        Name = "_" + offset,
                        Tag = NodeType.StructLeafInt
                    };
                    offset += 4;
                    QuestIDs.Items.Add(TaskIDs);

                    for (int t = 0; t < tCount; t++)  //TASKS
                    {

                        var nTaskIDs = new BinInterpNode
                        {
                            Header = $"0x{offset:X5} Task: {t}",
                            Name = "_" + offset,
                            Tag = NodeType.StructLeafInt
                        };
                        TaskIDs.Items.Add(nTaskIDs);

                        int iTaskInstVersion = BitConverter.ToInt32(data, offset);  //Task Instance Version
                        nTaskIDs.Items.Add(new BinInterpNode
                        {
                            Header = $"0x{offset:X5} Task Instance Version: {iTaskInstVersion} ",
                            Name = "_" + offset,
                            Tag = NodeType.StructLeafInt
                        });
                        offset += 4;

                        int tFinish = BitConverter.ToInt32(data, offset); //Primary Codex
                        bool bFinish = tFinish == 1;
                        nTaskIDs.Items.Add(new BinInterpNode
                        {
                            Header = $"0x{offset:X5} Task Finishes Quest: {tFinish}  { bFinish }",
                            Name = "_" + offset,
                            Tag = NodeType.StructLeafObject
                        });
                        offset += 4;

                        int tTitle = BitConverter.ToInt32(data, offset); //Task Name
                        string tttlkLookup = GlobalFindStrRefbyID(tTitle, game, CurrentLoadedExport.FileRef);
                        nTaskIDs.Items.Add(new BinInterpNode
                        {
                            Header = $"0x{offset:X5} Task Name StrRef: {tTitle} { tttlkLookup }",
                            Name = "_" + offset,
                            Tag = NodeType.StructLeafObject
                        });
                        offset += 4;

                        int tDescription = BitConverter.ToInt32(data, offset); //Task Description
                        string tdtlkLookup = GlobalFindStrRefbyID(tDescription, game, CurrentLoadedExport.FileRef);
                        nTaskIDs.Items.Add(new BinInterpNode
                        {
                            Header = $"0x{offset:X5} Task Description StrRef: {tDescription} { tdtlkLookup }",
                            Name = "_" + offset,
                            Tag = NodeType.StructLeafObject
                        });
                        offset += 4;

                        int piCount = BitConverter.ToInt32(data, offset); //Plot item Count
                        var PlotIDs = new BinInterpNode
                        {
                            Header = $"0x{offset:X5} Plot Item Count: {piCount} ",
                            Name = "_" + offset,
                            Tag = NodeType.StructLeafInt
                        };
                        offset += 4;
                        nTaskIDs.Items.Add(PlotIDs);

                        for (int pi = 0; pi < piCount; pi++)  //TASK PLOT ITEMS
                        {
                            int iPlotItem = BitConverter.ToInt32(data, offset);  //Plot item index
                            var nPlotItems = new BinInterpNode
                            {
                                Header = $"0x{offset:X5} Plot items: {pi}  Index: { iPlotItem }",
                                Name = "_" + offset,
                                Tag = NodeType.StructLeafInt
                            };
                            PlotIDs.Items.Add(nPlotItems);
                            offset += 4;
                        }

                        int planetName = BitConverter.ToInt32(data, offset); //Planet name
                        offset += 4;
                        int planetIdx = BitConverter.ToInt32(data, offset); //Name index
                        offset -= 4;
                        nTaskIDs.Items.Add(new BinInterpNode
                        {
                            Header = $"0x{offset:X5} Planet Name: {CurrentLoadedExport.FileRef.GetNameEntry(planetName)}_{planetIdx} ",
                            Name = "_" + offset,
                            Tag = NodeType.StructLeafName
                        });
                        offset += 8;

                        int wpStrLgth = BitConverter.ToInt32(data, offset); //String length for waypoint
                        offset += 4;
                        string wpRef = "No Waypoint data";
                        if (wpStrLgth > 0)
                        {
                            //offset += 1;
                            MemoryStream ms = new MemoryStream(data);
                            ms.Position = offset;
                            wpRef = ms.ReadStringASCIINull(wpStrLgth);
                        }
                        nTaskIDs.Items.Add(new BinInterpNode
                        {
                            Header = $"0x{offset:X5} Waypoint ref: {wpRef} ",
                            Name = "_" + offset,
                            Tag = NodeType.StructLeafStr
                        });
                        offset += wpStrLgth;
                    }

                    int pCount = BitConverter.ToInt32(data, offset); //Plot Item Count
                    var PlotItemIDs = new BinInterpNode
                    {
                        Header = $"0x{offset:X5} Plot Items: {pCount} ",
                        Name = "_" + offset,
                        Tag = NodeType.StructLeafInt
                    };
                    offset += 4;
                    QuestIDs.Items.Add(PlotItemIDs);

                    for (int p = 0; p < pCount; p++) //PLOT ITEM
                    {
                        //Add count starting node
                        var nPlotItemIDs = new BinInterpNode
                        {
                            Header = $"0x{offset:X5} Plot Item: {p} ",
                            Name = "_" + offset,
                            Tag = NodeType.StructLeafInt
                        };
                        PlotItemIDs.Items.Add(nPlotItemIDs);

                        int iPlotInstVersion = BitConverter.ToInt32(data, offset);  //Plot Item Instance Version
                        nPlotItemIDs.Items.Add(new BinInterpNode
                        {
                            Header = $"0x{offset:X5} Plot item Instance Version: {iPlotInstVersion} ",
                            Name = "_" + offset,
                            Tag = NodeType.StructLeafInt
                        });
                        offset += 4;

                        int pTitle = BitConverter.ToInt32(data, offset); //Plot item Name
                        string pitlkLookup = GlobalFindStrRefbyID(pTitle, game, CurrentLoadedExport.FileRef);
                        nPlotItemIDs.Items.Add(new BinInterpNode
                        {
                            Header = $"0x{offset:X5} Goal Name StrRef: {pTitle} { pitlkLookup }",
                            Name = "_" + offset,
                            Tag = NodeType.StructLeafObject
                        });
                        offset += 4;

                        int pIcon = BitConverter.ToInt32(data, offset); //Icon Index
                        nPlotItemIDs.Items.Add(new BinInterpNode
                        {
                            Header = $"0x{offset:X5} Icon Index: {pIcon} ",
                            Name = "_" + offset,
                            Tag = NodeType.StructLeafInt
                        });
                        offset += 4;

                        int pConditional = BitConverter.ToInt32(data, offset); //Conditional
                        nPlotItemIDs.Items.Add(new BinInterpNode
                        {
                            Header = $"0x{offset:X5} Conditional: {pConditional} ",
                            Name = "_" + offset,
                            Tag = NodeType.StructLeafInt
                        });
                        offset += 4;

                        int pState = BitConverter.ToInt32(data, offset); //Int
                        nPlotItemIDs.Items.Add(new BinInterpNode
                        {
                            Header = $"0x{offset:X5} Integer State: {pState} ",
                            Name = "_" + offset,
                            Tag = NodeType.StructLeafInt
                        });
                        offset += 4;

                        int pTarget = BitConverter.ToInt32(data, offset); //Target Index
                        nPlotItemIDs.Items.Add(new BinInterpNode
                        {
                            Header = $"0x{offset:X5} Item Count Target: {pTarget} ",
                            Name = "_" + offset,
                            Tag = NodeType.StructLeafInt
                        });
                        offset += 4;
                    }

                }

                int bsCount = BitConverter.ToInt32(data, offset);
                var bsNode = new BinInterpNode
                {
                    Header = $"0x{offset:X4} Bool Journal Events: {bsCount}",
                    Name = "_" + offset,
                    Tag = NodeType.StructLeafInt
                };
                offset += 4;
                subnodes.Add(bsNode);

                for (int b = 0; b < bsCount; b++)
                {
                    int iBoolEvtID = BitConverter.ToInt32(data, offset);  //BOOL STATE ID
                    var BoolEvtIDs = new BinInterpNode
                    {
                        Header = $"0x{offset:X5} Bool Journal Event: {iBoolEvtID} ",
                        Name = "_" + offset,
                        Tag = NodeType.StructLeafInt
                    };
                    offset += 4;
                    bsNode.Items.Add(BoolEvtIDs);

                    int bsInstVersion = BitConverter.ToInt32(data, offset); //Instance Version
                    var BoolQuestIDs = new BinInterpNode
                    {
                        Header = $"0x{offset:X5} Instance Version: {bsInstVersion} ",
                        Name = "_" + offset,
                        Tag = NodeType.StructLeafInt
                    };
                    offset += 4;
                    BoolEvtIDs.Items.Add(BoolQuestIDs);

                    int bqstCount = BitConverter.ToInt32(data, offset); //Related Quests Count
                    var bqstNode = new BinInterpNode
                    {
                        Header = $"0x{offset:X4} Related Quests: {bqstCount}",
                        Name = "_" + offset,
                        Tag = NodeType.StructLeafInt
                    };
                    offset += 4;
                    BoolQuestIDs.Items.Add(bqstNode);

                    for (int bq = 0; bq < bqstCount; bq++) //Related Quests
                    {
                        offset += 16;
                        int bqQuest = BitConverter.ToInt32(data, offset);  //Bool quest ID
                        var bquestIDs = new BinInterpNode
                        {
                            Header = $"0x{offset:X5} Related Quest: {bqQuest} ",
                            Name = "_" + offset,
                            Tag = NodeType.StructLeafInt
                        };
                        offset -= 16;
                        bqstNode.Items.Add(bquestIDs);

                        int bqInstVersion = BitConverter.ToInt32(data, offset);  //Bool quest Instance Version
                        bquestIDs.Items.Add(new BinInterpNode
                        {
                            Header = $"0x{offset:X5} Instance Version: {bqInstVersion} ",
                            Name = "_" + offset,
                            Tag = NodeType.StructLeafInt
                        });
                        offset += 4;

                        int bqTask = BitConverter.ToInt32(data, offset);  //Bool quest Instance Version
                        bquestIDs.Items.Add(new BinInterpNode
                        {
                            Header = $"0x{offset:X5} Related Task Link: {bqTask} ",
                            Name = "_" + offset,
                            Tag = NodeType.StructLeafInt
                        });
                        offset += 4;

                        int bqConditional = BitConverter.ToInt32(data, offset);  //Bool quest Conditional
                        bquestIDs.Items.Add(new BinInterpNode
                        {
                            Header = $"0x{offset:X5} Conditional: {bqConditional} ",
                            Name = "_" + offset,
                            Tag = NodeType.StructLeafInt
                        });
                        offset += 4;

                        int bqState = BitConverter.ToInt32(data, offset);  //Bool quest State
                        bquestIDs.Items.Add(new BinInterpNode
                        {
                            Header = $"0x{offset:X5} Bool State: {bqState} ",
                            Name = "_" + offset,
                            Tag = NodeType.StructLeafInt
                        });
                        offset += 4;

                        bqQuest = BitConverter.ToInt32(data, offset);  //Bool quest ID
                        bquestIDs.Items.Add(new BinInterpNode
                        {
                            Header = $"0x{offset:X5} Quest Link: {bqQuest} ",
                            Name = "_" + offset,
                            Tag = NodeType.StructLeafInt
                        });
                        offset += 4;
                    }

                }

                int isCount = BitConverter.ToInt32(data, offset);
                var isNode = new BinInterpNode
                {
                    Header = $"0x{offset:X4} Int Journal Events: {isCount}",
                    Name = "_" + offset,
                    Tag = NodeType.StructLeafInt
                };
                offset += 4;
                subnodes.Add(isNode);

                for (int iEvt = 0; iEvt < isCount; iEvt++)  //INTEGER STATE EVENTS
                {
                    int iInttEvtID = BitConverter.ToInt32(data, offset);
                    var IntEvtIDs = new BinInterpNode
                    {
                        Header = $"0x{offset:X5} Int Journal Event: {iInttEvtID} ",
                        Name = "_" + offset,
                        Tag = NodeType.StructLeafInt
                    };
                    offset += 4;
                    isNode.Items.Add(IntEvtIDs);

                    int isInstVersion = BitConverter.ToInt32(data, offset); //Instance Version
                    var IntQuestIDs = new BinInterpNode
                    {
                        Header = $"0x{offset:X5} Instance Version: {isInstVersion} ",
                        Name = "_" + offset,
                        Tag = NodeType.StructLeafInt
                    };
                    offset += 4;
                    IntEvtIDs.Items.Add(IntQuestIDs);

                    int iqstCount = BitConverter.ToInt32(data, offset); //Related Quests Count
                    var iqstNode = new BinInterpNode
                    {
                        Header = $"0x{offset:X4} Related Quests: {iqstCount}",
                        Name = "_" + offset,
                        Tag = NodeType.StructLeafInt
                    };
                    offset += 4;
                    IntQuestIDs.Items.Add(iqstNode);

                    for (int iq = 0; iq < iqstCount; iq++) //Related Quests
                    {
                        offset += 16;
                        int iqQuest = BitConverter.ToInt32(data, offset);  //int quest ID
                        var iquestIDs = new BinInterpNode
                        {
                            Header = $"0x{offset:X5} Related Quest: {iqQuest} ",
                            Name = "_" + offset,
                            Tag = NodeType.StructLeafInt
                        };
                        offset -= 16;
                        iqstNode.Items.Add(iquestIDs);

                        int iqInstVersion = BitConverter.ToInt32(data, offset);  //Int quest Instance Version
                        iquestIDs.Items.Add(new BinInterpNode
                        {
                            Header = $"0x{offset:X5} Instance Version: {iqInstVersion} ",
                            Name = "_" + offset,
                            Tag = NodeType.StructLeafInt
                        });
                        offset += 4;

                        int iqTask = BitConverter.ToInt32(data, offset);  //Int quest Instance Version
                        iquestIDs.Items.Add(new BinInterpNode
                        {
                            Header = $"0x{offset:X5} Related Task Link: {iqTask} ",
                            Name = "_" + offset,
                            Tag = NodeType.StructLeafInt
                        });
                        offset += 4;

                        int iqConditional = BitConverter.ToInt32(data, offset);  //Int quest Conditional
                        iquestIDs.Items.Add(new BinInterpNode
                        {
                            Header = $"0x{offset:X5} Conditional: {iqConditional} ",
                            Name = "_" + offset,
                            Tag = NodeType.StructLeafInt
                        });
                        offset += 4;

                        int iqState = BitConverter.ToInt32(data, offset);  //Int quest State
                        iquestIDs.Items.Add(new BinInterpNode
                        {
                            Header = $"0x{offset:X5} Bool State: {iqState} ",
                            Name = "_" + offset,
                            Tag = NodeType.StructLeafInt
                        });
                        offset += 4;

                        iqQuest = BitConverter.ToInt32(data, offset);  //Int quest ID
                        iquestIDs.Items.Add(new BinInterpNode
                        {
                            Header = $"0x{offset:X5} Quest Link: {iqQuest} ",
                            Name = "_" + offset,
                            Tag = NodeType.StructLeafInt
                        });
                        offset += 4;
                    }

                }

                int fsCount = BitConverter.ToInt32(data, offset);
                var fsNode = new BinInterpNode
                {
                    Header = $"0x{offset:X4} Float Journal Events: {fsCount}",
                    Name = "_" + offset,
                    Tag = NodeType.StructLeafInt
                };
                offset += 4;
                subnodes.Add(fsNode);

                for (int f = 0; f < fsCount; f++)  //FLOAT STATE EVENTS
                {
                    int iFloatEvtID = BitConverter.ToInt32(data, offset);  //FLOAT STATE ID
                    var FloatEvtIDs = new BinInterpNode
                    {
                        Header = $"0x{offset:X5} Float Journal Event: {iFloatEvtID} ",
                        Name = "_" + offset,
                        Tag = NodeType.StructLeafInt
                    };
                    offset += 4;
                    fsNode.Items.Add(FloatEvtIDs);

                    int fsInstVersion = BitConverter.ToInt32(data, offset); //Instance Version
                    var FloatQuestIDs = new BinInterpNode
                    {
                        Header = $"0x{offset:X5} Instance Version: {fsInstVersion} ",
                        Name = "_" + offset,
                        Tag = NodeType.StructLeafInt
                    };
                    offset += 4;
                    FloatEvtIDs.Items.Add(FloatQuestIDs);

                    int fqstCount = BitConverter.ToInt32(data, offset); //Related Quests Count
                    var fqstNode = new BinInterpNode
                    {
                        Header = $"0x{offset:X4} Related Quests: {fqstCount}",
                        Name = "_" + offset,
                        Tag = NodeType.StructLeafInt
                    };
                    offset += 4;
                    FloatQuestIDs.Items.Add(fqstNode);

                    for (int fq = 0; fq < fqstCount; fq++) //Related Quests
                    {
                        offset += 16;
                        int fqQuest = BitConverter.ToInt32(data, offset);  //float quest ID
                        var fquestIDs = new BinInterpNode
                        {
                            Header = $"0x{offset:X5} Related Quest: {fqQuest} ",
                            Name = "_" + offset,
                            Tag = NodeType.StructLeafInt
                        };
                        offset -= 16;
                        fqstNode.Items.Add(fquestIDs);

                        int fqInstVersion = BitConverter.ToInt32(data, offset);  //float quest Instance Version
                        fquestIDs.Items.Add(new BinInterpNode
                        {
                            Header = $"0x{offset:X5} Instance Version: {fqInstVersion} ",
                            Name = "_" + offset,
                            Tag = NodeType.StructLeafInt
                        });
                        offset += 4;

                        int fqTask = BitConverter.ToInt32(data, offset);  //Float quest Instance Version
                        fquestIDs.Items.Add(new BinInterpNode
                        {
                            Header = $"0x{offset:X5} Related Task Link: {fqTask} ",
                            Name = "_" + offset,
                            Tag = NodeType.StructLeafInt
                        });
                        offset += 4;

                        int fqConditional = BitConverter.ToInt32(data, offset);  //Float quest Conditional
                        fquestIDs.Items.Add(new BinInterpNode
                        {
                            Header = $"0x{offset:X5} Conditional: {fqConditional} ",
                            Name = "_" + offset,
                            Tag = NodeType.StructLeafInt
                        });
                        offset += 4;

                        int fqState = BitConverter.ToInt32(data, offset);  //Float quest State
                        fquestIDs.Items.Add(new BinInterpNode
                        {
                            Header = $"0x{offset:X5} Bool State: {fqState} ",
                            Name = "_" + offset,
                            Tag = NodeType.StructLeafInt
                        });
                        offset += 4;

                        fqQuest = BitConverter.ToInt32(data, offset);  //Float quest ID
                        fquestIDs.Items.Add(new BinInterpNode
                        {
                            Header = $"0x{offset:X5} Quest Link: {fqQuest} ",
                            Name = "_" + offset,
                            Tag = NodeType.StructLeafInt
                        });
                        offset += 4;
                    }
                }
            }
            catch (Exception ex)
            {
                subnodes.Add(new BinInterpNode() { Header = $"Error reading binary data: {ex}" });
            }
            return subnodes;
        }

        private List<ITreeItem> StartBioCodexMapScan(byte[] data, ref int binarystart)
        {
            var subnodes = new List<ITreeItem>();
            var game = CurrentLoadedExport.FileRef.Game;
            try
            {
                int offset = binarystart;

                int sCount = BitConverter.ToInt32(data, offset);
                var SectionsNode = new BinInterpNode
                {
                    Header = $"0x{offset:X4} Codex Section Count: {sCount}",
                    Name = "_" + offset,
                    Tag = NodeType.StructLeafInt
                };
                offset += 4;
                subnodes.Add(SectionsNode);

                for (int i = 0; i < sCount; i++)
                {
                    int iSectionID = BitConverter.ToInt32(data, offset);  //Section ID
                    var SectionIDs = new BinInterpNode
                    {
                        Header = $"0x{offset:X5} Section ID: {iSectionID} ",
                        Name = "_" + offset,
                        Tag = NodeType.StructLeafInt
                    };
                    offset += 4;
                    SectionsNode.Items.Add(SectionIDs);

                    int instVersion = BitConverter.ToInt32(data, offset); //Instance Version
                    SectionIDs.Items.Add(new BinInterpNode
                    {
                        Header = $"0x{offset:X5} Instance Version: {instVersion} ",
                        Name = "_" + offset,
                        Tag = NodeType.StructLeafInt
                    });
                    offset += 4;

                    int sTitle = BitConverter.ToInt32(data, offset); //Codex Title
                    string ttlkLookup = GlobalFindStrRefbyID(sTitle, game, CurrentLoadedExport.FileRef);
                    SectionIDs.Items.Add(new BinInterpNode
                    {
                        Header = $"0x{offset:X5} Section Title StrRef: {sTitle} { ttlkLookup }",
                        Name = "_" + offset,
                        Tag = NodeType.StructLeafObject
                    });
                    offset += 4;

                    int sDescription = BitConverter.ToInt32(data, offset); //Codex Description
                    string dtlkLookup = GlobalFindStrRefbyID(sDescription, game, CurrentLoadedExport.FileRef);
                    SectionIDs.Items.Add(new BinInterpNode
                    {
                        Header = $"0x{offset:X5} Section Description StrRef: {sDescription} { dtlkLookup }",
                        Name = "_" + offset,
                        Tag = NodeType.StructLeafObject
                    });
                    offset += 4;

                    int sTexture = BitConverter.ToInt32(data, offset); //Texture ID
                    SectionIDs.Items.Add(new BinInterpNode
                    {
                        Header = $"0x{offset:X5} Section Texture ID: {sTexture} ",
                        Name = "_" + offset,
                        Tag = NodeType.StructLeafObject
                    });
                    offset += 4;

                    int sPriority = BitConverter.ToInt32(data, offset); //Priority
                    SectionIDs.Items.Add(new BinInterpNode
                    {
                        Header = $"0x{offset:X5} Section Priority: {sPriority}  (5 is low, 1 is high)",
                        Name = "_" + offset,
                        Tag = NodeType.StructLeafObject
                    });
                    offset += 4;

                    if (instVersion >= 3)
                    {
                        int sndExport = BitConverter.ToInt32(data, offset);
                        SectionIDs.Items.Add(new BinInterpNode
                        {
                            Header = $"0x{offset:X8} Codex Sound: {sndExport} {CurrentLoadedExport.FileRef.GetEntryString(sndExport)}",
                            Name = "_" + offset,
                            Tag = NodeType.StructLeafObject
                        });
                        offset += 4;
                    }

                    int sPrimary = BitConverter.ToInt32(data, offset); //Primary Codex
                    bool bPrimary = false;
                    if (sPrimary == 1) { bPrimary = true; }
                    SectionIDs.Items.Add(new BinInterpNode
                    {
                        Header = $"0x{offset:X5} Is Primary Codex: {sPrimary}  { bPrimary }",
                        Name = "_" + offset,
                        Tag = NodeType.StructLeafObject
                    });
                    offset += 4;

                }
                //START OF CODEX PAGES SECTION
                int pCount = BitConverter.ToInt32(data, offset);
                var PagesNode = new BinInterpNode
                {
                    Header = $"0x{offset:X4} Codex Page Count: {pCount}",
                    Name = "_" + offset,
                    Tag = NodeType.StructLeafInt
                };
                offset += 4;
                subnodes.Add(PagesNode);

                for (int i = 0; i < pCount; i++)
                {
                    int iPageID = BitConverter.ToInt32(data, offset);  //Page ID
                    var PageIDs = new BinInterpNode
                    {
                        Header = $"0x{offset:X5} Page Bool: {iPageID} ",
                        Name = "_" + offset,
                        Tag = NodeType.StructLeafInt
                    };
                    offset += 4;
                    PagesNode.Items.Add(PageIDs);

                    int instVersion = BitConverter.ToInt32(data, offset); //Instance Version
                    PageIDs.Items.Add(new BinInterpNode
                    {
                        Header = $"0x{offset:X5} Instance Version: {instVersion} ",
                        Name = "_" + offset,
                        Tag = NodeType.StructLeafInt
                    });
                    offset += 4;

                    int pTitle = BitConverter.ToInt32(data, offset); //Codex Title
                    string ttlkLookup = GlobalFindStrRefbyID(pTitle, game, CurrentLoadedExport.FileRef);
                    PageIDs.Items.Add(new BinInterpNode
                    {
                        Header = $"0x{offset:X5} Page Title StrRef: {pTitle} { ttlkLookup }",
                        Name = "_" + offset,
                        Tag = NodeType.StructLeafInt
                    });
                    offset += 4;

                    int pDescription = BitConverter.ToInt32(data, offset); //Codex Description
                    string dtlkLookup = GlobalFindStrRefbyID(pDescription, game, CurrentLoadedExport.FileRef);
                    PageIDs.Items.Add(new BinInterpNode
                    {
                        Header = $"0x{offset:X5} Page Description StrRef: {pDescription} { dtlkLookup }",
                        Name = "_" + offset,
                        Tag = NodeType.StructLeafInt
                    });
                    offset += 4;

                    int pTexture = BitConverter.ToInt32(data, offset); //Texture ID
                    PageIDs.Items.Add(new BinInterpNode
                    {
                        Header = $"0x{offset:X5} Section Texture ID: {pTexture} ",
                        Name = "_" + offset,
                        Tag = NodeType.StructLeafInt
                    });
                    offset += 4;

                    int pPriority = BitConverter.ToInt32(data, offset); //Priority
                    PageIDs.Items.Add(new BinInterpNode
                    {
                        Header = $"0x{offset:X5} Section Priority: {pPriority}  (5 is low, 1 is high)",
                        Name = "_" + offset,
                        Tag = NodeType.StructLeafInt
                    });
                    offset += 4;

                    if (instVersion == 4) //ME3 use object reference found sound then section
                    {
                        int sndExport = BitConverter.ToInt32(data, offset);
                        PageIDs.Items.Add(new BinInterpNode
                        {
                            Header = $"0x{offset:X8} Codex Sound: {sndExport} {CurrentLoadedExport.FileRef.GetEntryString(sndExport)}",
                            Name = "_" + offset,
                            Tag = NodeType.StructLeafObject
                        });
                        offset += 4;

                        int pSection = BitConverter.ToInt32(data, offset); //Section ID
                        PageIDs.Items.Add(new BinInterpNode
                        {
                            Header = $"0x{offset:X5} Section Reference: {pSection} ",
                            Name = "_" + offset,
                            Tag = NodeType.StructLeafInt
                        });
                        offset += 4;
                    }
                    else if (instVersion == 3) //ME2 use Section then no sound reference 
                    {
                        int pSection = BitConverter.ToInt32(data, offset); //Section ID
                        PageIDs.Items.Add(new BinInterpNode
                        {
                            Header = $"0x{offset:X5} Section Reference: {pSection} ",
                            Name = "_" + offset,
                            Tag = NodeType.StructLeafInt
                        });
                        offset += 4;
                    }
                    else  //ME1 has different order (section ID then codex sound) and uses a string reference.
                    {
                        int pSection = BitConverter.ToInt32(data, offset); //Section ID
                        PageIDs.Items.Add(new BinInterpNode
                        {
                            Header = $"0x{offset:X5} Section Reference: {pSection} ",
                            Name = "_" + offset,
                            Tag = NodeType.StructLeafInt
                        });
                        offset += 4;

                        int sndStrLgth = BitConverter.ToInt32(data, offset); //String length for sound
                        offset += 4;
                        string sndRef = "No sound data";
                        if (sndStrLgth > 0)
                        {
                            MemoryStream ms = new MemoryStream(data);
                            ms.Position = offset;
                            sndRef = ms.ReadStringASCIINull(sndStrLgth);
                        }
                        PageIDs.Items.Add(new BinInterpNode
                        {
                            Header = $"0x{offset:X5} SoundRef String: {sndRef} ",
                            Name = "_" + offset,
                            Tag = NodeType.StructLeafObject
                        });
                        offset += sndStrLgth;
                    }
                }
            }
            catch (Exception ex)
            {
                subnodes.Add(new BinInterpNode() { Header = $"Error reading binary data: {ex}" });
            }
            return subnodes;
        }

        private List<ITreeItem> StartAnimSequenceScan(byte[] data, ref int binarystart)
        {
            var subnodes = new List<ITreeItem>();

            #region UDK AKF_PerTrackCompression

            if (Pcc.Game == MEGame.UDK && CurrentLoadedExport.GetProperty<EnumProperty>("KeyEncodingFormat")?.Value.Name == "AKF_PerTrackCompression")
            {
                try
                {
                    var TrackOffsets = CurrentLoadedExport.GetProperty<ArrayProperty<IntProperty>>("CompressedTrackOffsets");
                    var numFrames = CurrentLoadedExport.GetProperty<IntProperty>("NumFrames")?.Value ?? 0;

                    List<string> boneList = ((ExportEntry)CurrentLoadedExport.Parent).GetProperty<ArrayProperty<NameProperty>>("TrackBoneNames").Select(np => $"{np}").ToList();

                    var bin = new EndianReader(new MemoryStream(CurrentLoadedExport.Data)) { Endian = Pcc.Endian };
                    bin.JumpTo(binarystart);

                    int numTracks = bin.ReadInt32() * 2;
                    bin.Skip(-4);

                    BinInterpNode rawAnimDataNode = MakeInt32Node(bin, "RawAnimationData: NumTracks");
                    subnodes.Add(rawAnimDataNode);
                    for (int i = 0; i < numTracks; i++)
                    {
                        int keySize = bin.ReadInt32();
                        int numKeys = bin.ReadInt32();
                        for (int j = 0; j < numKeys; j++)
                        {
                            if (keySize == 12)
                            {
                                rawAnimDataNode.Items.Add(MakeVectorNode(bin, $"{boneList[i / 2]}, PosKey {j}"));
                            }
                            else if (keySize == 16)
                            {
                                rawAnimDataNode.Items.Add(MakeQuatNode(bin, $"{boneList[i / 2]}, RotKey {j}"));
                            }
                            else
                            {
                                throw new NotImplementedException($"Unexpected key size: {keySize}");
                            }
                        }
                    }

                    subnodes.Add(MakeInt32Node(bin, "AnimBinary length"));
                    var startOff = bin.Position;
                    for (int i = 0; i < boneList.Count; i++)
                    {
                        var boneNode = new BinInterpNode(bin.Position, boneList[i]);
                        subnodes.Add(boneNode);

                        int posOff = TrackOffsets[i * 2];

                        if (posOff >= 0)
                        {
                            bin.JumpTo(startOff + posOff);
                            int header = bin.ReadInt32();
                            int numKeys = header & 0x00FFFFFF;
                            int formatFlags = (header >> 24) & 0x0F;
                            AnimationCompressionFormat keyFormat = (AnimationCompressionFormat)((header >> 28) & 0x0F);


                            boneNode.Items.Add(new BinInterpNode(bin.Position - 4, $"PosKey Header: {numKeys} keys, Compression: {keyFormat}, FormatFlags:{formatFlags:X}") { Length = 4 });

                            for (int j = 0; j < numKeys; j++)
                            {
                                switch (keyFormat)
                                {
                                    case AnimationCompressionFormat.ACF_None:
                                    case AnimationCompressionFormat.ACF_Float96NoW:
                                        if ((formatFlags & 7) == 0)
                                        {
                                            boneNode.Items.Add(MakeVectorNode(bin, $"PosKey {j}"));
                                        }
                                        else
                                        {
                                            long binPosition = bin.Position;
                                            int keyLength = 4 * ((formatFlags & 1) + ((formatFlags >> 1) & 1) + ((formatFlags >> 2) & 1));
                                            float x = (formatFlags & 1) != 0 ? bin.ReadFloat() : 0,
                                                  y = (formatFlags & 2) != 0 ? bin.ReadFloat() : 0,
                                                  z = (formatFlags & 4) != 0 ? bin.ReadFloat() : 0;
                                            boneNode.Items.Add(new BinInterpNode(binPosition, $"PosKey {j}: (X: {x}, Y: {y}, Z: {z})")
                                            {
                                                Length = keyLength
                                            });
                                        }
                                        break;
                                    case AnimationCompressionFormat.ACF_Fixed48NoW:
                                    case AnimationCompressionFormat.ACF_IntervalFixed32NoW:
                                    case AnimationCompressionFormat.ACF_Fixed32NoW:
                                    case AnimationCompressionFormat.ACF_Float32NoW:
                                    case AnimationCompressionFormat.ACF_BioFixed48:
                                    default:
                                        throw new NotImplementedException($"{keyFormat} is not supported yet!");
                                }
                            }
                        }

                        int rotOff = TrackOffsets[i * 2 + 1];

                        if (rotOff >= 0)
                        {
                            bin.JumpTo(startOff + rotOff);
                            int header = bin.ReadInt32();
                            int numKeys = header & 0x00FFFFFF;
                            int formatFlags = (header >> 24) & 0x0F;
                            AnimationCompressionFormat keyFormat = (AnimationCompressionFormat)((header >> 28) & 0x0F);

                            boneNode.Items.Add(new BinInterpNode(bin.Position - 4, $"RotKey Header: {numKeys} keys, Compression: {keyFormat}, FormatFlags:{formatFlags:X}") { Length = 4 });
                            switch (keyFormat)
                            {
                                case AnimationCompressionFormat.ACF_None:
                                    {
                                        for (int j = 0; j < numKeys; j++)
                                        {
                                            boneNode.Items.Add(MakeQuatNode(bin, $"RotKey {j}"));
                                        }
                                        break;
                                    }
                                case AnimationCompressionFormat.ACF_Fixed48NoW:
                                    {
                                        const float scale = 32767.0f;
                                        const ushort unkConst = 32767;
                                        int keyLength = 2 * ((formatFlags & 1) + ((formatFlags >> 1) & 1) + ((formatFlags >> 2) & 1));
                                        for (int j = 0; j < numKeys; j++)
                                        {
                                            long binPosition = bin.Position;
                                            float x = (formatFlags & 1) != 0 ? (bin.ReadUInt16() - unkConst) / scale : 0,
                                                  y = (formatFlags & 2) != 0 ? (bin.ReadUInt16() - unkConst) / scale : 0,
                                                  z = (formatFlags & 4) != 0 ? (bin.ReadUInt16() - unkConst) / scale : 0;
                                            boneNode.Items.Add(new BinInterpNode(binPosition, $"RotKey {j}: (X: {x}, Y: {y}, Z: {z}, W: {getW(x, y, z)})")
                                            {
                                                Length = keyLength
                                            });
                                        }
                                        break;
                                    }
                                case AnimationCompressionFormat.ACF_Float96NoW:
                                    {
                                        float x, y, z;
                                        for (int j = 0; j < numKeys; j++)
                                        {
                                            boneNode.Items.Add(new BinInterpNode(bin.Position, $"RotKey {j}: (X: {x = bin.ReadFloat()}, Y: {y = bin.ReadFloat()}, Z: {z = bin.ReadFloat()}, W: {getW(x, y, z)})")
                                            {
                                                Length = 12
                                            });
                                        }
                                        break;
                                    }
                                case AnimationCompressionFormat.ACF_IntervalFixed32NoW:
                                case AnimationCompressionFormat.ACF_Fixed32NoW:
                                case AnimationCompressionFormat.ACF_Float32NoW:
                                case AnimationCompressionFormat.ACF_BioFixed48:
                                default:
                                    throw new NotImplementedException($"{keyFormat} is not supported yet!");
                            }

                        }
                    }
                }
                catch (Exception ex)
                {
                    subnodes.Add(new BinInterpNode { Header = $"Error reading binary data: {ex}" });
                }
                return subnodes;
            }

            #endregion

            try
            {
                var TrackOffsets = CurrentLoadedExport.GetProperty<ArrayProperty<IntProperty>>("CompressedTrackOffsets");
                var numFrames = CurrentLoadedExport.GetProperty<IntProperty>("NumFrames")?.Value ?? 0;

                List<string> boneList;
                if (Pcc.Game == MEGame.UDK)
                {
                    boneList = ((ExportEntry)CurrentLoadedExport.Parent)?.GetProperty<ArrayProperty<NameProperty>>("TrackBoneNames")?.Select(np => $"{np}").ToList();
                }
                else
                {
                    var animsetData = CurrentLoadedExport.GetProperty<ObjectProperty>("m_pBioAnimSetData");
                    //In ME2, BioAnimSetData can sometimes be in a different package. 
                    boneList = animsetData != null && Pcc.IsUExport(animsetData.Value)
                        ? Pcc.GetUExport(animsetData.Value).GetProperty<ArrayProperty<NameProperty>>("TrackBoneNames")?.Select(np => $"{np}").ToList()
                        : null;
                }

                boneList ??= Enumerable.Repeat("???", TrackOffsets.Count / 4).ToList();
                Enum.TryParse(CurrentLoadedExport.GetProperty<EnumProperty>("KeyEncodingFormat")?.Value.Name, out AnimationKeyFormat keyEncoding);
                Enum.TryParse(CurrentLoadedExport.GetProperty<EnumProperty>("RotationCompressionFormat")?.Value.Name, out AnimationCompressionFormat rotCompression);
                Enum.TryParse(CurrentLoadedExport.GetProperty<EnumProperty>("TranslationCompressionFormat")?.Value.Name, out AnimationCompressionFormat posCompression);

                var bin = new EndianReader(new MemoryStream(CurrentLoadedExport.Data)) { Endian = Pcc.Endian };
                bin.JumpTo(binarystart);
                if (Pcc.Game is MEGame.ME2 or MEGame.LE2 && Pcc.Platform != MEPackage.GamePlatform.PS3)
                {
                    bin.Skip(12);
                    subnodes.Add(MakeInt32Node(bin, "AnimBinary Offset"));
                }
                else if (Pcc.Game == MEGame.UDK)
                {
                    int numTracks = bin.ReadInt32() * 2;
                    bin.Skip(-4);

                    BinInterpNode rawAnimDataNode = MakeInt32Node(bin, "RawAnimationData: NumTracks");
                    subnodes.Add(rawAnimDataNode);
                    for (int i = 0; i < numTracks; i++)
                    {
                        int keySize = bin.ReadInt32();
                        int numKeys = bin.ReadInt32();
                        for (int j = 0; j < numKeys; j++)
                        {
                            if (keySize == 12)
                            {
                                rawAnimDataNode.Items.Add(MakeVectorNode(bin, $"{boneList[i / 2]}, PosKey {j}"));
                            }
                            else if (keySize == 16)
                            {
                                rawAnimDataNode.Items.Add(MakeQuatNode(bin, $"{boneList[i / 2]}, RotKey {j}"));
                            }
                            else
                            {
                                throw new NotImplementedException($"Unexpected key size: {keySize}");
                            }
                        }
                    }
                }


                subnodes.Add(MakeInt32Node(bin, "AnimBinary length"));
                var startOffset = bin.Position;
                for (int i = 0; i < boneList.Count; i++)
                {
                    var boneNode = new BinInterpNode(bin.Position, boneList[i]);
                    subnodes.Add(boneNode);

                    int posOff = TrackOffsets[i * 4];
                    int posKeys = TrackOffsets[i * 4 + 1];
                    int rotOff = TrackOffsets[i * 4 + 2];
                    int rotKeys = TrackOffsets[i * 4 + 3];

                    if (posKeys > 0)
                    {
                        bin.JumpTo(startOffset + posOff);

                        AnimationCompressionFormat compressionFormat = posCompression;

                        if (posKeys == 1)
                        {
                            compressionFormat = AnimationCompressionFormat.ACF_None;
                        }
                        for (int j = 0; j < posKeys; j++)
                        {
                            BinInterpNode posKeyNode;
                            switch (compressionFormat)
                            {
                                case AnimationCompressionFormat.ACF_None:
                                case AnimationCompressionFormat.ACF_Float96NoW:
                                    posKeyNode = MakeVectorNode(bin, $"PosKey {j}");
                                    break;
                                case AnimationCompressionFormat.ACF_IntervalFixed32NoW:
                                case AnimationCompressionFormat.ACF_Fixed48NoW:
                                case AnimationCompressionFormat.ACF_Fixed32NoW:
                                case AnimationCompressionFormat.ACF_Float32NoW:
                                case AnimationCompressionFormat.ACF_BioFixed48:
                                default:
                                    throw new NotImplementedException($"Translation keys in format {compressionFormat} cannot be read!");
                            }
                            boneNode.Items.Add(posKeyNode);
                        }

                        readTrackTable(posKeys);
                    }

                    if (rotKeys > 0)
                    {
                        bin.JumpTo(startOffset + rotOff);

                        AnimationCompressionFormat compressionFormat = rotCompression;

                        if (rotKeys == 1)
                        {
                            compressionFormat = AnimationCompressionFormat.ACF_Float96NoW;
                        }
                        else if (Pcc.Game != MEGame.UDK)
                        {
                            boneNode.Items.Add(MakeVectorNode(bin, "Mins"));
                            boneNode.Items.Add(MakeVectorNode(bin, "Ranges"));
                        }


                        for (int j = 0; j < rotKeys; j++)
                        {
                            BinInterpNode rotKeyNode;
                            switch (compressionFormat)
                            {
                                case AnimationCompressionFormat.ACF_None:
                                    rotKeyNode = MakeQuatNode(bin, $"RotKey {j}");
                                    break;
                                case AnimationCompressionFormat.ACF_Float96NoW:
                                    {
                                        float x, y, z;
                                        rotKeyNode = new BinInterpNode(bin.Position, $"RotKey {j}: (X: {x = bin.ReadFloat()}, Y: {y = bin.ReadFloat()}, Z: {z = bin.ReadFloat()}, W: {getW(x, y, z)})")
                                        {
                                            Length = 12
                                        };
                                        break;
                                    }
                                case AnimationCompressionFormat.ACF_BioFixed48:
                                    {
                                        const float shift = 0.70710678118f;
                                        const float scale = 1.41421356237f;
                                        const float precisionMult = 32767.0f;
                                        var pos = bin.Position;
                                        ushort a = bin.ReadUInt16();
                                        ushort b = bin.ReadUInt16();
                                        ushort c = bin.ReadUInt16();
                                        float x = (a & 0x7FFF) / precisionMult * scale - shift;
                                        float y = (b & 0x7FFF) / precisionMult * scale - shift;
                                        float z = (c & 0x7FFF) / precisionMult * scale - shift;
                                        float w = getW(x, y, z);
                                        int wPos = ((a >> 14) & 2) | ((b >> 15) & 1);
                                        var rot = wPos switch
                                        {
                                            0 => new Quaternion(w, x, y, z),
                                            1 => new Quaternion(x, w, y, z),
                                            2 => new Quaternion(x, y, w, z),
                                            _ => new Quaternion(x, y, z, w)
                                        };
                                        rotKeyNode = new BinInterpNode(pos, $"RotKey {j}: (X: {rot.X}, Y: {rot.Y}, Z: {rot.Z}, W: {rot.W})")
                                        {
                                            Length = 6
                                        };
                                        break;
                                    }
                                case AnimationCompressionFormat.ACF_Fixed48NoW:
                                case AnimationCompressionFormat.ACF_IntervalFixed32NoW:
                                case AnimationCompressionFormat.ACF_Fixed32NoW:
                                case AnimationCompressionFormat.ACF_Float32NoW:
                                default:
                                    throw new NotImplementedException($"Rotation keys in format {compressionFormat} cannot be read!");
                            }
                            boneNode.Items.Add(rotKeyNode);
                        }

                        readTrackTable(rotKeys);
                    }

                    void readTrackTable(int numKeys)
                    {
                        if (keyEncoding == AnimationKeyFormat.AKF_VariableKeyLerp && numKeys > 1)
                        {
                            bin.JumpTo((bin.Position - startOffset).Align(4) + startOffset);
                            var trackTable = new BinInterpNode(bin.Position, "TrackTable");
                            boneNode.Items.Add(trackTable);

                            for (int j = 0; j < numKeys; j++)
                            {
                                trackTable.Items.Add(numFrames > 0xFF ? MakeUInt16Node(bin, $"{j}") : MakeByteNode(bin, $"{j}"));
                            }
                        }
                    }
                }
            }
            catch (Exception ex)
            {
                subnodes.Add(new BinInterpNode { Header = $"Error reading binary data: {ex}" });
            }
            return subnodes;

            static float getW(float x, float y, float z)
            {
                float wSquared = 1.0f - (x * x + y * y + z * z);
                return (float)(wSquared > 0 ? Math.Sqrt(wSquared) : 0);
            }
        }

        /// <summary>
        /// Reads the common header for FaceFX archives.
        /// </summary>
        /// <param name="data"></param>
        /// <param name="binaryStart"></param>
        /// <param name="tree"></param>
        private MEGame ReadFaceFXHeader(EndianReader bin, List<ITreeItem> subnodes)
        {
            var archiveSize = bin.ReadInt32();
            subnodes.Add(new BinInterpNode(bin.Position - 4, $"Archive size: {archiveSize} ({FileSize.FormatSize(archiveSize)})"));
            subnodes.Add(new BinInterpNode(bin.Position, $"Magic: {bin.ReadInt32():X8}") { Length = 4 });
            int versionID = bin.ReadInt32(); //1710 = ME1, 1610 = ME2, 1731 = ME3.
            var game = versionID == 1710 ? MEGame.ME1 :
                versionID == 1610 ? MEGame.ME2 :
                versionID == 1731 ? MEGame.ME3 :
                MEGame.Unknown;
            var vIdStr = versionID.ToString();
            var vers = new Version(vIdStr[0] - '0', vIdStr[1] - '0', vIdStr[2] - '0', vIdStr[3] - '0'); //Mega hack
            subnodes.Add(new BinInterpNode(bin.Position - 4, $"SDK Version: {versionID} ({vers})") { Length = 4 });
            if (game == MEGame.ME3 || game.IsLEGame())
            {
                subnodes.Add(new BinInterpNode(bin.Position, $"Unknown: {bin.ReadInt32():X8}") { Length = 4 });
            }

            subnodes.Add(new BinInterpNode(bin.Position, $"Licensee: {bin.ReadFaceFXString(game)}"));
            subnodes.Add(new BinInterpNode(bin.Position, $"Project: {bin.ReadFaceFXString(game)}"));

            var licenseeVersion = bin.ReadInt32();
            vIdStr = licenseeVersion.ToString();
            vers = new Version(vIdStr[0] - '0', vIdStr[1] - '0', vIdStr[2] - '0', vIdStr[3] - '0'); //Mega hack
            subnodes.Add(new BinInterpNode(bin.Position - 4, $"Licensee version: {vIdStr} ({vers})") { Length = 4 });

            return game;
        }

        private List<ITreeItem> StartFaceFXAnimSetScan(byte[] data, ref int binarystart)
        {
            var subnodes = new List<ITreeItem>();
            try
            {
                var bin = new EndianReader(new MemoryStream(CurrentLoadedExport.Data)) { Endian = CurrentLoadedExport.FileRef.Endian };
                bin.JumpTo(binarystart);
                ReadFaceFXHeader(bin, subnodes);

                if (Pcc.Game == MEGame.ME2)
                {
                    subnodes.Add(new BinInterpNode(bin.Position, $"Unknown: {bin.ReadInt32():X8}") { Length = 4 });
                }
                else
                {
                    subnodes.Add(new BinInterpNode(bin.Position, $"Unknown: {bin.ReadInt16()}") { Length = 2 });
                }

                if (Pcc.Game != MEGame.ME2)
                {
                    int hNodeCount = bin.ReadInt32();
                    var hNodes = new List<ITreeItem>();
                    subnodes.Add(new BinInterpNode(bin.Position - 4, $"Nodes: {hNodeCount} items")
                    {
                        Items = hNodes
                    });
                    for (int i = 0; i < hNodeCount; i++)
                    {
                        var hNodeNodes = new List<ITreeItem>();
                        hNodes.Add(new BinInterpNode(bin.Position, $"{i}")
                        {
                            Items = hNodeNodes
                        });
                        hNodeNodes.Add(MakeInt32Node(bin, "Unknown"));
                        var nNameCount = bin.ReadInt32();
                        hNodeNodes.Add(new BinInterpNode(bin.Position, $"Name Count: {nNameCount}") { Length = 4 });
                        for (int n = 0; n < nNameCount; n++)
                        {
                            hNodeNodes.Add(new BinInterpNode(bin.Position, $"Name: {bin.BaseStream.ReadStringASCII(bin.ReadInt32())}"));
                            hNodeNodes.Add(new BinInterpNode(bin.Position, $"Unknown: {bin.ReadInt16()}") { Length = 2 });
                        }
                    }
                }

                int nameCount = bin.ReadInt32();
                subnodes.Add(new BinInterpNode(bin.Position - 4, $"Names: {nameCount} items")
                {
                    //ME2 different to ME3/1
                    Items = ReadList(nameCount, i => new BinInterpNode(bin.Skip(Pcc.Game != MEGame.ME2 ? 0 : 4).Position, $"{i}: {bin.BaseStream.ReadStringASCII(bin.ReadInt32())}"))
                });

                subnodes.Add(MakeInt32Node(bin, "Unknown"));
                subnodes.Add(MakeInt32Node(bin, "Unknown"));
                subnodes.Add(MakeInt32Node(bin, "Unknown"));
                subnodes.Add(MakeInt32Node(bin, "Unknown"));
                if (Pcc.Game == MEGame.ME2)
                {
                    subnodes.Add(MakeInt32Node(bin, "Unknown"));
                    subnodes.Add(MakeInt32Node(bin, "Unknown"));
                    subnodes.Add(MakeInt32Node(bin, "Unknown"));
                    subnodes.Add(MakeInt32Node(bin, "Unknown"));
                    subnodes.Add(MakeInt32Node(bin, "Unknown"));
                }

                int lineCount = bin.ReadInt32();
                var lines = new List<ITreeItem>();

                subnodes.Add(new BinInterpNode(bin.Position - 4, $"FaceFXLines: {lineCount} items")
                {
                    Items = lines
                });
                for (int i = 0; i < lineCount; i++)
                {
                    var nodes = new List<ITreeItem>();
                    lines.Add(new BinInterpNode(bin.Position, $"{i}")
                    {
                        Items = nodes
                    });
                    if (Pcc.Game == MEGame.ME2)
                    {
                        nodes.Add(MakeInt32Node(bin, "Unknown"));
                        nodes.Add(new BinInterpNode(bin.Position, $"Unknown: {bin.ReadInt16()}") { Length = 2 });
                    }
                    nodes.Add(MakeInt32Node(bin, "Name"));
                    if (Pcc.Game == MEGame.ME2)
                    {
                        nodes.Add(MakeInt32Node(bin, "Unknown"));
                    }
                    int animationCount = bin.ReadInt32();
                    var anims = new List<ITreeItem>();
                    nodes.Add(new BinInterpNode(bin.Position - 4, $"Animations: {animationCount} items")
                    {
                        Items = anims
                    });
                    for (int j = 0; j < animationCount; j++)
                    {
                        var animNodes = new List<ITreeItem>();
                        anims.Add(new BinInterpNode(bin.Position, $"{j}")
                        {
                            Items = animNodes
                        });
                        if (Pcc.Game == MEGame.ME2)
                        {

                            animNodes.Add(MakeInt32Node(bin, "Unknown"));
                            animNodes.Add(new BinInterpNode(bin.Position, $"Unknown: {bin.ReadInt16()}") { Length = 2 });
                        }
                        animNodes.Add(MakeInt32Node(bin, "Name"));
                        animNodes.Add(MakeInt32Node(bin, "Unknown"));
                        if (Pcc.Game == MEGame.ME2)
                        {
                            animNodes.Add(new BinInterpNode(bin.Position, $"Unknown: {bin.ReadInt16()}") { Length = 2 });
                        }
                    }

                    int pointsCount = bin.ReadInt32();
                    nodes.Add(new BinInterpNode(bin.Position - 4, $"Points: {pointsCount} items")
                    {
                        Items = ReadList(pointsCount, j => new BinInterpNode(bin.Position, $"{j}")
                        {
                            Items = new List<ITreeItem>
                            {
                                new BinInterpNode(bin.Position, $"Time: {bin.ReadFloat()}") {Length = 4},
                                new BinInterpNode(bin.Position, $"Weight: {bin.ReadFloat()}") {Length = 4},
                                new BinInterpNode(bin.Position, $"InTangent: {bin.ReadFloat()}") {Length = 4},
                                new BinInterpNode(bin.Position, $"LeaveTangent: {bin.ReadFloat()}") {Length = 4}
                            }
                        })
                    });

                    if (pointsCount > 0)
                    {
                        if (Pcc.Game == MEGame.ME2)
                        {
                            nodes.Add(new BinInterpNode(bin.Position, $"Unknown: {bin.ReadInt16()}") { Length = 2 });
                        }
                        nodes.Add(new BinInterpNode(bin.Position, $"NumKeys: {bin.ReadInt32()} items")
                        {
                            Items = ReadList(bin.Skip(-4).ReadInt32(), j => new BinInterpNode(bin.Position, $"{bin.ReadInt32()} keys"))
                        });
                    }
                    nodes.Add(new BinInterpNode(bin.Position, $"Fade In Time: {bin.ReadFloat()}") { Length = 4 });
                    nodes.Add(new BinInterpNode(bin.Position, $"Fade Out Time: {bin.ReadFloat()}") { Length = 4 });
                    nodes.Add(MakeInt32Node(bin, "Unknown"));
                    if (Pcc.Game == MEGame.ME2)
                    {
                        nodes.Add(new BinInterpNode(bin.Position, $"Unknown: {bin.ReadInt16()}") { Length = 2 });
                        nodes.Add(new BinInterpNode(bin.Position, $"Unknown: {bin.ReadInt16()}") { Length = 2 });
                    }
                    nodes.Add(new BinInterpNode(bin.Position, $"Path: {bin.BaseStream.ReadStringASCII(bin.ReadInt32())}"));
                    if (Pcc.Game == MEGame.ME2)
                    {
                        nodes.Add(new BinInterpNode(bin.Position, $"Unknown: {bin.ReadInt16()}") { Length = 2 });
                    }
                    nodes.Add(new BinInterpNode(bin.Position, $"ID: {bin.BaseStream.ReadStringASCII(bin.ReadInt32())}"));
                    nodes.Add(MakeInt32Node(bin, "index"));
                }
            }
            catch (Exception ex)
            {
                subnodes.Add(new BinInterpNode { Header = $"Error reading binary data: {ex}" });
            }
            return subnodes;
        }

        private List<ITreeItem> StartFaceFXAssetScan(byte[] data, ref int binarystart)
        {
            var subnodes = new List<ITreeItem>();
            try
            {
                var bin = new EndianReader(new MemoryStream(CurrentLoadedExport.Data)) { Endian = CurrentLoadedExport.FileRef.Endian };
                bin.JumpTo(binarystart);
                var game = ReadFaceFXHeader(bin, subnodes);

                if (game == MEGame.ME2)
                {
                    subnodes.Add(new BinInterpNode(bin.Position, $"Unknown: {bin.ReadInt32():X8}") { Length = 4 });
                }
                else
                {
                    subnodes.Add(new BinInterpNode(bin.Position, $"Unknown: {bin.ReadInt16()}") { Length = 2 });
                }
                //Node Table
                if (game != MEGame.ME2)
                {
                    int hNodeCount = bin.ReadInt32();
                    var hNodes = new List<ITreeItem>();
                    subnodes.Add(new BinInterpNode(bin.Position - 4, $"Nodes: {hNodeCount} items")
                    {
                        Items = hNodes
                    });
                    for (int i = 0; i < hNodeCount; i++)
                    {
                        var hNodeNodes = new List<ITreeItem>();
                        hNodes.Add(new BinInterpNode(bin.Position, $"{i}")
                        {
                            Items = hNodeNodes
                        });
                        hNodeNodes.Add(MakeInt32Node(bin, "Unknown"));
                        var nNameCount = bin.ReadInt32();
                        hNodeNodes.Add(new BinInterpNode(bin.Position, $"Name Count: {nNameCount}") { Length = 4 });
                        for (int n = 0; n < nNameCount; n++)
                        {
                            hNodeNodes.Add(new BinInterpNode(bin.Position, $"Name: {bin.BaseStream.ReadStringASCII(bin.ReadInt32())}"));
                            hNodeNodes.Add(new BinInterpNode(bin.Position, $"Unknown: {bin.ReadInt16()}") { Length = 2 });
                        }
                    }
                }

                //Name Table



                var nameTable = new List<string>();
                int nameCount = bin.ReadInt32();
                var nametablePos = bin.Position - 4;
                var nametabObj = new List<ITreeItem>();

                // Does this need byte aligned? ME2 seems like it does...
                //if (game == MEGame.ME2)
                //{
                //    bin.ReadByte(); // Align to bytes?
                //}

                for (int m = 0; m < nameCount; m++)
                {
                    var pos = bin.Position;
                    var mName = bin.ReadFaceFXString(game, true);
                    nameTable.Add(mName);
                    nametabObj.Add(new BinInterpNode(pos, $"{m}: {mName}"));
                    //if (game != MEGame.ME2)
                    //{
                    //    bin.Skip(4);
                    //}
                }

                subnodes.Add(new BinInterpNode(nametablePos, $"Names: {nameCount} items")
                {
                    //ME1 and ME3 same, ME2 different
                    Items = nametabObj
                });

                subnodes.Add(MakeInt32Node(bin, "Unknown"));
                subnodes.Add(MakeInt32Node(bin, "Unknown"));


                //FROM HERE ME3 ONLY WIP
                //LIST A
                var unkListA = new List<ITreeItem>();
                var countA = bin.ReadInt32();
                subnodes.Add(new BinInterpNode(bin.Position - 4, $"Bone Nodes: {countA} items")
                {
                    Items = unkListA
                });

                for (int a = 0; a < countA; a++) //NOT EXACT??
                {
                    var tableItems = new List<ITreeItem>();
                    unkListA.Add(new BinInterpNode(bin.Position, $"{nameTable[bin.ReadInt32()]}")
                    {
                        Items = tableItems
                    });
                    tableItems.Add(MakeFloatNode(bin, "X"));
                    tableItems.Add(MakeFloatNode(bin, "Y"));
                    tableItems.Add(MakeFloatNode(bin, "Z"));

                    tableItems.Add(MakeFloatNode(bin, "Unknown float"));
                    tableItems.Add(MakeFloatNode(bin, "Unknown float"));
                    tableItems.Add(MakeFloatNode(bin, "Unknown float"));

                    tableItems.Add(MakeFloatNode(bin, "Unknown float"));
                    tableItems.Add(MakeFloatNode(bin, "Unknown float"));
                    tableItems.Add(MakeFloatNode(bin, "Unknown float"));

                    tableItems.Add(MakeFloatNode(bin, "Unknown float"));
                    tableItems.Add(MakeFloatNode(bin, "Unknown float"));
                    tableItems.Add(MakeFloatNode(bin, "Unknown float"));

                    tableItems.Add(MakeFloatNode(bin, "Unknown float"));
                    tableItems.Add(MakeFloatNode(bin, "Unknown float"));
                    tableItems.Add(MakeFloatNode(bin, "Unknown float"));

                    tableItems.Add(MakeFloatNode(bin, "Unknown float"));
                    //while (true)
                    //{
                    //    var item = bin.ReadInt32();
                    //    if (item == 2147483647)
                    //    {
                    //        tableItems.Add(new BinInterpNode(bin.Position - 4, $"End Marker: FF FF FF 7F") { Length = 4 });
                    //        tableItems.Add(new BinInterpNode(bin.Position, $"Unknown float: {bin.ReadSingle()}") { Length = 4 });
                    //        break;
                    //    }

                    //    bin.Skip(-4);
                    //    tableItems.Add(MakeFloatNode(bin, "Unknown float"));

                    //}
                    //Name list to Bones and other facefx?
                    var unkNameList1 = new List<ITreeItem>();
                    var countUk1 = bin.ReadInt32();
                    tableItems.Add(new BinInterpNode(bin.Position - 4, $"Functions?: {countUk1} items")
                    {
                        Items = unkNameList1
                    });
                    for (int b = 0; b < countUk1; b++)
                    {
                        var unameVal = bin.ReadInt32();
                        var unkNameList1items = new List<ITreeItem>();
                        unkNameList1.Add(new BinInterpNode(bin.Position - 4, $"Name {b}: {unameVal} {nameTable[unameVal]}")
                        {
                            Items = unkNameList1items
                        });
                        unkNameList1items.Add(new BinInterpNode(bin.Position, $"{nameTable[bin.ReadInt32()]}"));
                        unkNameList1items.Add(new BinInterpNode(bin.Position, $"Unknown float: {bin.ReadSingle()}") { Length = 4 });
                        unkNameList1items.Add(new BinInterpNode(bin.Position, $"Unknown float: {bin.ReadSingle()}") { Length = 4 });
                        unkNameList1items.Add(new BinInterpNode(bin.Position, $"Unknown float: {bin.ReadSingle()}") { Length = 4 });
                        unkNameList1items.Add(new BinInterpNode(bin.Position, $"Unknown float: {bin.ReadSingle()}") { Length = 4 });
                        unkNameList1items.Add(new BinInterpNode(bin.Position, $"Unknown float: {bin.ReadSingle()}") { Length = 4 });
                        unkNameList1items.Add(new BinInterpNode(bin.Position, $"Unknown float: {bin.ReadSingle()}") { Length = 4 });
                        unkNameList1items.Add(new BinInterpNode(bin.Position, $"Unknown float: {bin.ReadSingle()}") { Length = 4 });
                        unkNameList1items.Add(MakeInt32Node(bin, "Unknown"));
                        unkNameList1items.Add(MakeInt32Node(bin, "Unknown"));
                        unkNameList1items.Add(MakeInt32Node(bin, "Unknown"));
                    }
                }

                //LIST B
                var unkListB = new List<ITreeItem>();
                var countB = bin.ReadInt32();
                subnodes.Add(new BinInterpNode(bin.Position - 4, $"Combiner nodes: {countB} items")
                {
                    Items = unkListB
                });

                for (int b = 0, i = 0; i < countB; b++, i++)
                {
                    var bLocation = bin.Position;
                    var firstval = bin.ReadInt32();  //maybe version id?
                    var bIdxVal = bin.ReadInt32();
                    var unkListBitems = new List<ITreeItem>();
                    unkListB.Add(new BinInterpNode(bin.Position - 4, $"{b}: Table Index: {bIdxVal} : {nameTable[bIdxVal]}")
                    {
                        Items = unkListBitems
                    });
                    switch (firstval)
                    {
                        case 2:
                            unkListBitems.Add(new BinInterpNode(bin.Position - 8, $"Version??: {firstval}"));
                            unkListBitems.Add(new BinInterpNode(bin.Position - 4, $"Table index: {bIdxVal}"));
                            unkListBitems.Add(MakeInt32Node(bin, "Unknown int"));
                            unkListBitems.Add(MakeInt32Node(bin, "Unknown int"));
                            unkListBitems.Add(MakeInt32Node(bin, "Unknown int"));
                            break;
                        default:
                            unkListBitems.Add(new BinInterpNode(bin.Position - 8, $"Version??: {firstval}"));
                            unkListBitems.Add(new BinInterpNode(bin.Position - 4, $"Table index: {bIdxVal}"));
                            int flagMaybe = bin.ReadInt32();
                            unkListBitems.Add(new BinInterpNode(bin.Position - 4, $"another version?: {flagMaybe}") { Length = 4 });
                            unkListBitems.Add(new BinInterpNode(bin.Position, $"Unknown float: {bin.ReadSingle()}") { Length = 4 });
                            unkListBitems.Add(new BinInterpNode(bin.Position, $"Unknown float: {bin.ReadSingle()}") { Length = 4 });
                            unkListBitems.Add(new BinInterpNode(bin.Position, $"Unknown float: {bin.ReadSingle()}") { Length = 4 });
                            bool hasNameList;
                            if (flagMaybe == 0)
                            {
                                unkListBitems.Add(MakeInt32Node(bin, "Unknown int"));
                                hasNameList = true;
                            }
                            else
                            {
                                var unkStringLength = bin.ReadInt32();
                                unkListBitems.Add(new BinInterpNode(bin.Position - 4, $"Unknown String: {bin.BaseStream.ReadStringASCII(unkStringLength)}"));
                                hasNameList = unkStringLength == 0;
                            }
                            if (hasNameList)
                            {
                                var unkNameList2 = new List<ITreeItem>(); //Name list to Bones and other facefx phenomes?
                                var countUk2 = bin.ReadInt32();
                                unkListBitems.Add(new BinInterpNode(bin.Position - 4, $"Child links?: {countUk2} items")
                                {
                                    Items = unkNameList2
                                });
                                for (int n2 = 0; n2 < countUk2; n2++)
                                {
                                    var unameVal = bin.ReadInt32();
                                    var unkNameList2items = new List<ITreeItem>();
                                    unkNameList2.Add(new BinInterpNode(bin.Position - 4, $"Name: {unameVal} {nameTable[unameVal]}")
                                    {
                                        Items = unkNameList2items
                                    });
                                    unkNameList2items.Add(MakeInt32Node(bin, "Unknown int"));
                                    var n3count = bin.ReadInt32();
                                    unkNameList2items.Add(new BinInterpNode(bin.Position - 4, $"Unknown count: {n3count}"));
                                    for (int n3 = 0; n3 < n3count; n3++)
                                    {
                                        unkNameList2items.Add(new BinInterpNode(bin.Position, $"Unknown float: {bin.ReadSingle()}") { Length = 4 });
                                    }
                                }
                                if (firstval != 6 && firstval != 8)
                                {
                                    unkListBitems.Add(new BinInterpNode(bin.Position, $"Unknown float: {bin.ReadSingle()}") { Length = 4 });
                                }
                            }
                            break;
                    }

                    if (firstval == 6)
                    {
                        i -= 2;
                    }
                }

                var unkListC = new List<ITreeItem>();
                subnodes.Add(new BinInterpNode(bin.Position - 4, $"Unknown Table C")
                {
                    Items = unkListC
                });

                for (int c = 0; c < countB; c++)
                {
                    var unkListCitems = new List<ITreeItem>();
                    unkListC.Add(new BinInterpNode(bin.Position, $"{c}")
                    {
                        Items = unkListCitems
                    });
                    int name;
                    unkListCitems.Add(new BinInterpNode(bin.Position, $"Name?: {name = bin.ReadInt32()} {nameTable[name]}") { Length = 4 });
                    unkListCitems.Add(MakeInt32Node(bin, "Unknown int"));
                    int stringCount = bin.ReadInt32();
                    unkListCitems.Add(new BinInterpNode(bin.Position - 4, $"Unknown int: {stringCount}") { Length = 4 });
                    unkListCitems.Add(new BinInterpNode(bin.Position, $"Unknown String: {bin.BaseStream.ReadStringASCII(bin.ReadInt32())}"));
                    for (int i = 1; i < stringCount; i++)
                    {
                        c++;
                        unkListCitems.Add(MakeInt32Node(bin, "Unknown int"));
                        unkListCitems.Add(new BinInterpNode(bin.Position, $"Unknown String: {bin.BaseStream.ReadStringASCII(bin.ReadInt32())}"));
                    }

                }



                if (game == MEGame.ME2)
                {
                    subnodes.Add(MakeInt32Node(bin, "Unknown"));
                    subnodes.Add(MakeInt32Node(bin, "Unknown"));
                    subnodes.Add(MakeInt32Node(bin, "Unknown"));
                    subnodes.Add(MakeInt32Node(bin, "Unknown"));
                    subnodes.Add(MakeInt32Node(bin, "Unknown"));
                }

                subnodes.Add(new BinInterpNode(bin.Position, $"unknown: {bin.ReadInt32()}"));

                subnodes.Add(new BinInterpNode(bin.Position, $"Name: {nameTable[bin.ReadInt32()]}") { Length = 4 });
                int lineCount;
                subnodes.Add(new BinInterpNode(bin.Position, $"line count: {lineCount = bin.ReadInt32()}") { Length = 4 });
                for (int i = 0; i < lineCount; i++)
                {
                    var nodes = new List<ITreeItem>();
                    subnodes.Add(new BinInterpNode(bin.Position, $"FaceFXLine {i}")
                    {
                        Items = nodes
                    });
                    nodes.Add(new BinInterpNode(bin.Position, $"Name: {nameTable[bin.ReadInt32()]}") { Length = 4 });
                    int animationCount = bin.ReadInt32();
                    var anims = new List<ITreeItem>();
                    nodes.Add(new BinInterpNode(bin.Position - 4, $"Animations: {animationCount} items")
                    {
                        Items = anims
                    });
                    for (int j = 0; j < animationCount; j++)
                    {
                        var animNodes = new List<ITreeItem>();
                        anims.Add(new BinInterpNode(bin.Position, $"{j}")
                        {
                            Items = animNodes
                        });
                        animNodes.Add(new BinInterpNode(bin.Position, $"Name: {nameTable[bin.ReadInt32()]}") { Length = 4 });
                        animNodes.Add(MakeInt32Node(bin, "Unknown"));
                        if (game == MEGame.ME2)
                        {
                            animNodes.Add(new BinInterpNode(bin.Position, $"Unknown: {bin.ReadInt16()}") { Length = 2 });
                        }
                    }

                    if (animationCount > 0)
                    {
                        int pointsCount = bin.ReadInt32();
                        nodes.Add(new BinInterpNode(bin.Position - 4, $"Points: {pointsCount} items")
                        {
                            Items = ReadList(pointsCount, j => new BinInterpNode(bin.Position, $"{j}")
                            {
                                Items = new List<ITreeItem>
                                {
                                    new BinInterpNode(bin.Position, $"Time: {bin.ReadFloat()}") {Length = 4},
                                    new BinInterpNode(bin.Position, $"Weight: {bin.ReadFloat()}") {Length = 4},
                                    new BinInterpNode(bin.Position, $"InTangent: {bin.ReadFloat()}") {Length = 4},
                                    new BinInterpNode(bin.Position, $"LeaveTangent: {bin.ReadFloat()}") {Length = 4}
                                }
                            })
                        });

                        if (pointsCount > 0)
                        {
                            if (game == MEGame.ME2)
                            {
                                nodes.Add(new BinInterpNode(bin.Position, $"Unknown: {bin.ReadInt16()}") { Length = 2 });
                            }

                            nodes.Add(new BinInterpNode(bin.Position, $"NumKeys: {bin.ReadInt32()} items")
                            {
                                Items = ReadList(bin.Skip(-4).ReadInt32(), j => new BinInterpNode(bin.Position, $"{bin.ReadInt32()} keys"))
                            });
                        }
                    }

                    nodes.Add(new BinInterpNode(bin.Position, $"Fade In Time: {bin.ReadFloat()}") { Length = 4 });
                    nodes.Add(new BinInterpNode(bin.Position, $"Fade Out Time: {bin.ReadFloat()}") { Length = 4 });
                    nodes.Add(MakeInt32Node(bin, "Unknown"));
                    if (game == MEGame.ME2)
                    {
                        nodes.Add(new BinInterpNode(bin.Position, $"Unknown: {bin.ReadInt16()}") { Length = 2 });
                        nodes.Add(new BinInterpNode(bin.Position, $"Unknown: {bin.ReadInt16()}") { Length = 2 });
                    }

                    nodes.Add(new BinInterpNode(bin.Position, $"Path: {bin.BaseStream.ReadStringASCII(bin.ReadInt32())}"));
                    if (game == MEGame.ME2)
                    {
                        nodes.Add(new BinInterpNode(bin.Position, $"Unknown: {bin.ReadInt16()}") { Length = 2 });
                    }

                    nodes.Add(new BinInterpNode(bin.Position, $"ID: {bin.BaseStream.ReadStringASCII(bin.ReadInt32())}"));
                    nodes.Add(MakeInt32Node(bin, "index"));
                }

                subnodes.Add(MakeInt32Node(bin, "unknown"));

                subnodes.Add(MakeArrayNode(bin, "Unknown Table D", i => new BinInterpNode(bin.Position, $"{i}")
                {
                    IsExpanded = true,
                    Items =
                    {
                        new BinInterpNode(bin.Position, $"Name: {nameTable[bin.ReadInt32()]}") {Length = 4},
                        new BinInterpNode(bin.Position, $"Name?: {nameTable[bin.ReadInt32()]}") {Length = 4},
                        MakeFloatNode(bin, "unk float")
                    }
                }));
                subnodes.Add(MakeArrayNode(bin, "Unknown list E", i => new BinInterpNode(bin.Position, $"Name: {nameTable[bin.ReadInt32()]}") { Length = 4 }));

            }
            catch (Exception ex)
            {
                subnodes.Add(new BinInterpNode { Header = $"Error reading binary data: {ex}" });
            }
            return subnodes;
        }
        private List<ITreeItem> StartSoundCueScan(byte[] data, ref int binarystart)
        {
            var subnodes = new List<ITreeItem>();
            try
            {
                var bin = new EndianReader(data) { Endian = CurrentLoadedExport.FileRef.Endian };
                bin.Skip(binarystart);

                subnodes.Add(MakeArrayNode(bin, "EditorData", i => new BinInterpNode(bin.Position, $"{i}")
                {
                    IsExpanded = true,
                    Items =
                    {
                        MakeEntryNode(bin, "SoundNode"),
                        MakeInt32Node(bin, "NodePosX"),
                        MakeInt32Node(bin, "NodePosY")
                    }
                }, true));
            }
            catch (Exception ex)
            {
                subnodes.Add(new BinInterpNode() { Header = $"Error reading binary data: {ex}" });
            }
            return subnodes;
        }

        private List<ITreeItem> StartScriptStructScan(byte[] data, ref int binarystart)
        {
            var subnodes = new List<ITreeItem>();
            try
            {
                var bin = new EndianReader(data) { Endian = CurrentLoadedExport.FileRef.Endian };
                bin.Skip(binarystart);
                subnodes.AddRange(MakeUStructNodes(bin));

                ScriptStructFlags flags = (ScriptStructFlags)bin.ReadUInt32();
                BinInterpNode objectFlagsNode;
                subnodes.Add(objectFlagsNode = new BinInterpNode(bin.Position - 4, $"PropertyFlags: 0x{(uint)flags:X16}")
                {
                    IsExpanded = true
                });

                foreach (var flag in Enums.GetValues<ScriptStructFlags>())
                {
                    if (flags.HasFlag(flag))
                    {
                        objectFlagsNode.Items.Add(new BinInterpNode
                        {
                            Header = $"{(ulong)flag:X16} {flag}",
                            Name = "_" + bin.Position
                        });
                    }
                }

                MemoryStream ms = new MemoryStream(data) { Position = bin.Position };
                var scriptStructProperties = PropertyCollection.ReadProps(CurrentLoadedExport, ms, "ScriptStruct", includeNoneProperty: true, entry: CurrentLoadedExport);

                UPropertyTreeViewEntry topLevelTree = new UPropertyTreeViewEntry(); //not used, just for holding and building data.
                foreach (Property prop in scriptStructProperties)
                {
                    InterpreterExportLoader.GenerateUPropertyTreeForProperty(prop, topLevelTree, CurrentLoadedExport);
                }
                subnodes.AddRange(topLevelTree.ChildrenProperties);
            }
            catch (Exception ex)
            {
                subnodes.Add(new BinInterpNode { Header = $"Error reading binary data: {ex}" });
            }
            return subnodes;
        }

        private List<ITreeItem> StartBioGestureRuntimeDataScan(byte[] data, ref int binarystart)
        {
            var subnodes = new List<ITreeItem>();
            try
            {
                var bin = new EndianReader(new MemoryStream(data)) { Endian = CurrentLoadedExport.FileRef.Endian };
                bin.JumpTo(binarystart);
                subnodes.Add(MakeArrayNode(bin, "m_mapAnimSetOwners", i => new BinInterpNode(bin.Position, $"{bin.ReadNameReference(Pcc)} => {bin.ReadNameReference(Pcc)}")
                {
                    Length = 16
                }));

                int count;
                if (CurrentLoadedExport.Game == MEGame.ME1)
                {
                    var propDataNode = new BinInterpNode(bin.Position, $"m_mapCharTypeOverrides ({count = bin.ReadInt32()} items)");
                    subnodes.Add(propDataNode);
                    for (int i = 0; i < count; i++)
                    {
                        propDataNode.Items.Add(new BinInterpNode(bin.Position, $"{i}: {bin.ReadNameReference(Pcc)}", NodeType.StructLeafName)
                        {
                            Length = 8,
                            IsExpanded = true,
                            Items =
                            {
                                MakeNameNode(bin, "nm_Female"),
                                MakeNameNode(bin, "nm_Asari"),
                                MakeNameNode(bin, "nm_Turian"),
                                MakeNameNode(bin, "nm_Salarian"),
                                MakeNameNode(bin, "nm_Quarian"),
                                MakeNameNode(bin, "nm_Other"),
                                MakeNameNode(bin, "nm_Krogan"),
                                MakeNameNode(bin, "nm_Geth"),
                                MakeNameNode(bin, "nm_Other_Artificial")
                            }
                        });
                    }
                }
                else
                {
                    var propDataNode = new BinInterpNode(bin.Position, $"m_mapMeshProps ({count = bin.ReadInt32()} items)");
                    subnodes.Add(propDataNode);
                    for (int i = 0; i < count; i++)
                    {
                        BinInterpNode node = new BinInterpNode(bin.Position, $"{i}: {bin.ReadNameReference(Pcc)}", NodeType.StructLeafName)
                        {
                            Length = 8
                        };
                        propDataNode.Items.Add(node);
                        node.Items.Add(MakeNameNode(bin, "nmPropName"));
                        node.Items.Add(MakeStringNode(bin, "sMesh"));
                        node.Items.Add(MakeNameNode(bin, "nmAttachTo"));
                        node.Items.Add(MakeVectorNode(bin, "vOffsetLocation"));
                        node.Items.Add(MakeRotatorNode(bin, "rOffsetRotation"));
                        node.Items.Add(MakeVectorNode(bin, "vOffsetScale"));
                        int count2;
                        var propActionsNode = new BinInterpNode(bin.Position, $"mapActions ({count2 = bin.ReadInt32()} items)")
                        {
                            IsExpanded = true
                        };
                        node.Items.Add(propActionsNode);
                        for (int j = 0; j < count2; j++)
                        {
                            BinInterpNode node2 = new BinInterpNode(bin.Position, $"{j}: {bin.ReadNameReference(Pcc)}", NodeType.StructLeafName)
                            {
                                Length = 8
                            };
                            propActionsNode.Items.Add(node2);
                            node2.Items.Add(MakeNameNode(bin, "nmActionName"));
                            if (CurrentLoadedExport.Game == MEGame.ME2)
                            {
                                node2.Items.Add(MakeStringNode(bin, "sEffect"));
                            }

                            node2.Items.Add(MakeBoolIntNode(bin, "bActivate"));
                            node2.Items.Add(MakeNameNode(bin, "nmAttachTo"));
                            node2.Items.Add(MakeVectorNode(bin, "vOffsetLocation"));
                            node2.Items.Add(MakeRotatorNode(bin, "rOffsetRotation"));
                            node2.Items.Add(MakeVectorNode(bin, "vOffsetScale"));
                            if (CurrentLoadedExport.Game == MEGame.ME3)
                            {
                                node2.Items.Add(MakeStringNode(bin, "sParticleSys"));
                                node2.Items.Add(MakeStringNode(bin, "sClientEffect"));
                                node2.Items.Add(MakeBoolIntNode(bin, "bCooldown"));
                                node2.Items.Add(new BinInterpNode(bin.Position, "tSpawnParams")
                                {
                                    Length = 0x38,
                                    IsExpanded = true,
                                    Items =
                                    {
                                        MakeVectorNode(bin, "vHitLocation"),
                                        MakeVectorNode(bin, "vHitNormal"),
                                        MakeNameNode(bin, "nmHitBone"),
                                        MakeVectorNode(bin, "vRayDir"),
                                        MakeVectorNode(bin, "vSpawnValue")
                                    }
                                });
                            }
                        }
                    }
                }
            }
            catch (Exception ex)
            {
                subnodes.Add(new BinInterpNode { Header = $"Error reading binary data: {ex}" });
            }
            return subnodes;
        }
        private List<ITreeItem> StartObjectRedirectorScan(byte[] data, ref int binarystart)
        {
            var subnodes = new List<ITreeItem>();

            int redirnum = BitConverter.ToInt32(data, binarystart);
            subnodes.Add(new BinInterpNode
            {
                Header = $"{binarystart:X4} Redirect references to this export to: {redirnum} {CurrentLoadedExport.FileRef.GetEntry(redirnum).InstancedFullPath}",
                Name = "_" + binarystart
            });
            return subnodes;
        }

        private List<ITreeItem> StartPropertyScan(byte[] data, ref int binaryStart)
        {
            var subnodes = new List<ITreeItem>();
            try
            {

                var bin = new EndianReader(new MemoryStream(data)) { Endian = CurrentLoadedExport.FileRef.Endian };
                bin.Skip(binaryStart);

                subnodes.AddRange(MakeUFieldNodes(bin));
                subnodes.Add(MakeInt32Node(bin, "ArraySize"));

                UnrealFlags.EPropertyFlags ObjectFlagsMask = (UnrealFlags.EPropertyFlags)bin.ReadUInt64();
                BinInterpNode objectFlagsNode;
                subnodes.Add(objectFlagsNode = new BinInterpNode(bin.Position - 8, $"PropertyFlags: 0x{(ulong)ObjectFlagsMask:X16}")
                {
                    IsExpanded = true
                });

                //Create objectflags tree
                foreach (UnrealFlags.EPropertyFlags flag in Enums.GetValues<UnrealFlags.EPropertyFlags>())
                {
                    if ((ObjectFlagsMask & flag) != UnrealFlags.EPropertyFlags.None)
                    {
                        string reason = UnrealFlags.propertyflagsdesc[flag];
                        objectFlagsNode.Items.Add(new BinInterpNode
                        {
                            Header = $"{(ulong)flag:X16} {flag} {reason}",
                            Name = "_" + bin.Position
                        });
                    }
                }

                if (CurrentLoadedExport.FileRef.Platform == MEPackage.GamePlatform.PC)
                {
                    // This seems missing on Xenon 2011. Not sure about others
                    subnodes.Add(MakeNameNode(bin, "Category"));
                    subnodes.Add(MakeEntryNode(bin, "ArraySizeEnum"));

                }

                if (ObjectFlagsMask.HasFlag(UnrealFlags.EPropertyFlags.Net))
                {
                    subnodes.Add(MakeUInt16Node(bin, "ReplicationOffset"));
                }

                switch (CurrentLoadedExport.ClassName)
                {
                    case "ByteProperty":
                    case "StructProperty":
                    case "ObjectProperty":
                    case "ComponentProperty":
                    case "ArrayProperty":
                    case "InterfaceProperty":
                        subnodes.Add(MakeEntryNode(bin, "Holds objects of type"));
                        break;
                    case "DelegateProperty":
                        subnodes.Add(MakeEntryNode(bin, "Holds objects of type"));
                        subnodes.Add(MakeEntryNode(bin, "Same as above but only if this is in a function"));
                        break;
                    case "ClassProperty":
                        subnodes.Add(MakeEntryNode(bin, "Outer class"));
                        subnodes.Add(MakeEntryNode(bin, "Class type"));
                        break;
                    case "MapProperty":
                        subnodes.Add(MakeEntryNode(bin, "Key Type"));
                        subnodes.Add(MakeEntryNode(bin, "Value Type"));
                        break;
                }
            }
            catch (Exception ex)
            {
                subnodes.Add(new BinInterpNode { Header = $"Error reading binary data: {ex}" });
            }
            return subnodes;
        }

        private List<ITreeItem> Scan_WwiseStream(byte[] data)
        {
            var subnodes = new List<ITreeItem>();
            try
            {
                var bin = new EndianReader(new MemoryStream(data)) { Endian = Pcc.Endian };
                bin.JumpTo(CurrentLoadedExport.propsEnd());

                if (Pcc.Game is MEGame.ME2 or MEGame.LE2)
                {
                    subnodes.Add(MakeUInt32Node(bin, "Unk1"));
                    subnodes.Add(MakeUInt32Node(bin, "Unk2"));
                    if (Pcc.Game == MEGame.ME2 && Pcc.Platform != MEPackage.GamePlatform.PS3)
                    {
                        if (bin.Skip(-8).ReadInt64() == 0)
                        {
                            return subnodes;
                        }
                        subnodes.Add(MakeGuidNode(bin, "UnkGuid"));
                        subnodes.Add(MakeUInt32Node(bin, "Unk3"));
                        subnodes.Add(MakeUInt32Node(bin, "Unk4"));
                    }
                }
                subnodes.Add(MakeUInt32Node(bin, "Unk5"));
                int dataSize = bin.ReadInt32();
                bin.Skip(-4);
                subnodes.Add(MakeInt32Node(bin, "DataSize1"));
                subnodes.Add(MakeInt32Node(bin, "DataSize2"));
                subnodes.Add(MakeInt32Node(bin, "DataOffset"));
                if (CurrentLoadedExport.GetProperty<NameProperty>("Filename") is null)
                {
                    subnodes.Add(new BinInterpNode(bin.Position, "Embedded sound data. Use Soundplorer to modify this data.")
                    {
                        Length = dataSize
                    });
                    subnodes.Add(new BinInterpNode
                    {
                        Header = "The stream offset to this data will be automatically updated when this file is saved.",
                        Tag = NodeType.Unknown
                    });
                }
            }
            catch (Exception ex)
            {
                subnodes.Add(new BinInterpNode { Header = $"Error reading binary data: {ex}" });
            }
            return subnodes;
        }

        private List<ITreeItem> Scan_WwiseBank(byte[] data)
        {
            var subnodes = new List<ITreeItem>();
            try
            {
                var bin = new EndianReader(new MemoryStream(data)) { Endian = Pcc.Endian };
                bin.JumpTo(CurrentLoadedExport.propsEnd());

                if (Pcc.Game == MEGame.ME2)
                {
                    subnodes.Add(MakeUInt32Node(bin, "Unk1"));
                    subnodes.Add(MakeUInt32Node(bin, "Unk2"));
                    if (bin.Skip(-8).ReadInt64() == 0)
                    {
                        return subnodes;
                    }
                }
                subnodes.Add(MakeUInt32Node(bin, "Unk3"));
                subnodes.Add(MakeInt32Node(bin, "DataSize1"));
                int dataSize = bin.Skip(-4).ReadInt32();
                subnodes.Add(MakeInt32Node(bin, "DataSize2"));
                subnodes.Add(MakeInt32Node(bin, "DataOffset"));

                var chunksNode = new BinInterpNode(bin.Position, "Chunks")
                {
                    IsExpanded = true,
                };
                subnodes.Add(chunksNode);
                while (bin.Position < bin.Length)
                {
                    var start = bin.Position;
                    string chunkID = bin.BaseStream.ReadStringASCII(4); //This is not endian swapped!
                    int size = bin.ReadInt32();
                    var chunk = new BinInterpNode(start, $"{chunkID}: {size} bytes")
                    {
                        Length = size + 8
                    };
                    chunksNode.Items.Add(chunk);

                    switch (chunkID)
                    {
                        case "BKHD":
                            chunk.Items.Add(MakeUInt32Node(bin, "Version"));
                            chunk.Items.Add(new BinInterpNode(bin.Position, $"ID: {bin.ReadUInt32():X}") { Length = 4 });
                            chunk.Items.Add(MakeUInt32Node(bin, "Unk Zero"));
                            chunk.Items.Add(MakeUInt32Node(bin, "Unk Zero"));
                            break;
                        case "STMG":
                            if (Pcc.Game == MEGame.ME2)
                            {
                                chunk.Items.Add(new BinInterpNode(bin.Position, "STMG node not parsed for ME2"));
                                break;
                            }
                            chunk.Items.Add(MakeFloatNode(bin, "Volume Threshold"));
                            if (Pcc.Game == MEGame.ME3)
                            {
                                chunk.Items.Add(MakeUInt16Node(bin, "Max Voice Instances"));
                            }
                            int numStateGroups;
                            var stateGroupsNode = new BinInterpNode(bin.Position, $"State Groups ({numStateGroups = bin.ReadInt32()})");
                            chunk.Items.Add(stateGroupsNode);
                            for (int i = 0; i < numStateGroups; i++)
                            {
                                stateGroupsNode.Items.Add(MakeUInt32HexNode(bin, "ID"));
                                stateGroupsNode.Items.Add(MakeUInt32Node(bin, "Default Transition Time (ms)"));
                                int numTransitionTimes;
                                var transitionTimesNode = new BinInterpNode(bin.Position, $"Custom Transition Times ({numTransitionTimes = bin.ReadInt32()})");
                                stateGroupsNode.Items.Add(transitionTimesNode);
                                for (int j = 0; j < numTransitionTimes; j++)
                                {
                                    transitionTimesNode.Items.Add(MakeUInt32HexNode(bin, "'From' state ID"));
                                    transitionTimesNode.Items.Add(MakeUInt32HexNode(bin, "'To' state ID"));
                                    transitionTimesNode.Items.Add(MakeUInt32Node(bin, "Transition Time (ms)"));
                                }
                            }
                            int numSwitchGroups;
                            var switchGroupsNode = new BinInterpNode(bin.Position, $"Switch Groups ({numSwitchGroups = bin.ReadInt32()})");
                            chunk.Items.Add(switchGroupsNode);
                            for (int i = 0; i < numSwitchGroups; i++)
                            {
                                switchGroupsNode.Items.Add(MakeUInt32HexNode(bin, "ID"));
                                switchGroupsNode.Items.Add(MakeUInt32HexNode(bin, "Game Parameter ID"));
                                int numPoints;
                                var pointNode = new BinInterpNode(bin.Position, $"Points ({numPoints = bin.ReadInt32()})");
                                switchGroupsNode.Items.Add(pointNode);
                                for (int j = 0; j < numPoints; j++)
                                {
                                    pointNode.Items.Add(MakeFloatNode(bin, "Game Parameter value"));
                                    pointNode.Items.Add(MakeUInt32HexNode(bin, "ID of Switch set when Game Parameter >= given value"));
                                    pointNode.Items.Add(MakeUInt32Node(bin, "Curve shape. (9 = constant)"));
                                }
                            }
                            int numGameParams;
                            var gameParamNode = new BinInterpNode(bin.Position, $"Game Parameters ({numGameParams = bin.ReadInt32()})");
                            chunk.Items.Add(gameParamNode);
                            for (int i = 0; i < numGameParams; i++)
                            {
                                gameParamNode.Items.Add(MakeUInt32HexNode(bin, "ID"));
                                gameParamNode.Items.Add(MakeFloatNode(bin, "default value"));
                            }
                            break;
                        case "DIDX":
                            for (int i = 0; i < size / 12; i++)
                            {
                                BinInterpNode item = new BinInterpNode(bin.Position, $"{i}: Embedded File Info")
                                {
                                    Length = 12,
                                    IsExpanded = true
                                };
                                chunk.Items.Add(item);
                                item.Items.Add(new BinInterpNode(bin.Position, $"ID: {bin.ReadUInt32():X}") { Length = 4 });
                                item.Items.Add(MakeUInt32Node(bin, "Offset"));
                                item.Items.Add(MakeUInt32Node(bin, "Length"));

                                // //todo: remove testing code
                                // bin.Skip(-8);
                                // int off = bin.ReadInt32();
                                // int len = bin.ReadInt32();
                                // item.Items.Add(new BinInterpNode(0xf4 + off, "file start"));
                                // item.Items.Add(new BinInterpNode(0xf4 + off + len, "file end"));
                            }
                            break;
                        case "DATA":
                            chunk.Items.Add(new BinInterpNode(bin.Position, "Start of DATA section. Embedded file offsets are relative to here"));
                            break;
                        case "HIRC":
                            chunk.Items.Add(MakeUInt32Node(bin, "HIRC object count"));
                            uint hircCount = bin.Skip(-4).ReadUInt32();
                            for (int i = 0; i < hircCount; i++)
                            {
                                chunk.Items.Add(ScanHircObject(bin, i));
                            }
                            break;
                        case "STID":
                            chunk.Items.Add(MakeUInt32Node(bin, "Unk One"));
                            chunk.Items.Add(MakeUInt32Node(bin, "WwiseBanks referenced in this bank"));
                            uint soundBankCount = bin.Skip(-4).ReadUInt32();
                            for (int i = 0; i < soundBankCount; i++)
                            {
                                BinInterpNode item = new BinInterpNode(bin.Position, $"{i}: Referenced WwiseBank")
                                {
                                    Length = 12,
                                    IsExpanded = true
                                };
                                item.Items.Add(new BinInterpNode(bin.Position, $"ID: {bin.ReadUInt32():X}") { Length = 4 });
                                int strLen = bin.ReadByte();
                                item.Items.Add(new BinInterpNode(bin.Position, $"Name: {bin.ReadStringASCII(strLen)}") { Length = strLen });
                                chunk.Items.Add(item);
                            }
                            break;
                        default:
                            chunk.Items.Add(new BinInterpNode(bin.Position, "UNPARSED CHUNK!"));
                            break;
                    }

                    bin.JumpTo(start + size + 8);
                }

            }
            catch (Exception ex)
            {
                subnodes.Add(new BinInterpNode { Header = $"Error reading binary data: {ex}" });
            }
            return subnodes;

            BinInterpNode ScanHircObject(EndianReader bin, int idx)
            {
                var startPos = bin.Position;
                HIRCType hircType = (HIRCType)(Pcc.Game == MEGame.ME3 ? bin.ReadByte() : bin.ReadUInt32());
                int len = bin.ReadInt32();
                uint id = bin.ReadUInt32();
                var node = new BinInterpNode(startPos, $"{idx}: Type: {AudioStreamHelper.GetHircObjTypeString(hircType)} | Length:{len} | ID:{id:X8}")
                {
                    Length = len + 4 + (Pcc.Game == MEGame.ME3 ? 1 : 4)
                };
                bin.JumpTo(startPos);
                node.Items.Add(MakeByteNode(bin, "Type"));
                node.Items.Add(MakeInt32Node(bin, "Length"));
                node.Items.Add(MakeUInt32HexNode(bin, "ID"));
                var endPos = startPos + node.Length;
                switch (hircType)
                {
                    case HIRCType.Event:
                        node.Items.Add(MakeArrayNode(bin, "Event Actions", i => MakeUInt32HexNode(bin, $"{i}")));
                        break;
                    case HIRCType.EventAction:
                        {
                            node.Items.Add(new BinInterpNode(bin.Position, $"Scope: {(WwiseBank.EventActionScope)bin.ReadByte()}", NodeType.StructLeafByte) { Length = 1 });
                            WwiseBank.EventActionType actType;
                            node.Items.Add(new BinInterpNode(bin.Position, $"Action Type: {actType = (WwiseBank.EventActionType)bin.ReadByte()}", NodeType.StructLeafByte) { Length = 1 });
                            node.Items.Add(MakeUInt16Node(bin, "Unknown1"));
                            node.Items.Add(MakeUInt32HexNode(bin, "Referenced Object ID"));
                            switch (actType)
                            {
                                case WwiseBank.EventActionType.Play:
                                    node.Items.Add(MakeUInt32Node(bin, "Delay (ms)"));
                                    node.Items.Add(MakeInt32Node(bin, "Delay Randomization Range lower bound (ms)"));
                                    node.Items.Add(MakeInt32Node(bin, "Delay Randomization Range upper bound (ms)"));
                                    node.Items.Add(MakeUInt32Node(bin, "Unknown2"));
                                    node.Items.Add(MakeUInt32Node(bin, "Fade-in (ms)"));
                                    node.Items.Add(MakeInt32Node(bin, "Fade-in Randomization Range lower bound (ms)"));
                                    node.Items.Add(MakeInt32Node(bin, "Fade-in Randomization Range upper bound (ms)"));
                                    node.Items.Add(MakeByteNode(bin, "Fade-in curve Shape"));
                                    break;
                                case WwiseBank.EventActionType.Stop:
                                    node.Items.Add(MakeUInt32Node(bin, "Delay (ms)"));
                                    node.Items.Add(MakeInt32Node(bin, "Delay Randomization Range lower bound (ms)"));
                                    node.Items.Add(MakeInt32Node(bin, "Delay Randomization Range upper bound (ms)"));
                                    node.Items.Add(MakeUInt32Node(bin, "Unknown2"));
                                    node.Items.Add(MakeUInt32Node(bin, "Fade-out (ms)"));
                                    node.Items.Add(MakeInt32Node(bin, "Fade-out Randomization Range lower bound (ms)"));
                                    node.Items.Add(MakeInt32Node(bin, "Fade-out Randomization Range upper bound (ms)"));
                                    node.Items.Add(MakeByteNode(bin, "Fade-out curve Shape"));
                                    break;
                            }
                            goto default;
                        }
                    case HIRCType.SoundSXFSoundVoice:
                        node.Items.Add(MakeUInt32Node(bin, "Unknown1"));
                        WwiseBank.SoundState soundState;
                        node.Items.Add(new BinInterpNode(bin.Position, $"State: {soundState = (WwiseBank.SoundState)bin.ReadUInt32()}", NodeType.StructLeafInt) { Length = 4 });
                        switch (soundState)
                        {
                            case WwiseBank.SoundState.Embed:
                                node.Items.Add(MakeUInt32HexNode(bin, "Audio ID"));
                                node.Items.Add(MakeUInt32HexNode(bin, "Source ID"));
                                node.Items.Add(MakeInt32Node(bin, "Type?"));
                                node.Items.Add(MakeInt32Node(bin, "Prefetch length?"));
                                break;
                            case WwiseBank.SoundState.Streamed:
                                node.Items.Add(MakeUInt32HexNode(bin, "Audio ID"));
                                node.Items.Add(MakeUInt32HexNode(bin, "Source ID"));
                                break;
                            case WwiseBank.SoundState.StreamPrefetched:
                                node.Items.Add(MakeUInt32HexNode(bin, "Audio ID"));
                                node.Items.Add(MakeUInt32HexNode(bin, "Source ID"));
                                node.Items.Add(MakeInt32Node(bin, "Type?"));
                                node.Items.Add(MakeInt32Node(bin, "Prefetch length?"));
                                break;

                        }

                        WwiseBank.SoundType soundType;
                        node.Items.Add(new BinInterpNode(bin.Position, $"SoundType: {soundType = (WwiseBank.SoundType)bin.ReadUInt32()}", NodeType.StructLeafInt) { Length = 4 });
                        switch (soundType)
                        {
                            case WwiseBank.SoundType.SFX:
                                node.Items.Add(MakeByteNode(bin, "Unknown"));
                                node.Items.Add(MakeByteNode(bin, "Unknown"));
                                node.Items.Add(MakeByteNode(bin, "Unknown"));
                                node.Items.Add(MakeUInt32HexNode(bin, "Mixer Out Reference ID"));
                                break;
                            case WwiseBank.SoundType.Voice:
                                node.Items.Add(MakeByteNode(bin, "Unknown"));
                                node.Items.Add(MakeByteNode(bin, "Unknown"));
                                node.Items.Add(MakeByteNode(bin, "Unknown"));
                                node.Items.Add(MakeUInt32HexNode(bin, "Mixer Out Reference ID"));
                                break;
                            default:
                                node.Items.Add(MakeByteNode(bin, "Unknown"));
                                node.Items.Add(MakeByteNode(bin, "Unknown"));
                                node.Items.Add(MakeByteNode(bin, "Unknown"));
                                node.Items.Add(MakeUInt32HexNode(bin, "Mixer Out Reference ID"));
                                break;
                        }
                        node.Items.Add(MakeByteNode(bin, "Unknown_hex32"));  //Maybe standard mixer package (shared with actor/mixer)
                        node.Items.Add(MakeByteNode(bin, "Unknown"));
                        node.Items.Add(MakeByteNode(bin, "Unknown"));
                        node.Items.Add(MakeByteNode(bin, "PreVolume-UnknownF6"));
                        node.Items.Add(MakeFloatNode(bin, "Volume (-db)"));
                        node.Items.Add(MakeInt32Node(bin, "Unknown_A_4bytes"));  //These maybe link or RTPC or randomizer?
                        node.Items.Add(MakeInt32Node(bin, "Unknown_B_4bytes"));
                        node.Items.Add(MakeFloatNode(bin, "Low Frequency Effect (LFE)"));
                        node.Items.Add(MakeInt32Node(bin, "Unknown_C_4bytes"));
                        node.Items.Add(MakeInt32Node(bin, "Unknown_D_4bytes"));
                        node.Items.Add(MakeFloatNode(bin, "Pitch"));
                        node.Items.Add(MakeFloatNode(bin, "Unknown_E_float"));
                        node.Items.Add(MakeFloatNode(bin, "Unknown_F_float"));
                        node.Items.Add(MakeFloatNode(bin, "Low Pass Filter"));
                        node.Items.Add(MakeUInt32Node(bin, "Unknown_G_4bytes"));
                        node.Items.Add(MakeUInt32Node(bin, "Unknown_H_4bytes"));
                        node.Items.Add(MakeUInt32Node(bin, "Unknown_I_4bytes"));
                        node.Items.Add(MakeUInt32Node(bin, "Unknown_J_4bytes"));
                        node.Items.Add(MakeUInt32Node(bin, "Unknown_K_4bytes"));
                        node.Items.Add(MakeUInt32Node(bin, "Unknown_L_4bytes")); //In v56 banks?
                                                                                 //node.Items.Add(MakeByteNode(bin, "Unknown"));  In imported v53 banks?
                                                                                 //node.Items.Add(MakeByteNode(bin, "Unknown"));
                        node.Items.Add(MakeInt32Node(bin, "Loop Count (0=infinite)"));
                        node.Items.Add(MakeByteNode(bin, "Unknown"));
                        node.Items.Add(MakeByteNode(bin, "Unknown"));


                        goto default;
                    case HIRCType.RandomOrSequenceContainer:
                    case HIRCType.SwitchContainer:
                    case HIRCType.ActorMixer:
                        node.Items.Add(MakeByteNode(bin, "Unknown"));
                        int nEffects = 0;
                        node.Items.Add(new BinInterpNode(bin.Position, $"Count of Effects (?Aux Bus?): {nEffects = bin.ReadByte()}") { Length = 1 });
                        for (int b = 0; b < nEffects; b++)
                        {
                            node.Items.Add(MakeByteNode(bin, "Unknown"));
                            node.Items.Add(MakeByteNode(bin, "Unknown"));
                            node.Items.Add(MakeUInt32HexNode(bin, "Effect Reference ID"));
                            node.Items.Add(MakeByteNode(bin, "Unknown"));
                        }
                        if (nEffects > 0)
                        {
                            node.Items.Add(MakeByteNode(bin, "Unknown"));
                        }
                        node.Items.Add(MakeUInt32HexNode(bin, "Master Audio Bus Reference ID"));
                        node.Items.Add(MakeUInt32HexNode(bin, "Audio Out link"));
                        node.Items.Add(MakeByteNode(bin, "Unknown_hex32"));  //Is here on a standard mixer? Appears in SoundSFX/voice
                        node.Items.Add(MakeByteNode(bin, "Unknown"));
                        node.Items.Add(MakeByteNode(bin, "Unknown"));
                        node.Items.Add(MakeByteNode(bin, "PreVolume-Unknown_hexF6"));
                        node.Items.Add(MakeFloatNode(bin, "Volume (-db)"));
                        node.Items.Add(MakeUInt32Node(bin, "Unknown_A_4bytes"));  //These maybe link or RTPC or randomizer?
                        node.Items.Add(MakeUInt32Node(bin, "Unknown_B_4bytes"));
                        node.Items.Add(MakeFloatNode(bin, "Low Frequency Effect (LFE)"));
                        node.Items.Add(MakeUInt32Node(bin, "Unknown_C_4bytes"));
                        node.Items.Add(MakeUInt32Node(bin, "Unknown_D_4bytes"));
                        node.Items.Add(MakeFloatNode(bin, "Pitch"));
                        node.Items.Add(MakeFloatNode(bin, "Unknown_E_float"));
                        node.Items.Add(MakeFloatNode(bin, "Unknown_F_float"));
                        node.Items.Add(MakeFloatNode(bin, "Low Pass Filter"));
                        node.Items.Add(MakeUInt32Node(bin, "Unknown_G_4bytes"));
                        node.Items.Add(MakeUInt32Node(bin, "Unknown_H_4bytes")); //Mixer end


                        //Minimum is 4 x 4bytes but can expanded
                        bool hasEffects = false; //Maybe something else
                        node.Items.Add(new BinInterpNode(bin.Position, $"Unknown_Byte->Int + Unk4 + Float: {hasEffects = bin.ReadBoolByte()}") { Length = 1 }); //Count of something? effects?
                        if (hasEffects)
                        {
                            node.Items.Add(MakeInt32Node(bin, "Unknown_Int"));
                            node.Items.Add(MakeUInt32Node(bin, "Unknown_I_4bytes"));
                            node.Items.Add(MakeFloatNode(bin, "Unknown Float"));
                        }
                        bool hasAttenuation = false;
                        node.Items.Add(new BinInterpNode(bin.Position, $"Attenuations?: {hasAttenuation = bin.ReadBoolByte()}") { Length = 1 }); //RPTCs? Count? Attenuations?
                        if (hasAttenuation)
                        {
                            node.Items.Add(MakeInt32Node(bin, "Unknown_J_Int")); //<= extra if byte?
                            node.Items.Add(MakeUInt32HexNode(bin, "Attenuation? Reference")); //<= extra if byte?
                            node.Items.Add(MakeUInt32Node(bin, "Unknown_L_4bytes"));
                            node.Items.Add(MakeUInt32Node(bin, "Unknown_M_4bytes"));
                            node.Items.Add(MakeByteNode(bin, "UnknownByte"));
                        }
                        else
                        {
                            node.Items.Add(MakeInt32Node(bin, "Unknown_J_Int"));
                            node.Items.Add(MakeUInt32Node(bin, "Unknown_L_4bytes"));
                        }


                        node.Items.Add(MakeUInt32Node(bin, "Unknown_N_4bytes"));
                        node.Items.Add(MakeUInt32Node(bin, "Unknown_O_4bytes"));
                        goto default;
                        node.Items.Add(MakeArrayNode(bin, "Input References", i => MakeUInt32HexNode(bin, $"{i}")));
                        goto default;
                    case HIRCType.AudioBus:
                    case HIRCType.BlendContainer:
                    case HIRCType.MusicSegment:
                    case HIRCType.MusicTrack:
                    case HIRCType.MusicSwitchContainer:
                    case HIRCType.MusicPlaylistContainer:
                    case HIRCType.Attenuation:
                    case HIRCType.DialogueEvent:
                    case HIRCType.MotionBus:
                    case HIRCType.MotionFX:
                    case HIRCType.Effect:
                    case HIRCType.AuxiliaryBus:
                    //node.Items.Add(MakeByteNode(bin, "Count of something?"));
                    //node.Items.Add(MakeByteNode(bin, "Unknown"));
                    //node.Items.Add(MakeByteNode(bin, "Unknown"));
                    //node.Items.Add(MakeByteNode(bin, "Unknown"));
                    //node.Items.Add(MakeUInt32Node(bin, "Unknown_Int"));
                    //node.Items.Add(MakeFloatNode(bin, "Unknown Float"));
                    //break;
                    case HIRCType.Settings:
                    default:
                        if (bin.Position < endPos)
                        {
                            node.Items.Add(new BinInterpNode(bin.Position, "Unknown bytes")
                            {
                                Length = (int)(endPos - bin.Position)
                            });

                        }
                        break;
                }

                bin.JumpTo(endPos);
                return node;
            }
        }

        private List<ITreeItem> Scan_WwiseEvent(byte[] data, ref int binarystart)
        {
            var subnodes = new List<ITreeItem>();
            try
            {
                if (CurrentLoadedExport.FileRef.Game == MEGame.ME3 || CurrentLoadedExport.FileRef.Platform == MEPackage.GamePlatform.PS3)
                {
                    int count = EndianReader.ToInt32(data, binarystart, CurrentLoadedExport.FileRef.Endian);
                    subnodes.Add(new BinInterpNode { Header = $"0x{binarystart:X4} Count: {count.ToString()}", Name = "_" + binarystart });
                    binarystart += 4; //+ int
                    for (int i = 0; i < count; i++)
                    {
                        string nodeText = $"0x{binarystart:X4} ";
                        int val = EndianReader.ToInt32(data, binarystart, CurrentLoadedExport.FileRef.Endian);
                        string name = val.ToString();
                        if (Pcc.GetEntry(val) is ExportEntry exp)
                        {
                            nodeText += $"{i}: {name} {exp.InstancedFullPath} ({exp.ClassName})";
                        }
                        else if (Pcc.GetEntry(val) is ImportEntry imp)
                        {
                            nodeText += $"{i}: {name} {imp.InstancedFullPath} ({imp.ClassName})";
                        }

                        subnodes.Add(new BinInterpNode
                        {
                            Header = nodeText,
                            Tag = NodeType.StructLeafObject,
                            Name = "_" + binarystart
                        });
                        binarystart += 4;
                        /*
                        int objectindex = BitConverter.ToInt32(data, binarypos);
                        IEntry obj = pcc.getEntry(objectindex);
                        string nodeValue = obj.GetFullPath;
                        node.Tag = nodeType.StructLeafObject;
                        */
                    }
                }
                else if (CurrentLoadedExport.FileRef.Game == MEGame.ME2 && CurrentLoadedExport.FileRef.Platform != MEPackage.GamePlatform.PS3)
                {
                    var wwiseID = data.Skip(binarystart).Take(4).ToArray();
                    subnodes.Add(new BinInterpNode
                    {
                        Header = $"0x{binarystart:X4} WwiseEventID: {wwiseID[0]:X2}{wwiseID[1]:X2}{wwiseID[2]:X2}{wwiseID[3]:X2}",
                        Tag = NodeType.Unknown,
                        Name = "_" + binarystart
                    });
                    binarystart += 4;

                    int count = EndianReader.ToInt32(data, binarystart, CurrentLoadedExport.FileRef.Endian);
                    var Streams = new BinInterpNode
                    {
                        Header = $"0x{binarystart:X4} Link Count: {count}",
                        Name = "_" + binarystart,
                        Tag = NodeType.StructLeafInt
                    };
                    binarystart += 4;
                    subnodes.Add(Streams); //Are these variables properly named?

                    for (int s = 0; s < count; s++)
                    {
                        int bankcount = EndianReader.ToInt32(data, binarystart, CurrentLoadedExport.FileRef.Endian);
                        subnodes.Add(new BinInterpNode
                        {
                            Header = $"0x{binarystart:X4} BankCount: {bankcount}",
                            Tag = NodeType.StructLeafInt,
                            Name = "_" + binarystart
                        });
                        binarystart += 4;
                        for (int b = 0; b < bankcount; b++)
                        {
                            int bank = EndianReader.ToInt32(data, binarystart, CurrentLoadedExport.FileRef.Endian);
                            subnodes.Add(new BinInterpNode
                            {
                                Header = $"0x{binarystart:X4} WwiseBank: {bank} {CurrentLoadedExport.FileRef.GetEntryString(bank)}",
                                Tag = NodeType.StructLeafObject,
                                Name = "_" + binarystart
                            });
                            binarystart += 4;
                        }

                        int streamcount = EndianReader.ToInt32(data, binarystart, CurrentLoadedExport.FileRef.Endian);
                        subnodes.Add(new BinInterpNode
                        {
                            Header = $"0x{binarystart:X4} StreamCount: {streamcount}",
                            Tag = NodeType.StructLeafInt,
                            Name = "_" + binarystart
                        });
                        binarystart += 4;
                        for (int w = 0; w < streamcount; w++)
                        {
                            int wwstream = EndianReader.ToInt32(data, binarystart, CurrentLoadedExport.FileRef.Endian);
                            subnodes.Add(new BinInterpNode
                            {
                                Header = $"0x{binarystart:X4} WwiseStream: {wwstream} {CurrentLoadedExport.FileRef.GetEntryString(wwstream)}",
                                Tag = NodeType.StructLeafObject,
                                Name = "_" + binarystart
                            });
                            binarystart += 4;
                        }
                    }
                }
                else
                {
                    subnodes.Add(new BinInterpNode("Only ME3 and ME2 are supported for this scan."));
                    return subnodes;
                }

            }
            catch (Exception ex)
            {
                subnodes.Add(new BinInterpNode { Header = $"Error reading binary data: {ex}" });
            }
            return subnodes;
        }

        private List<ITreeItem> Scan_Bio2DA(byte[] data)
        {
            var subnodes = new List<ITreeItem>();
            try
            {
                var bin = new EndianReader(data, Pcc.Endian);
                bin.JumpTo(CurrentLoadedExport.propsEnd());

                bool isIndexed = !bin.ReadBoolInt();
                bin.Skip(-4);
                if (isIndexed)
                {
                    subnodes.Add(MakeUInt32Node(bin, "Zero"));
                }

                int cellCount;
                subnodes.Add(new BinInterpNode(bin.Position, $"Populated Cell Count: {cellCount = bin.ReadInt32()}", NodeType.StructLeafInt) { Length = 4 });

                for (int i = 0; i < cellCount; i++)
                {
                    Bio2DACell.Bio2DADataType type;
                    subnodes.Add(new BinInterpNode(bin.Position, $"Cell {(isIndexed ? bin.ReadInt32() : i)}", NodeType.StructLeafInt)
                    {
                        Items =
                        {
                            new BinInterpNode(bin.Position, $"Type: {type = (Bio2DACell.Bio2DADataType)bin.ReadByte()}") { Length = 1 },
                            type switch
                            {
                                Bio2DACell.Bio2DADataType.TYPE_INT => MakeInt32Node(bin, "Value"),
                                Bio2DACell.Bio2DADataType.TYPE_NAME => MakeNameNode(bin, "Value"),
                                Bio2DACell.Bio2DADataType.TYPE_FLOAT => MakeFloatNode(bin, "Value")
                            }
                        }
                    });
                }

                if (!isIndexed)
                {
                    subnodes.Add(MakeUInt32Node(bin, "Zero"));
                }

                int columnCount;
                subnodes.Add(new BinInterpNode(bin.Position, $"Column Count: {columnCount = bin.ReadInt32()}", NodeType.StructLeafInt) { Length = 4 });

                for (int i = 0; i < columnCount; i++)
                {
                    subnodes.Add(new BinInterpNode(bin.Position, $"Name: {bin.ReadNameReference(Pcc)}, Index: {bin.ReadInt32()}", NodeType.StructLeafInt) { Length = 12 });
                }
            }
            catch (Exception ex)
            {
                subnodes.Add(new BinInterpNode { Header = $"Error reading binary data: {ex}" });
            }
            return subnodes;
        }

        private List<ITreeItem> StartBioDynamicAnimSetScan(byte[] data, ref int binarystart)
        {
            var subnodes = new List<ITreeItem>();

            try
            {
                int binarypos = binarystart;
                int count = EndianReader.ToInt32(data, binarypos, CurrentLoadedExport.FileRef.Endian);
                subnodes.Add(new BinInterpNode
                {
                    Header = $"0x{binarypos:X4} Count: {count.ToString()}"
                });
                binarypos += 4; //+ int
                for (int i = 0; i < count; i++)
                {
                    int nameIndex = EndianReader.ToInt32(data, binarypos, CurrentLoadedExport.FileRef.Endian);
                    int nameIndexNum = EndianReader.ToInt32(data, binarypos + 4, CurrentLoadedExport.FileRef.Endian);
                    int shouldBe1 = EndianReader.ToInt32(data, binarypos + 8, CurrentLoadedExport.FileRef.Endian);

                    var name = CurrentLoadedExport.FileRef.GetNameEntry(nameIndex);
                    string nodeValue = $"{(name == "INVALID NAME VALUE " + nameIndex ? "" : name)}_{nameIndexNum}";
                    if (shouldBe1 != 1)
                    {
                        //ERROR
                        nodeValue += " - Not followed by 1 (integer)!";
                    }

                    subnodes.Add(new BinInterpNode
                    {
                        Header = $"0x{binarypos:X4} Name: {nodeValue}",
                        Tag = NodeType.StructLeafName,
                        Name = $"_{binarypos.ToString()}",
                    });
                    binarypos += 12;
                }
            }
            catch (Exception ex)
            {
                subnodes.Add(new BinInterpNode { Header = $"Error reading binary data: {ex}" });
            }
            return subnodes;
        }

        private List<ITreeItem> StartBioStageScan(byte[] data, ref int binarystart)
        {
            /*
             * Length (int)
                Name: m_aCameraList
                int unknown 0
                Count + int unknown
                [Camera name
                    unreal property data]*/
            var subnodes = new List<ITreeItem>();
            //if ((CurrentLoadedExport.Header[0x1f] & 0x2) != 0)
            {

                int pos = binarystart;
                if (data.Length > binarystart)
                {
                    int length = BitConverter.ToInt32(data, binarystart);
                    subnodes.Add(new BinInterpNode
                    {
                        Header = $"{binarystart:X4} Length: {length}",
                        Name = $"_{pos.ToString()}"
                    });
                    pos += 4;
                    if (length != 0)
                    {
                        int nameindex = BitConverter.ToInt32(data, pos);
                        int num = BitConverter.ToInt32(data, pos + 4);

                        var name = new NameReference(CurrentLoadedExport.FileRef.GetNameEntry(nameindex), num);
                        subnodes.Add(new BinInterpNode
                        {
                            Header = $"{(pos - binarystart):X4} Array Name: {name.Instanced}",
                            Name = $"_{pos.ToString()}",
                            Tag = NodeType.StructLeafName
                        });

                        pos += 8;
                        int shouldbezero = BitConverter.ToInt32(data, pos);
                        if (shouldbezero != 0)
                        {
                            Debug.WriteLine($"NOT ZERO FOUND: {pos}");
                        }
                        pos += 4;

                        int count = BitConverter.ToInt32(data, pos);
                        subnodes.Add(new BinInterpNode
                        {
                            Header = $"{(pos - binarystart):X4} Count: {count}",
                            Name = $"_{pos.ToString()}"
                        });
                        pos += 4;

                        shouldbezero = BitConverter.ToInt32(data, pos);
                        if (shouldbezero != 0)
                        {
                            Debug.WriteLine($"NOT ZERO FOUND: {pos}");
                        }
                        pos += 4;
                        try
                        {
                            var stream = new MemoryStream(data);
                            for (int i = 0; i < count; i++)
                            {
                                nameindex = BitConverter.ToInt32(data, pos);
                                num = BitConverter.ToInt32(data, pos + 4);
                                BinInterpNode parentnode = new BinInterpNode
                                {
                                    Header = $"{(pos - binarystart):X4} Camera {i + 1}: {CurrentLoadedExport.FileRef.GetNameEntry(nameindex)}_{num}",
                                    Tag = NodeType.StructLeafName,
                                    Name = $"_{pos.ToString()}"
                                };
                                subnodes.Add(parentnode);
                                pos += 8;
                                stream.Seek(pos, SeekOrigin.Begin);
                                var props = PropertyCollection.ReadProps(CurrentLoadedExport, stream, "BioStageCamera", includeNoneProperty: true);

                                UPropertyTreeViewEntry topLevelTree = new UPropertyTreeViewEntry(); //not used, just for holding and building data.
                                foreach (Property prop in props)
                                {
                                    InterpreterExportLoader.GenerateUPropertyTreeForProperty(prop, topLevelTree, CurrentLoadedExport);
                                }
                                subnodes.AddRange(topLevelTree.ChildrenProperties);

                                //finish writing function here
                                pos = props.endOffset;

                            }
                        }
                        catch (Exception ex)
                        {
                            subnodes.Add(new BinInterpNode { Header = $"Error reading binary data: {ex}" });
                        }
                    }
                }
            }
            return subnodes;
        }

        private IEnumerable<ITreeItem> MakeUFieldNodes(EndianReader bin)
        {
            yield return MakeEntryNode(bin, "SuperClass");
            yield return MakeEntryNode(bin, "Next item in compiling chain");
        }

        private IEnumerable<ITreeItem> MakeUStructNodes(EndianReader bin)
        {
            foreach (ITreeItem node in MakeUFieldNodes(bin))
            {
                yield return node;
            }
            if (Pcc.Game <= MEGame.ME2 && Pcc.Platform != MEPackage.GamePlatform.PS3)
            {
                yield return MakeInt32Node(bin, "Unknown 1");
            }
            yield return MakeEntryNode(bin, "ChildListStart");
            if (Pcc.Game <= MEGame.ME2 && Pcc.Platform != MEPackage.GamePlatform.PS3)
            {
                yield return MakeInt32Node(bin, "Unknown 2");
                yield return MakeInt32Node(bin, "Source file line number");
                yield return MakeInt32Node(bin, "Source file text position");
            }
            if (Pcc.Game >= MEGame.ME3 || Pcc.Platform == MEPackage.GamePlatform.PS3)
            {
                yield return MakeInt32Node(bin, "ScriptByteCodeSize");
            }

            long pos = bin.Position;
            int count = bin.ReadInt32();
            var scriptNode = new BinInterpNode(pos, $"Script ({count} bytes)");

            byte[] scriptBytes = bin.ReadBytes(count);

            if (Pcc.Game == MEGame.ME3 && count > 0)
            {
                try
                {
                    (List<Token> tokens, _) = Bytecode.ParseBytecode(scriptBytes, CurrentLoadedExport, (int)pos + 4);
                    string scriptText = "";
                    foreach (Token t in tokens)
                    {
                        scriptText += $"0x{t.pos:X4} {t.text}\n";
                    }

                    scriptNode.Items.Add(new BinInterpNode
                    {
                        Header = scriptText,
                        Name = $"_{pos + 4}",
                        Length = count
                    });
                }
                catch (Exception)
                {
                    scriptNode.Items.Add(new BinInterpNode
                    {
                        Header = "Error reading script",
                        Name = $"_{pos + 4}"
                    });
                }

            }

            yield return scriptNode;
        }

        private IEnumerable<ITreeItem> MakeUStateNodes(EndianReader bin)
        {
            foreach (ITreeItem node in MakeUStructNodes(bin))
            {
                yield return node;
            }

            yield return MakeUInt32Node(bin, "State unknown 1");
            yield return MakeUInt32Node(bin, "State unknown 2");
            yield return MakeInt32Node(bin, "State unknown 3");
            yield return MakeInt32Node(bin, "State unknown 4");
            yield return MakeInt16Node(bin, "Label Table Offset");
            yield return new BinInterpNode(bin.Position, $"StateFlags: {getStateFlagsStr((StateFlags)bin.ReadUInt32())}") { Length = 4 };
            yield return MakeArrayNode(bin, "Local Functions", i =>
                                           new BinInterpNode(bin.Position, $"{bin.ReadNameReference(Pcc)}() = {Pcc.GetEntryString(bin.ReadInt32())}"));
        }

        private List<ITreeItem> StartClassScan(byte[] data)
        {
            var subnodes = new List<ITreeItem>();
            try
            {
                var bin = new EndianReader(new MemoryStream(data)) { Endian = CurrentLoadedExport.FileRef.Endian };
                subnodes.Add(MakeInt32Node(bin, "NetIndex"));
                subnodes.AddRange(MakeUStateNodes(bin));

                long classFlagsPos = bin.Position;
                UnrealFlags.EClassFlags ClassFlags = (UnrealFlags.EClassFlags)bin.ReadUInt32();

                var classFlagsNode = new BinInterpNode(classFlagsPos, $"ClassFlags: {(int)ClassFlags:X8}", NodeType.StructLeafInt);
                subnodes.Add(classFlagsNode);

                foreach (UnrealFlags.EClassFlags flag in ClassFlags.MaskToList())
                {
                    if (flag != UnrealFlags.EClassFlags.Inherit)
                    {
                        classFlagsNode.Items.Add(new BinInterpNode
                        {
                            Header = $"{(ulong)flag:X16} {flag}",
                            Name = $"_{classFlagsPos}"
                        });
                    }
                }

                if (Pcc.Game <= MEGame.ME2 && Pcc.Platform != MEPackage.GamePlatform.PS3)
                {
                    subnodes.Add(MakeByteNode(bin, "Unknown byte"));
                }
                subnodes.Add(MakeEntryNode(bin, "Outer Class"));
                subnodes.Add(MakeNameNode(bin, "Class Config Name"));

                if (Pcc.Game <= MEGame.ME2 && Pcc.Platform != MEPackage.GamePlatform.PS3)
                {
                    subnodes.Add(MakeArrayNode(bin, "Unknown name list 1", i => MakeNameNode(bin, $"{i}")));
                }

                subnodes.Add(MakeArrayNode(bin, "Component Table", i =>
                                              new BinInterpNode(bin.Position, $"{bin.ReadNameReference(Pcc)} ({Pcc.GetEntryString(bin.ReadInt32())})")));
                subnodes.Add(MakeArrayNode(bin, "Interface Table", i =>
                                               new BinInterpNode(bin.Position, $"{Pcc.GetEntryString(bin.ReadInt32())} => {Pcc.GetEntryString(bin.ReadInt32())}")));

                if (Pcc.Game >= MEGame.ME3 || Pcc.Platform == MEPackage.GamePlatform.PS3)
                {
                    subnodes.Add(MakeNameNode(bin, "Unknown Name"));
                    subnodes.Add(MakeUInt32Node(bin, "Unknown"));
                }
                else
                {
                    subnodes.Add(MakeArrayNode(bin, "Unknown name list 2", i => MakeNameNode(bin, $"{i}")));
                }

                if (Pcc.Platform == MEPackage.GamePlatform.PS3 && Pcc.Game == MEGame.ME2)
                {
                    subnodes.Add(MakeUInt32Node(bin, "PS3 ME2 Unknown"));
                }
                subnodes.Add(MakeEntryNode(bin, "Defaults"));
                if (Pcc.Game is MEGame.ME3 or MEGame.UDK or MEGame.LE3)
                {
                    subnodes.Add(MakeArrayNode(bin, "Full Function List", i => MakeEntryNode(bin, $"{i}: ")));
                }
            }
            catch (Exception ex)
            {
                subnodes.Add(new BinInterpNode { Header = $"Error reading binary data: {ex}" });
            }

            return subnodes;
        }

        public static string getStateFlagsStr(StateFlags stateFlags)
        {
            string str = null;
            if (stateFlags.Has(StateFlags.Editable))
            {
                str += "Editable ";
            }
            if (stateFlags.Has(StateFlags.Auto))
            {
                str += "Auto ";
            }
            if (stateFlags.Has(StateFlags.Simulated))
            {
                str += "Simulated ";
            }
            return str ?? "None";
        }

        private List<ITreeItem> StartEnumScan(byte[] data, ref int binaryStart)
        {
            var subnodes = new List<ITreeItem>();

            try
            {
                var bin = new EndianReader(new MemoryStream(data)) { Endian = CurrentLoadedExport.FileRef.Endian };
                bin.Skip(binaryStart);
                subnodes.AddRange(MakeUFieldNodes(bin));

                subnodes.Add(MakeInt32Node(bin, "Enum size"));
                int enumCount = bin.Skip(-4).ReadInt32();
                NameReference enumName = CurrentLoadedExport.ObjectName;
                for (int i = 0; i < enumCount; i++)
                {
                    subnodes.Add(MakeNameNode(bin, $"{enumName}[{i}]"));
                }
            }
            catch (Exception ex)
            {
                subnodes.Add(new BinInterpNode() { Header = $"Error reading binary data: {ex}" });
            }
            return subnodes;
        }

        private List<ITreeItem> StartConstScan(byte[] data, ref int binaryStart)
        {
            var subnodes = new List<ITreeItem>();

            try
            {
                var bin = new EndianReader(new MemoryStream(data)) { Endian = CurrentLoadedExport.FileRef.Endian };
                bin.Skip(binaryStart);
                subnodes.AddRange(MakeUFieldNodes(bin));

                subnodes.Add(MakeStringNode(bin, "Literal Value"));
            }
            catch (Exception ex)
            {
                subnodes.Add(new BinInterpNode() { Header = $"Error reading binary data: {ex}" });
            }
            return subnodes;
        }

        private List<ITreeItem> StartStateScan(byte[] data, ref int binaryStart)
        {
            var subnodes = new List<ITreeItem>();

            try
            {
                var bin = new EndianReader(new MemoryStream(data)) { Endian = CurrentLoadedExport.FileRef.Endian };
                bin.Skip(binaryStart);
                subnodes.AddRange(MakeUStateNodes(bin));
            }
            catch (Exception ex)
            {
                subnodes.Add(new BinInterpNode { Header = $"Error reading binary data: {ex}" });
            }
            return subnodes;
        }

        private List<ITreeItem> StartGuidCacheScan(byte[] data, ref int binarystart)
        {
            /*
             *  
             *  count +4
             *      nameentry +8
             *      guid +16
             *      
             */
            var subnodes = new List<ITreeItem>();

            try
            {
                int pos = binarystart;
                int count = BitConverter.ToInt32(data, pos);
                subnodes.Add(new BinInterpNode
                {
                    Header = $"{(pos - binarystart):X4} count: {count}",
                    Name = "_" + pos,

                });
                pos += 4;
                for (int i = 0; i < count && pos < data.Length; i++)
                {
                    int nameRef = BitConverter.ToInt32(data, pos);
                    int nameIdx = BitConverter.ToInt32(data, pos + 4);
                    Guid guid = new Guid(data.Skip(pos + 8).Take(16).ToArray());
                    subnodes.Add(new BinInterpNode
                    {
                        Header = $"{(pos - binarystart):X4} {new NameReference(CurrentLoadedExport.FileRef.GetNameEntry(nameRef), nameIdx).Instanced}: {{{guid}}}",
                        Name = "_" + pos,

                        Tag = NodeType.StructLeafName
                    });
                    //Debug.WriteLine($"{pos:X4} {CurrentLoadedExport.FileRef.getNameEntry(nameRef)}_{nameIdx}: {{{guid}}}");
                    pos += 24;
                }
            }
            catch (Exception ex)
            {
                subnodes.Add(new BinInterpNode() { Header = $"Error reading binary data: {ex}" });
            }
            return subnodes;
        }

        private List<ITreeItem> StartLevelScan(byte[] data, ref int binarystart)
        {
            var subnodes = new List<ITreeItem>();
            try
            {
                var bin = new EndianReader(new MemoryStream(data)) { Endian = CurrentLoadedExport.FileRef.Endian };
                bin.JumpTo(binarystart);

                subnodes.Add(MakeEntryNode(bin, "Self"));
                int actorsCount;
                BinInterpNode levelActorsNode;
                subnodes.Add(levelActorsNode = new BinInterpNode(bin.Position, $"Level Actors: ({actorsCount = bin.ReadInt32()})", NodeType.StructLeafInt)
                {
                    ArrayAddAlgoritm = BinInterpNode.ArrayPropertyChildAddAlgorithm.FourBytes,
                    IsExpanded = true
                });
                levelActorsNode.Items = ReadList(actorsCount, i => new BinInterpNode(bin.Position, $"{i}: {entryRefString(bin)}", NodeType.ArrayLeafObject)
                {
                    ArrayAddAlgoritm = BinInterpNode.ArrayPropertyChildAddAlgorithm.FourBytes,
                    Parent = levelActorsNode,
                });

                subnodes.Add(new BinInterpNode(bin.Position, "URL")
                {
                    Items =
                    {
                        MakeStringNode(bin, "Protocol"),
                        MakeStringNode(bin, "Host"),
                        MakeStringNode(bin, "Map"),
                        MakeStringNode(bin, "Portal"),
                        new BinInterpNode(bin.Position, $"Op: ({bin.ReadInt32()} items)")
                        {
                            Items = ReadList(bin.Skip(-4).ReadInt32(), i => MakeStringNode(bin, $"{i}"))
                        },
                        MakeInt32Node(bin, "Port"),
                        new BinInterpNode(bin.Position, $"Valid: {bin.ReadInt32()}")
                    }
                });
                subnodes.Add(MakeEntryNode(bin, "Model"));
                int modelcomponentsCount;
                subnodes.Add(new BinInterpNode(bin.Position, $"ModelComponents: ({modelcomponentsCount = bin.ReadInt32()})")
                {
                    Items = ReadList(modelcomponentsCount, i => MakeEntryNode(bin, $"{i}"))
                });
                int sequencesCount;
                subnodes.Add(new BinInterpNode(bin.Position, $"GameSequences: ({sequencesCount = bin.ReadInt32()})")
                {
                    Items = ReadList(sequencesCount, i => MakeEntryNode(bin, $"{i}"))
                });
                int texToInstCount;
                int streamableTexInstCount;
                subnodes.Add(new BinInterpNode(bin.Position, $"TextureToInstancesMap: ({texToInstCount = bin.ReadInt32()})")
                {
                    Items = ReadList(texToInstCount, i =>
                                         new BinInterpNode(bin.Position, $"{entryRefString(bin)}: ({streamableTexInstCount = bin.ReadInt32()} StreamableTextureInstances)")
                                         {
                                             Items = ReadList(streamableTexInstCount, j => new BinInterpNode(bin.Position, $"{j}")
                                             {
                                                 IsExpanded = true,
                                                 Items =
                            {
                                new BinInterpNode(bin.Position, "BoundingSphere")
                                {
                                    IsExpanded = true,
                                    Items =
                                    {
                                        MakeVectorNode(bin, "Center"),
                                        new BinInterpNode(bin.Position, $"Radius: {bin.ReadSingle()}")
                                    }
                                },
                                new BinInterpNode(bin.Position, $"TexelFactor: {bin.ReadSingle()}")
                            }
                                             })
                                         })
                });
                if (Pcc.Game == MEGame.UDK)
                {
                    subnodes.Add(MakeArrayNode(bin, "MeshesComponentsWithDynamicLighting?",
                                               i => new BinInterpNode(bin.Position, $"{i}: {entryRefString(bin)}, {bin.ReadInt32()}")));
                }

                if (Pcc.Game >= MEGame.ME3)
                {
                    int apexSize;
                    subnodes.Add(new BinInterpNode(bin.Position, $"APEX Size: {apexSize = bin.ReadInt32()}"));
                    //should always be zero, but just in case...
                    if (apexSize > 0)
                    {
                        subnodes.Add(new BinInterpNode(bin.Position, $"APEX mesh?: {apexSize} bytes") { Length = apexSize });
                        bin.Skip(apexSize);
                    }
                }

                int cachedPhysBSPDataSize;
                subnodes.Add(MakeInt32Node(bin, "size of byte"));
                subnodes.Add(new BinInterpNode(bin.Position, $"CachedPhysBSPData Size: {cachedPhysBSPDataSize = bin.ReadInt32()}"));
                if (cachedPhysBSPDataSize > 0)
                {
                    subnodes.Add(new BinInterpNode(bin.Position, $"CachedPhysBSPData: {cachedPhysBSPDataSize} bytes") { Length = cachedPhysBSPDataSize });
                    bin.Skip(cachedPhysBSPDataSize);
                }

                int cachedPhysSMDataMapCount;
                subnodes.Add(new BinInterpNode(bin.Position, $"CachedPhysSMDataMap: ({cachedPhysSMDataMapCount = bin.ReadInt32()})")
                {
                    Items = ReadList(cachedPhysSMDataMapCount, i => new BinInterpNode(bin.Position, $"{entryRefString(bin)}")
                    {
                        Items =
                        {
                            MakeVectorNode(bin, "Scale3D"),
                            new BinInterpNode(bin.Position, $"CachedDataIndex: {bin.ReadInt32()}")
                        }
                    })
                });

                int cachedPhysSMDataStoreCount;
                int cachedConvexElementsCount;
                subnodes.Add(new BinInterpNode(bin.Position, $"CachedPhysSMDataStore: ({cachedPhysSMDataStoreCount = bin.ReadInt32()})")
                {
                    Items = ReadList(cachedPhysSMDataStoreCount, i => new BinInterpNode(bin.Position, $"{i}: CachedConvexElements ({cachedConvexElementsCount = bin.ReadInt32()})")
                    {
                        Items = ReadList(cachedConvexElementsCount, j =>
                        {
                            int size;
                            var item = new BinInterpNode(bin.Position, $"{j}: ConvexElementData (size of byte: {bin.ReadInt32()}) (number of bytes: {size = bin.ReadInt32()})")
                            {
                                Length = size + 8
                            };
                            bin.Skip(size);
                            return item;
                        })
                    })
                });

                int cachedPhysPerTriSMDataMapCount;
                subnodes.Add(new BinInterpNode(bin.Position, $"CachedPhysPerTriSMDataMap: ({cachedPhysPerTriSMDataMapCount = bin.ReadInt32()})")
                {
                    Items = ReadList(cachedPhysPerTriSMDataMapCount, i => new BinInterpNode(bin.Position, $"{entryRefString(bin)}")
                    {
                        Items =
                        {
                            MakeVectorNode(bin, "Scale3D"),
                            new BinInterpNode(bin.Position, $"CachedDataIndex: {bin.ReadInt32()}")
                        }
                    })
                });

                int cachedPhysPerTriSMDataStoreCount;
                subnodes.Add(new BinInterpNode(bin.Position, $"CachedPhysPerTriSMDataStore: ({cachedPhysPerTriSMDataStoreCount = bin.ReadInt32()})")
                {
                    Items = ReadList(cachedPhysPerTriSMDataStoreCount, j =>
                    {
                        int size;
                        var item = new BinInterpNode(bin.Position, $"{j}: CachedPerTriData (size of byte: {bin.ReadInt32()}) (number of bytes: {size = bin.ReadInt32()})")
                        {
                            Length = size + 8
                        };
                        bin.Skip(size);
                        return item;
                    })
                });

                subnodes.Add(MakeInt32Node(bin, "CachedPhysBSPDataVersion"));
                subnodes.Add(MakeInt32Node(bin, "CachedPhysSMDataVersion"));

                int forceStreamTexturesCount;
                subnodes.Add(new BinInterpNode(bin.Position, $"ForceStreamTextures: ({forceStreamTexturesCount = bin.ReadInt32()})")
                {
                    Items = ReadList(forceStreamTexturesCount, i => MakeBoolIntNode(bin, "Texture: {entryRefString(bin)} | ForceStream"))
                });

                if (Pcc.Game == MEGame.UDK)
                {
                    subnodes.Add(new BinInterpNode(bin.Position, "CachedPhysConvexBSPData")
                    {
                        Items =
                        {
                            new BinInterpNode(bin.Position, $"CachedConvexElements ({cachedConvexElementsCount = bin.ReadInt32()})")
                            {
                                Items = ReadList(cachedConvexElementsCount, j =>
                                {
                                    int size;
                                    var item = new BinInterpNode(bin.Position, $"{j}: ConvexElementData (size of byte: {bin.ReadInt32()}) (number of bytes: {size = bin.ReadInt32()})")
                                    {
                                        Length = size + 8
                                    };
                                    bin.Skip(size);
                                    return item;
                                })
                            }
                        }
                    });
                    subnodes.Add(MakeInt32Node(bin, "CachedPhysConvexBSPVersion"));
                }

                subnodes.Add(MakeEntryNode(bin, "NavListStart"));
                subnodes.Add(MakeEntryNode(bin, "NavListEnd"));
                subnodes.Add(MakeEntryNode(bin, "CoverListStart"));
                subnodes.Add(MakeEntryNode(bin, "CoverListEnd"));
                if (Pcc.Game >= MEGame.ME3)
                {
                    subnodes.Add(MakeEntryNode(bin, "PylonListStart"));
                    subnodes.Add(MakeEntryNode(bin, "PylonListEnd"));
                }
                if (Pcc.Game == MEGame.ME3)
                {
                    int guidToIntMapCount;
                    subnodes.Add(new BinInterpNode(bin.Position, $"guidToIntMap?: ({guidToIntMapCount = bin.ReadInt32()})")
                    {
                        Items = ReadList(guidToIntMapCount, i => MakeInt32Node(bin, $"{bin.ReadGuid()}"))
                    });

                    int coverListCount;
                    subnodes.Add(new BinInterpNode(bin.Position, $"Coverlinks: ({coverListCount = bin.ReadInt32()})")
                    {
                        Items = ReadList(coverListCount, i => MakeEntryNode(bin, $"{i}"))
                    });

                    int intToByteMapCount;
                    subnodes.Add(new BinInterpNode(bin.Position, $"IntToByteMap?: ({intToByteMapCount = bin.ReadInt32()})")
                    {
                        Items = ReadList(intToByteMapCount, i => new BinInterpNode(bin.Position, $"{bin.ReadInt32()}: {bin.ReadByte()}"))
                    });

                    int guidToIntMap2Count;
                    subnodes.Add(new BinInterpNode(bin.Position, $"2nd guidToIntMap?: ({guidToIntMap2Count = bin.ReadInt32()})")
                    {
                        Items = ReadList(guidToIntMap2Count, i => MakeInt32Node(bin, $"{bin.ReadGuid()}"))
                    });

                    int navListCount;
                    subnodes.Add(new BinInterpNode(bin.Position, $"NavPoints?: ({navListCount = bin.ReadInt32()})")
                    {
                        Items = ReadList(navListCount, i => MakeEntryNode(bin, $"{i}"))
                    });

                    int numbersCount;
                    subnodes.Add(new BinInterpNode(bin.Position, $"Ints?: ({numbersCount = bin.ReadInt32()})")
                    {
                        Items = ReadList(numbersCount, i => MakeInt32Node(bin, $"{i}"))
                    });
                }

                int crossLevelActorsCount;
                subnodes.Add(new BinInterpNode(bin.Position, $"CrossLevelActors?: ({crossLevelActorsCount = bin.ReadInt32()})")
                {
                    Items = ReadList(crossLevelActorsCount, i => MakeEntryNode(bin, $"{i}"))
                });

                if (Pcc.Game == MEGame.ME1)
                {
                    subnodes.Add(MakeEntryNode(bin, "BioArtPlaceable 1?"));
                    subnodes.Add(MakeEntryNode(bin, "BioArtPlaceable 2?"));
                }

                if (Pcc.Game == MEGame.UDK)
                {
                    subnodes.Add(MakeUInt32Node(bin, "unk"));
                    subnodes.Add(MakeUInt32Node(bin, "unk"));
                    subnodes.Add(MakeUInt32Node(bin, "unk"));
                }

                if (Pcc.Game >= MEGame.ME3)
                {
                    bool bInitialized;
                    int samplesCount;
                    subnodes.Add(new BinInterpNode(bin.Position, "PrecomputedLightVolume")
                    {
                        Items =
                        {
                            new BinInterpNode(bin.Position, $"bInitialized: ({bInitialized = bin.ReadBoolInt()})"),
                            ListInitHelper.ConditionalAdd(bInitialized, () => new ITreeItem[]
                            {
                                MakeBoxNode(bin, "Bounds"),
                                MakeFloatNode(bin, "SampleSpacing"),
                                new BinInterpNode(bin.Position, $"Samples ({samplesCount = bin.ReadInt32()})")
                                {
                                    Items = ReadList(samplesCount, i => new BinInterpNode(bin.Position, $"{i}")
                                    {
                                        Items =
                                        {
                                            MakeVectorNode(bin, "Position"),
                                            MakeFloatNode(bin, "Radius"),
                                            ListInitHelper.ConditionalAdd(Pcc.Game == MEGame.UDK, () => new ITreeItem[]
                                            {
                                                MakeByteNode(bin, "IndirectDirectionTheta"),
                                                MakeByteNode(bin, "IndirectDirectionPhi"),
                                                MakeByteNode(bin, "EnvironmentDirectionTheta"),
                                                MakeByteNode(bin, "EnvironmentDirectionPhi"),
                                                MakeColorNode(bin, "IndirectRadiance"),
                                                MakeColorNode(bin, "EnvironmentRadiance"),
                                                MakeColorNode(bin, "AmbientRadiance"),
                                                MakeByteNode(bin, "bShadowedFromDominantLights"),
                                            }, () => new []
                                            {
                                                //SirCxyrtyx: This is a color, but is serialized as an FQuantizedSHVectorRGB, a vector of colored, quantized spherical harmonic coefficients.
                                                //Conversion to ARGB is possible, but devilishly tricky. Let me know if this is something that's actually needed
                                                new BinInterpNode(bin.Position, $"Ambient Radiance? : {bin.ReadToBuffer(39)}"){ Length = 39}
                                            })
                                        }
                                    })
                                }

                            })
                        }
                    });
                }
                if (Pcc.Game == MEGame.UDK)
                {
                    BinInterpNode item = new BinInterpNode(bin.Position, "PrecomputedVisibilityHandler")
                    {
                        IsExpanded = true
                    };
                    subnodes.Add(item);
                    item.Items.Add(MakeVector2DNode(bin, "PrecomputedVisibilityCellBucketOriginXY"));
                    item.Items.Add(MakeVector2DNode(bin, "PrecomputedVisibilityCellSizeXY"));
                    item.Items.Add(MakeFloatNode(bin, "PrecomputedVisibilityCellSizeZ"));
                    item.Items.Add(MakeInt32Node(bin, "PrecomputedVisibilityCellBucketSizeXY"));
                    //item.Items.Add(MakeInt32Node(bin, "PrecomputedVisibilityNumCellBuckets"));
                    item.Items.Add(MakeArrayNode(bin, "PrecomputedVisibilityCellBuckets", i => new BinInterpNode(bin.Position, $"{i}")
                    {
                        Items =
                        {
                            MakeInt32Node(bin, "CellDataSize"),
                            MakeArrayNode(bin, "Cells", j => new BinInterpNode(bin.Position, $"{j}")
                            {
                                Items =
                                {
                                    MakeVectorNode(bin, "Min"),
                                    MakeUInt16Node(bin, "ChunkIndex"),
                                    MakeUInt16Node(bin, "DataOffset")
                                }
                            }),
                            MakeArrayNode(bin, "CellDataChunks", j => new BinInterpNode(bin.Position, $"{j}")
                            {
                                Items =
                                {
                                    MakeBoolIntNode(bin, "bCompressed"),
                                    MakeInt32Node(bin, "UncompressedSize"),
                                    MakeByteArrayNode(bin, "Data")
                                }
                            })
                        }
                    }));
                }

                binarystart = (int)bin.Position;
            }
            catch (Exception ex)
            {
                subnodes.Add(new BinInterpNode { Header = $"Error reading binary data: {ex}" });
            }

            return subnodes;
        }

        private static BinInterpNode MakeBoolIntNode(EndianReader bin, string name) => new BinInterpNode(bin.Position, $"{name}: {bin.ReadBoolInt()}", NodeType.StructLeafBool) { Length = 4 };

        private static BinInterpNode MakeBoolIntNode(EndianReader bin, string name, out bool boolVal)
        {
            return new BinInterpNode(bin.Position, $"{name}: {boolVal = bin.ReadBoolInt()}", NodeType.StructLeafBool) { Length = 4 };
        }

        private static BinInterpNode MakeBoolByteNode(EndianReader bin, string name) => new BinInterpNode(bin.Position, $"{name}: {bin.ReadBoolByte()}") { Length = 1 };

        private static BinInterpNode MakeFloatNode(EndianReader bin, string name) => new BinInterpNode(bin.Position, $"{name}: {bin.ReadFloat()}", NodeType.StructLeafFloat) { Length = 4 };

        private static BinInterpNode MakeUInt32Node(EndianReader bin, string name) => new BinInterpNode(bin.Position, $"{name}: {bin.ReadUInt32()}") { Length = 4 };

        private static BinInterpNode MakeUInt32HexNode(EndianReader bin, string name) => new BinInterpNode(bin.Position, $"{name}: {bin.ReadUInt32():X8}") { Length = 4 };

        private static BinInterpNode MakeInt32Node(EndianReader bin, string name) => new BinInterpNode(bin.Position, $"{name}: {bin.ReadInt32()}", NodeType.StructLeafInt) { Length = 4 };

        private static BinInterpNode MakeInt32Node(EndianReader bin, string name, out int val)
        {
            return new BinInterpNode(bin.Position, $"{name}: {val = bin.ReadInt32()}", NodeType.StructLeafInt) { Length = 4 };
        }

        private static BinInterpNode MakeUInt16Node(EndianReader bin, string name) => new BinInterpNode(bin.Position, $"{name}: {bin.ReadUInt16()}") { Length = 2 };

        private static BinInterpNode MakeInt16Node(EndianReader bin, string name) => new BinInterpNode(bin.Position, $"{name}: {bin.ReadInt16()}") { Length = 2 };

        private static BinInterpNode MakeByteNode(EndianReader bin, string name) => new BinInterpNode(bin.Position, $"{name}: {bin.ReadByte()}") { Length = 1 };

        private BinInterpNode MakeNameNode(EndianReader bin, string name) => new BinInterpNode(bin.Position, $"{name}: {bin.ReadNameReference(Pcc)}", NodeType.StructLeafName) { Length = 8 };

        private BinInterpNode MakeEntryNode(EndianReader bin, string name) => new BinInterpNode(bin.Position, $"{name}: {entryRefString(bin)}", NodeType.StructLeafObject) { Length = 4 };

        private static BinInterpNode MakePackedNormalNode(EndianReader bin, string name) =>
            new BinInterpNode(bin.Position, $"{name}: (X: {bin.ReadByte() / 127.5f - 1}, Y: {bin.ReadByte() / 127.5f - 1}, Z: {bin.ReadByte() / 127.5f - 1}, W: {bin.ReadByte() / 127.5f - 1})")
            {
                Length = 4
            };

        private static BinInterpNode MakeVectorNode(EndianReader bin, string name) =>
            new BinInterpNode(bin.Position, $"{name}: (X: {bin.ReadFloat()}, Y: {bin.ReadFloat()}, Z: {bin.ReadFloat()})") { Length = 12 };

        private static BinInterpNode MakeQuatNode(EndianReader bin, string name) =>
            new BinInterpNode(bin.Position, $"{name}: (X: {bin.ReadFloat()}, Y: {bin.ReadFloat()}, Z: {bin.ReadFloat()}, W: {bin.ReadFloat()})") { Length = 16 };

        private static BinInterpNode MakeRotatorNode(EndianReader bin, string name) =>
            new BinInterpNode(bin.Position, $"{name}: (Pitch: {bin.ReadInt32()}, Yaw: {bin.ReadInt32()}, Roll: {bin.ReadInt32()})") { Length = 12 };

        private static BinInterpNode MakeBoxNode(EndianReader bin, string name) =>
            new BinInterpNode(bin.Position, name)
            {
                IsExpanded = true,
                Items =
                {
                    MakeVectorNode(bin, "Min"),
                    MakeVectorNode(bin, "Max"),
                    new BinInterpNode(bin.Position, $"IsValid: {bin.ReadBoolByte()}")
                },
                Length = 25
            };

        private static BinInterpNode MakeVector2DNode(EndianReader bin, string name) =>
            new BinInterpNode(bin.Position, $"{name}: (X: {bin.ReadFloat()}, Y: {bin.ReadFloat()})") { Length = 8 };

        private static BinInterpNode MakeVector2DHalfNode(EndianReader bin, string name) =>
            new BinInterpNode(bin.Position, $"{name}: (X: {bin.BaseStream.ReadFloat16()}, Y: {bin.ReadFloat16()})") { Length = 4 };

        private static BinInterpNode MakeColorNode(EndianReader bin, string name)
        {
            return new BinInterpNode(bin.Position, $"{name}")
            {
                Length = 4,
                Items =
                {
                    new BinInterpNode(bin.Position, $"B: {bin.ReadByte()}"),
                    new BinInterpNode(bin.Position, $"G: {bin.ReadByte()}"),
                    new BinInterpNode(bin.Position, $"R: {bin.ReadByte()}"),
                    new BinInterpNode(bin.Position, $"A: {bin.ReadByte()}"),
                }
            };
        }

        private static BinInterpNode MakeBoxSphereBoundsNode(EndianReader bin, string name)
        {
            return new BinInterpNode(bin.Position, $"{name}")
            {
                Items =
                {
                    MakeVectorNode(bin, "Origin"),
                    MakeVectorNode(bin, "BoxExtent"),
                    MakeFloatNode(bin, "SphereRadius")
                }
            };
        }

        private static BinInterpNode MakeGuidNode(EndianReader bin, string name) => new BinInterpNode(bin.Position, $"{name}: {bin.ReadGuid()}") { Length = 16 };

        private static BinInterpNode MakeArrayNode(EndianReader bin, string name, Func<int, BinInterpNode> selector, bool IsExpanded = false,
                                                   BinInterpNode.ArrayPropertyChildAddAlgorithm arrayAddAlgo = BinInterpNode.ArrayPropertyChildAddAlgorithm.None)
        {
            int count;
            return new BinInterpNode(bin.Position, $"{name} ({count = bin.ReadInt32()})")
            {
                IsExpanded = IsExpanded,
                Items = ReadList(count, selector),
                ArrayAddAlgoritm = arrayAddAlgo
            };
        }

        private static BinInterpNode MakeByteArrayNode(EndianReader bin, string name)
        {
            long pos = bin.Position;
            int count = bin.ReadInt32();
            bin.Skip(count);
            return new BinInterpNode(pos, $"{name} ({count} bytes)");
        }

        private static BinInterpNode MakeArrayNode(int count, EndianReader bin, string name, Func<int, BinInterpNode> selector, bool IsExpanded = false)
        {
            return new BinInterpNode(bin.Position, $"{name} ({count})")
            {
                IsExpanded = IsExpanded,
                Items = ReadList(count, selector)
            };
        }

        private List<ITreeItem> StartMaterialScan(byte[] data, ref int binarystart)
        {
            var nodes = new List<ITreeItem>();

            if (binarystart >= data.Length)
            {
                return new List<ITreeItem> { new BinInterpNode { Header = "No Binary Data" } };
            }
            try
            {
                var bin = new EndianReader(new MemoryStream(data)) { Endian = CurrentLoadedExport.FileRef.Endian };
                bin.JumpTo(binarystart);

                nodes.Add(MakeMaterialResourceNode(bin, "ShaderMap 3 Material Resource"));
                if (Pcc.Game != MEGame.UDK)
                {
                    nodes.Add(MakeMaterialResourceNode(bin, "ShaderMap 2 Material Resource"));
                }

            }
            catch (Exception ex)
            {
                nodes.Add(new BinInterpNode { Header = $"Error reading binary data: {ex}" });
            }
            return nodes;
        }

        private List<ITreeItem> StartMaterialInstanceScan(byte[] data, ref int binarystart)
        {
            var nodes = new List<ITreeItem>();

            if (binarystart >= data.Length)
            {
                return new List<ITreeItem> { new BinInterpNode { Header = "No Binary Data" } };
            }
            try
            {
                var bin = new EndianReader(new MemoryStream(data)) { Endian = CurrentLoadedExport.FileRef.Endian };
                bin.JumpTo(binarystart);

                nodes.Add(MakeMaterialResourceNode(bin, "Material Resource"));
                nodes.Add(ReadFStaticParameterSet(bin));
                nodes.Add(MakeMaterialResourceNode(bin, "2nd Material Resource"));
                nodes.Add(ReadFStaticParameterSet(bin));
            }
            catch (Exception ex)
            {
                nodes.Add(new BinInterpNode { Header = $"Error reading binary data: {ex}" });
            }
            return nodes;
        }
        private BinInterpNode ReadFStaticParameterSet(EndianReader bin)
        {
            var nodes = new List<ITreeItem>();
            var result = new BinInterpNode(bin.Position, "StaticParameterSet")
            {
                IsExpanded = true,
                Items = nodes
            };

            try
            {
                nodes.Add(new BinInterpNode(bin.Position, $"Base Material GUID {bin.ReadGuid()}") { Length = 16 });
                int staticSwitchParameterCount = bin.ReadInt32();
                var staticSwitchParamsNode = new BinInterpNode(bin.Position - 4, $"Static Switch Parameters, {staticSwitchParameterCount} items") { Length = 4 };

                nodes.Add(staticSwitchParamsNode);
                for (int j = 0; j < staticSwitchParameterCount; j++)
                {
                    var paramName = bin.ReadNameReference(Pcc);
                    var paramVal = bin.ReadBoolInt();
                    var paramOverride = bin.ReadBoolInt();
                    Guid g = bin.ReadGuid();
                    staticSwitchParamsNode.Items.Add(new BinInterpNode(bin.Position - 32, $"{j}: Name: {paramName.Instanced}, Value: {paramVal}, Override: {paramOverride}\nGUID:{g}")
                    {
                        Length = 32
                    });
                }

                int staticComponentMaskParameterCount = bin.ReadInt32();
                var staticComponentMaskParametersNode = new BinInterpNode(bin.Position - 4, $"Static Component Mask Parameters, {staticComponentMaskParameterCount} items")
                {
                    Length = 4
                };
                nodes.Add(staticComponentMaskParametersNode);
                for (int i = 0; i < staticComponentMaskParameterCount; i++)
                {
                    var subnodes = new List<ITreeItem>();
                    staticComponentMaskParametersNode.Items.Add(new BinInterpNode(bin.Position, $"Parameter {i}")
                    {
                        Length = 44,
                        Items = subnodes
                    });
                    subnodes.Add(new BinInterpNode(bin.Position, $"ParameterName: {bin.ReadNameReference(Pcc).Instanced}") { Length = 8 });
                    subnodes.Add(new BinInterpNode(bin.Position, $"R: {bin.ReadBoolInt()}") { Length = 4 });
                    subnodes.Add(new BinInterpNode(bin.Position, $"G: {bin.ReadBoolInt()}") { Length = 4 });
                    subnodes.Add(new BinInterpNode(bin.Position, $"B: {bin.ReadBoolInt()}") { Length = 4 });
                    subnodes.Add(new BinInterpNode(bin.Position, $"A: {bin.ReadBoolInt()}") { Length = 4 });
                    subnodes.Add(new BinInterpNode(bin.Position, $"bOverride: {bin.ReadBoolInt()}") { Length = 4 });
                    subnodes.Add(new BinInterpNode(bin.Position, $"ExpressionGUID: {bin.ReadGuid()}") { Length = 16 });
                }

                if (Pcc.Game >= MEGame.ME3)
                {
                    int NormalParameterCount = bin.ReadInt32();
                    var NormalParametersNode = new BinInterpNode(bin.Position - 4, $"Normal Parameters, {NormalParameterCount} items")
                    {
                        Length = 4
                    };
                    nodes.Add(NormalParametersNode);
                    for (int i = 0; i < NormalParameterCount; i++)
                    {
                        var subnodes = new List<ITreeItem>();
                        NormalParametersNode.Items.Add(new BinInterpNode(bin.Position, $"Parameter {i}")
                        {
                            Length = 29,
                            Items = subnodes
                        });
                        subnodes.Add(new BinInterpNode(bin.Position, $"ParameterName: {bin.ReadNameReference(Pcc).Instanced}") { Length = 8 });
                        subnodes.Add(new BinInterpNode(bin.Position, $"CompressionSettings: {(TextureCompressionSettings)bin.ReadByte()}") { Length = 1 });
                        subnodes.Add(new BinInterpNode(bin.Position, $"bOverride: {bin.ReadBoolInt()}") { Length = 4 });
                        subnodes.Add(new BinInterpNode(bin.Position, $"ExpressionGUID: {bin.ReadGuid()}") { Length = 16 });
                    }
                }
                if (Pcc.Game == MEGame.UDK)
                {
                    int TerrainWeightParametersCount = bin.ReadInt32();
                    var TerrainWeightParametersNode = new BinInterpNode(bin.Position - 4, $"Terrain Weight Parameters, {TerrainWeightParametersCount} items")
                    {
                        Length = 4
                    };
                    nodes.Add(TerrainWeightParametersNode);
                    for (int i = 0; i < TerrainWeightParametersCount; i++)
                    {
                        var subnodes = new List<ITreeItem>();
                        TerrainWeightParametersNode.Items.Add(new BinInterpNode(bin.Position, $"Parameter {i}")
                        {
                            Length = 32,
                            Items = subnodes
                        });
                        subnodes.Add(new BinInterpNode(bin.Position, $"ParameterName: {bin.ReadNameReference(Pcc).Instanced}") { Length = 8 });
                        subnodes.Add(MakeInt32Node(bin, "WeightmapIndex"));
                        subnodes.Add(new BinInterpNode(bin.Position, $"bOverride: {bin.ReadBoolInt()}") { Length = 4 });
                        subnodes.Add(new BinInterpNode(bin.Position, $"ExpressionGUID: {bin.ReadGuid()}") { Length = 16 });
                    }
                }
            }
            catch (Exception ex)
            {
                nodes.Add(new BinInterpNode { Header = $"Error reading binary data: {ex}" });
            }
            return result;
        }

        private BinInterpNode MakeMaterialResourceNode(EndianReader bin, string name)
        {
            BinInterpNode node = new BinInterpNode(bin.Position, name)
            {
                IsExpanded = true
            };
            List<ITreeItem> nodes = node.Items;
            try
            {
                nodes.Add(MakeArrayNode(bin, "Compile Errors", i => MakeStringNode(bin, $"{i}")));
                nodes.Add(MakeArrayNode(bin, "TextureDependencyLengthMap", i => new BinInterpNode(bin.Position, $"{entryRefString(bin)}: {bin.ReadInt32()}")));
                nodes.Add(MakeInt32Node(bin, "MaxTextureDependencyLength"));
                nodes.Add(MakeGuidNode(bin, "ID"));
                nodes.Add(MakeUInt32Node(bin, "NumUserTexCoords"));
                if (Pcc.Game >= MEGame.ME3)
                {
                    nodes.Add(MakeArrayNode(bin, "UniformExpressionTextures", i => MakeEntryNode(bin, $"{i}")));
                }
                else
                {
                    nodes.Add(MakeArrayNode(bin, "UniformPixelVectorExpressions", i => ReadMaterialUniformExpression(bin, $"{i}")));
                    nodes.Add(MakeArrayNode(bin, "UniformPixelScalarExpressions", i => ReadMaterialUniformExpression(bin, $"{i}")));
                    nodes.Add(MakeArrayNode(bin, "Uniform2DTextureExpressions", i => ReadMaterialUniformExpression(bin, $"{i}")));
                    nodes.Add(MakeArrayNode(bin, "UniformCubeTextureExpressions", i => ReadMaterialUniformExpression(bin, $"{i}")));
                }
                nodes.Add(MakeBoolIntNode(bin, "bUsesSceneColor"));
                nodes.Add(MakeBoolIntNode(bin, "bUsesSceneDepth"));
                nodes.Add(ListInitHelper.ConditionalAdd(Pcc.Game >= MEGame.ME3, () => new List<ITreeItem>
                {
                    MakeBoolIntNode(bin, "bUsesDynamicParameter"),
                    MakeBoolIntNode(bin, "bUsesLightmapUVs"),
                    MakeBoolIntNode(bin, "bUsesMaterialVertexPositionOffset"),
                    ListInitHelper.ConditionalAddOne<ITreeItem>(Pcc.Game == MEGame.ME3 || Pcc.Game.IsLEGame(), () => MakeBoolIntNode(bin, "unknown bool?"))
                }));
                nodes.Add(new BinInterpNode(bin.Position, $"UsingTransforms: {(ECoordTransformUsage)bin.ReadUInt32()}"));
                if (Pcc.Game == MEGame.ME1)
                {
                    int count = bin.ReadInt32();
                    var unkListNode = new BinInterpNode(bin.Position - 4, $"MaterialUniformExpressions list? ({count} items)");
                    nodes.Add(unkListNode);
                    for (int i = 0; i < count; i++)
                    {
                        var iNode = new BinInterpNode(bin.Position, $"{i}");
                        unkListNode.Items.Add(iNode);
                        iNode.Items.Add(MakeArrayNode(bin, "VectorExpressions", j => ReadMaterialUniformExpression(bin, $"{j}")));
                        iNode.Items.Add(MakeArrayNode(bin, "ScalarExpressions", j => ReadMaterialUniformExpression(bin, $"{j}")));
                        iNode.Items.Add(MakeArrayNode(bin, "TextureExpressions", j => ReadMaterialUniformExpression(bin, $"{j}")));
                        iNode.Items.Add(MakeArrayNode(bin, "UniformCubeTextureExpressions", j => ReadMaterialUniformExpression(bin, $"{j}")));
                        iNode.Items.Add(MakeUInt32Node(bin, "unk?"));
                        iNode.Items.Add(MakeUInt32Node(bin, "unk?"));
                        iNode.Items.Add(MakeUInt32Node(bin, "unk?"));
                        iNode.Items.Add(MakeUInt32Node(bin, "unk?"));
                    }
                }
                else
                {
                    nodes.Add(MakeArrayNode(bin, "TextureLookups", i => new BinInterpNode(bin.Position, $"{i}")
                    {
                        Items =
                        {
                            MakeInt32Node(bin, "TexCoordIndex"),
                            MakeInt32Node(bin, "TextureIndex"),
                            ListInitHelper.ConditionalAdd(Pcc.Game == MEGame.ME1, ifTrue: () => new ITreeItem[]
                            {
                                MakeFloatNode(bin, "TilingScale")
                            }, ifFalse: () => new ITreeItem[]
                            {
                                MakeFloatNode(bin, "TilingUScale"),
                                MakeFloatNode(bin, "TilingVScale")
                            }),
                        }
                    }));
                }
                nodes.Add(MakeInt32Node(bin, "unk"));
                if (Pcc.Game == MEGame.ME1)
                {
                    int unkCount;
                    nodes.Add(new BinInterpNode(bin.Position, $"Unknown count: {unkCount = bin.ReadInt32()}"));
                    nodes.Add(MakeInt32Node(bin, "Unknown?"));
                    if (unkCount > 0)
                    {
                        nodes.Add(new BinInterpNode(bin.Position, $"unknown array ({unkCount} items)")
                        {
                            Items = ReadList(unkCount, i => new BinInterpNode(bin.Position, $"{i}")
                            {
                                Items =
                                {
                                    MakeInt32Node(bin, "unk int"),
                                    MakeFloatNode(bin, "unk float"),
                                    MakeInt32Node(bin, "unk int")
                                }
                            })
                        });
                    }
                }
            }
            catch (Exception ex)
            {
                nodes.Add(new BinInterpNode { Header = $"Error reading binary data: {ex}" });
            }
            return node;
        }

        [Flags]
        public enum ECoordTransformUsage : uint
        {
            // no transforms used
            UsedCoord_None = 0,
            // local to world used
            UsedCoord_World = 1 << 0,
            // local to view used
            UsedCoord_View = 1 << 1,
            // local to local used
            UsedCoord_Local = 1 << 2,
            // World Position used
            UsedCoord_WorldPos = 1 << 3
        }

        private List<ITreeItem> StartPrefabInstanceScan(byte[] data, ref int binarystart)
        {
            /*
             *  count: 4 bytes 
             *      Prefab ref : 4 bytes
             *      Level Object : 4 bytes
             *  0: 4 bytes
             *  
             */
            var subnodes = new List<ITreeItem>();
            if (!CurrentLoadedExport.HasStack)
            {
                return subnodes;
            }

            try
            {
                var bin = new EndianReader(new MemoryStream(data)) { Endian = CurrentLoadedExport.FileRef.Endian };
                bin.JumpTo(binarystart);
                subnodes.Add(MakeArrayNode(bin, "ArchetypeToInstanceMap", i => new BinInterpNode(bin.Position, $"{i}")
                {
                    IsExpanded = true,
                    Items =
                    {
                        MakeEntryNode(bin, "Archetype"),
                        MakeEntryNode(bin, "Instance")
                    }
                }, true));
                subnodes.Add(MakeArrayNode(bin, "PrefabInstance_ObjectMap", i => new BinInterpNode(bin.Position, $"{i}")
                {
                    IsExpanded = true,
                    Items =
                    {
                        MakeEntryNode(bin, "Object:"),
                        MakeInt32Node(bin, "int")
                    }
                }, true));
            }
            catch (Exception ex)
            {
                subnodes.Add(new BinInterpNode { Header = $"Error reading binary data: {ex}" });
            }
            return subnodes;
        }

        private List<ITreeItem> StartSkeletalMeshScan(byte[] data, ref int binarystart)
        {
            var subnodes = new List<ITreeItem>();
            var game = CurrentLoadedExport.FileRef.Game;
            try
            {

                var bin = new EndianReader(new MemoryStream(data)) { Endian = CurrentLoadedExport.FileRef.Endian };
                bin.JumpTo(binarystart);

                subnodes.Add(MakeBoxSphereBoundsNode(bin, "Bounds"));
                subnodes.Add(MakeArrayNode(bin, "Materials", i =>
                {
                    var matNode = MakeEntryNode(bin, $"{i}");
                    try
                    {
                        var value = bin.Skip(-4).ReadInt32();
                        if (value != 0 && Pcc.GetEntry(value) is ExportEntry matExport)
                        {
                            foreach (IEntry texture in new MaterialInstanceConstant(matExport).Textures)
                            {
                                matNode.Items.Add(new BinInterpNode(-1, $"#{texture.UIndex} {texture.FileRef.GetEntryString(texture.UIndex)}", NodeType.StructLeafObject) { UIndexValue = texture.UIndex });
                            }
                        }
                    }
                    catch
                    {
                        matNode.Items.Add(new BinInterpNode("Error reading Material!"));
                    }

                    return matNode;
                }, true, BinInterpNode.ArrayPropertyChildAddAlgorithm.FourBytes));
                subnodes.Add(MakeVectorNode(bin, "Origin"));
                subnodes.Add(MakeRotatorNode(bin, "Rotation Origin"));
                subnodes.Add(MakeArrayNode(bin, "RefSkeleton", i => new BinInterpNode(bin.Position, $"{i}: {bin.ReadNameReference(Pcc).Instanced}")
                {
                    Items =
                    {
                        MakeUInt32Node(bin, "Flags"),
                        MakeQuatNode(bin, "Bone Orientation (quaternion)"),
                        MakeVectorNode(bin, "Bone Position"),
                        MakeInt32Node(bin, "NumChildren"),
                        MakeInt32Node(bin, "ParentIndex"),
                        ListInitHelper.ConditionalAddOne<ITreeItem>( Pcc.Game >= MEGame.ME3, () => MakeColorNode(bin, "BoneColor")),
                    }
                }));
                subnodes.Add(MakeInt32Node(bin, "SkeletalDepth"));
                int rawPointIndicesCount;
                bool useFullPrecisionUVs = true;
                int numTexCoords = 1;
                subnodes.Add(MakeArrayNode(bin, "LODModels", i =>
                {
                    BinInterpNode node = new BinInterpNode(bin.Position, $"{i}");
                    try
                    {
                        node.Items.Add(MakeArrayNode(bin, "Sections", j => new BinInterpNode(bin.Position, $"{j}")
                        {
                            Items =
                            {
                                MakeUInt16Node(bin, "MaterialIndex"),
                                MakeUInt16Node(bin, "ChunkIndex"),
                                MakeUInt32Node(bin, "BaseIndex"),
                                ListInitHelper.ConditionalAddOne<ITreeItem>(Pcc.Game >= MEGame.ME3,
                                                                            () => MakeUInt32Node(bin, "NumTriangles"),
                                                                            () => MakeUInt16Node(bin, "NumTriangles")),
                                ListInitHelper.ConditionalAddOne<ITreeItem>(Pcc.Game == MEGame.UDK, () => MakeByteNode(bin, "TriangleSorting"))
                            }
                        }));
                        node.Items.Add(ListInitHelper.ConditionalAdd(Pcc.Game == MEGame.UDK, () => new ITreeItem[]
                        {
                            MakeBoolIntNode(bin, "NeedsCPUAccess"),
                            MakeByteNode(bin, "Datatype size"),
                        }));
                        node.Items.Add(MakeInt32Node(bin, "Index size?"));
                        if (Pcc.Game == MEGame.UDK && bin.Skip(-4).ReadInt32() == 4)
                        {
                            node.Items.Add(MakeArrayNode(bin, "IndexBuffer", j => MakeUInt32Node(bin, $"{j}")));
                        }
                        else
                        {
                            node.Items.Add(MakeArrayNode(bin, "IndexBuffer", j => MakeUInt16Node(bin, $"{j}")));
                        }
                        node.Items.Add(ListInitHelper.ConditionalAddOne<ITreeItem>(Pcc.Game != MEGame.UDK, () => MakeArrayNode(bin, "ShadowIndices", j => MakeUInt16Node(bin, $"{j}"))));
                        node.Items.Add(MakeArrayNode(bin, "ActiveBoneIndices", j => MakeUInt16Node(bin, $"{j}")));
                        node.Items.Add(ListInitHelper.ConditionalAddOne<ITreeItem>(Pcc.Game != MEGame.UDK, () => MakeArrayNode(bin, "ShadowTriangleDoubleSided", j => MakeByteNode(bin, $"{j}"))));
                        node.Items.Add(MakeArrayNode(bin, "Chunks", j => new BinInterpNode(bin.Position, $"{j}")
                        {
                            Items =
                            {
                                MakeUInt32Node(bin, "BaseVertexIndex"),
                                MakeArrayNode(bin, "RigidVertices", k => new BinInterpNode(bin.Position, $"{k}")
                                {
                                    Items =
                                    {
                                        MakeVectorNode(bin, "Position"),
                                        MakePackedNormalNode(bin, "TangentX"),
                                        MakePackedNormalNode(bin, "TangentY"),
                                        MakePackedNormalNode(bin, "TangentZ"),
                                        MakeVector2DNode(bin, "UV"),
                                        ListInitHelper.ConditionalAdd(Pcc.Game == MEGame.UDK, () => new ITreeItem[]
                                        {
                                            MakeVector2DNode(bin, "UV2"),
                                            MakeVector2DNode(bin, "UV3"),
                                            MakeVector2DNode(bin, "UV4"),
                                            MakeColorNode(bin, "BoneColor"),
                                        }),
                                        MakeByteNode(bin, "Bone")
                                    }
                                }),
                                MakeArrayNode(bin, "SoftVertices", k => new BinInterpNode(bin.Position, $"{k}")
                                {
                                    Items =
                                    {
                                        MakeVectorNode(bin, "Position"),
                                        MakePackedNormalNode(bin, "TangentX"),
                                        MakePackedNormalNode(bin, "TangentY"),
                                        MakePackedNormalNode(bin, "TangentZ"),
                                        MakeVector2DNode(bin, "UV"),
                                        ListInitHelper.ConditionalAdd(Pcc.Game == MEGame.UDK, () => new ITreeItem[]
                                        {
                                            MakeVector2DNode(bin, "UV2"),
                                            MakeVector2DNode(bin, "UV3"),
                                            MakeVector2DNode(bin, "UV4"),
                                            MakeColorNode(bin, "BoneColor"),
                                        }),
                                        new ListInitHelper.InitCollection<ITreeItem>(ReadList(4, l => MakeByteNode(bin, $"InfluenceBones[{l}]"))),
                                        new ListInitHelper.InitCollection<ITreeItem>(ReadList(4, l => MakeByteNode(bin, $"InfluenceWeights[{l}]")))
                                    }
                                }),
                                MakeArrayNode(bin, "BoneMap", k => MakeUInt16Node(bin, $"{k}")),
                                MakeInt32Node(bin, "NumRigidVertices"),
                                MakeInt32Node(bin, "NumSoftVertices"),
                                MakeInt32Node(bin, "MaxBoneInfluences"),
                            }
                        }));
                        node.Items.Add(MakeUInt32Node(bin, "Size"));
                        node.Items.Add(MakeUInt32Node(bin, "NumVertices"));
                        node.Items.Add(ListInitHelper.ConditionalAddOne<ITreeItem>(Pcc.Game != MEGame.UDK, () => MakeArrayNode(bin, "Edges", j => new BinInterpNode(bin.Position, $"{j}")
                        {
                            Items =
                            {
                                MakeInt32Node(bin, "Vertices[0]"),
                                MakeInt32Node(bin, "Vertices[1]"),
                                MakeInt32Node(bin, "Faces[0]"),
                                MakeInt32Node(bin, "Faces[1]"),
                            }
                        })));
                        node.Items.Add(MakeArrayNode(bin, "RequiredBones", j => MakeByteNode(bin, $"{j}")));
                        node.Items.Add(MakeUInt32Node(bin, "RawPointIndices BulkDataFlags"));
                        node.Items.Add(new BinInterpNode(bin.Position, $"RawPointIndices Count: {rawPointIndicesCount = bin.ReadInt32()}"));
                        node.Items.Add(MakeUInt32Node(bin, "RawPointIndices size"));
                        node.Items.Add(MakeUInt32Node(bin, "RawPointIndices file offset"));
                        node.Items.Add(ListInitHelper.ConditionalAddOne<ITreeItem>(Pcc.Game == MEGame.UDK,
                                                                                   () => MakeArrayNode(rawPointIndicesCount, bin, "RawPointIndices", k => MakeInt32Node(bin, $"{k}")),
                                                                                   () => MakeArrayNode(rawPointIndicesCount, bin, "RawPointIndices", k => MakeUInt16Node(bin, $"{k}"))));
                        node.Items.Add(ListInitHelper.ConditionalAddOne<ITreeItem>(Pcc.Game == MEGame.UDK, () => MakeInt32Node(bin, "NumTexCoords")));
                        BinInterpNode item = new BinInterpNode(bin.Position, "VertexBufferGPUSkin")
                        {
                            IsExpanded = true
                        };
                        node.Items.Add(item);
                        item.Items.Add(ListInitHelper.ConditionalAdd(Pcc.Game != MEGame.ME1, () => new List<ITreeItem>
                        {
                            ListInitHelper.ConditionalAddOne<ITreeItem>(Pcc.Game == MEGame.UDK, () => MakeInt32Node(bin, "NumTexCoords", out numTexCoords)),
                            MakeBoolIntNode(bin, "bUseFullPrecisionUVs", out useFullPrecisionUVs),
                            ListInitHelper.ConditionalAdd(Pcc.Game >= MEGame.ME3, () => new ITreeItem[]
                            {
                                MakeBoolIntNode(bin, "bUsePackedPosition"),
                                MakeVectorNode(bin, "MeshExtension"),
                                MakeVectorNode(bin, "MeshOrigin"),
                            }),
                        }));
                        item.Items.Add(MakeInt32Node(bin, "vertex size"));
                        item.Items.Add(MakeArrayNode(bin, "VertexData", k => new BinInterpNode(bin.Position, $"{k}")
                        {
                            Items =
                            {
                                ListInitHelper.ConditionalAddOne<ITreeItem>(Pcc.Game <= MEGame.ME2, () => MakeVectorNode(bin, "Position")),
                                MakePackedNormalNode(bin, "TangentX"),
                                ListInitHelper.ConditionalAddOne<ITreeItem>(Pcc.Game == MEGame.ME1, () =>  MakePackedNormalNode(bin, "TangentY")),
                                MakePackedNormalNode(bin, "TangentZ"),
                                ListInitHelper.ConditionalAddOne<ITreeItem>(Pcc.Game == MEGame.ME1, () =>  MakeVector2DNode(bin, "UV")),
                                new ListInitHelper.InitCollection<ITreeItem>(ReadList(4, l => MakeByteNode(bin, $"InfluenceBones[{l}]"))),
                                new ListInitHelper.InitCollection<ITreeItem>(ReadList(4, l => MakeByteNode(bin, $"InfluenceWeights[{l}]"))),
                                ListInitHelper.ConditionalAddOne<ITreeItem>(Pcc.Game >= MEGame.ME3, () => MakeVectorNode(bin, "Position")),
                                ListInitHelper.ConditionalAdd(Pcc.Game != MEGame.ME1,
                                                              () => ListInitHelper.ConditionalAddOne<ITreeItem>(useFullPrecisionUVs,
                                                                                                                () => MakeVector2DNode(bin, "UV"),
                                                                                                                () => MakeVector2DHalfNode(bin, "UV"))),
                                ListInitHelper.ConditionalAddOne<ITreeItem>(numTexCoords > 1, () => MakeArrayNode(numTexCoords - 1, bin, "Additional UVs",
                                                                                                                         i => useFullPrecisionUVs ? MakeVector2DNode(bin, "UV") : MakeVector2DHalfNode(bin, "UV")))
                            }
                        }));
                        int vertexInfluenceSize;
                        node.Items.Add(ListInitHelper.ConditionalAdd(Pcc.Game >= MEGame.ME3, () => new List<ITreeItem>
                        {
                            new BinInterpNode(bin.Position, $"VertexInfluence size: {vertexInfluenceSize = bin.ReadInt32()}", NodeType.StructLeafInt) { Length = 4 },
                            ListInitHelper.ConditionalAdd<ITreeItem>(vertexInfluenceSize > 0, () => new ITreeItem[]
                            {
                                MakeArrayNode(bin, "VertexInfluences", i => MakeInt32Node(bin, $"{i}")),
                                MakeInt32Node(bin, "Unknown")
                            })
                        }));
                        node.Items.Add(ListInitHelper.ConditionalAdd(Pcc.Game == MEGame.UDK, () => new ITreeItem[]
                        {
                            MakeBoolIntNode(bin, "NeedsCPUAccess"),
                            MakeByteNode(bin, "Datatype size"),
                            MakeInt32Node(bin, "ushort size"),
                            MakeArrayNode(bin, "Second IndexBuffer?", j => MakeUInt16Node(bin, $"{j}")),
                        }));
                    }
                    catch (Exception e)
                    {
                        node.Items.Add(new BinInterpNode { Header = $"Error reading binary data: {e}" });
                    }
                    return node;
                }, true));
                subnodes.Add(MakeArrayNode(bin, "NameIndexMap", i => new BinInterpNode(bin.Position, $"{bin.ReadNameReference(Pcc).Instanced} => {bin.ReadInt32()}")));
                subnodes.Add(MakeArrayNode(bin, "PerPolyBoneKDOPs", i => new BinInterpNode(bin.Position, $"{i}")
                {
                    Items =
                    {
                        MakekDOPTreeNode(bin),
                        MakeArrayNode(bin, "CollisionVerts", j => MakeVectorNode(bin, $"{j}"))
                    }
                }));
                if (Pcc.Game >= MEGame.ME3)
                {
                    subnodes.Add(MakeArrayNode(bin, "BoneBreakNames", i => new BinInterpNode(bin.Position, $"{i}: {bin.ReadUnrealString()}")));
                    subnodes.Add(MakeArrayNode(bin, "ClothingAssets", i => MakeEntryNode(bin, $"{i}")));
                }
            }
            catch (Exception ex)
            {
                subnodes.Add(new BinInterpNode { Header = $"Error reading binary data: {ex}" });
            }

            return subnodes;

        }

        private List<ITreeItem> StartStaticMeshCollectionActorScan(byte[] data, ref int binarystart)
        {
            var subnodes = new List<ITreeItem>();
            try
            {
                //get a list of staticmesh stuff from the props.
                var smacitems = new List<ExportEntry>();
                var props = CurrentLoadedExport.GetProperty<ArrayProperty<ObjectProperty>>("StaticMeshComponents");

                foreach (var prop in props)
                {
                    if (prop.Value > 0)
                    {
                        smacitems.Add(Pcc.GetUExport(prop.Value));
                    }
                    else
                    {
                        smacitems.Add(null);
                    }
                }

                //find start of class binary (end of props)
                int start = binarystart;

                //Lets make sure this binary is divisible by 64.
                if ((data.Length - start) % 64 != 0)
                {
                    subnodes.Add(new BinInterpNode
                    {
                        Tag = NodeType.Unknown,
                        Header = $"{start:X4} Binary data is not divisible by 64 ({data.Length - start})! SMCA binary data should be a length divisible by 64.",
                        Name = "_" + start

                    });
                    return subnodes;
                }

                int smcaindex = 0;
                while (start < data.Length && smcaindex < smacitems.Count)
                {
                    BinInterpNode smcanode = new BinInterpNode
                    {
                        Tag = NodeType.Unknown
                    };
                    ExportEntry associatedData = smacitems[smcaindex];
                    string staticmesh = "";
                    string objtext = "Null - unused data";
                    if (associatedData != null)
                    {
                        objtext = $"[Export {associatedData.UIndex}] {associatedData.ObjectName.Instanced}";

                        //find associated static mesh value for display.
                        byte[] smc_data = associatedData.Data;
                        int staticmeshstart = 0x4;
                        bool found = false;
                        while (staticmeshstart < smc_data.Length && smc_data.Length - 8 >= staticmeshstart)
                        {
                            ulong nameindex = BitConverter.ToUInt64(smc_data, staticmeshstart);
                            if (nameindex < (ulong)CurrentLoadedExport.FileRef.Names.Count && CurrentLoadedExport.FileRef.Names[(int)nameindex] == "StaticMesh")
                            {
                                //found it
                                found = true;
                                break;
                            }
                            else
                            {
                                staticmeshstart += 1;
                            }
                        }

                        if (found)
                        {
                            int staticmeshexp = BitConverter.ToInt32(smc_data, staticmeshstart + 0x18);
                            if (staticmeshexp > 0 && staticmeshexp < CurrentLoadedExport.FileRef.ExportCount)
                            {
                                staticmesh = Pcc.GetEntry(staticmeshexp).ObjectName.Instanced;
                            }
                        }
                    }

                    smcanode.Header = $"{start:X4} [{smcaindex}] {objtext} {staticmesh}";
                    smcanode.Name = "_" + start;
                    subnodes.Add(smcanode);

                    //Read nodes
                    for (int i = 0; i < 16; i++)
                    {
                        float smcadata = BitConverter.ToSingle(data, start);
                        BinInterpNode node = new BinInterpNode
                        {
                            Tag = NodeType.StructLeafFloat,
                            Header = start.ToString("X4")
                        };

                        //TODO: Figure out what the rest of these mean
                        string label = i.ToString();
                        switch (i)
                        {
                            case 0:
                                label = "X1:";
                                break;
                            case 1:
                                label = "X2: X-scaling-Axis: ";
                                break;
                            case 2:
                                label = "X3:";
                                break;
                            case 3:
                                label = "XT:";
                                break;
                            case 4:
                                label = "Y1: Y-scaling axis";
                                break;
                            case 5:
                                label = "Y2:";
                                break;
                            case 6:
                                label = "Y3:";
                                break;
                            case 7:
                                label = "YT:";
                                break;
                            case 8:
                                label = "Z1:";
                                break;
                            case 9:
                                label = "Z2:";
                                break;
                            case 10:
                                label = "Z3: Z-scaling axis";
                                break;
                            case 11:
                                label = "ZT:";
                                break;
                            case 12:
                                label = "LocX:";
                                break;
                            case 13:
                                label = "LocY:";
                                break;
                            case 14:
                                label = "LocZ:";
                                break;
                            case 15:
                                label = "CameraCollisionDistanceScalar:";
                                break;
                        }

                        node.Header += $" {label} {smcadata}";

                        //TODO: Lookup staticmeshcomponent so we can see what this actually is without changing to the export

                        node.Name = "_" + start;
                        smcanode.Items.Add(node);
                        start += 4;
                    }

                    smcaindex++;
                }
                //topLevelTree.ItemsSource = subnodes;
                binarystart = start;
            }
            catch (Exception ex)
            {
                subnodes.Add(new BinInterpNode() { Header = $"Error reading binary data: {ex}" });
            }
            return subnodes;

        }

        private List<ITreeItem> StartStaticLightCollectionActorScan(byte[] data, ref int binarystart)
        {
            var subnodes = new List<ITreeItem>();
            try
            {
                //get a list of lightcomponents from the props.
                var slcaitems = new List<ExportEntry>();
                var props = CurrentLoadedExport.GetProperty<ArrayProperty<ObjectProperty>>("LightComponents");

                foreach (var prop in props)
                {
                    if (prop.Value > 0)
                    {
                        slcaitems.Add(CurrentLoadedExport.FileRef.GetEntry(prop.Value) as ExportEntry);
                    }
                    else
                    {
                        slcaitems.Add(null);
                    }
                }

                //find start of class binary (end of props)
                int start = binarystart;

                //Lets make sure this binary is divisible by 64.
                if ((data.Length - start) % 64 != 0)
                {
                    subnodes.Add(new BinInterpNode
                    {
                        Tag = NodeType.Unknown,
                        Header = $"{start:X4} Binary data is not divisible by 64 ({data.Length - start})! SLCA binary data should be a length divisible by 64.",
                        Name = "_" + start

                    });
                    return subnodes;
                }

                int slcaindex = 0;
                while (start < data.Length && slcaindex < slcaitems.Count)
                {
                    BinInterpNode slcanode = new BinInterpNode
                    {
                        Tag = NodeType.Unknown
                    };
                    ExportEntry assossiateddata = slcaitems[slcaindex];
                    string objtext = "Null - unused data";
                    if (assossiateddata != null)
                    {
                        objtext = $"[Export {assossiateddata.UIndex}] {assossiateddata.ObjectName.Instanced}";
                    }

                    slcanode.Header = $"{start:X4} [{slcaindex}] {objtext}";
                    slcanode.Name = "_" + start;
                    subnodes.Add(slcanode);

                    //Read nodes
                    for (int i = 0; i < 16; i++)
                    {
                        float slcadata = BitConverter.ToSingle(data, start);
                        BinInterpNode node = new BinInterpNode
                        {
                            Tag = NodeType.StructLeafFloat,
                            Header = start.ToString("X4")
                        };

                        //TODO: Figure out what the rest of these mean
                        string label = i.ToString();
                        switch (i)
                        {
                            case 1:
                                label = "ScalingXorY1:";
                                break;
                            case 12:
                                label = "LocX:";
                                break;
                            case 13:
                                label = "LocY:";
                                break;
                            case 14:
                                label = "LocZ:";
                                break;
                            case 15:
                                label = "CameraLayerDistance?:";
                                break;
                        }

                        node.Header += $" {label} {slcadata}";

                        node.Name = "_" + start;
                        slcanode.Items.Add(node);
                        start += 4;
                    }

                    slcaindex++;
                }

                binarystart = start;
            }
            catch (Exception ex)
            {
                subnodes.Add(new BinInterpNode() { Header = $"Error reading binary data: {ex}" });
            }
            return subnodes;

        }

        [Flags]
        enum EBulkDataFlags
        {
            BULKDATA_None = 0,
            BULKDATA_StoreInSeparateFile = 1 << 0,
            BULKDATA_SerializeCompressedZLIB = 1 << 1,
            BULKDATA_ForceSingleElementSerialization = 1 << 2,
            BULKDATA_SingleUse = 1 << 3,
            BULKDATA_SerializeCompressedLZO = 1 << 4,
            BULKDATA_Unused = 1 << 5,
            BULKDATA_StoreOnlyPayload = 1 << 6,
            BULKDATA_SerializeCompressedLZX = 1 << 7,
            BULKDATA_SerializeCompressed = (BULKDATA_SerializeCompressedZLIB | BULKDATA_SerializeCompressedLZO | BULKDATA_SerializeCompressedLZX),

        }

        private IEnumerable<ITreeItem> StartStaticMeshScan(byte[] data, ref int binarystart)
        {
            var subnodes = new List<ITreeItem>();
            try
            {
                var matOffsets = new List<long>();
                var bin = new EndianReader(new MemoryStream(data)) { Endian = CurrentLoadedExport.FileRef.Endian };
                bin.JumpTo(binarystart);

                subnodes.Add(MakeBoxSphereBoundsNode(bin, "Bounds"));
                subnodes.Add(MakeEntryNode(bin, "BodySetup"));
                subnodes.Add(MakekDOPTreeNode(bin));

                subnodes.Add(MakeInt32Node(bin, "InternalVersion"));
                int count;
                bool bUseFullPrecisionUVs;
                int numTexCoords;
                int numVertices;
                if (Pcc.Game == MEGame.UDK)
                {
                    subnodes.Add(MakeInt32Node(bin, "unk"));
                    subnodes.Add(MakeInt32Node(bin, "unk"));
                    subnodes.Add(MakeInt32Node(bin, "unk"));
                    subnodes.Add(MakeInt32Node(bin, "unk"));
                }

                subnodes.Add(MakeArrayNode(bin, "LODModels", i =>
                {
                    BinInterpNode lodNode = new BinInterpNode(bin.Position, $"{i}")
                    {
                        IsExpanded = true
                    };
                    try
                    {
                        lodNode.Items.Add(new BinInterpNode(bin.Position, $"BulkDataFlags: {(EBulkDataFlags)bin.ReadUInt32()}"));
                        lodNode.Items.Add(new BinInterpNode(bin.Position, $"Element Count: {count = bin.ReadInt32()}"));
                        lodNode.Items.Add(MakeInt32Node(bin, "BulkDataSizeOnDisk"));
                        lodNode.Items.Add(MakeInt32Node(bin, "BulkDataOffsetInFile"));
                        lodNode.Items.Add(new BinInterpNode(bin.Position, $"RawTriangles ({count})")
                        {
                            Items = ReadList(count, j =>
                            {
                                return new BinInterpNode(bin.Position, $"{j}")
                                {
                                    Items =
                                    {
                                        new BinInterpNode(bin.Position, "Vertices")
                                        {
                                            Items = ReadList(3, k => MakeVectorNode(bin, $"{k}"))
                                        },
                                        new BinInterpNode(bin.Position, "UVs")
                                        {
                                            Items = ReadList(3, k => new BinInterpNode(bin.Position, $"UV[{k}]")
                                            {
                                                Items = ReadList(8, l => MakeVector2DNode(bin, $"{l}"))
                                            })
                                        },
                                        new BinInterpNode(bin.Position, "Colors")
                                        {
                                            Items = ReadList(3, k => MakeColorNode(bin, $"{k}"))
                                        },
                                        MakeInt32Node(bin, "MaterialIndex"),
                                        ListInitHelper.ConditionalAdd(Pcc.Game >= MEGame.ME3, () => new ITreeItem[] {MakeInt32Node(bin, "FragmentIndex")}),
                                        MakeUInt32Node(bin, "SmoothingMask"),
                                        MakeInt32Node(bin, "NumUVs"),
                                        ListInitHelper.ConditionalAddOne<ITreeItem>(Pcc.Game == MEGame.UDK, () => MakeBoolIntNode(bin, "bExplicitNormals")),
                                        ListInitHelper.ConditionalAdd(Pcc.Game >= MEGame.ME3, () => new ITreeItem[]
                                        {
                                            new BinInterpNode(bin.Position, "TangentX")
                                            {
                                                Items = ReadList(3, k => MakeVectorNode(bin, $"{k}"))
                                            },
                                            new BinInterpNode(bin.Position, "TangentY")
                                            {
                                                Items = ReadList(3, k => MakeVectorNode(bin, $"{k}"))
                                            },
                                            new BinInterpNode(bin.Position, "TangentZ")
                                            {
                                                Items = ReadList(3, k => MakeVectorNode(bin, $"{k}"))
                                            },
                                            MakeBoolIntNode(bin, "bOverrideTangentBasis")
                                        })
                                    }
                                };
                            })
                        });
                        lodNode.Items.Add(MakeArrayNode(bin, "Elements", j =>
                        {
                            matOffsets.Add(bin.Position);
                            BinInterpNode node = new BinInterpNode(bin.Position, $"{j}");
                            node.Items.Add(MakeEntryNode(bin, "Material"));
                            node.Items.Add(MakeBoolIntNode(bin, "EnableCollision"));
                            node.Items.Add(MakeBoolIntNode(bin, "OldEnableCollision"));
                            node.Items.Add(MakeBoolIntNode(bin, "bEnableShadowCasting"));
                            node.Items.Add(MakeUInt32Node(bin, "FirstIndex"));
                            node.Items.Add(MakeUInt32Node(bin, "NumTriangles"));
                            node.Items.Add(MakeUInt32Node(bin, "MinVertexIndex"));
                            node.Items.Add(MakeUInt32Node(bin, "MaxVertexIndex"));
                            node.Items.Add(MakeInt32Node(bin, "MaterialIndex"));
                            node.Items.Add(ListInitHelper.ConditionalAdd(Pcc.Game >= MEGame.ME3, () => new ITreeItem[]
                            {
                                MakeArrayNode(bin, "Fragments", k => new BinInterpNode(bin.Position, $"{k}")
                                {
                                    Items =
                                    {
                                        MakeInt32Node(bin, "BaseIndex"),
                                        MakeInt32Node(bin, "NumPrimitives")
                                    }
                                }),
                                MakeBoolByteNode(bin, "LoadPlatformData")
                                //More stuff here if LoadPlatformData is true, but I don't think it ever is in ME3
                            }));
                            return node;
                        }));
                        lodNode.Items.Add(new BinInterpNode(bin.Position, "PositionVertexBuffer")
                        {
                            Items =
                            {
                                MakeUInt32Node(bin, "Stride"),
                                MakeUInt32Node(bin, "NumVertices"),
                                ListInitHelper.ConditionalAdd(Pcc.Game == MEGame.ME3 || Pcc.Game.IsLEGame(), () => new ITreeItem[]{ MakeUInt32Node(bin, "unk") }),
                                MakeInt32Node(bin, "FVector size"),
                                MakeArrayNode(bin, "VertexData", k => MakeVectorNode(bin, $"{k}"))
                            }
                        });
                        lodNode.Items.Add(new BinInterpNode(bin.Position, "VertexBuffer")
                        {
                            Items =
                            {
                                new BinInterpNode(bin.Position, $"NumTexCoords: {numTexCoords = bin.ReadInt32()}"),
                                MakeUInt32Node(bin, "Stride"),
                                MakeUInt32Node(bin, "NumVertices"),
                                new BinInterpNode(bin.Position, $"bUseFullPrecisionUVs: {bUseFullPrecisionUVs = bin.ReadBoolInt()}"),
                                ListInitHelper.ConditionalAdd(Pcc.Game == MEGame.ME3 || Pcc.Game.IsLEGame(), () => new ITreeItem[]
                                {
                                    MakeUInt32Node(bin, "unk")
                                }),
                                MakeInt32Node(bin, "element size"),
                                MakeArrayNode(bin, "VertexData", k => new BinInterpNode(bin.Position, $"{k}")
                                {
                                    Items =
                                    {
                                        MakePackedNormalNode(bin, "TangentX"),
                                        MakePackedNormalNode(bin, "TangentZ"),
                                        ListInitHelper.ConditionalAdd(Pcc.Game < MEGame.ME3, () => new ITreeItem[]
                                        {
                                            MakeColorNode(bin, "Color"),
                                        }),
                                        ListInitHelper.ConditionalAdd(bUseFullPrecisionUVs,
                                                                      () => ReadList(numTexCoords, l => MakeVector2DNode(bin, $"UV[{l}]")),
                                                                      () => ReadList(numTexCoords, l => MakeVector2DHalfNode(bin, $"UV[{l}]")))
                                    }
                                })
                            }
                        });
                        lodNode.Items.Add(ListInitHelper.ConditionalAdd(Pcc.Game >= MEGame.ME3, () => new List<ITreeItem>
                        {
                            new BinInterpNode(bin.Position, "ColorVertexBuffer")
                            {
                                Items =
                                {
                                    MakeUInt32Node(bin, "Stride"),
                                    new BinInterpNode(bin.Position, $"NumVertices: {numVertices = bin.ReadInt32()}"),
                                    ListInitHelper.ConditionalAdd(numVertices > 0, () => new ITreeItem[]
                                    {
                                        MakeInt32Node(bin, "FColor size"),
                                        MakeArrayNode(bin, "VertexData", k => MakeColorNode(bin, $"{k}"))
                                    }),

                                }
                            }
                        }));
                        if (Pcc.Game < MEGame.UDK)
                        {
                            lodNode.Items.Add(new BinInterpNode(bin.Position, "ShadowExtrusionVertexBuffer")
                            {
                                Items =
                                {
                                    MakeUInt32Node(bin, "Stride"),
                                    MakeUInt32Node(bin, "NumVertices"),
                                    MakeInt32Node(bin, "float size"),
                                    MakeArrayNode(bin, "VertexData", k => MakeFloatNode(bin, $"ShadowExtrusionPredicate {k}"))
                                }
                            });
                        }
                        lodNode.Items.Add(MakeUInt32Node(bin, "NumVertices"));
                        lodNode.Items.Add(MakeInt32Node(bin, "ushort size"));
                        lodNode.Items.Add(MakeArrayNode(bin, "IndexBuffer", j => MakeUInt16Node(bin, $"{j}")));
                        lodNode.Items.Add(MakeInt32Node(bin, "ushort size"));
                        lodNode.Items.Add(MakeArrayNode(bin, "WireframeIndexBuffer", j => MakeUInt16Node(bin, $"{j}")));
                        if (Pcc.Game < MEGame.UDK)
                        {
                            lodNode.Items.Add(MakeInt32Node(bin, "FMeshEdge size"));
                            lodNode.Items.Add(MakeArrayNode(bin, "Edges", j => new BinInterpNode(bin.Position, $"{j}")
                            {
                                Items =
                                {
                                    MakeInt32Node(bin, "Vertices[0]"),
                                    MakeInt32Node(bin, "Vertices[1]"),
                                    MakeInt32Node(bin, "Faces[0]"),
                                    MakeInt32Node(bin, "Faces[1]"),
                                }
                            }));
                            lodNode.Items.Add(MakeArrayNode(bin, "ShadowTriangleDoubleSided", j => MakeByteNode(bin, $"{j}")));
                        }
                        else
                        {
                            lodNode.Items.Add(MakeInt32Node(bin, "ushort size"));
                            lodNode.Items.Add(MakeArrayNode(bin, "unknown buffer", j => MakeUInt16Node(bin, $"{j}")));
                        }
                        lodNode.Items.Add(ListInitHelper.ConditionalAdd(Pcc.Game == MEGame.ME1, () => new List<ITreeItem>
                        {
                            MakeUInt32Node(bin, "unk"),
                            MakeUInt32Node(bin, "BulkDataFlags"),
                            MakeInt32Node(bin, "ElementCount"),
                            new BinInterpNode(bin.Position, $"BulkDataSizeOnDisk: {count = bin.ReadInt32()}"),
                            MakeInt32Node(bin, "BulkDataOffsetInFile"),
                            ListInitHelper.ConditionalAdd(count > 0, () =>
                            {
                                ITreeItem node = new BinInterpNode(bin.Position, $"XML file ({count} bytes)") {Length = count};
                                bin.Skip(count);
                                return new []{node};
                            })
                        }));
                    }
                    catch (Exception ex)
                    {
                        lodNode.Items.Add(new BinInterpNode { Header = $"Error reading binary data: {ex}" });
                    }
                    return lodNode;
                }));

                if (Pcc.Game == MEGame.ME1)
                {
                    subnodes.Add(MakeUInt32Node(bin, "unk"));
                    subnodes.Add(MakeUInt32Node(bin, "unk"));
                    subnodes.Add(MakeUInt32Node(bin, "unk"));
                    subnodes.Add(MakeUInt32Node(bin, "unk"));
                    subnodes.Add(MakeUInt32Node(bin, "unk"));
                }
                else
                {
                    subnodes.Add(MakeUInt32Node(bin, "unk"));
                    subnodes.Add(new BinInterpNode(bin.Position, $"ThumbnailAngle: (Pitch: {bin.ReadInt32()}, Yaw: {bin.ReadInt32()}, Roll: {bin.ReadInt32()})"));
                    subnodes.Add(MakeFloatNode(bin, "ThumbnailDistance"));
                    if (Pcc.Game < MEGame.UDK)
                    {
                        subnodes.Add(MakeUInt32Node(bin, "unk"));
                    }
                    if (Pcc.Game >= MEGame.ME3)
                    {
                        subnodes.Add(MakeStringNode(bin, "HighResSourceMeshName"));
                        subnodes.Add(MakeUInt32Node(bin, "HighResSourceMeshCRC"));
                        subnodes.Add(MakeGuidNode(bin, "LightingGuid"));
                    }
                    if (Pcc.Game == MEGame.UDK)
                    {
                        subnodes.Add(MakeUInt32Node(bin, "unk"));
                        subnodes.Add(MakeArrayNode(bin, "unk float list", j => MakeFloatNode(bin, $"{j}")));
                        subnodes.Add(MakeUInt32Node(bin, "unk"));
                        subnodes.Add(MakeUInt32Node(bin, "unk"));
                        subnodes.Add(MakeUInt32Node(bin, "unk"));
                    }
                }

                binarystart = (int)bin.Position;
                return subnodes.Prepend(new BinInterpNode("Materials")
                {
                    IsExpanded = true,
                    Items = ReadList(matOffsets.Count, i =>
                    {
                        bin.JumpTo(matOffsets[i]);
                        var matNode = MakeEntryNode(bin, $"Material[{i}]");
                        try
                        {
                            if (Pcc.GetEntry(bin.Skip(-4).ReadInt32()) is ExportEntry matExport)
                            {
                                foreach (IEntry texture in new MaterialInstanceConstant(matExport).Textures)
                                {
                                    matNode.Items.Add(new BinInterpNode($"#{texture.UIndex} {matExport.FileRef.GetEntryString(texture.UIndex)}"));
                                }
                            }
                        }
                        catch
                        {
                            matNode.Items.Add(new BinInterpNode("Error reading Material!"));
                        }

                        return matNode;
                    })
                });
            }
            catch (Exception ex)
            {
                subnodes.Add(new BinInterpNode { Header = $"Error reading binary data: {ex}" });
            }

            return subnodes;
        }
        private IEnumerable<ITreeItem> StartFracturedStaticMeshScan(byte[] data, ref int binarystart)
        {
            var subnodes = new List<ITreeItem>();
            try
            {
                subnodes.AddRange(StartStaticMeshScan(data, ref binarystart));
                var bin = new EndianReader(new MemoryStream(data)) { Endian = CurrentLoadedExport.FileRef.Endian };
                bin.JumpTo(binarystart);

                subnodes.Add(MakeEntryNode(bin, "SourceStaticMesh"));
                subnodes.Add(MakeArrayNode(bin, "Fragments", i => new BinInterpNode(bin.Position, $"{i}")
                {
                    Items =
                    {
                        MakeVectorNode(bin, "Center"),
                        new BinInterpNode(bin.Position, "ConvexElem")
                        {
                            Items =
                            {
                                MakeArrayNode(bin, "VertexData", j => MakeVectorNode(bin, $"{j}")),
                                MakeArrayNode(bin, "PermutedVertexData", j => MakeQuatNode(bin, $"{j}")), //actually planes, not quats
                                MakeArrayNode(bin, "FaceTriData", j => MakeInt32Node(bin, $"{j}")),
                                MakeArrayNode(bin, "EdgeDirections", j => MakeVectorNode(bin, $"{j}")),
                                MakeArrayNode(bin, "FaceNormalDirections", j => MakeVectorNode(bin, $"{j}")),
                                MakeArrayNode(bin, "FacePlaneData", j => MakeQuatNode(bin, $"{j}")), //actually planes, not quats
                                MakeBoxNode(bin, "ElemBox")
                            }
                        },
                        MakeBoxSphereBoundsNode(bin, "Bounds"),
                        ListInitHelper.ConditionalAdd(Pcc.Game >= MEGame.ME3, () => new ITreeItem[]
                        {
                            MakeArrayNode(bin, "Neighbours", j => MakeByteNode(bin, $"{j}")),
                            MakeBoolIntNode(bin, "bCanBeDestroyed"),
                            MakeBoolIntNode(bin, "bRootFragment"),
                            MakeBoolIntNode(bin, "bNeverSpawnPhysicsChunk"),
                            MakeVectorNode(bin, "AverageExteriorNormal"),
                            MakeArrayNode(bin, "NeighbourDims", j => MakeFloatNode(bin, $"{j}")),
                        })
                    }
                }));
                subnodes.Add(MakeInt32Node(bin, "CoreFragmentIndex"));
                if (Pcc.Game >= MEGame.ME3)
                {
                    subnodes.Add(MakeInt32Node(bin, "InteriorElementIndex"));
                    subnodes.Add(MakeVectorNode(bin, "CoreMeshScale3D"));
                    subnodes.Add(MakeVectorNode(bin, "CoreMeshOffset"));
                    subnodes.Add(MakeRotatorNode(bin, "CoreMeshRotation"));
                    subnodes.Add(MakeVectorNode(bin, "PlaneBias"));
                    subnodes.Add(MakeUInt16Node(bin, "NonCriticalBuildVersion"));
                    subnodes.Add(MakeUInt16Node(bin, "LicenseeNonCriticalBuildVersion"));
                }

            }
            catch (Exception ex)
            {
                subnodes.Add(new BinInterpNode { Header = $"Error reading binary data: {ex}" });
            }

            return subnodes;
        }

        private BinInterpNode MakekDOPTreeNode(EndianReader bin)
        {
            bool bIsLeaf;
            return new BinInterpNode(bin.Position, "kDOPTree")
            {
                IsExpanded = true,
                Items =
                {
                    ListInitHelper.ConditionalAdd(Pcc.Game >= MEGame.ME3, () => new ITreeItem[]
                    {
                        new BinInterpNode(bin.Position, "RootBound")
                        {
                            Items =
                            {
                                MakeFloatNode(bin, "Min[0]"),
                                MakeFloatNode(bin, "Min[1]"),
                                MakeFloatNode(bin, "Min[2]"),
                                MakeFloatNode(bin, "Max[0]"),
                                MakeFloatNode(bin, "Max[1]"),
                                MakeFloatNode(bin, "Max[2]")
                            }
                        }

                    }),
                    MakeInt32Node(bin, "kDOPNodeSize"),
                    MakeArrayNode(bin, "Nodes", i => new BinInterpNode(bin.Position, $"{i}")
                    {
                        Items =
                        {
                            ListInitHelper.ConditionalAdd(Pcc.Game >= MEGame.ME3, () => new ITreeItem[]
                            {
                                new BinInterpNode(bin.Position, "BoundingVolume")
                                {
                                    IsExpanded = true,
                                    Items =
                                    {
                                        MakeByteNode(bin, "Min[0]"),
                                        MakeByteNode(bin, "Min[1]"),
                                        MakeByteNode(bin, "Min[2]"),
                                        MakeByteNode(bin, "Max[0]"),
                                        MakeByteNode(bin, "Max[1]"),
                                        MakeByteNode(bin, "Max[2]")
                                    }
                                }
                            },() => new List<ITreeItem>
                            {
                                new BinInterpNode(bin.Position, "BoundingVolume")
                                {
                                    Items =
                                    {
                                        MakeFloatNode(bin, "Min[0]"),
                                        MakeFloatNode(bin, "Min[1]"),
                                        MakeFloatNode(bin, "Min[2]"),
                                        MakeFloatNode(bin, "Max[0]"),
                                        MakeFloatNode(bin, "Max[1]"),
                                        MakeFloatNode(bin, "Max[2]")
                                    }
                                },
                                new BinInterpNode(bin.Position, $"bIsLeaf: {bIsLeaf = bin.ReadBoolInt()}"),
                                ListInitHelper.ConditionalAdd(bIsLeaf, () => new ITreeItem[]
                                {
                                    MakeUInt16Node(bin, "NumTriangles"),
                                    MakeUInt16Node(bin, "StartIndex")
                                }, () => new ITreeItem[]
                                {
                                    MakeUInt16Node(bin, "LeftNode"),
                                    MakeUInt16Node(bin, "RightNode")
                                })
                            })
                        }
                    }),
                    MakeInt32Node(bin, "FkDOPCollisionTriangleSize"),
                    MakeArrayNode(bin, "Triangles", i => new BinInterpNode(bin.Position, $"{i}")
                    {
                        Items =
                        {
                            MakeUInt16Node(bin, "Vertex1"),
                            MakeUInt16Node(bin, "Vertex2"),
                            MakeUInt16Node(bin, "Vertex3"),
                            MakeUInt16Node(bin, "MaterialIndex"),
                        }
                    })
                }
            };
        }

        private List<ITreeItem> StartTextureBinaryScan(byte[] data, int binarystart)
        {
            var subnodes = new List<ITreeItem>();

            try
            {
                var bin = new EndianReader(new MemoryStream(data)) { Endian = CurrentLoadedExport.FileRef.Endian };

                subnodes.Add(MakeInt32Node(bin, "Unreal Unique Index"));

                if (bin.Length == binarystart)
                    return subnodes; // no binary data


                bin.JumpTo(binarystart);
                if (Pcc.Game != MEGame.ME3 && !Pcc.Game.IsLEGame())
                {
                    bin.Skip(8); // 12 zeros
                    int thumbnailSize = bin.ReadInt32();
                    subnodes.Add(MakeInt32Node(bin, "File Offset"));
                    bin.Skip(thumbnailSize);
                }

                int numMipMaps = bin.ReadInt32();
                subnodes.Add(new BinInterpNode(bin.Position - 4, $"Num MipMaps: {numMipMaps}"));
                for (int l = 0; l < numMipMaps; l++)
                {
                    var mipMapNode = new BinInterpNode
                    {
                        Header = $"0x{bin.Position:X4} MipMap #{l}",
                        Name = "_" + (bin.Position)

                    };
                    subnodes.Add(mipMapNode);

                    StorageTypes storageType = (StorageTypes)bin.ReadInt32();
                    mipMapNode.Items.Add(new BinInterpNode
                    {
                        Header = $"0x{bin.Position - 4:X4} Storage Type: {storageType}",
                        Name = "_" + (bin.Position - 4)

                    });

                    var uncompressedSize = bin.ReadInt32();
                    mipMapNode.Items.Add(new BinInterpNode
                    {
                        Header = $"0x{bin.Position - 4:X4} Uncompressed Size: {uncompressedSize}",
                        Name = "_" + (bin.Position - 4)

                    });

                    var compressedSize = bin.ReadInt32();
                    mipMapNode.Items.Add(new BinInterpNode
                    {
                        Header = $"0x{bin.Position - 4:X4} Compressed Size: {compressedSize}",
                        Name = "_" + (bin.Position - 4)

                    });

                    var dataOffset = bin.ReadInt32();
                    mipMapNode.Items.Add(new BinInterpNode
                    {
                        Header = $"0x{bin.Position - 4:X4} Data Offset: 0x{dataOffset:X8}",
                        Name = "_" + (bin.Position - 4)

                    });

                    switch (storageType)
                    {
                        case StorageTypes.pccUnc:
                            bin.Skip(uncompressedSize);
                            break;
                        case StorageTypes.pccLZO:
                        case StorageTypes.pccZlib:
                            bin.Skip(compressedSize);
                            break;
                    }

                    var mipWidth = bin.ReadInt32();
                    mipMapNode.Items.Add(new BinInterpNode
                    {
                        Header = $"0x{bin.Position - 4:X4} Mip Width: {mipWidth}",
                        Name = "_" + (bin.Position - 4),
                        Tag = NodeType.StructLeafInt
                    });

                    var mipHeight = bin.ReadInt32();
                    mipMapNode.Items.Add(new BinInterpNode
                    {
                        Header = $"0x{bin.Position - 4:X4} Mip Height: {mipHeight}",
                        Name = "_" + (bin.Position - 4),
                        Tag = NodeType.StructLeafInt
                    });
                }

                if (Pcc.Game != MEGame.UDK)
                {
                    bin.Skip(4);
                }
                if (CurrentLoadedExport.FileRef.Game != MEGame.ME1)
                {
                    subnodes.Add(MakeGuidNode(bin, "Texture GUID"));
                }

                if (Pcc.Game == MEGame.UDK)
                {
                    bin.Skip(8 * 4);
                }

                if (Pcc.Game >= MEGame.ME3 && CurrentLoadedExport.ClassName == "LightMapTexture2D")
                {
                    if (Pcc.Game == MEGame.ME3)
                    {
                        bin.Skip(4);
                    }
                    subnodes.Add(new BinInterpNode(bin.Position, $"LightMapFlags: {(ELightMapFlags)bin.ReadInt32()}"));
                }
            }
            catch (Exception ex)
            {
                subnodes.Add(new BinInterpNode { Header = $"Error reading binary data: {ex}" });
            }
            return subnodes;
        }

        enum ELightMapFlags
        {
            LMF_None,
            LMF_Streamed,
            LMF_SimpleLightmap
        }

        private List<ITreeItem> StartTextureMovieScan(byte[] data, ref int binarystart)
        {
            /*
             *  
             *      flag 1 = external cache / 0 = local storage +4   //ME3
             *      stream length in local/TFC +4
             *      stream length in local/TFC +4 (repeat)
             *      stream offset in local/TFC +4
             *      
             *      //ME1/2 THIS IS REPEATED
             *      unknown 0  +4
             *      unknown 0  +4
             *      unknown 0  +4
             *      offset (1st)
             *      count +4  (0) 
             *      stream length in local +4
             *      stream length in local +4 (repeat)
             *      stream 2nd offset in local +4
             *  
             */
            var subnodes = new List<ITreeItem>();
            try
            {
                int pos = binarystart;
                int unk1 = BitConverter.ToInt32(data, pos);
                subnodes.Add(new BinInterpNode
                {
                    Header = $"{(pos - binarystart):X4} Flag (0 = local, 1 = external): {unk1}",
                    Name = "_" + pos,

                });
                pos += 4;
                if (Pcc.Game == MEGame.ME3)
                {
                    int length = BitConverter.ToInt32(data, pos);
                    subnodes.Add(new BinInterpNode
                    {
                        Header = $"{(pos - binarystart):X4} Uncompressed size: {length} (0x{length:X})",
                        Name = "_" + pos,

                        Tag = NodeType.StructLeafInt
                    });
                    pos += 4;
                    length = BitConverter.ToInt32(data, pos);
                    subnodes.Add(new BinInterpNode
                    {
                        // Note: Bik's can't be compressed.
                        Header = $"{(pos - binarystart):X4} Compressed size: {length} (0x{length:X})",
                        Name = "_" + pos,

                        Tag = NodeType.StructLeafInt
                    });
                    pos += 4;
                }
                else
                {
                    int unkME2 = BitConverter.ToInt32(data, pos);
                    subnodes.Add(new BinInterpNode
                    {
                        Header = $"{(pos - binarystart):X4} Unknown: {unkME2} ",
                        Name = "_" + pos,

                        Tag = NodeType.StructLeafInt
                    });
                    pos += 4;
                    unkME2 = BitConverter.ToInt32(data, pos);
                    subnodes.Add(new BinInterpNode
                    {
                        Header = $"{(pos - binarystart):X4} Unknown: {unkME2} ",
                        Name = "_" + pos,

                        Tag = NodeType.StructLeafInt
                    });
                    pos += 4;
                }

                int offset = BitConverter.ToInt32(data, pos);
                subnodes.Add(new BinInterpNode
                {
                    Header = $"{(pos - binarystart):X4} bik offset in file: {offset} (0x{offset:X})",
                    Name = "_" + pos,

                    Tag = NodeType.StructLeafInt
                });
                pos += 4;

                if (Pcc.Game != MEGame.ME3)
                {
                    int unkT = BitConverter.ToInt32(data, pos);
                    subnodes.Add(new BinInterpNode
                    {
                        Header = $"{(pos - binarystart):X4} Flag (0 = local, 1 = external): {unkT} ",
                        Name = "_" + pos,

                        Tag = NodeType.StructLeafInt
                    });
                    pos += 4;
                    int length = BitConverter.ToInt32(data, pos);
                    subnodes.Add(new BinInterpNode
                    {
                        Header = $"{(pos - binarystart):X4} bik length: {length} (0x{length:X})",
                        Name = "_" + pos,

                        Tag = NodeType.StructLeafInt
                    });
                    pos += 4;
                    length = BitConverter.ToInt32(data, pos);
                    subnodes.Add(new BinInterpNode
                    {
                        Header = $"{(pos - binarystart):X4} bik length: {length} (0x{length:X})",
                        Name = "_" + pos,

                        Tag = NodeType.StructLeafInt
                    });
                    pos += 4;
                    offset = BitConverter.ToInt32(data, pos);
                    subnodes.Add(new BinInterpNode
                    {
                        Header = $"{(pos - binarystart):X4} bik 2nd offset in file: {offset} (0x{offset:X})",
                        Name = "_" + pos,

                        Tag = NodeType.StructLeafInt
                    });
                    pos += 4;
                }

                if (pos < data.Length && CurrentLoadedExport.GetProperty<NameProperty>("Filename") == null)
                {
                    subnodes.Add(new BinInterpNode
                    {
                        Header = $"{(pos - binarystart):X4} The rest of the binary is the bik.",
                        Name = "_" + pos,

                        Tag = NodeType.Unknown
                    });
                    subnodes.Add(new BinInterpNode
                    {
                        Header = "The stream offset to this data will be automatically updated when this file is saved.",
                        Tag = NodeType.Unknown
                    });
                }
            }
            catch (Exception ex)
            {
                subnodes.Add(new BinInterpNode() { Header = $"Error reading binary data: {ex}" });
            }
            return subnodes;
        }

        private List<ITreeItem> StartGenericScan(byte[] data, ref int binarystart)
        {
            binarystart = ByteShiftUpDownValue.Value + binarystart;
            var subnodes = new List<ITreeItem>();

            if (binarystart >= data.Length)
            {
                return subnodes;
            }
            try
            {
                int binarypos = binarystart;

                //binarypos += 0x1C; //Skip ??? and GUID
                //int guid = BitConverter.ToInt32(data, binarypos);
                /*int num1 = BitConverter.ToInt32(data, binarypos);
                TreeNode node = new TreeNode($"0x{binarypos:X4} ???: {num1.ToString());
                subnodes.Add(node);
                binarypos += 4;
                int num2 = BitConverter.ToInt32(data, binarypos);
                node = new TreeNode($"0x{binarypos:X4} Count: {num2.ToString());
                subnodes.Add(node);
                binarypos += 4;
                */
                int datasize = 4;
                if (interpreterMode == InterpreterMode.Names)
                {
                    datasize = 8;
                }

                while (binarypos <= data.Length - datasize)
                {

                    string nodeText = $"0x{binarypos:X4} : ";
                    var node = new BinInterpNode();

                    switch (interpreterMode)
                    {
                        case InterpreterMode.Objects:
                            {
                                int val = BitConverter.ToInt32(data, binarypos);
                                string name = $"0x{binarypos:X6}: {val}";
                                if (CurrentLoadedExport.FileRef.IsEntry(val) && CurrentLoadedExport.FileRef.GetEntry(val) is IEntry ent)
                                {
                                    name += " " + CurrentLoadedExport.FileRef.GetEntryString(val);
                                }

                                nodeText = name;
                                node.Tag = NodeType.StructLeafObject;
                                break;
                            }
                        case InterpreterMode.Names:
                            {
                                int val = BitConverter.ToInt32(data, binarypos);
                                if (val > 0 && val <= CurrentLoadedExport.FileRef.NameCount)
                                {
                                    nodeText += $"{val.ToString().PadRight(14, ' ')}{CurrentLoadedExport.FileRef.GetNameEntry(val)}";
                                }
                                else
                                {
                                    nodeText += $"              {val}"; //14 spaces
                                }
                                node.Tag = NodeType.StructLeafName;
                                break;
                            }
                        case InterpreterMode.Floats:
                            {
                                float val = BitConverter.ToSingle(data, binarypos);
                                nodeText += val.ToString();
                                node.Tag = NodeType.StructLeafFloat;
                                break;
                            }
                        case InterpreterMode.Integers:
                            {
                                int val = BitConverter.ToInt32(data, binarypos);
                                nodeText += val.ToString();
                                node.Tag = NodeType.StructLeafInt;
                                break;
                            }
                    }
                    node.Header = nodeText;
                    node.Name = "_" + binarypos;
                    subnodes.Add(node);
                    binarypos += 4;
                }
            }
            catch (Exception ex)
            {
                subnodes.Add(new BinInterpNode() { Header = $"Error reading binary data: {ex}" });
            }
            return subnodes;
        }

        private List<ITreeItem> StartBioMorphFaceScan(byte[] data, ref int binarystart)
        {
            var subnodes = new List<ITreeItem>();
            try
            {
                var bin = new EndianReader(new MemoryStream(data)) { Endian = CurrentLoadedExport.FileRef.Endian };
                bin.JumpTo(binarystart);

                subnodes.Add(MakeArrayNode(bin, "LOD Count:", k => new BinInterpNode(bin.Position, $"{k}")
                {
                    Items =
                    {
                        MakeInt32Node(bin, "Size of Vector"),
                        MakeArrayNode(bin, $"LOD {k} Vertex Positional Data", n => new BinInterpNode(bin.Position, $"{n}")
                        {
                            Items =
                            {
                                MakeVectorNode(bin, "Position"),
                            }
                        }),
                    }
                }, true));

            }
            catch (Exception ex)
            {
                subnodes.Add(new BinInterpNode { Header = $"Error reading binary data: {ex}" });
            }
            return subnodes;
        }


    }
}<|MERGE_RESOLUTION|>--- conflicted
+++ resolved
@@ -347,14 +347,9 @@
                     { Length = 1 });
                 }
 
-<<<<<<< HEAD
-                int mapCount = Pcc.Game is MEGame.ME3 or MEGame.ME2 or MEGame.LE2 or MEGame.LE3 ? 2 : 1;
-                var nameMappings = new[] { "CompressedCacheMap", "ShaderTypeCRCMap" };
+                int mapCount = Pcc.Game is MEGame.ME3 || Pcc.Game.IsLEGame() ?  2 : 1;
+                var nameMappings = new[] { "CompressedCacheMap", "ShaderTypeCRCMap" }; // hack...
                 while (mapCount > 0)
-=======
-                int mapCount = Pcc.Game is MEGame.ME3 || Pcc.Game.IsLEGame() ? 2 : 1;
-                for (; mapCount > 0; mapCount--)
->>>>>>> b1fcd14f
                 {
                     mapCount--;
                     int vertexMapCount = bin.ReadInt32();
