﻿<Project Sdk="Microsoft.NET.Sdk">
	<PropertyGroup>
		<OutputType>WinExe</OutputType>
		<TargetFramework>net8.0-windows</TargetFramework>
		<LangVersion>latest</LangVersion>
		<UseWPF>true</UseWPF>
		<UseWindowsForms>true</UseWindowsForms>
		<Platforms>x64</Platforms>
		<ApplicationIcon>Resources\Images\LEX_icon.ico</ApplicationIcon>
		<Configurations>WinDebug;WinRelease;WinAzureRelease;WinAzureTest</Configurations>
		<DebugSymbols>true</DebugSymbols>
		<RunPostBuildEvent>Always</RunPostBuildEvent>
		<PreserveCompilationContext>false</PreserveCompilationContext>
		<ValidateExecutableReferencesMatchSelfContained>false</ValidateExecutableReferencesMatchSelfContained>
		<AllowUnsafeBlocks>true</AllowUnsafeBlocks>
		<Version>6.3.0.0</Version>
		<EnableSourceControlManagerQueries>true</EnableSourceControlManagerQueries> <!-- Hot reload is completely broken without this -->
	</PropertyGroup>

	<PropertyGroup Condition="'$(Configuration)'=='WinDebug'">
		<DebugType>pdbonly</DebugType>
		<DefineConstants>TRACE;DEBUG;WINDOWS</DefineConstants>
		<XamlDebuggingInformation>True</XamlDebuggingInformation>
	</PropertyGroup>

	<PropertyGroup Condition="'$(Configuration)'=='WinRelease'">
		<DebugType>embedded</DebugType>
		<Optimize>true</Optimize>
		<DefineConstants>WINDOWS;RELEASE</DefineConstants>
	</PropertyGroup>

	<!-- Nightly release from Azure-->
	<PropertyGroup Condition="'$(Configuration)'=='WinAzureRelease'">
		<DebugType>embedded</DebugType>
		<Optimize>true</Optimize>
		<DefineConstants>WINDOWS;NIGHTLY</DefineConstants>
	</PropertyGroup>

	<!-- Azure flags allow special code to make tests work on azure since game won't exist there. It should never be used locally -->
	<PropertyGroup Condition="'$(Configuration)'=='WinAzureTest'">
		<DebugType>embedded</DebugType>
		<DefineConstants>WINDOWS;AZURE</DefineConstants>
	</PropertyGroup>

	<ItemGroup>
		<None Remove="Resources\Images\bink.jpg" />
		<None Remove="Resources\Images\GameIcons\UDK_48.ico" />
		<Compile Remove="Resources\exec\**" />
		<Compile Remove="Resources\FileAssocIcons\**" />
		<Compile Remove="Tools\PlotEditor\SFXGame\biodefine\**" />
		<Compile Remove="UserControls\SharedToolControls\DirectX\**" />
		<EmbeddedResource Remove="Resources\exec\**" />
		<EmbeddedResource Remove="Resources\FileAssocIcons\**" />
		<EmbeddedResource Remove="Tools\PlotEditor\SFXGame\biodefine\**" />
		<EmbeddedResource Remove="UserControls\SharedToolControls\DirectX\**" />
		<None Remove="Resources\exec\**" />
		<None Remove="Resources\FileAssocIcons\**" />
		<None Remove="Tools\Icons\**\*.ico" />
		<None Remove="Tools\PlotEditor\SFXGame\biodefine\**" />
		<None Remove="UserControls\SharedToolControls\DirectX\**" />
		<Page Remove="Resources\exec\**" />
		<Page Remove="Resources\FileAssocIcons\**" />
		<Page Remove="Tools\PlotEditor\SFXGame\biodefine\**" />
		<Page Remove="UserControls\SharedToolControls\DirectX\**" />
		<None Remove="Resources\Images\LEX_Splash_Nightly.png" />
		<None Remove="Tools\PackageEditor\ExportIcons\icon_texturecube.png" />
		<None Remove="Tools\PlotDatabase\PlotTypeIcons\icon_bool.png" />
		<None Remove="Tools\PlotDatabase\PlotTypeIcons\icon_cnd.png" />
		<None Remove="Tools\PlotDatabase\PlotTypeIcons\icon_float.png" />
		<None Remove="Tools\PlotDatabase\PlotTypeIcons\icon_int.png" />
		<None Remove="UserControls\SharedToolControls\Scene3D\StandardShader.hlsl" />
		<Page Update="Tools\AnimationViewer\LEAnimationViewerWindow.xaml">
			<XamlRuntime>$(DefaultXamlRuntime)</XamlRuntime>
		</Page>
		<Page Update="Tools\LiveLevelEditor\LELiveLevelEditorWindow.xaml">
			<XamlRuntime>$(DefaultXamlRuntime)</XamlRuntime>
		</Page>
		<Page Update="UserControls\ExportLoaderControls\AnimNodeExportLoader.xaml">
			<SubType>Designer</SubType>
		</Page>
	</ItemGroup>
	<ItemGroup>
		<Resource Include="Resources\Fonts\Exo-Regular.ttf" />
		<Resource Include="Resources\Fonts\Exo-SemiBold.ttf" />
		<Resource Include="Resources\Fonts\Hack-Bold.ttf" />
		<Resource Include="Resources\Fonts\TitilliumWeb-Italic.ttf" />
		<Resource Include="Resources\Fonts\TitilliumWeb-Light.ttf" />
		<Resource Include="Resources\Fonts\TitilliumWeb-Regular.ttf" />
		<Resource Include="Resources\Fonts\TitilliumWeb-SemiBold.ttf" />
		<Resource Include="Resources\Fonts\BIOMASS2-LIGHT.ttf" />
		<Resource Include="Resources\Fonts\BIOMASS2-BOLD.ttf" />
		<Resource Include="Resources\Images\bink.jpg" />
		<Resource Include="Tools\PlotDatabase\PlotTypeIcons\icon_float.png" />
		<Resource Include="Tools\PlotDatabase\PlotTypeIcons\icon_cnd.png" />
		<Resource Include="Tools\PlotDatabase\PlotTypeIcons\icon_int.png" />
		<Resource Include="Tools\PlotDatabase\PlotTypeIcons\icon_bool.png" />
		<!-- Kismet font being an EmbeddedResource instead of a Resource like the other fonts is intentional, do not change it!-->
		<EmbeddedResource Include="Resources\Fonts\KismetFont.ttf" />
	</ItemGroup>
	<ItemGroup>
		<ProjectReference Include="..\..\SharedProjects\Be.Windows.Forms.HexBox\Be.Windows.Forms.HexBox.csproj" />
		<ProjectReference Include="..\..\SharedProjects\HexConverterWPF\HexConverterWPF.csproj" />
		<ProjectReference Include="..\LegendaryExplorerCore\LegendaryExplorerCore.csproj" />
		<ProjectReference Include="..\submodules\WwiseParser\WwiseParserLib\WwiseParserLib.csproj" />
		<ProjectReference Include="..\submodules\WwiseTools\WwiseTools_DotNet6\WwiseTools_DotNet6.csproj" />
		<ProjectReference Include="..\WaveFormRendererLib\WaveFormRendererLib.csproj" />
		<ProjectReference Include="..\Xceed.Wpf.Toolkit\DotNetProjects.Wpf.Extended.Toolkit.csproj" />
		<ProjectReference Include="..\..\SharedProjects\Piccolo\Piccolo.csproj" />
	</ItemGroup>

	<ItemGroup>
		<PackageReference Include="AvalonEdit" Version="6.1.3.50" />
		<PackageReference Include="BinaryPack" Version="1.0.3" />
		<PackageReference Include="CliWrap" Version="3.6.4" />
		<PackageReference Include="ClosedXML" Version="0.97.0" />
		<PackageReference Include="FontAwesome5" Version="2.1.11" />
		<PackageReference Include="gong-wpf-dragdrop" Version="3.2.1" />
		<PackageReference Include="Gu.Wpf.DataGrid2D" Version="0.2.4" />
		<!--Do not upgrade SingleInstance-->
		<PackageReference Include="HMBSbige.SingleInstance" Version="[5.0.0]" />
		<PackageReference Include="JetBrains.Profiler.SelfApi" Version="2.4.2" />
		<PackageReference Include="LibVLCSharp.WPF" Version="3.6.7" />
		<PackageReference Include="Microsoft-WindowsAPICodePack-Shell" Version="1.1.4" />
		<PackageReference Include="Microsoft.AppCenter" Version="5.0.3" />
		<PackageReference Include="Microsoft.AppCenter.Analytics" Version="5.0.3" />
		<PackageReference Include="Microsoft.AppCenter.Crashes" Version="5.0.3" />
		<PackageReference Include="Microsoft.Wpf.Interop.DirectX-x64" Version="0.9.0-beta-22856">
			<NoWarn>NU1701</NoWarn> <!-- Package targets .NETFramework,Version=v4.8.1, but works fine on net6.0-windows -->
		</PackageReference>
		<PackageReference Include="Microsoft.Xaml.Behaviors.Wpf" Version="1.1.39" />
		<PackageReference Include="MSTest.TestAdapter" Version="3.0.2" />
		<PackageReference Include="NAudio" Version="2.1.0" />
		<PackageReference Include="SharpDX" Version="4.2.0" />
		<PackageReference Include="SharpDX.D3DCompiler" Version="4.2.0" />
		<PackageReference Include="SharpDX.Desktop" Version="4.2.0">
			<NoWarn>NU1701</NoWarn> <!-- Package targets .NETFramework,Version=v4.8.1, but works fine on net6.0-windows -->
		</PackageReference>
		<PackageReference Include="SharpDX.Direct2D1" Version="4.2.0" />
		<PackageReference Include="SharpDX.Direct3D11" Version="4.2.0" />
		<PackageReference Include="SharpDX.DXGI" Version="4.2.0" />
		<PackageReference Include="System.CommandLine" Version="2.0.0-beta1.20071.2" />
		<PackageReference Include="System.Drawing.Common" Version="8.0.5" />
		<PackageReference Include="TerraFX.Interop.Windows" Version="10.0.22621.2" />
		<PackageReference Include="VideoLAN.LibVLC.Windows" Version="3.0.18" />
<<<<<<< HEAD
		<PackageReference Include="NuGet.CommandLine" Version="6.9.1"> <!-- This is needed for trimming during build -->
=======
		<PackageReference Include="NuGet.CommandLine" Version="6.10.0"> <!-- This is needed for trimming during build -->
>>>>>>> 9a5f94a2
			<PrivateAssets>all</PrivateAssets>
			<IncludeAssets>runtime; build; native; contentfiles; analyzers; buildtransitive</IncludeAssets>
		</PackageReference>
	</ItemGroup>

	<ItemGroup>
		<None Update="MainWindow\SettingsWindow.tt">
			<Generator>TextTemplatingFileGenerator</Generator>
			<LastGenOutput>SettingsWindow.xaml</LastGenOutput>
		</None>
		<None Update="Misc\AppSettings\SettingsBuilder.tt">
			<Generator>TextTemplatingFileGenerator</Generator>
			<LastGenOutput>SettingsBuilder.cs</LastGenOutput>
		</None>
	</ItemGroup>
	<ItemGroup>
		<None Include="..\.editorconfig" Link=".editorconfig" />
		<None Include="Misc\AppSettings\SettingsBuilder.cs">
			<DesignTime>True</DesignTime>
			<AutoGen>True</AutoGen>
			<DependentUpon>SettingsBuilder.tt</DependentUpon>
		</None>
	</ItemGroup>
	<ItemGroup>
		<Resource Include="Tools\Icons\**\*.ico" />
		<Resource Include="Resources\Images\**\*.ico" />
		<Resource Include="Resources\Images\*.gif" />
		<!-- Is there a fontawesome excel icon?-->
		<Resource Include="Resources\Images\*.png" />
		<Resource Include="Tools\PackageEditor\ExportIcons\*" />
	</ItemGroup>

	<!--The following reduces executable size by not including the other build's images.-->
	<ItemGroup Condition="'$(Configuration)'=='WinAzureRelease' Or '$(Configuration)'=='WinAzureTest'">
		<Resource Remove="Resources\Images\Legendary_Explorer_Graphic2.png" />
		<EmbeddedResource Include="Resources\Images\LEX_Splash_Nightly.png" />
	</ItemGroup>
	<ItemGroup Condition="'$(Configuration)'!='WinAzureRelease' And '$(Configuration)'!='WinAzureTest'">
		<Resource Remove="Resources\Images\Legendary_Explorer_Graphic2_Nightly.png" />
		<EmbeddedResource Include="Resources\Images\LEX_Splash.png" />
	</ItemGroup>
	<ItemGroup>
	  <Resource Remove="Resources\Images\LEX_Splash.png" />
	  <Resource Remove="Resources\Images\LEX_Splash_Nightly.png" />
	</ItemGroup>

	<ItemGroup>
		<EmbeddedResource Include="Resources\TextureShader.hlsl" />
	</ItemGroup>
	<ItemGroup>
		<EmbeddedResource Include="Resources\StandardShader.hlsl" />
	</ItemGroup>

	<ItemGroup>
		<Service Include="{508349b6-6b84-4df5-91f0-309beebad82d}" />
	</ItemGroup>

	<ItemGroup>
		<VlcWindowsX64IncludeFiles Include="plugins\d3d%2A\%2A" />
		<VlcWindowsX64IncludeFiles Include="libvlc.dll;libvlccore.dll;hrtfs\%2A%2A;" />
		<VlcWindowsX64IncludeFiles Include="locale\en_GB\%2A" />
		<VlcWindowsX64IncludeFiles Include="plugins\codec\libavcodec_plugin.dll" />
		<VlcWindowsX64IncludeFiles Include="plugins\access\libimem_plugin.dll" />
		<VlcWindowsX64IncludeFiles Include="plugins\audio%2A\%2A" />
		<VlcWindowsX64IncludeFiles Include="plugins\video_output\%2A" />
		<VlcWindowsX86IncludeFiles Include="locale\en_GB\%2A" />
	</ItemGroup>

	<ItemGroup>
		<Compile Update="Dialogs\ClassPickerDlg.xaml.cs">
			<DependentUpon>ClassPickerDlg.xaml</DependentUpon>
		</Compile>
		<Compile Update="Dialogs\SoundReplaceOptionsDialog - Copy.xaml.cs">
			<DependentUpon>SoundReplaceOptionsDialog.xaml</DependentUpon>
		</Compile>
		<Compile Update="MainWindow\ToolPanel.xaml.cs">
			<DependentUpon>ToolPanel.xaml</DependentUpon>
		</Compile>
		<Compile Update="Misc\AppSettings\SettingsBuilder.cs">
			<DesignTime>True</DesignTime>
			<AutoGen>True</AutoGen>
			<DependentUpon>SettingsBuilder.tt</DependentUpon>
		</Compile>
		<Compile Update="SharedUI\Controls\InputComboBoxWPF.xaml.cs">
			<DependentUpon>InputComboBoxWPF.xaml</DependentUpon>
		</Compile>
		<Compile Update="SharedUI\Controls\SearchBox.xaml.cs">
			<DependentUpon>SearchBox.xaml</DependentUpon>
		</Compile>
		<Compile Update="SharedUI\Controls\ToolBox - Copy - Copy.xaml.cs">
		  <DependentUpon>GenericToolBox.xaml</DependentUpon>
		</Compile>
		<Compile Update="SharedUI\Controls\ClassToolBox.xaml.cs">
			<DependentUpon>ClassToolBox.xaml</DependentUpon>
		</Compile>
		<Compile Update="Tools\AssetDatabase\AssetDatabaseWindow.xaml.cs">
			<DependentUpon>AssetDatabaseWindow.xaml</DependentUpon>
		</Compile>
		<Compile Update="Tools\Dialogue Editor\ConvGraphEditor.cs" />
		<Compile Update="Tools\Dialogue Editor\LinkEditor.xaml.cs">
			<DependentUpon>LinkEditor.xaml</DependentUpon>
		</Compile>
		<Compile Update="Tools\PlotEditor\CodexMapView.xaml.cs">
			<DependentUpon>CodexMapView.xaml</DependentUpon>
		</Compile>
		<Compile Update="Tools\PlotEditor\Dialogs\ChangeObjectIdDialog.xaml.cs">
			<DependentUpon>ChangeObjectIdDialog.xaml</DependentUpon>
		</Compile>
		<Compile Update="Tools\PlotEditor\Dialogs\CopyObjectDialog.xaml.cs">
			<DependentUpon>CopyObjectDialog.xaml</DependentUpon>
		</Compile>
		<Compile Update="Tools\PlotEditor\Dialogs\NewObjectDialog.xaml.cs">
			<DependentUpon>NewObjectDialog.xaml</DependentUpon>
		</Compile>
		<Compile Update="Tools\PlotEditor\FindObjectUsagesView.xaml.cs">
			<DependentUpon>FindObjectUsagesView.xaml</DependentUpon>
		</Compile>
		<Compile Update="Tools\PlotEditor\QuestMapView.xaml.cs">
			<DependentUpon>QuestMapView.xaml</DependentUpon>
		</Compile>
		<Compile Update="Tools\PlotEditor\StateEventMapView.xaml.cs">
			<DependentUpon>StateEventMapView.xaml</DependentUpon>
		</Compile>
		<Compile Update="Tools\PlotEditor\StateTaskListsView.xaml.cs">
			<DependentUpon>StateTaskListsView.xaml</DependentUpon>
		</Compile>
		<Compile Update="Tools\TextureStudio\MasterTextureSelector.xaml.cs">
			<DependentUpon>MasterTextureSelector.xaml</DependentUpon>
		</Compile>
		<Compile Update="Tools\PathfindingEditor\PathingGraphEditor.cs" />
		<Compile Update="Tools\PathfindingEditor\ReachSpecsPanel.xaml.cs">
			<DependentUpon>ReachSpecsPanel.xaml</DependentUpon>
		</Compile>
		<Compile Update="Tools\PathfindingEditor\ValidationPanel.xaml.cs">
			<DependentUpon>ValidationPanel.xaml</DependentUpon>
		</Compile>
		<Compile Update="Tools\WwiseEditor\WwiseGraphEditor.cs" />
		<Compile Update="UserControls\ExportLoaderControls\InterpDataTimeline\Timeline.xaml.cs">
			<DependentUpon>Timeline.xaml</DependentUpon>
		</Compile>
		<Compile Update="UserControls\ExportLoaderControls\BytecodeEditor.xaml.cs">
			<DependentUpon>BytecodeEditor.xaml</DependentUpon>
		</Compile>
		<Compile Update="UserControls\ExportLoaderControls\FaceFXAnimSetEditorControl.xaml.cs">
			<DependentUpon>FaceFXAnimSetEditorControl.xaml</DependentUpon>
		</Compile>
		<Compile Update="Tools\Sequence Editor\SequenceGraphEditor.cs" />
		<Compile Update="Tools\Sequence Editor\KismetLogParser.xaml.cs">
			<DependentUpon>KismetLogParser.xaml</DependentUpon>
		</Compile>
		<Compile Update="Tools\Sequence Editor\SequenceEditorWPF.xaml.cs">
			<DependentUpon>SequenceEditorWPF.xaml</DependentUpon>
		</Compile>
		<Compile Update="Tools\Soundplorer\SoundplorerWPF.xaml.cs">
			<DependentUpon>SoundplorerWPF.xaml</DependentUpon>
		</Compile>
		<Compile Update="Tools\TlkManager\TLKManagerWPF.xaml.cs">
			<DependentUpon>TLKManagerWPF.xaml</DependentUpon>
		</Compile>
		<Compile Update="Tools\TlkManager\TLKManagerWPF_ExportReplaceDialog.xaml.cs">
			<DependentUpon>TLKManagerWPF_ExportReplaceDialog.xaml</DependentUpon>
		</Compile>
		<Compile Update="UserControls\ExportLoaderControls\BinaryInterpreter\BinaryInterpreterWPF.xaml.cs">
			<DependentUpon>BinaryInterpreterWPF.xaml</DependentUpon>
		</Compile>
		<Compile Update="UserControls\ExportLoaderControls\Bio2DAEditor\Bio2DAEditorWPF.xaml.cs">
			<DependentUpon>Bio2DAEditorWPF.xaml</DependentUpon>
		</Compile>
		<Compile Update="UserControls\ExportLoaderControls\CurveEditor.xaml.cs">
			<DependentUpon>CurveEditor.xaml</DependentUpon>
		</Compile>
		<Compile Update="UserControls\ExportLoaderControls\ParticleSystems\ParticleModuleExportLoader.xaml.cs">
			<DependentUpon>ParticleModuleExportLoader.xaml</DependentUpon>
		</Compile>
		<Compile Update="UserControls\ExportLoaderControls\ParticleSystems\ParticleSystemExportLoader.xaml.cs">
			<DependentUpon>ParticleSystemExportLoader.xaml</DependentUpon>
		</Compile>
		<Compile Update="UserControls\ExportLoaderControls\Soundpanel\Soundpanel.xaml.cs">
			<DependentUpon>Soundpanel.xaml</DependentUpon>
		</Compile>
		<Compile Update="Dialogs\SoundReplaceOptionsDialog.xaml.cs">
			<DependentUpon>SoundReplaceOptionsDialog.xaml</DependentUpon>
		</Compile>
	</ItemGroup>

	<ItemGroup>
		<Page Update="Dialogs\ClassPickerDlg.xaml">
			<SubType>Designer</SubType>
		</Page>
		<Page Update="Dialogs\SetWwisePathDialog.xaml">
			<XamlRuntime>$(DefaultXamlRuntime)</XamlRuntime>
			<SubType>Designer</SubType>
		</Page>
		<Page Update="MainWindow\Help.xaml">
			<XamlRuntime>$(DefaultXamlRuntime)</XamlRuntime>
		</Page>
		<Page Update="MainWindow\SettingsWindow.xaml">
			<DesignTime>True</DesignTime>
			<AutoGen>True</AutoGen>
			<DependentUpon>SettingsWindow.tt</DependentUpon>
		</Page>
		<Page Update="MainWindow\ToolPanel.xaml">
			<SubType>Designer</SubType>
		</Page>
		<Page Update="SharedUI\Controls\InputComboBoxWPF.xaml">
			<SubType>Designer</SubType>
		</Page>
		<Page Update="SharedUI\Controls\SearchBox.xaml">
			<SubType>Designer</SubType>
		</Page>
		<Page Update="SharedUI\Controls\ClassToolBox.xaml">
			<SubType>Designer</SubType>
		</Page>
		<Page Update="ToolsetDev\FileHexViewer.xaml">
			<SubType>Designer</SubType>
		</Page>
		<Page Update="Tools\AFCCompactor\AFCCompactorWindow.xaml">
			<SubType>Designer</SubType>
		</Page>
		<Page Update="Tools\AnimationImporterExporter\AnimationImporterExporterWindow.xaml">
			<SubType>Designer</SubType>
		</Page>
		<Page Update="Tools\AssetDatabase\AssetDatabaseWindow.xaml">
			<SubType>Designer</SubType>
		</Page>
		<Page Update="Tools\AudioLocalizer\AudioLocalizerWindow.xaml">
			<SubType>Designer</SubType>
		</Page>
		<Page Update="Tools\AutoTOC\AutoTOCWindow.xaml">
			<SubType>Designer</SubType>
		</Page>
		<Page Update="Tools\Dialogue Editor\DialogueEditorWindow.xaml">
			<SubType>Designer</SubType>
		</Page>
		<Page Update="Tools\Dialogue Editor\LinkEditor.xaml">
			<SubType>Designer</SubType>
		</Page>
		<Page Update="Tools\DialogueDumper\DialogueDumperWindow.xaml">
			<SubType>Designer</SubType>
		</Page>
		<Page Update="Tools\InterpEditor\InterpEditorWindow.xaml">
			<SubType>Designer</SubType>
		</Page>
		<Page Update="Tools\PackageDumper\PackageDumperWindow.xaml">
			<SubType>Designer</SubType>
		</Page>
		<Page Update="Tools\PlotEditor\CodexMapView.xaml">
			<SubType>Designer</SubType>
			<Generator>MSBuild:Compile</Generator>
		</Page>
		<Page Update="Tools\PlotEditor\Dialogs\ChangeObjectIdDialog.xaml">
			<SubType>Designer</SubType>
			<Generator>MSBuild:Compile</Generator>
		</Page>
		<Page Update="Tools\PlotEditor\Dialogs\CopyObjectDialog.xaml">
			<SubType>Designer</SubType>
			<Generator>MSBuild:Compile</Generator>
		</Page>
		<Page Update="Tools\PlotEditor\Dialogs\NewObjectDialog.xaml">
			<SubType>Designer</SubType>
			<Generator>MSBuild:Compile</Generator>
		</Page>
		<Page Update="Tools\PlotEditor\FindObjectUsagesView.xaml">
			<SubType>Designer</SubType>
			<Generator>MSBuild:Compile</Generator>
		</Page>
		<Page Update="Tools\PlotEditor\PlotEditorWindow.xaml">
			<SubType>Designer</SubType>
			<Generator>MSBuild:Compile</Generator>
		</Page>
		<Page Update="Tools\PlotEditor\QuestMapView.xaml">
			<SubType>Designer</SubType>
			<Generator>MSBuild:Compile</Generator>
		</Page>
		<Page Update="Tools\PlotEditor\StateEventMapView.xaml">
			<SubType>Designer</SubType>
			<Generator>MSBuild:Compile</Generator>
		</Page>
		<Page Update="Tools\PlotEditor\StateTaskListsView.xaml">
			<SubType>Designer</SubType>
			<Generator>MSBuild:Compile</Generator>
		</Page>
		<Page Update="Tools\SFARExplorer\SFARExplorerWindow.xaml">
			<SubType>Designer</SubType>
		</Page>
		<Page Update="Tools\TextureStudio\MasterTextureSelector.xaml">
			<SubType>Designer</SubType>
		</Page>
		<Page Update="Tools\TextureStudio\TextureStudioWindow.xaml">
			<SubType>Designer</SubType>
		</Page>
		<Page Update="Tools\TextureStudio\PlotManagerWindow.xaml">
			<SubType>Designer</SubType>
		</Page>
		<Page Update="UserControls\ExportLoaderControls\TLKEditorExportLoader.xaml">
			<SubType>Designer</SubType>
		</Page>
		<Page Update="Tools\Meshplorer\MeshplorerWindow.xaml">
			<SubType>Designer</SubType>
		</Page>
		<Page Update="UserControls\ExportLoaderControls\MeshRenderer.xaml">
			<SubType>Designer</SubType>
		</Page>
		<Page Update="Tools\MountEditor\MountEditorWindow.xaml">
			<SubType>Designer</SubType>
		</Page>
		<Page Update="Tools\PathfindingEditor\PathfindingEditorWindow.xaml">
			<SubType>Designer</SubType>
		</Page>
		<Page Update="Tools\PathfindingEditor\ReachSpecsPanel.xaml">
			<SubType>Designer</SubType>
		</Page>
		<Page Update="Tools\PathfindingEditor\ValidationPanel.xaml">
			<SubType>Designer</SubType>
		</Page>
		<Page Update="Tools\TFCCompactor\TFCCompactorWindow.xaml">
			<SubType>Designer</SubType>
		</Page>
		<Page Update="Tools\WwiseEditor\WwiseEditorWindow.xaml">
			<SubType>Designer</SubType>
		</Page>
		<Page Update="UserControls\ExportLoaderControls\CollectionActorEditorExportLoader.xaml">
			<SubType>Designer</SubType>
		</Page>
		<Page Update="UserControls\ExportLoaderControls\InterpDataTimeline\Timeline.xaml">
			<SubType>Designer</SubType>
		</Page>
		<Page Update="UserControls\ExportLoaderControls\BytecodeEditor.xaml">
			<SubType>Designer</SubType>
		</Page>
		<Page Update="UserControls\ExportLoaderControls\FaceFXAnimSetEditorControl.xaml">
			<SubType>Designer</SubType>
		</Page>
		<Page Update="Tools\FaceFXEditor\FaceFXEditorWindow.xaml">
			<SubType>Designer</SubType>
		</Page>
		<Page Update="Tools\Sequence Editor\KismetLogParser.xaml">
			<SubType>Designer</SubType>
		</Page>
		<Page Update="Tools\Sequence Editor\SequenceEditorWPF.xaml">
			<SubType>Designer</SubType>
		</Page>
		<Page Update="Tools\Soundplorer\SoundplorerWPF.xaml">
			<SubType>Designer</SubType>
		</Page>
		<Page Update="Tools\TlkManager\TLKManagerWPF.xaml">
			<SubType>Designer</SubType>
		</Page>
		<Page Update="Tools\TlkManager\TLKManagerWPF_ExportReplaceDialog.xaml">
			<SubType>Designer</SubType>
		</Page>
		<Page Update="UserControls\ExportLoaderControls\BinaryInterpreter\BinaryInterpreterWPF.xaml">
			<SubType>Designer</SubType>
		</Page>
		<Page Update="UserControls\ExportLoaderControls\Bio2DAEditor\Bio2DAEditorWPF.xaml">
			<SubType>Designer</SubType>
		</Page>
		<Page Update="UserControls\ExportLoaderControls\CurveEditor.xaml">
			<SubType>Designer</SubType>
		</Page>
		<Page Update="UserControls\ExportLoaderControls\ParticleSystems\ParticleModuleExportLoader.xaml">
			<SubType>Designer</SubType>
		</Page>
		<Page Update="UserControls\ExportLoaderControls\ParticleSystems\ParticleSystemExportLoader.xaml">
			<SubType>Designer</SubType>
		</Page>
		<Page Update="UserControls\ExportLoaderControls\Soundpanel\Soundpanel.xaml">
			<SubType>Designer</SubType>
		</Page>
		<Page Update="Dialogs\SoundReplaceOptionsDialog.xaml">
			<SubType>Designer</SubType>
		</Page>
	</ItemGroup>

	<Target Name="Date" BeforeTargets="BeforeBuild">
		<WriteLinesToFile File="$(ProjectDir)BuildInfo.cs" Lines="/*generated by csproj on build. Do not edit*/namespace LegendaryExplorer{public partial class App{const long CompileTime=$([System.DateTime]::UtcNow.Ticks)%3B}}" Overwrite="true" />
		<ItemGroup>
			<Compile Include="$(ProjectDir)BuildInfo.cs" />
		</ItemGroup>
	</Target>

	<ItemGroup>
		<!--These are for encoding ogg - used by ISACTHelper.dll -->
		<ContentWithTargetPath Include="Libraries\ogg.dll">
			<CopyToOutputDirectory>PreserveNewest</CopyToOutputDirectory>
			<TargetPath>ogg.dll</TargetPath>
		</ContentWithTargetPath>
		<ContentWithTargetPath Include="Libraries\vorbis.dll">
			<CopyToOutputDirectory>PreserveNewest</CopyToOutputDirectory>
			<TargetPath>vorbis.dll</TargetPath>
		</ContentWithTargetPath>
		<ContentWithTargetPath Include="Libraries\vorbisenc.dll">
			<CopyToOutputDirectory>PreserveNewest</CopyToOutputDirectory>
			<TargetPath>vorbisenc.dll</TargetPath>
		</ContentWithTargetPath>
	</ItemGroup>

	<PropertyGroup>
		<!-- Trimming variables -->
		<CurrentRuntime>$(TargetFramework.Replace('-windows', ''))</CurrentRuntime>
		<CurrentRuntimeVersion>$(BundledNETCoreAppPackageVersion)</CurrentRuntimeVersion>
		<CurrentRID>$(NETCoreSdkRuntimeIdentifier)</CurrentRID>
		<SDKRoot>$(NetCoreRoot)sdk\$(NETCoreSdkVersion)</SDKRoot>
		<illink>$(SDKRoot)\Sdks\Microsoft.NET.ILLink.Tasks\tools\$(CurrentRuntime)\illink.dll</illink>
		<NugetSourceRoot>$(UserProfile)\.nuget\packages</NugetSourceRoot>
		<NETCoreAppPackageName>Microsoft.NETCore.App.Runtime.$(CurrentRID)</NETCoreAppPackageName>
		<NETCoreAppDir>$(NugetSourceRoot)\$(NETCoreAppPackageName)\$(CurrentRuntimeVersion)\runtimes\$(CurrentRID)\lib\$(CurrentRuntime)</NETCoreAppDir>
		<WindowsDesktopPackageName>Microsoft.WindowsDesktop.App.Runtime.$(CurrentRID)</WindowsDesktopPackageName>
		<WindowsDesktopAppDir>$(NugetSourceRoot)\$(WindowsDesktopPackageName)\$(CurrentRuntimeVersion)\runtimes\$(CurrentRID)\lib\$(CurrentRuntime)</WindowsDesktopAppDir>
		<ILLinkFolderName>trimmed</ILLinkFolderName>
	</PropertyGroup>

	<Target Name="PostBuild" AfterTargets="PostBuildEvent">
		<Message Importance="high" Text="PublishDir=$(PublishDir)" />
		<Exec Command="xcopy /f /e /y &quot;Resources\exec&quot; &quot;$(OutDir)exec\&quot;" />
		<!--Space required or it tries to escape the quote-->
		<!-- Not 100% working. Seems like sqlite has same post build in parallel somehow? -->
		<!-- Used for stable deployments script -->
		<!--<Exec Command="powershell -ExecutionPolicy Bypass -File &quot;Build\PostBuildCleanup.ps1&quot; &quot;$(TargetDir) &quot;" />-->

		<!-- TRIMMING. Currently only trims TerraFX.Interop.Windows. (17mb -> 33kb) Could be expanded in future-->
		<!-- All errors are ignored because NuGet reports that it doesn't support the package type after installing it. Also, if the trim step fails, the program will still work... No need to make it a blocker.  -->
		<!-- 1st Step: Install the .NET packages that are required for trimming -->
		<Exec Condition="'$(Configuration)' == 'WinAzureRelease' And !Exists('$(NETCoreAppDir)')" Command="$(PkgNuGet_CommandLine)\tools\NuGet.exe install $(NETCoreAppPackageName) -Version $(CurrentRuntimeVersion) -OutputDirectory $(NugetSourceRoot)" IgnoreExitCode="true" IgnoreStandardErrorWarningFormat="true" />
		<Exec Condition="'$(Configuration)' == 'WinAzureRelease' And !Exists('$(WindowsDesktopAppDir)')" Command="$(PkgNuGet_CommandLine)\tools\NuGet.exe install $(WindowsDesktopPackageName) -Version $(CurrentRuntimeVersion) -OutputDirectory $(NugetSourceRoot)" IgnoreExitCode="true" IgnoreStandardErrorWarningFormat="true" />
		<!-- 2nd Step: Trimming with ILLink -->
		<Exec Condition="'$(Configuration)' == 'WinAzureRelease'" Command="dotnet exec &quot;$(illink)&quot; -a &quot;$(TargetPath)&quot; all --trim-mode copy --action copy --action link &quot;TerraFX.Interop.Windows&quot;  -d $(TargetDir) -d $(NETCoreAppDir) -d $(WindowsDesktopAppDir) --skip-unresolved -out &quot;$(TargetDir)$(ILLinkFolderName)&quot;" IgnoreExitCode="true" IgnoreStandardErrorWarningFormat="true" />
		<!-- 3rd Step: Copy trimmed dll to the output directory -->
		<Exec Condition="'$(Configuration)' == 'WinAzureRelease'" Command="xcopy /f /e /y &quot;$(TargetDir)$(ILLinkFolderName)\TerraFX.Interop.Windows.dll&quot; &quot;$(OutDir)\&quot;" IgnoreExitCode="true" IgnoreStandardErrorWarningFormat="true" />
		<!-- 4th Step: Delete the ILLink output directory -->
		<RemoveDir Condition="'$(Configuration)' == 'WinAzureRelease'" Directories="$(TargetDir)$(ILLinkFolderName)\" />
	</Target>
	<Target Name="PostPublish" AfterTargets="Publish">
		<Message Importance="high" Text="Copying exec to publish directory $(PublishDir)exec" />
		<Exec Command="xcopy /f /e /y &quot;Resources\exec&quot; &quot;$(PublishDir)exec\&quot;" />
	</Target>
</Project>
<|MERGE_RESOLUTION|>--- conflicted
+++ resolved
@@ -142,11 +142,7 @@
 		<PackageReference Include="System.Drawing.Common" Version="8.0.5" />
 		<PackageReference Include="TerraFX.Interop.Windows" Version="10.0.22621.2" />
 		<PackageReference Include="VideoLAN.LibVLC.Windows" Version="3.0.18" />
-<<<<<<< HEAD
-		<PackageReference Include="NuGet.CommandLine" Version="6.9.1"> <!-- This is needed for trimming during build -->
-=======
 		<PackageReference Include="NuGet.CommandLine" Version="6.10.0"> <!-- This is needed for trimming during build -->
->>>>>>> 9a5f94a2
 			<PrivateAssets>all</PrivateAssets>
 			<IncludeAssets>runtime; build; native; contentfiles; analyzers; buildtransitive</IncludeAssets>
 		</PackageReference>
