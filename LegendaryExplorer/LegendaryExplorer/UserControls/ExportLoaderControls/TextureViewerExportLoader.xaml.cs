﻿using System;
using System.Collections.Generic;
using System.Diagnostics;
using System.Drawing.Imaging;
using System.IO;
using System.Linq;
using System.Numerics;
using System.Threading.Tasks;
using System.Windows;
using System.Windows.Controls;
using System.Windows.Input;
using System.Windows.Media;
using System.Windows.Media.Imaging;
using LegendaryExplorer.Dialogs;
using LegendaryExplorer.Misc.AppSettings;
using LegendaryExplorer.SharedUI;
using LegendaryExplorer.SharedUI.Interfaces;
using LegendaryExplorer.UnrealExtensions.Classes;
using LegendaryExplorer.Tools.TFCCompactor;
using LegendaryExplorer.UserControls.SharedToolControls.Scene3D;
using LegendaryExplorerCore.GameFilesystem;
using LegendaryExplorerCore.Misc;
using LegendaryExplorerCore.Packages;
using LegendaryExplorerCore.Textures;
using LegendaryExplorerCore.Unreal;
using LegendaryExplorerCore.Unreal.BinaryConverters;
using LegendaryExplorerCore.Unreal.Classes;
using Microsoft.Win32;
using Image = LegendaryExplorerCore.Textures.Image;
using LegendaryExplorerCore.Helpers;
using SharpDX.Direct3D11;

namespace LegendaryExplorer.UserControls.ExportLoaderControls
{
    /// <summary>
    /// Interaction logic for TextureViewerExportLoader.xaml
    /// </summary>
    public partial class TextureViewerExportLoader : ExportLoaderControl
    {
        #region Texture Preview
        private class TextureRenderContext : RenderContext
        {
            private struct TextureViewConstants
            {
                public Matrix4x4 Projection;
                public Matrix4x4 View;
                public int Mip;
                private Vector3 Padding;
            }

            private RenderTargetView BackbufferRTV = null;
            private SamplerState TextureSampler = null;
            private VertexShader TextureVertexShader = null;
            private PixelShader TexturePixelShader = null;
            private ShaderResourceView TextureRTV = null;
            private TextureViewConstants Constants = new TextureViewConstants();
            private SharpDX.Direct3D11.Buffer ConstantBuffer = null;

            private SharpDX.Direct3D11.Texture2D _texture = null;
            public SharpDX.Direct3D11.Texture2D Texture
            {
                get => this._texture;
                set
                {
                    if (this.TextureRTV != null)
                    {
                        this.TextureRTV.Dispose();
                        this.TextureRTV = null;
                    }
                    this._texture = value;
                    if (this.Texture != null)
                    {
                        this.TextureRTV = new ShaderResourceView(this.Device, this.Texture);
                    }
                }
            }
            public float CameraScale { get; set; } = 1.0f;
            public Vector2 CameraCenter { get; set; } = Vector2.Zero;
            public int CurrentMip // NOTE: The texture export loader passes each mip as its own texture, meaning that we always want mip 0 of the given texture.
            {
                get => this.Constants.Mip;
                set => this.Constants.Mip = value;
            }
            public Vector4 BackgroundColor { get; set; } = new Vector4(0.0f, 0.0f, 0.0f, 1.0f);

            public override void CreateResources()
            {
                base.CreateResources();
                this.TextureSampler = new SamplerState(this.Device, new SamplerStateDescription() { AddressU = TextureAddressMode.Wrap, AddressV = TextureAddressMode.Wrap, AddressW = TextureAddressMode.Wrap, Filter = Filter.MinLinearMagMipPoint, MaximumLod = Single.MaxValue, MinimumLod = 0, MipLodBias = 0 });
                this.ConstantBuffer = new SharpDX.Direct3D11.Buffer(this.Device, SharpDX.Utilities.SizeOf<TextureViewConstants>(), ResourceUsage.Dynamic, BindFlags.ConstantBuffer, CpuAccessFlags.Write, ResourceOptionFlags.None, 0);
                
                // Load shaders
                string textureShader = LegendaryExplorer.Resources.EmbeddedResources.TextureShader;
                SharpDX.D3DCompiler.CompilationResult result = SharpDX.D3DCompiler.ShaderBytecode.Compile(textureShader, "VSMain", "vs_4_0");
                SharpDX.D3DCompiler.ShaderBytecode vsbytecode = result.Bytecode;
                this.TextureVertexShader = new VertexShader(Device, vsbytecode);
                vsbytecode.Dispose();

                // Load pixel shader
                result = SharpDX.D3DCompiler.ShaderBytecode.Compile(textureShader, "PSMain", "ps_4_0");
                SharpDX.D3DCompiler.ShaderBytecode psbytecode = result.Bytecode;
                this.TexturePixelShader = new PixelShader(Device, psbytecode);
                psbytecode.Dispose();

                // Set render state (this is a pretty simple D3D component so we can set it once and forget it)
                this.ImmediateContext.PixelShader.SetSampler(0, this.TextureSampler);
                this.ImmediateContext.PixelShader.SetShader(this.TexturePixelShader, null, 0);
                this.ImmediateContext.VertexShader.SetShader(this.TextureVertexShader, null, 0);
                this.ImmediateContext.InputAssembler.PrimitiveTopology = SharpDX.Direct3D.PrimitiveTopology.TriangleStrip;
            }

            public override void CreateSizeDependentResources(int width, int height, SharpDX.Direct3D11.Texture2D newBackbuffer)
            {
                base.CreateSizeDependentResources(width, height, newBackbuffer);
                this.BackbufferRTV = new RenderTargetView(this.Device, this.Backbuffer);

                if (width >= height)
                {
                    float ratio = (float)width / height;
                    this.Constants.Projection = Matrix4x4.CreateOrthographic(ratio, 1.0f, -1.0f, 1.0f);
                }
                else
                {
                    float ratio = (float)height / width;
                    this.Constants.Projection = Matrix4x4.CreateOrthographic(1.0f, ratio, -1.0f, 1.0f);
                }
                this.ImmediateContext.Rasterizer.SetViewport(new SharpDX.Mathematics.Interop.RawViewportF() { X = 0, Y = 0, Width = width, Height = height, MinDepth = 0.0f, MaxDepth = 1.0f });
            }

            public override void Render()
            {
                this.ImmediateContext.OutputMerger.SetRenderTargets(this.BackbufferRTV);
                this.ImmediateContext.ClearRenderTargetView(this.BackbufferRTV, new SharpDX.Mathematics.Interop.RawColor4(this.BackgroundColor.X, this.BackgroundColor.Y, this.BackgroundColor.Z, this.BackgroundColor.W));

                this.Constants.View = Matrix4x4.CreateTranslation(-this.CameraCenter.X, -this.CameraCenter.Y, 0.0f) * Matrix4x4.CreateScale(this.CameraScale);
                SharpDX.DataBox constantBox = this.ImmediateContext.MapSubresource(this.ConstantBuffer, 0, MapMode.WriteDiscard, MapFlags.None);
                System.Runtime.InteropServices.Marshal.StructureToPtr(this.Constants, constantBox.DataPointer, false);
                this.ImmediateContext.UnmapSubresource(this.ConstantBuffer, 0);
                this.ImmediateContext.PixelShader.SetShaderResource(0, this.TextureRTV);
                this.ImmediateContext.VertexShader.SetConstantBuffer(0, this.ConstantBuffer);
                this.ImmediateContext.Draw(4, 0);

                base.Render();
            }

            public override void Update(float timestep)
            {
                // Nothing to do here
            }

            public override void DisposeSizeDependentResources()
            {
                this.BackbufferRTV.Dispose();
                base.DisposeSizeDependentResources();
            }

            public override void DisposeResources()
            {
                this.ConstantBuffer.Dispose();
                this.TextureSampler.Dispose();
                base.DisposeResources();
            }
        }

        private TextureRenderContext TextureContext { get; } = new TextureRenderContext();
        #endregion
        public ObservableCollectionExtended<Texture2DMipInfo> MipList { get; } = new ObservableCollectionExtended<Texture2DMipInfo>();
        private string CurrentLoadedFormat;
        private string CurrentLoadedCacheName;
        private string CurrentLoadedBasePackageName;

        public ObservableCollectionExtended<string> AvailableTFCNames { get; } = new ObservableCollectionExtended<string>();

        private string _cannotShowTextureText;
        public string CannotShowTextureText
        {
            get => _cannotShowTextureText;
            set => SetProperty(ref _cannotShowTextureText, value);
        }

        private bool _setAlphaToBlack = true;
        public bool SetAlphaToBlack
        {
            get => _setAlphaToBlack;
            set
            {
                SetProperty(ref _setAlphaToBlack, value);
                if (Mips_ListBox.SelectedIndex >= 0)
                {
                    LoadMip(MipList[Mips_ListBox.SelectedIndex]); // reload
                }
            }
        }

        private Visibility _cannotShowTextureTextVisibility;
        public Visibility CannotShowTextureTextVisibility
        {
            get => _cannotShowTextureTextVisibility;
            set => SetProperty(ref _cannotShowTextureTextVisibility, value);
        }

        private Stretch _imageStretchOption = Stretch.Uniform;
        public Stretch ImageStretchOption
        {
            get => _imageStretchOption;
            set => SetProperty(ref _imageStretchOption, value);
        }

        private uint _textureCRC;
        public uint TextureCRC
        {
            get => _textureCRC;
            set => SetProperty(ref _textureCRC, value);
        }

        public bool ViewerModeOnly
        {
            get => (bool)GetValue(ViewerModeOnlyProperty);
            set => SetValue(ViewerModeOnlyProperty, value);
        }
        /// <summary>
        /// Set to true to hide all of the editor controls
        /// </summary>
        public static readonly DependencyProperty ViewerModeOnlyProperty = DependencyProperty.Register(
            "ViewerModeOnly", typeof(bool), typeof(TextureViewerExportLoader), new PropertyMetadata(false, ViewerModeOnlyCallback));

        public IBusyUIHost HostingControl
        {
            get => (IBusyUIHost)GetValue(HostingControlProperty);
            set => SetValue(HostingControlProperty, value);
        }

        public static readonly DependencyProperty HostingControlProperty = DependencyProperty.Register(
            nameof(HostingControl), typeof(IBusyUIHost), typeof(TextureViewerExportLoader));

        private const string CREATE_NEW_TFC_STRING = "Create new TFC";
        private const string STORE_EXTERNALLY_STRING = "Store externally in new TFC";
        private const string PACKAGE_STORED_STRING = "Package stored";

        private static void ViewerModeOnlyCallback(DependencyObject obj, DependencyPropertyChangedEventArgs e)
        {
            TextureViewerExportLoader i = (TextureViewerExportLoader)obj;
            i.OnPropertyChanged(nameof(ViewerModeOnly));
        }

        public TextureViewerExportLoader() : base("Texture Viewer")
        {
            DataContext = this;

            if (!ViewerModeOnly)
                CannotShowTextureText = "Select a mip to view";
            CannotShowTextureTextVisibility = Visibility.Visible;
            LoadCommands();
            InitializeComponent();
            this.PreviewRenderer.Context = this.TextureContext;
            this.TextureContext.BackgroundColor = new Vector4(0.5f, 0.5f, 0.5f, 1.0f);
            this.PreviewRenderer.Loaded += (sender, args) => MipList_SelectedItemChanged(sender, null);
        }

        public ICommand ExportToPNGCommand { get; set; }
        public ICommand ReplaceFromPNGCommand { get; set; }
        public ICommand DropMipCommand { get; set; }
        private void LoadCommands()
        {
            ExportToPNGCommand = new GenericCommand(ExportToPNG, NonEmptyMipSelected);
            ReplaceFromPNGCommand = new GenericCommand(ReplaceFromFile, CanReplaceTexture);
            DropMipCommand = new GenericCommand(DropTopMip, CanDropTopMip);
        }

        private void DropTopMip()
        {
            var props = CurrentLoadedExport.GetProperties();

            // Note: This will not remove TFC data if streamed mips are all removed.
            // Hopefully a dev doesn't do this
            // I'm sure someday I will read this comment again and regret it
            // -Mgamerz
            var tex = ObjectBinary.From<UTexture2D>(CurrentLoadedExport);
            tex.Mips.RemoveAt(Mips_ListBox.SelectedIndex);
            props.GetProp<IntProperty>("SizeX").Value = tex.Mips[0].SizeX;
            props.GetProp<IntProperty>("SizeY").Value = tex.Mips[0].SizeY;
            props.GetProp<IntProperty>("MipTailBaseIdx").Value = tex.Mips.Count - 1; // 0 based
            CurrentLoadedExport.WritePropertiesAndBinary(props, tex);
        }

        private bool CanDropTopMip()
        {
            // There must be at least 1 mip
            return CanReplaceTexture() && MipList.Count > 1 /*&& Mips_ListBox.SelectedIndex == 0*/;
        }

        private bool CanReplaceTexture()
        {
            return CurrentLoadedExport != null && CurrentLoadedExport.FileRef.CanReconstruct() && !ViewerModeOnly;
        }

        private void ReplaceFromFile()
        {
            var selectedTFCName = (string)TextureCacheComboBox.SelectedItem;
            if (MEDirectories.BasegameTFCs(CurrentLoadedExport.Game).Contains(selectedTFCName, StringComparer.InvariantCultureIgnoreCase) || MEDirectories.OfficialDLC(CurrentLoadedExport.Game).Any(x => $"Textures_{x}".Equals(selectedTFCName, StringComparison.InvariantCultureIgnoreCase)))
            {
                MessageBox.Show("Cannot replace textures into a TFC provided by BioWare. Choose a different target TFC from the list.");
                return;
            }

            OpenFileDialog selectDDS = new OpenFileDialog
            {
                Title = "Select texture file",
#if WINDOWS
<<<<<<< HEAD
                Filter = "All supported types|*.png;*.dds;*.tga|PNG files (*.png)|*.png|DDS files (*.dds)|*.dds|TGA files (*.tga)|*.tga"
=======
                Filter = "Supported texture files (*.png, *.dds, *.tga)|*.ddsPNG files (*.png)|*.png|DDS files (*.dds)|*.dds|TGA files (*.tga)|*.tga"
>>>>>>> 97e68fa6
#else
                Filter = "Texture (DDS PNG BMP TGA)|*.dds;*.png;*.bmp;*.tga"
#endif
            };
            var result = selectDDS.ShowDialog();
            if (result.HasValue && result.Value)
            {
                if (HostingControl != null)
                {
                    HostingControl.IsBusy = true;
                    HostingControl.BusyText = "Replacing textures";
                }

                if (selectedTFCName == CREATE_NEW_TFC_STRING || selectedTFCName == STORE_EXTERNALLY_STRING)
                {
                    string defaultTfcName = "Textures_DLC_MOD_YourModFolderNameHere";
                    //attempt to lookup name.
                    var containingFolderInfo = Directory.GetParent(CurrentLoadedExport.FileRef.FilePath);
                    if (Path.GetFileName(containingFolderInfo.FullName).StartsWith("CookedPC"))
                    {
                        //Check next level up.
                        containingFolderInfo = containingFolderInfo.Parent;
                        if (containingFolderInfo != null &&
                            Path.GetFileName(containingFolderInfo.FullName).StartsWith("DLC_"))
                        {
                            var possibleDLCName = Path.GetFileName(containingFolderInfo.FullName);
                            if (!MEDirectories.OfficialDLC(CurrentLoadedExport.Game).Contains(possibleDLCName))
                            {
                                defaultTfcName = $"Textures_{possibleDLCName}";
                            }
                        }

                    }
                    PromptDialog p = new PromptDialog("Enter name for a new TFC. It must start with Textures_DLC_MOD_, and will be created in the local directory of this package file.", "Enter new name for TFC", defaultTfcName, true, "Textures_DLC_MOD_".Length) { Owner = Window.GetWindow(this) };
                    var hasResult = p.ShowDialog();
                    if (hasResult.HasValue && hasResult.Value)
                    {
                        if (p.ResponseText.StartsWith("Textures_DLC_MOD_") && p.ResponseText.Length > 14)
                        {
                            //Check TFC name isn't in list
                            CurrentLoadedExport.FileRef.FindNameOrAdd(p.ResponseText);
                            selectedTFCName = p.ResponseText;
                        }
                        else
                        {
                            MessageBox.Show(
                                "Error: Name must start with Textures_DLC_, and must have at least one additional character.\nThe named should match your DLC's foldername.");
                            return;
                        }
                    }
                    else
                    {
                        if (HostingControl != null)
                        {
                            HostingControl.IsBusy = false;
                        }
                        return;
                    }
                }

                Task.Run(() =>
                {
                    //Check aspect ratios
                    var props = CurrentLoadedExport.GetProperties();
                    var listedWidth = props.GetProp<IntProperty>("SizeX")?.Value ?? 0;
                    var listedHeight = props.GetProp<IntProperty>("SizeY")?.Value ?? 0;

                    Image image;
                    try
                    {
#if WINDOWS
                        image = Image.LoadFromFile(selectDDS.FileName, LegendaryExplorerCore.Textures.PixelFormat.ARGB);
#else
                    image = new Image(selectDDS.FileName);
#endif
                    }
                    catch (TextureSizeNotPowerOf2Exception)
                    {
                        MessageBox.Show("The width and height of a texture must both be a power of 2\n" +
                                        "(1, 2, 4, 8, 16, 32, 64, 128, 256, 512, 1024, 2048, 4096, 8192 (LE only))", "Error", MessageBoxButton.OK, MessageBoxImage.Error);
                        return;
                    }
                    catch (Exception e)
                    {
                        MessageBox.Show($"Error: {e.Message}", "Error", MessageBoxButton.OK, MessageBoxImage.Error);
                        return;
                    }

                    if (image.mipMaps[0].origWidth / image.mipMaps[0].origHeight != listedWidth / listedHeight)
                    {
                        MessageBox.Show("Cannot replace texture: Aspect ratios must be the same.");
                        return;
                    }

                    bool isPackageStored = selectedTFCName == PACKAGE_STORED_STRING;
                    if (isPackageStored) selectedTFCName = null;
                    ReplaceTextures(image, props, selectDDS.FileName, selectedTFCName, isPackageStored);

                    // MER: Dump to disk
                    //var binName = Path.Combine(Directory.GetParent(selectDDS.FileName).FullName, Path.GetFileNameWithoutExtension(selectDDS.FileName) + ".bin");
                    //File.WriteAllBytes(binName, CurrentLoadedExport.GetBinaryData());
                })
                .ContinueWithOnUIThread((a) =>
                {
                    if (HostingControl != null) HostingControl.IsBusy = false;

                });
            }
        }

        private void ExportToPNG()
        {
            SaveFileDialog d = new SaveFileDialog
            {
#if WINDOWS
                Filter = "PNG files (*.png)|*.png|DDS files (*.dds)|*.dds|TGA files (*.tga)|*.tga",
#else
                Filter = "PNG files|*.png",
#endif
                FileName = CurrentLoadedExport.ObjectName.Instanced + ".png"
            };
            if (d.ShowDialog() == true)
            {
                LegendaryExplorerCore.Unreal.Classes.Texture2D t2d = new LegendaryExplorerCore.Unreal.Classes.Texture2D(CurrentLoadedExport);
#if WINDOWS
                t2d.ExportToFile(d.FileName);
#else
                t2d.ExportToPNG(d.FileName);
#endif
            }

        }

        private bool NonEmptyMipSelected()
        {
            if (MipList.Count > 0 && Mips_ListBox.SelectedIndex >= 0)
            {
                return MipList[Mips_ListBox.SelectedIndex].storageType != StorageTypes.empty;
            }
            return false;
        }

        public override bool CanParse(ExportEntry exportEntry) => !exportEntry.IsDefaultObject && exportEntry.IsTexture();

        public override void PopOut()
        {
            if (CurrentLoadedExport != null)
            {
                ExportLoaderHostedWindow elhw = new ExportLoaderHostedWindow(new TextureViewerExportLoader(), CurrentLoadedExport)
                {
                    Title = $"Texture Viewer - {CurrentLoadedExport.UIndex} {CurrentLoadedExport.InstancedFullPath} - {Pcc.FilePath}"
                };
                elhw.Show();
            }
        }

        public override void LoadExport(ExportEntry exportEntry)
        {
            TextureContext.Texture = null;
            try
            {
                MipList.ClearEx();
                AvailableTFCNames.ClearEx();
                PropertyCollection properties = exportEntry.GetProperties();
                var format = properties.GetProp<EnumProperty>("Format");
                var cache = properties.GetProp<NameProperty>("TextureFileCacheName");
                if (cache != null)
                {
                    CurrentLoadedCacheName = cache.Value.Name;
                }

                var neverStream = properties.GetProp<BoolProperty>("NeverStream") ?? false;
                AvailableTFCNames.AddRange(exportEntry.FileRef.Names.Where(x => x.StartsWith("Textures_DLC_")));

                //Populate list first in event loading fails, so user has way to still try to fix texture.
                if (cache != null)
                {
                    if (!AvailableTFCNames.Contains(cache.Value))
                    {
                        AvailableTFCNames.Add(cache.Value);
                    }
                    TextureCacheComboBox.SelectedIndex = AvailableTFCNames.IndexOf(cache.Value);
                    AvailableTFCNames.Add(CREATE_NEW_TFC_STRING);
                }

<<<<<<< HEAD
                List<Texture2DMipInfo> mips = Texture2D.GetTexture2DMipInfos(exportEntry, CurrentLoadedCacheName);
=======

                List<Texture2DMipInfo> mips = LegendaryExplorerCore.Unreal.Classes.Texture2D.GetTexture2DMipInfos(exportEntry, CurrentLoadedCacheName);
>>>>>>> 97e68fa6
                CurrentLoadedExport = exportEntry;

                if (mips.Any())
                {
                    var topmip = mips.FirstOrDefault(x => x.storageType != StorageTypes.empty);

                    // Some textures list a tfc but are stored locally still
                    // so the tfc is never actually used
                    AvailableTFCNames.Insert(0, PACKAGE_STORED_STRING);

                    if (topmip is { storageType: StorageTypes.pccLZO or StorageTypes.pccZlib or StorageTypes.pccOodle or StorageTypes.pccUnc })
                    {
                        TextureCacheComboBox.SelectedIndex = 0; // Set to Package Stored
                    }

                    if (cache == null && exportEntry.Game > MEGame.ME1)
                    {
                        AvailableTFCNames.Add(STORE_EXTERNALLY_STRING);
                        TextureCacheComboBox.SelectedIndex = 0; // Set to Package Stored
                    }



                    if (exportEntry.FileRef.Game == MEGame.ME1)
                    {
                        string baseName = exportEntry.FileRef.FollowLink(exportEntry.idxLink).Split('.')[0].ToUpper();
                        if (mips.Exists(s => s.storageType == StorageTypes.extLZO) ||
                            mips.Exists(s => s.storageType == StorageTypes.extZlib) ||
                            mips.Exists(s => s.storageType == StorageTypes.extUnc))
                        {
                            CurrentLoadedBasePackageName = baseName;
                        }
                        else
                        {
                            if (baseName != "" && !neverStream)
                            {
                                List<string> gameFiles =
                                    MEDirectories.EnumerateGameFiles(MEGame.ME1, ME1Directory.DefaultGamePath);
                                if (gameFiles.Exists(s =>
                                    Path.GetFileNameWithoutExtension(s).ToUpperInvariant() == baseName))
                                {
                                    CurrentLoadedBasePackageName = baseName;
                                }
                            }
                        }
                    }

                    CurrentLoadedFormat = format.Value.Name;
                    MipList.ReplaceAll(mips);
                    TextureCRC = LegendaryExplorerCore.Unreal.Classes.Texture2D.GetTextureCRC(exportEntry);
                    if (Settings.TextureViewer_AutoLoadMip || ViewerModeOnly)
                    {
                        Mips_ListBox.SelectedIndex = MipList.IndexOf(topmip);
                    }
                }

            }
            catch (Exception e)
            {
                //Error loading texture
                CannotShowTextureText = e.Message;
            }
        }



        private void LoadMip(Texture2DMipInfo mipToLoad)
        {
            if (mipToLoad == null)
            {
                TextureContext.Texture = null;
                if (!ViewerModeOnly)
                    CannotShowTextureText = "Select a mip to view";
                CannotShowTextureTextVisibility = Visibility.Visible;
                return;
            }

            if (mipToLoad.storageType == StorageTypes.empty)
            {
                TextureContext.Texture = null;
                CannotShowTextureText = "Selected mip is null/empty";
                CannotShowTextureTextVisibility = Visibility.Visible;
                return;
            }
            /*if (mipToLoad.width == 1 && mipToLoad.height == 1)
            {
                TextureContext.Texture = null;
                CannotShowTextureText = "Selected mip too small to display"; // This will crash the toolset if we show it
                CannotShowTextureTextVisibility = Visibility.Visible;
                return;
            }*/
            TextureContext.Texture = null;
            try
            {
<<<<<<< HEAD
                var imagebytes = Texture2D.GetTextureData(mipToLoad, mipToLoad.Export.Game);
                CannotShowTextureTextVisibility = Visibility.Collapsed;

                // NOTE: Set 'ClearAlpha' to false to make image support transparency!
                var bitmap = Image.convertRawToBitmapARGB(imagebytes, mipToLoad.width, mipToLoad.height, Image.getPixelFormatType(CurrentLoadedFormat), SetAlphaToBlack);
                //var bitmap = DDSImage.ToBitmap(imagebytes, fmt, mipToLoad.width, mipToLoad.height, CurrentLoadedExport.FileRef.Platform.ToString());
                var memory = new MemoryStream(bitmap.Height * bitmap.Width * 4 + 54);
                bitmap.Save(memory, ImageFormat.Png);
                memory.Position = 0;
                TextureImage.Source = (BitmapSource)new ImageSourceConverter().ConvertFrom(memory);
=======
                TextureContext.Texture = TextureContext.LoadUnrealMip(mipToLoad, Image.getPixelFormatType(CurrentLoadedFormat));
>>>>>>> 97e68fa6
            }
            catch (Exception e)
            {
                TextureContext.Texture = null;
                CannotShowTextureText = e.Message;
                CannotShowTextureTextVisibility = Visibility.Visible;
            }
        }

        public override void UnloadExport()
        {
            TextureContext.Texture = null;
            CurrentLoadedFormat = null;
            MipList.ClearEx();
            CurrentLoadedExport = null;
        }

        private void MipList_SelectedItemChanged(object sender, SelectionChangedEventArgs e)
        {
            if (MipList.Count > 0 && Mips_ListBox.SelectedIndex >= 0)
            {
                if (this.TextureContext.IsReady)
                {
                    Debug.WriteLine($"Loading mip: {Mips_ListBox.SelectedIndex}");
                    LoadMip(MipList[Mips_ListBox.SelectedIndex]);
                }
            }
        }

        public string ReplaceTextures(Image image, PropertyCollection props, string fileSourcePath = null, string forcedTFCName = null, bool isPackageStored = false)
        {
<<<<<<< HEAD
            var texture = new Texture2D(CurrentLoadedExport);
            return texture.Replace(image, props, fileSourcePath, forcedTFCName, isPackageStored: isPackageStored);
=======
            var texture = new LegendaryExplorerCore.Unreal.Classes.Texture2D(CurrentLoadedExport);
            return texture.Replace(image, props, fileSourcePath, forcedTFCName);
>>>>>>> 97e68fa6
        }

        public override void Dispose()
        {
            //Nothing to dispose
        }

        private void ScalingTurnOff(object sender, RoutedEventArgs e)
        {
            ImageStretchOption = Stretch.None;
        }

        private void ScalingTurnOn(object sender, RoutedEventArgs e)
        {
            ImageStretchOption = Stretch.Uniform;
        }
        private void CRC_MouseDown(object sender, MouseButtonEventArgs e)
        {
            if (TextureCRC != 0 && e.LeftButton == MouseButtonState.Pressed && e.ClickCount == 2)
            {
                Clipboard.SetText(TextureCRC.ToString("X8"));
            }
        }
    }
}<|MERGE_RESOLUTION|>--- conflicted
+++ resolved
@@ -307,11 +307,7 @@
             {
                 Title = "Select texture file",
 #if WINDOWS
-<<<<<<< HEAD
                 Filter = "All supported types|*.png;*.dds;*.tga|PNG files (*.png)|*.png|DDS files (*.dds)|*.dds|TGA files (*.tga)|*.tga"
-=======
-                Filter = "Supported texture files (*.png, *.dds, *.tga)|*.ddsPNG files (*.png)|*.png|DDS files (*.dds)|*.dds|TGA files (*.tga)|*.tga"
->>>>>>> 97e68fa6
 #else
                 Filter = "Texture (DDS PNG BMP TGA)|*.dds;*.png;*.bmp;*.tga"
 #endif
@@ -497,12 +493,7 @@
                     AvailableTFCNames.Add(CREATE_NEW_TFC_STRING);
                 }
 
-<<<<<<< HEAD
                 List<Texture2DMipInfo> mips = Texture2D.GetTexture2DMipInfos(exportEntry, CurrentLoadedCacheName);
-=======
-
-                List<Texture2DMipInfo> mips = LegendaryExplorerCore.Unreal.Classes.Texture2D.GetTexture2DMipInfos(exportEntry, CurrentLoadedCacheName);
->>>>>>> 97e68fa6
                 CurrentLoadedExport = exportEntry;
 
                 if (mips.Any())
@@ -597,20 +588,18 @@
             TextureContext.Texture = null;
             try
             {
-<<<<<<< HEAD
-                var imagebytes = Texture2D.GetTextureData(mipToLoad, mipToLoad.Export.Game);
-                CannotShowTextureTextVisibility = Visibility.Collapsed;
-
-                // NOTE: Set 'ClearAlpha' to false to make image support transparency!
-                var bitmap = Image.convertRawToBitmapARGB(imagebytes, mipToLoad.width, mipToLoad.height, Image.getPixelFormatType(CurrentLoadedFormat), SetAlphaToBlack);
-                //var bitmap = DDSImage.ToBitmap(imagebytes, fmt, mipToLoad.width, mipToLoad.height, CurrentLoadedExport.FileRef.Platform.ToString());
-                var memory = new MemoryStream(bitmap.Height * bitmap.Width * 4 + 54);
-                bitmap.Save(memory, ImageFormat.Png);
-                memory.Position = 0;
-                TextureImage.Source = (BitmapSource)new ImageSourceConverter().ConvertFrom(memory);
-=======
+                // ORIGINAL CODE
+                //var imagebytes = Texture2D.GetTextureData(mipToLoad, mipToLoad.Export.Game);
+                //CannotShowTextureTextVisibility = Visibility.Collapsed;
+
+                //// NOTE: Set 'ClearAlpha' to false to make image support transparency!
+                //var bitmap = Image.convertRawToBitmapARGB(imagebytes, mipToLoad.width, mipToLoad.height, Image.getPixelFormatType(CurrentLoadedFormat), SetAlphaToBlack);
+                ////var bitmap = DDSImage.ToBitmap(imagebytes, fmt, mipToLoad.width, mipToLoad.height, CurrentLoadedExport.FileRef.Platform.ToString());
+                //var memory = new MemoryStream(bitmap.Height * bitmap.Width * 4 + 54);
+                //bitmap.Save(memory, ImageFormat.Png);
+                //memory.Position = 0;
+                //TextureImage.Source = (BitmapSource)new ImageSourceConverter().ConvertFrom(memory);
                 TextureContext.Texture = TextureContext.LoadUnrealMip(mipToLoad, Image.getPixelFormatType(CurrentLoadedFormat));
->>>>>>> 97e68fa6
             }
             catch (Exception e)
             {
@@ -642,13 +631,8 @@
 
         public string ReplaceTextures(Image image, PropertyCollection props, string fileSourcePath = null, string forcedTFCName = null, bool isPackageStored = false)
         {
-<<<<<<< HEAD
             var texture = new Texture2D(CurrentLoadedExport);
             return texture.Replace(image, props, fileSourcePath, forcedTFCName, isPackageStored: isPackageStored);
-=======
-            var texture = new LegendaryExplorerCore.Unreal.Classes.Texture2D(CurrentLoadedExport);
-            return texture.Replace(image, props, fileSourcePath, forcedTFCName);
->>>>>>> 97e68fa6
         }
 
         public override void Dispose()
