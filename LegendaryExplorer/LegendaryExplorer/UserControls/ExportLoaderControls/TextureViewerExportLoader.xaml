--- conflicted
+++ resolved
@@ -66,21 +66,22 @@
                 <StackPanel Orientation="Horizontal">
                 </StackPanel>
             </StackPanel>
-<<<<<<< HEAD
-            <DockPanel HorizontalAlignment="Center" VerticalAlignment="Center">
+
+            <!-- BETA BRANCH -->
+            <!--             <DockPanel HorizontalAlignment="Center" VerticalAlignment="Center">
                 <TextBlock Name="TextureStatus_TextBlock" Text="{Binding CannotShowTextureText, FallbackValue=Select a mip}" Visibility="{Binding CannotShowTextureTextVisibility}" TextAlignment="Center"/>
                 <!--<Button Name="TFCSelect_Button" Margin="10,0,0,0" Content="Select TFC"/>-->
+            <!--
                 <Image Name="TextureImage" Stretch="{Binding ImageStretchOption}" RenderOptions.BitmapScalingMode="HighQuality"/>
-            </DockPanel>
-=======
-
+            </DockPanel>-->
+            
+            <!-- DIRECT X BRANCH -->
             <Grid HorizontalAlignment="Stretch" VerticalAlignment="Stretch">
                 <TextBlock Name="TextureStatus_TextBlock" Text="{Binding CannotShowTextureText, FallbackValue=Select a mip}" Visibility="{Binding CannotShowTextureTextVisibility}" TextAlignment="Center" HorizontalAlignment="Center" VerticalAlignment="Center"/>
                 <!--<Button Name="TFCSelect_Button" Margin="10,0,0,0" Content="Select TFC"/>-->
                 <!--<Image Name="TextureImage" Stretch="{Binding ImageStretchOption}" RenderOptions.BitmapScalingMode="NearestNeighbor"/>-->
                 <scene3D:SceneRenderControl x:Name="PreviewRenderer" />
             </Grid>
->>>>>>> 97e68fa6
         </DockPanel>
     </DockPanel>
 </exportLoaderControls:ExportLoaderControl>