--- conflicted
+++ resolved
@@ -2194,11 +2194,7 @@
         private static List<ITreeItem> ReadList(int count, Func<int, ITreeItem> selector)
         {
             //sanity check. if this number is too small, feel free to increase
-<<<<<<< HEAD
-            if (count > 20971520)
-=======
             if (count > 5097152)
->>>>>>> 713ee3d8
             {
                 throw new Exception($"Is this actually a list? {count} seems like an incorrect count");
             }
