--- conflicted
+++ resolved
@@ -34,13 +34,10 @@
         <MenuItem Header="Generate ME2/ME3 object info diff" Click="GenerateObjectInfoDiff_Click"/>
     </MenuItem>
     <MenuItem Header="Mgamerz's Programming Circus">
-<<<<<<< HEAD
         <MenuItem Header="VTest" Click="VTest_Click" Visibility="{x:Static global:App.IsDebugVisibility}"/>
         <MenuItem Header="Check NeverStreams" Click="CheckNeverStream_Click"/>
         <MenuItem Header="Print Texture Formats" Click="PrintTextureFormats_Click"/>
-=======
         <MenuItem Header="Force Vignette Off in coded game" Click="ForceVignetteOff_Click"/>
->>>>>>> 667b02e7
         <MenuItem Header="Dump LE1 TLK to XML" Click="DumpLE1TLK_Clicked"/>
         <MenuItem Header="Update textures to game" Click="RepointTexturesToGame_Click" ToolTip="You're gonna break your file lol"/>
         <MenuItem Header="Save package...">
