﻿<MenuItem x:Class="LegendaryExplorer.UserControls.PackageEditorControls.ExperimentsMenuControl"
             xmlns="http://schemas.microsoft.com/winfx/2006/xaml/presentation"
             xmlns:x="http://schemas.microsoft.com/winfx/2006/xaml"
             xmlns:mc="http://schemas.openxmlformats.org/markup-compatibility/2006" 
             xmlns:d="http://schemas.microsoft.com/expression/blend/2008" 
             xmlns:local="clr-namespace:LegendaryExplorer.UserControls.PackageEditorControls"
             xmlns:sharedUi="clr-namespace:LegendaryExplorer.SharedUI"
             xmlns:converters="clr-namespace:LegendaryExplorer.SharedUI.Converters"
             xmlns:global="clr-namespace:LegendaryExplorer"
             mc:Ignorable="d" 
              Header="Experiments" Padding="4"
             DataContext="{Binding RelativeSource={RelativeSource Self}}">
    <MenuItem Header=" &gt;&gt; FOR TOOLSET DEVELOPERS ONLY &lt;&lt;" IsEnabled="False"/>
    <MenuItem Header=" &gt;&gt; THIS STUFF CAN BREAK GAMES/TOOLSET FUNCTIONALITY &lt;&lt;" IsEnabled="False"/>
    <MenuItem Header=" &gt;&gt; DO NOT USE IF YOU DON'T KNOW WHAT YOU'RE DOING &gt;&lt;" IsEnabled="False"/>
    <MenuItem Header=" &gt;&gt; Text may not reflect actual functionality &lt;&lt;" IsEnabled="False"/>
    <MenuItem Header="Force reload package*" Command="{Binding ForceReloadPackageCommand}" sharedUi:Bindings.VisibilityToEnabled="True" InputGestureText="Ctrl+Shift+R" ToolTip="Forcibly reloads this package file, if it was loaded from disk.&#10;This operation will drop this package out of the package sharing system across tools, be careful as edits will not sync across tools!"/>

    <MenuItem Header="Trigger GetProperties() on current export" Click="RefreshProperties_Clicked"/>
    <MenuItem Header="Trigger ObjectBinary GetNames() on current export" Click="TriggerObjBinGetNames_Clicked"/>
    <MenuItem Header="Trigger ObjectBinary GetUIndexes() on current export" Click="TriggerObjBinGetUIndexes_Clicked"/>
    <MenuItem Header="Rebuild Object Infos">
        <MenuItem Header="Build ALL OT/LE Object Infos" Click="BuildAllObjectInfo_Clicked"/>
        <Separator/>
        <MenuItem Header="Build ME1 Object Info" Click="BuildME1ObjectInfo_Clicked"/>
        <MenuItem Header="Build ME2 Object Info" Click="BuildME2ObjectInfo_Clicked"/>
        <MenuItem Header="Build ME3 Object Info" Click="BuildME3ObjectInfo_Clicked"/>
        <MenuItem Header="Build All 3 OT Object Infos" Click="BuildAllObjectInfoOT_Clicked"/>
        <Separator/>
        <MenuItem Header="Build LE1 Object Info" Click="BuildLE1ObjectInfo_Clicked"/>
        <MenuItem Header="Build LE2 Object Info" Click="BuildLE2ObjectInfo_Clicked"/>
        <MenuItem Header="Build LE3 Object Info" Click="BuildLE3ObjectInfo_Clicked"/>
        <MenuItem Header="Build All 3 LE Object Infos" Click="BuildAllObjectInfoLE_Clicked"/>
        <Separator/>
        <!--<MenuItem Header="Generate ME3 Code" Click="GenerateME3Code_Click"/>-->
        <MenuItem Header="Generate ME2/ME3 object info diff" Click="GenerateObjectInfoDiff_Click"/>
        <Separator/>
        <MenuItem Header="Re-Inventory game resources file" ToolTip="Generates the code for custom classes in the resources zip. Check the code for which game" Click="ReInventoryCustomClasses_Click"/>
    </MenuItem>
    <MenuItem Header="Mgamerz's Programming Circus">
        <MenuItem Header="Make current material a VTest Donor" Click="MakeVTestDonor_Click" Visibility="{x:Static global:App.IsDebugVisibility}"/>
        <MenuItem Header="Cram current LE3 BioP full of stuff that will take up lotsa memory" Click="CramLevelFullOfEverything_Click"/>
        <MenuItem Header="Test current package binary against LEX serializer" Click="TestCurrentPackageBinary"/>
        <MenuItem Header="Run MaterialInstanceScreenshot" Click="RunMaterialInstanceScreenshot_Click"/>
        <MenuItem Header="Generate MaterialInstanceConstant from Material" Click="GenerateMaterialInstanceConstant_Click"/>
        <MenuItem Header="Convert Static Light component to non-static" Click="ConvertSLCALightToNonSLCA"/>
        <MenuItem Header="Find bad index location from appErrorF message (doesn't work)" Click="FindAppErrorFLocation_Click"/>
        <MenuItem Header="Organize Particle System Exports" Click="OrganizeParticleSystemExports_Click"/>
        <MenuItem Header="MScanner" Click="MScanner_Click"/>
        <!--<MenuItem Header="Make LE1 Mako Map from terrain from UDK file" Click="MakeLE1MakoMap_Click"/>-->
        <MenuItem Header="Import UDK Terrain Collision Data" Click="ImportUDKTerrain_Click"/>
        <MenuItem Header="Export Terrain Collision Data to UDK" Click="ExportTerrainCollisionDataToUDK_Clicked" Visibility="{x:Static global:App.IsDebugVisibility}"/>
        <MenuItem Header="Print LE1 Terrains By Size to debug console" Click="PrintTerrainsBySize_Click"/>
        <MenuItem Header="Rebuild selected Material's expressions list" Click="RebuildSelectedMaterialExpressions"/>
        <MenuItem Header="Test CrossGen class porting" Click="TestCrossGenClassPort_Click" Visibility="{x:Static global:App.IsDebugVisibility}"/>
        <MenuItem Header="Map Material IDs" Click="MapMaterialIDs_Click" />
        <MenuItem Header="Check NeverStreams" Click="CheckNeverStream_Click"/>
        <MenuItem Header="Print Texture Formats" Click="PrintTextureFormats_Click"/>
        <MenuItem Header="Force Vignette Off in coded game" Click="ForceVignetteOff_Click"/>
        <MenuItem Header="Dump LE1 TLK to XML" Click="DumpLE1TLK_Clicked"/>
        <MenuItem Header="Save package...">
            <MenuItem Header="Compressed" Click="SavePackageCompressed_Click"/>
            <MenuItem Header="UnCompressed" Click="SavePackageUnCompressed_Click"/>
        </MenuItem>
        <MenuItem Header="Resolve all imports in game of opened package (see debug console)" Click="ResolveAllGameImports_Click"/>
        <MenuItem Header="Bytecode scan all functions in package" Click="StartPackageBytecodeScan_Click"/>
        <MenuItem Header="Test LODBias stuff" Click="LODBiasTest_Clicked"/>
        <MenuItem Header="Find Empty Mips" Click="FindEmptyMips_Clicked"/>
        <MenuItem Header="Shader Cache Research" Click="ShaderCacheResearch_Click"/>
        <MenuItem Header="Reset textures in package" Click="ResetPackageTextures_Click"/>
        <MenuItem Header="Reset vanilla parts of package" Click="ResetVanillaPackagePart_Click"/>
        <MenuItem Header="Extract package textures to PNG" Click="ExtractPackageTextures_Click"/>
        <MenuItem Header="Compact current file via external file" Click="CompactInFile_Click"/>
        <MenuItem Header="Search ObjectInfo keys for value" Click="ObjectInfosSearch_Click"/>
        <MenuItem Header="Create Testpatch functions delta to vanilla" Click="CreateTestPatchDelta_Click"/>
        <MenuItem Header="Build ME1 TLK Database" Click="BuildME1TLKDB_Clicked"/>
        <MenuItem Header="Print loaded packages to debug console" Click="PrintLoadedPackages_Clicked"/>

        <MenuItem Header="Generate GUID cache binary for folder" Click="GenerateGUIDCacheForFolder_Clicked"/>
        <MenuItem Header="Generate new GUID for package file" Click="GenerateNewGUIDForPackageFile_Clicked"/>
        <MenuItem Header="Make all ammo/grenades in file respawn on proper timers" Click="MakeAllGrenadesAmmoRespawn_Click"/>

        <MenuItem Header="Build ME1 Native Functions Info" Click="BuildME1NativeFunctionsInfo_Click"/>
        <MenuItem Header="Print native function indices from current file" Click="PrintNatives"/>
        <MenuItem Header="Randomize Terrain Heightmap (SELECT TERRAIN EXPORT FIRST)" Click="RandomizeTerrain_Click"/>
        <MenuItem Header="Find ME1 2DA Tables" Click="FindME12DATables_Click"/>
        <MenuItem Header="Find ME3 PowerCustomActions" Click="FindAllME3PowerCustomAction_Click"/>
        <MenuItem Header="Find ME2 Powers" Click="FindAllME2PowerCustomAction_Click"/>
        <MenuItem Header="List NetIndexes" Click="ListNetIndexes_Click"/>

        <MenuItem Header="Shift selected ME1 animcutscene position" Click="ShiftME1AnimCutScene"/>
        <MenuItem Header="Validate navpoint chain" Click="ValidateNavpointChain_Clicked"/>
        <MenuItem Header="Tint all normalized average colors in file" Click="TintAllNormalizedAverageColor_Clicked"/>
        <MenuItem Header="Reindex master level (requires proper AdditionalPackagesToCook)" Click="RebuildLevelNetindexing_Clicked"/>
        <MenuItem Header="Dump all exec function signatures" Click="DumpAllExecFunctionSignatures_Clicked"/>
        <MenuItem Header="Scan folder for files containing objects of a specific name" Click="FindAllFilesWithSpecificName"/>
        <MenuItem Header="Resolve all imports (see debug output)" Click="ResolveAllImports_Clicked"/>
        <MenuItem Header="Shift current selected InterpTrackMove" Click="ShiftInterpTrackMove"/>
    </MenuItem>
    <MenuItem Header="SirCxyrtyx's Garden of Modding Delights">
        <MenuItem Header="Re-Serialize All Properties in game(check code to see which game)" Click="ReSerializeAllProperties_Click"/>
        <MenuItem Header="Re-Serialize All Binary in game(check code to see which game)" Click="ReSerializeAllObjectBinary_Click"/>
        <MenuItem Header="Re-serialize export" Click="ReSerializeExport_Click"/>
        <MenuItem Header="Enable Dynamic Lighting" Click="CreateDynamicLighting"/>
        <MenuItem Header="Scan stuff" Click="ScanStuff_Click"/>
        <MenuItem Header="Make all Dialogue Nodes in game skippable" Click="ConvertAllDialogueToSkippable_Click"/>
        <MenuItem Header="Convert To Different Game Format" Click="ConvertToDifferentGameFormat_Click"/>
        <MenuItem Header="Dump All Shaders in File" Click="DumpAllShaders_Click"/>
        <MenuItem Header="Dump FLocalVertexFactory Shaders for Selected Material" Click="DumpMaterialShaders_Click"/>
        <MenuItem Header="Open this map in game" Click="OpenMapInGame_Click"/>
        <MenuItem Header="Run PropertyCollection test" Click="RunPropertyCollectionTest"/>
        <MenuItem Header="UDKify" Click="UDKifyTest"/>
        <MenuItem Header="Make List of ME1 files with externally referenced textures" Click="MakeME1TextureFileList"/>
        <MenuItem Header="Condense All Level Archetypes" Click="CondenseAllArchetypes"/>
        <MenuItem Header="Recompile All classes in file" Click="RecompileAll_OnClick" />
        <MenuItem Header="Find OpCode" Click="FindOpCode_OnClick" />
        <MenuItem Header="Build Native Table" Click="BuildNativeTable_OnClick" />
        <MenuItem Header="DumpTaggedWwiseStreams" Click="DumptTaggedWwiseStreams_OnClick" />
        <MenuItem Header="Dump Shader Types" Click="DumpShaderTypes_OnClick" />
        <MenuItem Header="Compile Compression Stats" Click="CompileCompressionStats_Click" />
        <MenuItem Header="Scan Headers" Click="ScanHeaders_OnCLick" />
        <MenuItem Header="Calculate Probe Functions" Click="CalculateProbeFuncs_OnClick"/>
        <MenuItem Header="Port ShadowMaps for BioA_CitSam_800Finalroom.pcc" Click="PortShadowMaps_Click"/>
    </MenuItem>
    <MenuItem Header="Kinkojiro's 101 ways to cause an aneurysm">
        <MenuItem Header="Transfer game level's art to a different game (ME2 -> ME3 Only)" Click="TransferLevelBetweenGames"/>
        <MenuItem Header="Recook a game level transfer from temporary files (from JSON)" Click="RestartTransferFromJSON"/>
        <MenuItem Header="Recook to a singular test level (from JSON)" Click="RecookLevelToTestFromJSON"/>
        <MenuItem Header="Convert to ME3 (retain instances)" Click="ConvertFileToME3"/>
        <MenuItem Header="Enumerate Class NetIndexes" Click="AutoEnumerateClassNetIndex"/>
        <MenuItem Header="Replace all objects of Selected Class" Click="ClassUpgrade"/>
        <MenuItem Header="Set All WwiseEvent Durations" Click="SetAllWwiseEventDurations_Click"/>
        <MenuItem Header="Copy Package Name" Click="CopyPackageName"/>
        <MenuItem Header="Save as New Package" Click="SaveAsNewPackage"/>
        <MenuItem Header="Create New Seekfree Package" Click="NewSeekFreeFile"/>
        <MenuItem Header="Add All Assets to Seekfree Referencer" Click="AddAssetsToReferencer"/>
        <MenuItem Header="Add All Groups to InterpData" Click="AddGrpsToInterpData"/>
        <MenuItem Header="Parse Map Names" Click="ParseMapNamesToObjects"/>
        <MenuItem Header="Destroyer" Click="BlowMeUp"/>
        <MenuItem Header="Trash Compactor" Click="RunTrashCompactor"/>
    </MenuItem>
    <MenuItem Header="HenBagle's stuff that saved five minutes once">
        <MenuItem Header="Build ME1/LE1 SuperTlk File" Click="BuildME1SuperTLK_Clicked"/>
        <MenuItem Header="Associate all file extensions" Click="AssociateAllExtensions_Clicked"/>
        <MenuItem Header="Generate audio file info JSON (check code for game)" Click="GenerateAudioFileInfo_Click"/>
        <MenuItem Header="Generate Wwise ID from entry name" Click="GenerateWwiseId_Click"/>
        <MenuItem Header="Create test TLK from XML with IDs in string" Click="CreateTestTLKWithStringIDs_Click"/>
        <MenuItem Header="Relink Children Tree and Update Local Functions" ToolTip="Must have UStruct selected (Class, State, Function, Struct, ScriptStruct)" Click="UpdateLocalFunctions_Click"/>
        <MenuItem Header="Dump TOC file" Click="DumpTOC_Click"/>
        <MenuItem Header="Export BioMorphFace to PSK with UModel" Click="ExportBioMorphFace_Click" ToolTip="Must have BioMorphFace selected and UModel installed"/>
    </MenuItem>
    <MenuItem Header="Other people's box of Legos">
        <MenuItem Header="Export level to T3D" Click="ExportLevelToT3D_Click"/>
        <MenuItem Header="Add Preset Director InterpGroup" Click="AddPresetDirectorGroup_Click" ToolTip="Add an InterpGroupDirector along with Director and DOF tracks."/>
        <MenuItem Header="Add Preset Camera InterpGroup" Click="AddPresetCameraGroup_Click" ToolTip="Add a Camera InterpGroup with its actor set along with Move and FOV tracks."/>
        <MenuItem Header="Add Preset Actor InterpGroup" Click="AddPresetActorGroup_Click" ToolTip="Add an Actor InterpGroup with its actor set along with Move and Gesture tracks, as designed by Mentlegen."/>
        <MenuItem Header="Add Preset Gesture Track" Click="AddPresetGestureTrack_Click" ToolTip="Add a Gesture track with its actor set along with all the default properties."/>
        <MenuItem Header="Add Preset Gesture Track 2" Click="AddPresetGestureTrack2_Click" ToolTip="Alternate version of preset Gesture track, as designed by Lunk."/>
        <MenuItem Header="Batch Add/Modify Materials' Parameters" Click="BatchPatchMaterialsParameters_Click" ToolTip="Batch add/modify a list of vector or scalar parameters in a list of given materials to all files in a given DLC folder."/>
        <MenuItem Header="Batch Set Bool Property Value" Click="BatchSetBoolPropVal_Click" ToolTip="Batch set the value of a boolean property to all given classes in a given DLC folder."/>
<<<<<<< HEAD
        <MenuItem Header="Copy Property" Click="CopyProperty_Click" ToolTip="Copy the selected property to another export of the same class."/>
        <MenuItem Header="Copy Material to BioMaterialOverrides or MaterialInstanceConstants" Click="CopyMatToBMOorMIC_Click" ToolTip="Copies the texture, vector, and scalar properties of a BioMaterialOverride into [Bio]MaterialInstanceConstants, or vice-versa."/>
=======
        <MenuItem Header="Remove References to SkeletalMesh or StaticMesh in Distance" Click="SMRefRemover_Click" ToolTip="Removes SMC references to a SkeletalMesh or StaticMesh within a given distance"/>
>>>>>>> d5849bb8
    </MenuItem>
    <MenuItem Header="Object Database">
        <MenuItem Header="Build ME1 Object Database" Click="ChonkyDB_BuildME1GameDB"/>
        <MenuItem Header="Build LE1 Object Database" Click="ChonkyDB_BuildLE1GameDB"/>
        <MenuItem Header="Build ME2 Object Database" Click="ChonkyDB_BuildME2GameDB" />
        <MenuItem Header="Build LE2 Object Database" Click="ChonkyDB_BuildLE2GameDB"/>
        <MenuItem Header="Build ME3 Object Database" Click="ChonkyDB_BuildME3GameDB"/>
        <MenuItem Header="Build LE3 Object Database" Click="ChonkyDB_BuildLE3GameDB"/>
    </MenuItem>
</MenuItem><|MERGE_RESOLUTION|>--- conflicted
+++ resolved
@@ -158,12 +158,9 @@
         <MenuItem Header="Add Preset Gesture Track 2" Click="AddPresetGestureTrack2_Click" ToolTip="Alternate version of preset Gesture track, as designed by Lunk."/>
         <MenuItem Header="Batch Add/Modify Materials' Parameters" Click="BatchPatchMaterialsParameters_Click" ToolTip="Batch add/modify a list of vector or scalar parameters in a list of given materials to all files in a given DLC folder."/>
         <MenuItem Header="Batch Set Bool Property Value" Click="BatchSetBoolPropVal_Click" ToolTip="Batch set the value of a boolean property to all given classes in a given DLC folder."/>
-<<<<<<< HEAD
         <MenuItem Header="Copy Property" Click="CopyProperty_Click" ToolTip="Copy the selected property to another export of the same class."/>
         <MenuItem Header="Copy Material to BioMaterialOverrides or MaterialInstanceConstants" Click="CopyMatToBMOorMIC_Click" ToolTip="Copies the texture, vector, and scalar properties of a BioMaterialOverride into [Bio]MaterialInstanceConstants, or vice-versa."/>
-=======
         <MenuItem Header="Remove References to SkeletalMesh or StaticMesh in Distance" Click="SMRefRemover_Click" ToolTip="Removes SMC references to a SkeletalMesh or StaticMesh within a given distance"/>
->>>>>>> d5849bb8
     </MenuItem>
     <MenuItem Header="Object Database">
         <MenuItem Header="Build ME1 Object Database" Click="ChonkyDB_BuildME1GameDB"/>
