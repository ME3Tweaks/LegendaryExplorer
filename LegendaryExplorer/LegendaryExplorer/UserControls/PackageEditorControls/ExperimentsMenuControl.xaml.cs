--- conflicted
+++ resolved
@@ -408,14 +408,11 @@
             new CustomFilesManagerWindow().Show();
         }
 
-<<<<<<< HEAD
-=======
         private void MaterialEditorTest_Click(object sender, RoutedEventArgs e)
         {
             PackageEditorExperimentsM.ShowMaterialEditor();
         }
 
->>>>>>> 3a4713f1
         private void ResynthesizePackage_Click(object sender, RoutedEventArgs e)
         {
             PackageEditorExperimentsM.ResynthesizePackage(GetPEWindow());
