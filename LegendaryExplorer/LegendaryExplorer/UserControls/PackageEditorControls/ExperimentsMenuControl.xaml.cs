﻿using System;
using System.Collections.Generic;
using System.Diagnostics;
using System.IO;
using System.Linq;
using System.Threading.Tasks;
using System.Windows;
using System.Windows.Controls;
using System.Windows.Input;
using System.Windows.Threading;
using LegendaryExplorer.Dialogs;
using LegendaryExplorer.Misc;
using LegendaryExplorer.SharedUI;
using LegendaryExplorer.Tools.PackageEditor;
using LegendaryExplorer.Tools.PackageEditor.Experiments;
using LegendaryExplorerCore.GameFilesystem;
using LegendaryExplorerCore.Helpers;
using LegendaryExplorerCore.Misc;
using LegendaryExplorerCore.Packages;
using LegendaryExplorerCore.TLK.ME1;
using LegendaryExplorerCore.Unreal;
using LegendaryExplorerCore.Unreal.BinaryConverters;
using LegendaryExplorerCore.Unreal.ObjectInfo;
using LegendaryExplorerCore.UnrealScript;
using LegendaryExplorerCore.UnrealScript.Compiling.Errors;
using LegendaryExplorerCore.UnrealScript.Language.Tree;
using Microsoft.Win32;
using Microsoft.WindowsAPICodePack.Dialogs;
using Newtonsoft.Json;

namespace LegendaryExplorer.UserControls.PackageEditorControls
{
    /// <summary>
    /// Class that holds toolset development experiments. Actual experiment code should be in the Experiments classes
    /// </summary>
    public partial class ExperimentsMenuControl : MenuItem
    {
        public ExperimentsMenuControl()
        {
            LoadCommands();
            InitializeComponent();
        }

        public ICommand ForceReloadPackageCommand { get; set; }


        private void LoadCommands()
        {
            ForceReloadPackageCommand = new GenericCommand(ForceReloadPackageWithoutSharing, CanForceReload);
        }

        private static bool warnedOfReload = false;

        /// <summary>
        /// Forcibly reloads the package from disk. The package loaded in this instance will no longer be shared.
        /// </summary>
        internal void ForceReloadPackageWithoutSharing()
        {
            var peWindow = GetPEWindow();
            var fileOnDisk = peWindow.Pcc.FilePath;
            if (fileOnDisk != null && File.Exists(fileOnDisk))
            {
                if (peWindow.Pcc.IsModified)
                {
                    var warningResult = MessageBox.Show(GetPEWindow(), "The current package is modified. Reloading the package will cause you to lose all changes to this package.\n\nReload anyways?", "Warning", MessageBoxButton.YesNo, MessageBoxImage.Warning);
                    if (warningResult != MessageBoxResult.Yes)
                        return; // Do not continue!
                }

                if (!warnedOfReload)
                {
                    var warningResult = MessageBox.Show(GetPEWindow(), "Forcibly reloading a package will drop it out of tool sharing - making changes to this package in other will not be reflected in this window, and changes to this window will not be reflected in other windows. THIS MEANS SAVING WILL OVERWRITE CHANGES FROM OTHER WINDOWS. Only continue if you know what you are doing.\n\nReload anyways?", "Warning", MessageBoxButton.YesNo, MessageBoxImage.Error);
                    if (warningResult != MessageBoxResult.Yes)
                        return; // Do not continue!
                    warnedOfReload = true;
                }

                peWindow.GetSelected(out var selectedIndex);
                using var fStream = File.OpenRead(fileOnDisk);
                peWindow.LoadFileFromStream(fStream, fileOnDisk, selectedIndex);
                peWindow.Title += " (NOT SHARED WITH OTHER WINDOWS)";
            }
        }

        internal bool CanForceReload() => GetPEWindow()?.Pcc != null;


        public PackageEditorWindow GetPEWindow()
        {
            if (Window.GetWindow(this) is PackageEditorWindow pew)
            {
                return pew;
            }

            return null;
        }

        // EXPERIMENTS: GENERAL--------------------------------------------------------------------

        #region General Toolset experiments/debug stuff

        private void RefreshProperties_Clicked(object sender, RoutedEventArgs e)
        {
            var exp = GetPEWindow().InterpreterTab_Interpreter.CurrentLoadedExport;
            var properties = exp?.GetProperties();
        }


        private void BuildME1ObjectInfo_Clicked(object sender, RoutedEventArgs e)
        {
            ME1UnrealObjectInfo.generateInfo(Path.Combine(AppDirectories.ExecFolder, "ME1ObjectInfo.json"));
            GetPEWindow().RestoreAndBringToFront();
            MessageBox.Show(GetPEWindow(), "Done");
        }

        private void BuildME2ObjectInfo_Clicked(object sender, RoutedEventArgs e)
        {
            ME2UnrealObjectInfo.generateInfo(Path.Combine(AppDirectories.ExecFolder, "ME2ObjectInfo.json"));
            GetPEWindow().RestoreAndBringToFront();
            MessageBox.Show(GetPEWindow(), "Done");
        }

        private void BuildME3ObjectInfo_Clicked(object sender, RoutedEventArgs e)
        {
            ME3UnrealObjectInfo.generateInfo(Path.Combine(AppDirectories.ExecFolder, "ME3ObjectInfo.json"));
            GetPEWindow().RestoreAndBringToFront();
            MessageBox.Show(GetPEWindow(), "Done");
        }

        private void BuildAllObjectInfoOT_Clicked(object sender, RoutedEventArgs e)
        {
            ME1UnrealObjectInfo.generateInfo(Path.Combine(AppDirectories.ExecFolder, "ME1ObjectInfo.json"));
            ME2UnrealObjectInfo.generateInfo(Path.Combine(AppDirectories.ExecFolder, "ME2ObjectInfo.json"));
            ME3UnrealObjectInfo.generateInfo(Path.Combine(AppDirectories.ExecFolder, "ME3ObjectInfo.json"));
            GetPEWindow().RestoreAndBringToFront();
            MessageBox.Show(GetPEWindow(), "Done");
        }

        private void BuildLE1ObjectInfo_Clicked(object sender, RoutedEventArgs e)
        {
            var pew = GetPEWindow();
            pew.BusyText = "Building LE1 Object Info";
            pew.IsBusy = true;

            void setProgress(int done, int total)
            {
                Application.Current.Dispatcher.InvokeAsync(() => { pew.BusyText = $"Building LE1 Object Info [{done}/{total}]"; });
            }

            Task.Run(() => { LE1UnrealObjectInfo.generateInfo(Path.Combine(AppDirectories.ExecFolder, "LE1ObjectInfo.json"), true, setProgress); }).ContinueWithOnUIThread(x =>
            {
                pew.IsBusy = false;
                pew.RestoreAndBringToFront();
                MessageBox.Show(GetPEWindow(), "Done");
            });
        }


        private void BuildLE2ObjectInfo_Clicked(object sender, RoutedEventArgs e)
        {
            var pew = GetPEWindow();
            pew.BusyText = "Building LE2 Object Info";
            pew.IsBusy = true;

            void setProgress(int done, int total)
            {
                Application.Current.Dispatcher.InvokeAsync(() => { pew.BusyText = $"Building LE2 Object Info [{done}/{total}]"; });
            }

            Task.Run(() => { LE2UnrealObjectInfo.generateInfo(Path.Combine(AppDirectories.ExecFolder, "LE2ObjectInfo.json"), true, setProgress); }).ContinueWithOnUIThread(x =>
            {
                pew.IsBusy = false;
                pew.RestoreAndBringToFront();
                MessageBox.Show(GetPEWindow(), "Done");
            });
        }

        private void BuildLE3ObjectInfo_Clicked(object sender, RoutedEventArgs e)
        {
            var pew = GetPEWindow();
            pew.BusyText = "Building LE3 Object Info";
            pew.IsBusy = true;

            void setProgress(int done, int total)
            {
                Application.Current.Dispatcher.InvokeAsync(() => { pew.BusyText = $"Building LE3 Object Info [{done}/{total}]"; });
            }

            Task.Run(() => { LE3UnrealObjectInfo.generateInfo(Path.Combine(AppDirectories.ExecFolder, "LE3ObjectInfo.json"), true, setProgress); }).ContinueWithOnUIThread(x =>
            {
                pew.IsBusy = false;
                pew.RestoreAndBringToFront();
                MessageBox.Show(GetPEWindow(), "Done");
            });
        }

        private void BuildAllObjectInfoLE_Clicked(object sender, RoutedEventArgs e)
        {
            var pew = GetPEWindow();
            pew.BusyText = "Building LE Object Info";
            pew.IsBusy = true;

            MEGame currentGame = MEGame.LE1;

            void setProgress(int done, int total)
            {
                Application.Current.Dispatcher.InvokeAsync(() => { pew.BusyText = $"Building {currentGame} Object Info [{done}/{total}]"; });
            }

            Stopwatch sw = new Stopwatch();

            Task.Run(() =>
            {
                sw.Start();
                LE1UnrealObjectInfo.generateInfo(Path.Combine(AppDirectories.ExecFolder, "LE1ObjectInfo.json"), true, setProgress);
                currentGame = MEGame.LE2;
                LE2UnrealObjectInfo.generateInfo(Path.Combine(AppDirectories.ExecFolder, "LE2ObjectInfo.json"), true, setProgress);
                currentGame = MEGame.LE3;
                LE3UnrealObjectInfo.generateInfo(Path.Combine(AppDirectories.ExecFolder, "LE3ObjectInfo.json"), true, setProgress);
                sw.Stop();
            }).ContinueWithOnUIThread(x =>
            {
                pew.IsBusy = false;
                pew.RestoreAndBringToFront();
                MessageBox.Show(GetPEWindow(), $"Done. Took {sw.Elapsed.TotalSeconds} seconds");
            });




        }

<<<<<<< HEAD
=======
        private void BuildAllObjectInfo_Clicked(object sender, RoutedEventArgs e)
        {
            var pew = GetPEWindow();
            pew.BusyText = "Building Object Info";
            pew.IsBusy = true;

            var currentGame = MEGame.ME1;
            void setProgress(int done, int total)
            {
                Application.Current.Dispatcher.InvokeAsync(() =>
                {
                    pew.BusyText = $"Building {currentGame} Object Info [{done}/{total}]";
                });
            }
            var sw = new Stopwatch();

            Task.Run(() =>
            {
                sw.Start();
                ME1UnrealObjectInfo.generateInfo(Path.Combine(AppDirectories.ExecFolder, "ME1ObjectInfo.json"), true, setProgress);
                currentGame = MEGame.ME2;
                ME2UnrealObjectInfo.generateInfo(Path.Combine(AppDirectories.ExecFolder, "ME2ObjectInfo.json"), true, setProgress);
                currentGame = MEGame.ME3;
                ME3UnrealObjectInfo.generateInfo(Path.Combine(AppDirectories.ExecFolder, "ME3ObjectInfo.json"), true, setProgress);
                currentGame = MEGame.LE1;
                LE1UnrealObjectInfo.generateInfo(Path.Combine(AppDirectories.ExecFolder, "LE1ObjectInfo.json"), true, setProgress);
                currentGame = MEGame.LE2;
                LE2UnrealObjectInfo.generateInfo(Path.Combine(AppDirectories.ExecFolder, "LE2ObjectInfo.json"), true, setProgress);
                currentGame = MEGame.LE3;
                LE3UnrealObjectInfo.generateInfo(Path.Combine(AppDirectories.ExecFolder, "LE3ObjectInfo.json"), true, setProgress);
                sw.Stop();
            }).ContinueWithOnUIThread(x =>
            {
                pew.IsBusy = false;
                pew.RestoreAndBringToFront();
                MessageBox.Show(GetPEWindow(), $"Done. Took {sw.Elapsed.TotalSeconds} seconds");
            });




        }
>>>>>>> 5bfd55fb
        private void ObjectInfosSearch_Click(object sender, RoutedEventArgs e)
        {
            PackageEditorExperimentsM.SearchObjectInfos(GetPEWindow());
        }


        private void GenerateObjectInfoDiff_Click(object sender, RoutedEventArgs e)
        {
            // SirC experiment?
            var enumsDiff = new Dictionary<string, (List<NameReference>, List<NameReference>)>();
            var structsDiff = new Dictionary<string, (ClassInfo, ClassInfo)>();
            var classesDiff = new Dictionary<string, (ClassInfo, ClassInfo)>();

            var immutableME1Structs = ME1UnrealObjectInfo.Structs
                .Where(kvp => ME1UnrealObjectInfo.IsImmutableStruct(kvp.Key))
                .ToDictionary(kvp => kvp.Key, kvp => kvp.Value);
            var immutableME2Structs = ME2UnrealObjectInfo.Structs
                .Where(kvp => ME2UnrealObjectInfo.IsImmutableStruct(kvp.Key))
                .ToDictionary(kvp => kvp.Key, kvp => kvp.Value);
            var immutableME3Structs = ME2UnrealObjectInfo.Structs
                .Where(kvp => ME3UnrealObjectInfo.IsImmutableStruct(kvp.Key))
                .ToDictionary(kvp => kvp.Key, kvp => kvp.Value);

            foreach ((string className, ClassInfo classInfo) in immutableME1Structs)
            {
                if (immutableME2Structs.TryGetValue(className, out ClassInfo classInfo2) &&
                    (!classInfo.properties.SequenceEqual(classInfo2.properties) ||
                     classInfo.baseClass != classInfo2.baseClass))
                {
                    structsDiff.Add(className, (classInfo, classInfo2));
                }

                if (immutableME3Structs.TryGetValue(className, out ClassInfo classInfo3) &&
                    (!classInfo.properties.SequenceEqual(classInfo3.properties) ||
                     classInfo.baseClass != classInfo3.baseClass))
                {
                    structsDiff.Add(className, (classInfo, classInfo3));
                }
            }

            foreach ((string className, ClassInfo classInfo) in immutableME2Structs)
            {
                if (immutableME3Structs.TryGetValue(className, out ClassInfo classInfo3) &&
                    (!classInfo.properties.SequenceEqual(classInfo3.properties) ||
                     classInfo.baseClass != classInfo3.baseClass))
                {
                    structsDiff.Add(className, (classInfo, classInfo3));
                }
            }

            File.WriteAllText(System.IO.Path.Combine(AppDirectories.ExecFolder, "Diff.json"),
                JsonConvert.SerializeObject((immutableME1Structs, immutableME2Structs, immutableME3Structs),
                    Formatting.Indented));
            return;

            var srcEnums = ME2UnrealObjectInfo.Enums;
            var compareEnums = ME3UnrealObjectInfo.Enums;
            var srcStructs = ME2UnrealObjectInfo.Structs;
            var compareStructs = ME3UnrealObjectInfo.Structs;
            var srcClasses = ME2UnrealObjectInfo.Classes;
            var compareClasses = ME3UnrealObjectInfo.Classes;

            foreach ((string enumName, List<NameReference> values) in srcEnums)
            {
                if (!compareEnums.TryGetValue(enumName, out var values2) || !values.SubsetOf(values2))
                {
                    enumsDiff.Add(enumName, (values, values2));
                }
            }

            foreach ((string className, ClassInfo classInfo) in srcStructs)
            {
                if (!compareStructs.TryGetValue(className, out var classInfo2) ||
                    !classInfo.properties.SubsetOf(classInfo2.properties) ||
                    classInfo.baseClass != classInfo2.baseClass)
                {
                    structsDiff.Add(className, (classInfo, classInfo2));
                }
            }

            foreach ((string className, ClassInfo classInfo) in srcClasses)
            {
                if (!compareClasses.TryGetValue(className, out var classInfo2) ||
                    !classInfo.properties.SubsetOf(classInfo2.properties) ||
                    classInfo.baseClass != classInfo2.baseClass)
                {
                    classesDiff.Add(className, (classInfo, classInfo2));
                }
            }

            File.WriteAllText(System.IO.Path.Combine(AppDirectories.ExecFolder, "Diff.json"),
                JsonConvert.SerializeObject(new { enumsDiff, structsDiff, classesDiff }, Formatting.Indented));
        }

        #endregion

        // EXPERIMENTS: MGAMERZ---------------------------------------------------

        #region Mgamerz's Experiments

        private async void VTest_Click(object sender, RoutedEventArgs e)
        {
            PackageEditorExperimentsM.VTest(GetPEWindow());
        }

        private async void MakeVTestDonor_Click(object sender, RoutedEventArgs e)
        {
            PackageEditorExperimentsM.ConvertMaterialToVtestDonor(GetPEWindow());
        }

        private void MScanner_Click(object sender, RoutedEventArgs e)
        {
            PackageEditorExperimentsM.MScanner(GetPEWindow());
        }

        private void TestCurrentPackageBinary(object sender, RoutedEventArgs e)
        {
            PackageEditorExperimentsM.TestCurrentPackageForUnknownBinary(GetPEWindow());
        }

        private void TestCrossGenClassPort_Click(object sender, RoutedEventArgs e)
        {
            PackageEditorExperimentsM.TestCrossGenClassPorting(GetPEWindow());
        }

        private async void CheckNeverStream_Click(object sender, RoutedEventArgs e)
        {
            PackageEditorExperimentsM.CheckNeverstream(GetPEWindow());
        }

        private async void PrintTextureFormats_Click(object sender, RoutedEventArgs e)
        {
            PackageEditorExperimentsM.ShowTextureFormats(GetPEWindow());
        }

        private async void MapMaterialIDs_Click(object sender, RoutedEventArgs e)
        {
            PackageEditorExperimentsM.MapMaterialIDs(GetPEWindow());
        }


        private async void RepointTexturesToGame_Click(object sender, RoutedEventArgs e)
        {
            PackageEditorExperimentsM.UpdateTexturesMatsToGame(GetPEWindow());
        }

        private async void ForceVignetteOff_Click(object sender, RoutedEventArgs e)
        {
            PackageEditorExperimentsM.OverrideVignettes(GetPEWindow());
        }

        private void RebuildSelectedMaterialExpressions(object sender, RoutedEventArgs e)
        {
            PackageEditorExperimentsM.UpdateMaterialExpressionsList(GetPEWindow());
        }

        private async void SavePackageUnCompressed_Click(object sender, RoutedEventArgs e)
        {
            await GetPEWindow().Pcc.SaveAsync(compress: false);
        }

        private async void SavePackageCompressed_Click(object sender, RoutedEventArgs e)
        {
            await GetPEWindow().Pcc.SaveAsync(compress: true);
        }

        private void FindEmptyMips_Clicked(object sender, RoutedEventArgs e)
        {
            PackageEditorExperimentsM.FindEmptyMips(GetPEWindow());
        }

        private void DumpLE1TLK_Clicked(object sender, RoutedEventArgs e)
        {
            PackageEditorExperimentsM.DumpAllLE1TLK(GetPEWindow());
        }

        private void StartPackageBytecodeScan_Click(object sender, RoutedEventArgs e)
        {
            PackageEditorExperimentsM.EnumerateAllFunctions(GetPEWindow());
        }

        private void LODBiasTest_Clicked(object sender, RoutedEventArgs e)
        {
            PackageEditorExperimentsM.TestLODBias(GetPEWindow());
        }

        private void ResolveAllGameImports_Click(object sender, RoutedEventArgs e)
        {
            PackageEditorExperimentsM.CheckAllGameImports(GetPEWindow().Pcc);
        }

        private void BuildME1TLKDB_Clicked(object sender, RoutedEventArgs e)
        {
            var pew = GetPEWindow();
            string myBasePath = ME1Directory.DefaultGamePath;
            string[] extensions = { ".u", ".upk" };
            FileInfo[] files = new DirectoryInfo(ME1Directory.CookedPCPath)
                .EnumerateFiles("*", SearchOption.AllDirectories)
                .Where(f => extensions.Contains(f.Extension.ToLower()))
                .ToArray();
            int i = 1;
            var stringMapping = new SortedDictionary<int, KeyValuePair<string, List<string>>>();
            foreach (FileInfo f in files)
            {
                pew.StatusBar_LeftMostText.Text = $"[{i}/{files.Length}] Scanning {f.FullName}";
                Dispatcher.Invoke(new Action(() => { }), DispatcherPriority.ContextIdle, null);
                int basePathLen = myBasePath.Length;
                using (IMEPackage pack = MEPackageHandler.OpenMEPackage(f.FullName))
                {
                    List<ExportEntry> tlkExports = pack.Exports.Where(x =>
                        (x.ObjectName == "tlk" || x.ObjectName == "tlk_M") && x.ClassName == "BioTlkFile").ToList();
                    if (tlkExports.Count > 0)
                    {
                        string subPath = f.FullName.Substring(basePathLen);
                        Debug.WriteLine("Found exports in " + f.FullName.Substring(basePathLen));
                        foreach (ExportEntry exp in tlkExports)
                        {
                            var talkFile = new ME1TalkFile(exp);
                            foreach (var sref in talkFile.StringRefs)
                            {
                                if (sref.StringID == 0) continue; //skip blank
                                if (sref.Data == null || sref.Data == "-1" || sref.Data == "") continue; //skip blank

                                if (!stringMapping.TryGetValue(sref.StringID, out var dictEntry))
                                {
                                    dictEntry = new KeyValuePair<string, List<string>>(sref.Data, new List<string>());
                                    stringMapping[sref.StringID] = dictEntry;
                                }

                                if (sref.StringID == 158104)
                                {
                                    Debugger.Break();
                                }

                                dictEntry.Value.Add($"{subPath} in uindex {exp.UIndex} \"{exp.ObjectName}\"");
                            }
                        }
                    }

                    i++;
                }
            }

            int total = stringMapping.Count;
            using (StreamWriter file = new StreamWriter(@"C:\Users\Public\SuperTLK.txt"))
            {
                pew.StatusBar_LeftMostText.Text = "Writing... ";
                Dispatcher.Invoke(new Action(() => { }), DispatcherPriority.ContextIdle, null);
                foreach (KeyValuePair<int, KeyValuePair<string, List<string>>> entry in stringMapping)
                {
                    // do something with entry.Value or entry.Key
                    file.WriteLine(entry.Key);
                    file.WriteLine(entry.Value.Key);
                    foreach (string fi in entry.Value.Value)
                    {
                        file.WriteLine(" - " + fi);
                    }

                    file.WriteLine();
                }
            }

            pew.StatusBar_LeftMostText.Text = "Done";
        }

        private void BuildME1NativeFunctionsInfo_Click(object sender, RoutedEventArgs e)
        {
            PackageEditorExperimentsM.BuildME1NativeFunctionsInfo();
        }

        private void ListNetIndexes_Click(object sender, RoutedEventArgs e)
        {
            PackageEditorExperimentsM.ListNetIndexes(GetPEWindow());
        }


        private void PrintNatives(object sender, RoutedEventArgs e)
        {
            PackageEditorExperimentsM.PrintAllNativeFuncsToDebug(GetPEWindow().Pcc);
        }

        private void FindAllFilesWithSpecificName(object sender, RoutedEventArgs e)
        {
            PackageEditorExperimentsM.FindNamedObject(GetPEWindow());
        }

        private void FindME12DATables_Click(object sender, RoutedEventArgs e)
        {
            PackageEditorExperimentsM.FindME1ME22DATables();
        }

        private void FindAllME3PowerCustomAction_Click(object sender, RoutedEventArgs e)
        {
            PackageEditorExperimentsM.FindAllME3PowerCustomActions();
        }

        private void FindAllME2PowerCustomAction_Click(object sender, RoutedEventArgs e)
        {
            PackageEditorExperimentsM.FindAllME2Powers();
        }


        private void GenerateNewGUIDForPackageFile_Clicked(object sender, RoutedEventArgs e)
        {
            PackageEditorExperimentsM.GenerateNewGUIDForFile(GetPEWindow());
        }

        // Probably not useful in legendary since GetPEWindow() only did stuff for MP
        private void GenerateGUIDCacheForFolder_Clicked(object sender, RoutedEventArgs e)
        {
            PackageEditorExperimentsM.GenerateGUIDCacheForFolder(GetPEWindow());
        }


        private void MakeAllGrenadesAmmoRespawn_Click(object sender, RoutedEventArgs e)
        {
            PackageEditorExperimentsM.MakeAllGrenadesAndAmmoRespawn(GetPEWindow());
        }

        private void SetAllWwiseEventDurations_Click(object sender, RoutedEventArgs e)
        {
            var pew = GetPEWindow();
            pew.BusyText = "Scanning audio and updating events";
            pew.IsBusy = true;
            Task.Run(() => PackageEditorExperimentsM.SetAllWwiseEventDurations(pew.Pcc)).ContinueWithOnUIThread(prevTask =>
            {
                pew.IsBusy = false;
                MessageBox.Show("Wwiseevents updated.");
            });
        }

        private void CompactInFile_Click(object sender, RoutedEventArgs e)
        {
            PackageEditorExperimentsM.CompactFileViaExternalFile(GetPEWindow().Pcc);
        }

        private void ResetPackageTextures_Click(object sender, RoutedEventArgs e)
        {
            PackageEditorExperimentsM.ResetTexturesInFile(GetPEWindow().Pcc, GetPEWindow());
        }

        private void ResetVanillaPackagePart_Click(object sender, RoutedEventArgs e)
        {
            PackageEditorExperimentsM.ResetPackageVanillaPart(GetPEWindow().Pcc, GetPEWindow());
        }

        private void ResolveAllImports_Clicked(object sender, RoutedEventArgs e)
        {
            var pew = GetPEWindow();
            Task.Run(() => PackageEditorExperimentsM.CheckImports(pew.Pcc)).ContinueWithOnUIThread(prevTask => { pew.IsBusy = false; });
        }

        private void ResolveAllGameImports_Clicked(object sender, RoutedEventArgs e)
        {
            var pew = GetPEWindow();
            Task.Run(() => PackageEditorExperimentsM.CheckAllGameImports(pew.Pcc)).ContinueWithOnUIThread(prevTask => { pew.IsBusy = false; });
        }

        private void CreateTestPatchDelta_Click(object sender, RoutedEventArgs e)
        {
            PackageEditorExperimentsM.BuildTestPatchComparison();
        }

        private void TintAllNormalizedAverageColor_Clicked(object sender, RoutedEventArgs e)
        {
            PackageEditorExperimentsM.TintAllNormalizedAverageColors(GetPEWindow().Pcc);
        }

        private void DumpAllExecFunctionSignatures_Clicked(object sender, RoutedEventArgs e)
        {
            PackageEditorExperimentsM.DumpAllExecFunctionsFromGame();
        }

        private void RebuildLevelNetindexing_Clicked(object sender, RoutedEventArgs e)
        {
            PackageEditorExperimentsM.RebuildFullLevelNetindexes();
        }

        private void BuildNativeTable_OnClick(object sender, RoutedEventArgs e)
        {
            PackageEditorExperimentsS.BuildNativeTable(GetPEWindow());
        }

        private void ExtractPackageTextures_Click(object sender, RoutedEventArgs e)
        {
            PackageEditorExperimentsM.DumpPackageTextures(GetPEWindow().Pcc, GetPEWindow());
        }

        private void ValidateNavpointChain_Clicked(object sender, RoutedEventArgs e)
        {
            PackageEditorExperimentsM.ValidateNavpointChain(GetPEWindow().Pcc);
        }

        private void TriggerObjBinGetNames_Clicked(object sender, RoutedEventArgs e)
        {
            if (GetPEWindow().TryGetSelectedExport(out var exp))
            {
                ObjectBinary bin = ObjectBinary.From(exp);
                var names = bin.GetNames(exp.FileRef.Game);
                foreach (var n in names)
                {
                    Debug.WriteLine($"{n.Item1.Instanced} {n.Item2}");
                }
            }
        }

        private void TriggerObjBinGetUIndexes_Clicked(object sender, RoutedEventArgs e)
        {
            if (GetPEWindow().TryGetSelectedExport(out var exp))
            {
                ObjectBinary bin = ObjectBinary.From(exp);
                var indices = bin.GetUIndexes(exp.FileRef.Game);
                foreach (var n in indices)
                {
                    Debug.WriteLine($"{n.Item1} {n.Item2}");
                }
            }
        }

        private void ShaderCacheResearch_Click(object sender, RoutedEventArgs e)
        {
            PackageEditorExperimentsM.ShaderCacheResearch(GetPEWindow());
        }

        private void PrintLoadedPackages_Clicked(object sender, RoutedEventArgs e)
        {
            MEPackageHandler.PrintOpenPackages();
        }

        private void ShiftME1AnimCutScene(object sender, RoutedEventArgs e)
        {
            var selected = GetPEWindow().TryGetSelectedExport(out var export);
            if (selected)
            {
                PackageEditorExperimentsM.ShiftME1AnimCutscene(export);
            }
        }

        private void ShiftInterpTrackMove(object sender, RoutedEventArgs e)
        {
            var selected = GetPEWindow().TryGetSelectedExport(out var export);
            if (selected)
            {
                PackageEditorExperimentsM.ShiftInterpTrackMove(export);
            }
        }

        private void RandomizeTerrain_Click(object sender, RoutedEventArgs e)
        {
            if (GetPEWindow().Pcc == null) return;
            PackageEditorExperimentsM.RandomizeTerrain(GetPEWindow().Pcc);
        }

        #endregion

        // EXPERIMENTS: SIRCXYRTYX-----------------------------------------------------

        #region SirCxyrtyx's Experiments

        private void CalculateProbeFuncs_OnClick(object sender, RoutedEventArgs e)
        {
            PackageEditorExperimentsS.CalculateProbeNames(GetPEWindow());
        }

        private void MakeME1TextureFileList(object sender, RoutedEventArgs e)
        {
            PackageEditorExperimentsS.MakeME1TextureFileList(GetPEWindow());
        }

        private void OpenMapInGame_Click(object sender, RoutedEventArgs e)
        {
            OpenMapInGame();
        }

        private void DumpAllShaders_Click(object sender, RoutedEventArgs e)
        {
            if (GetPEWindow().Pcc == null) return;
            PackageEditorExperimentsS.DumpAllShaders(GetPEWindow().Pcc);
        }

        private void DumpMaterialShaders_Click(object sender, RoutedEventArgs e)
        {
            var pew = GetPEWindow();
            if (pew.TryGetSelectedExport(out ExportEntry matExport) && matExport.IsA("MaterialInterface"))
            {
                PackageEditorExperimentsS.DumpMaterialShaders(matExport);
            }
        }

        void OpenMapInGame()
        {
            const string tempMapName = "__ME3EXPDEBUGLOAD";
            var Pcc = GetPEWindow().Pcc;

            if (Pcc.Exports.All(exp => exp.ClassName != "Level"))
            {
                MessageBox.Show(GetPEWindow(), "GetPEWindow() file is not a map file!");
            }

            //only works for ME3?
            string mapName = System.IO.Path.GetFileNameWithoutExtension(Pcc.FilePath);

            string tempDir = MEDirectories.GetCookedPath(Pcc.Game);
            tempDir = Pcc.Game == MEGame.ME1 ? System.IO.Path.Combine(tempDir, "Maps") : tempDir;
            string tempFilePath = System.IO.Path.Combine(tempDir, $"{tempMapName}.{(Pcc.Game == MEGame.ME1 ? "SFM" : "pcc")}");

            Pcc.Save(tempFilePath);

            using (var tempPcc = MEPackageHandler.OpenMEPackage(tempFilePath, forceLoadFromDisk: true))
            {
                //insert PlayerStart if neccesary
                if (!(tempPcc.Exports.FirstOrDefault(exp => exp.ClassName == "PlayerStart") is ExportEntry playerStart))
                {
                    var levelExport = tempPcc.Exports.First(exp => exp.ClassName == "Level");
                    Level level = ObjectBinary.From<Level>(levelExport);
                    float x = 0, y = 0, z = 0;
                    if (tempPcc.TryGetUExport(level.NavListStart, out ExportEntry firstNavPoint))
                    {
                        if (firstNavPoint.GetProperty<StructProperty>("Location") is StructProperty locProp)
                        {
                            (x, y, z) = CommonStructs.GetVector3(locProp);
                        }
                        else if (firstNavPoint.GetProperty<StructProperty>("location") is StructProperty locProp2)
                        {
                            (x, y, z) = CommonStructs.GetVector3(locProp2);
                        }
                    }

                    playerStart = new ExportEntry(tempPcc, levelExport, tempPcc.GetNextIndexedName("PlayerStart"), properties: new PropertyCollection
                    {
                        CommonStructs.Vector3Prop(x, y, z, "location")
                    })
                    {
                        Class = tempPcc.getEntryOrAddImport("Engine.PlayerStart")
                    };
                    tempPcc.AddExport(playerStart);
                    level.Actors.Add(playerStart.UIndex);
                    levelExport.WriteBinary(level);
                }

                tempPcc.Save();
            }


            Process.Start(MEDirectories.GetExecutablePath(Pcc.Game), $"{tempMapName} -nostartupmovies");
        }

        private void ConvertAllDialogueToSkippable_Click(object sender, RoutedEventArgs e)
        {
            PackageEditorExperimentsS.ConvertAllDialogueToSkippable(GetPEWindow());
        }

        private void CreateDynamicLighting(object sender, RoutedEventArgs e)
        {
            if (GetPEWindow().Pcc == null) return;
            PackageEditorExperimentsS.CreateDynamicLighting(GetPEWindow().Pcc);
        }

        private void ConvertToDifferentGameFormat_Click(object sender, RoutedEventArgs e)
        {
            // TODO: IMPLEMENT IN LEX
            //var pew = GetPEWindow();
            //if (pew.Pcc is MEPackage pcc)
            //{
            //    var gameString = InputComboBoxDialog.GetValue(GetPEWindow(), "Which game's format do you want to convert to?",
            //        "Game file converter",
            //        new[] { "ME1", "ME2", "ME3" }, "ME2");
            //    if (Enum.TryParse(gameString, out MEGame game))
            //    {
            //        pew.IsBusy = true;
            //        pew.BusyText = "Converting...";
            //        Task.Run(() => { pcc.ConvertTo(game); }).ContinueWithOnUIThread(prevTask =>
            //        {
            //            pew.IsBusy = false;
            //            pew.SaveFileAs();
            //            pew.Close();
            //        });
            //    }
            //}
            //else
            //{
            //    MessageBox.Show(GetPEWindow(), "Can only convert Mass Effect files!");
            //}
        }

        private void ReSerializeExport_Click(object sender, RoutedEventArgs e)
        {
            if (GetPEWindow().TryGetSelectedExport(out ExportEntry export))
            {
                PackageEditorExperimentsS.ReserializeExport(export);
            }
        }

        private void RunPropertyCollectionTest(object sender, RoutedEventArgs e)
        {
            PackageEditorExperimentsS.RunPropertyCollectionTest(GetPEWindow());
        }

        private void UDKifyTest(object sender, RoutedEventArgs e)
        {
            if (GetPEWindow().Pcc != null)
            {
                PackageEditorExperimentsS.UDKifyTest(GetPEWindow());
            }
        }

        private void CondenseAllArchetypes(object sender, RoutedEventArgs e)
        {
            var pew = GetPEWindow();
            if (pew.Pcc != null && pew.Pcc.Exports.FirstOrDefault(exp => exp.ClassName == "Level") is ExportEntry level)
            {
                pew.IsBusy = true;
                pew.BusyText = "Condensing Archetypes";
                Task.Run(() =>
                {
                    foreach (ExportEntry export in level.GetAllDescendants().OfType<ExportEntry>())
                    {
                        export.CondenseArchetypes(false);
                    }

                    pew.IsBusy = false;
                });
            }
        }

        private void DumptTaggedWwiseStreams_OnClick(object sender, RoutedEventArgs e)
        {
            PackageEditorExperimentsS.DumpSound(GetPEWindow());
        }

        private void ScanStuff_Click(object sender, RoutedEventArgs e)
        {
            PackageEditorExperimentsS.ScanStuff(GetPEWindow());
        }

        private void ReSerializeAllProperties_Click(object sender, RoutedEventArgs e)
        {
            PackageEditorExperimentsS.ReSerializeAllProperties(GetPEWindow());
        }

        private void CompileCompressionStats_Click(object sender, RoutedEventArgs e)
        {
            PackageEditorExperimentsS.CompileCompressionStats(GetPEWindow());
        }

        private void ReSerializeAllObjectBinary_Click(object sender, RoutedEventArgs e)
        {
            PackageEditorExperimentsS.ReSerializeAllObjectBinary(GetPEWindow());
        }

        private void ConvertFileToME3(object sender, RoutedEventArgs e)
        {
            // TODO: IMPLEMENT IN LEX

            // This should be moved into a specific experiments class
            /*
            var pew = GetPEWindow();
            pew.BusyText = "Converting files";
            pew.IsBusy = true;
            string tfc = PromptDialog.Prompt(GetPEWindow(), "Enter Name of Target Textures File Cache (tfc) without extension",
                "Level Conversion Tool", "Textures_DLC_MOD_", false, PromptDialog.InputType.Text);

            if (pew.Pcc == null || tfc == null || tfc == "Textures_DLC_MOD_")
                return;
            tfc = Path.Combine(Path.GetDirectoryName(pew.Pcc.FilePath), $"{tfc}.tfc");

            if (pew.Pcc is MEPackage tgt && pew.Pcc.Game != MEGame.ME3)
            {
                Task.Run(() => tgt.ConvertTo(MEGame.ME3, tfc, true)).ContinueWithOnUIThread(prevTask =>
                {
                    pew.IsBusy = false;
                });
            }*/
        }

        private void RecompileAll_OnClick(object sender, RoutedEventArgs e)
        {
            PackageEditorExperimentsS.RecompileAll(GetPEWindow());
        }

        private void FindOpCode_OnClick(object sender, RoutedEventArgs e)
        {
            var pew = GetPEWindow();
            if (pew.Pcc != null)
            {
                if (!short.TryParse(PromptDialog.Prompt(GetPEWindow(), "enter opcode"), out short opCode))
                {
                    return;
                }

                var exportsWithOpcode = new List<EntryStringPair>();
                foreach (ExportEntry export in pew.Pcc.Exports.Where(exp => exp.ClassName == "Function"))
                {
                    if (pew.Pcc.Game is MEGame.ME3)
                    {
                        (List<Token> tokens, _) = Bytecode.ParseBytecode(export.GetBinaryData<UFunction>().ScriptBytes, export);
                        if (tokens.FirstOrDefault(tok => tok.op == opCode) is Token token)
                        {
                            exportsWithOpcode.Add(new EntryStringPair(export, token.posStr));
                        }
                    }
                    else
                    {
                        var func = LegendaryExplorerCore.ME1.Unreal.UnhoodBytecode.UE3FunctionReader.ReadFunction(export);
                        func.Decompile(new LegendaryExplorerCore.ME1.Unreal.UnhoodBytecode.TextBuilder(), false, true);
                        if (func.Statements.statements.Count > 0
                            && func.Statements.statements[0].Reader.ReadTokens.FirstOrDefault(tok => (short)tok.OpCode == opCode) is { })
                        {
                            exportsWithOpcode.Add(new EntryStringPair(export, ""));
                        }
                    }
                }

                var dlg = new ListDialog(exportsWithOpcode, $"functions with opcode 0x{opCode:X}", "", GetPEWindow())
                {
                    DoubleClickEntryHandler = pew.GetEntryDoubleClickAction()
                };
                dlg.Show();
            }
        }

        private void DumpShaderTypes_OnClick(object sender, RoutedEventArgs e)
        {
            PackageEditorExperimentsS.DumpShaderTypes(GetPEWindow());
        }

        private void ScanHeaders_OnCLick(object sender, RoutedEventArgs e)
        {
            PackageEditorExperimentsS.ScanPackageHeader(GetPEWindow());
        }

        private void PortShadowMaps_Click(object sender, RoutedEventArgs e)
        {
            PackageEditorExperimentsS.PortShadowMaps(GetPEWindow());
        }

        #endregion

        // EXPERIMENTS: KINKOJIRO ------------------------------------------------------------

        #region Kinkojiro's Experiments

        public void AutoEnumerateClassNetIndex(object sender, RoutedEventArgs e)
        {
            int baseindex = 0;
            var Pcc = GetPEWindow().Pcc;
            if (GetPEWindow().TryGetSelectedExport(out var classexp) && classexp.IsClass)
            {
                baseindex = classexp.NetIndex;
                var classbin = classexp.GetBinaryData<UClass>();
                ExportEntry defaultxp = classexp.FileRef.GetUExport(classbin.Defaults);
                defaultxp.NetIndex = baseindex + 1;
                EnumerateChildNetIndexes(classbin.Children);
            }

            void EnumerateChildNetIndexes(int child)
            {
                if (child > 0 && child <= Pcc.ExportCount)
                {
                    var childexp = Pcc.GetUExport(child);
                    baseindex--;
                    childexp.NetIndex = baseindex;
                    var childbin = ObjectBinary.From(childexp);
                    if (childbin is UFunction funcbin)
                    {
                        EnumerateChildNetIndexes(funcbin.Children);
                        EnumerateChildNetIndexes(funcbin.Next);
                    }
                    else if (childbin is UProperty propbin)
                    {
                        if (childbin is UArrayProperty arraybin)
                        {
                            EnumerateChildNetIndexes(arraybin.ElementType);
                        }

                        EnumerateChildNetIndexes(propbin.Next);
                    }
                }

                return;
            }
        }

        private void TransferLevelBetweenGames(object sender, RoutedEventArgs e)
        {
            var pew = GetPEWindow();
            var Pcc = pew.Pcc;
            if (Pcc is MEPackage pcc && Path.GetFileNameWithoutExtension(pcc.FilePath).StartsWith("BioP") &&
                pcc.Game == MEGame.ME2)
            {
                var cdlg = MessageBox.Show(
                    "GetPEWindow() is a highly experimental method to copy the static art and collision from an ME2 level to an ME3 one.  It will not copy materials or design elements.",
                    "Warning", MessageBoxButton.OKCancel);
                if (cdlg == MessageBoxResult.Cancel)
                    return;

                CommonOpenFileDialog o = new CommonOpenFileDialog
                {
                    IsFolderPicker = true,
                    EnsurePathExists = true,
                    Title = "Select output folder"
                };
                if (o.ShowDialog(GetPEWindow()) == CommonFileDialogResult.Ok)
                {
                    string tfc = PromptDialog.Prompt(GetPEWindow(),
                        "Enter Name of Target Textures File Cache (tfc) without extension", "Level Conversion Tool",
                        "Textures_DLC_MOD_", false, inputType: PromptDialog.InputType.Text);

                    if (tfc == null || tfc == "Textures_DLC_MOD_")
                        return;

                    pew.BusyText = "Parsing level files";
                    pew.IsBusy = true;
                    Task.Run(() =>
                        PackageEditorExperimentsK.ConvertLevelToGame(MEGame.ME3, pcc, o.FileName, tfc,
                            newText => pew.BusyText = newText)).ContinueWithOnUIThread(prevTask =>
                    {
                        if (Pcc != null)
                            pew.LoadFile(Pcc.FilePath);
                        pew.IsBusy = false;
                        var dlg = new ListDialog(prevTask.Result, $"Conversion errors: ({prevTask?.Result.Count})", "",
                            GetPEWindow())
                        {
                            DoubleClickEntryHandler = pew.GetEntryDoubleClickAction()
                        };
                        dlg.Show();
                    });

                }

            }
            else
            {
                MessageBox.Show(GetPEWindow(),
                    "Load a level's BioP file to start the transfer.\nCurrently can only convert from ME2 to ME3.");
            }
        }

        private void RestartTransferFromJSON(object sender, RoutedEventArgs e)
        {
            PackageEditorExperimentsK.RestartTransferFromJSON(GetPEWindow(), GetPEWindow().GetEntryDoubleClickAction());
        }

        private void RecookLevelToTestFromJSON(object sender, RoutedEventArgs e)
        {
            PackageEditorExperimentsK.RecookLevelToTestFromJSON(GetPEWindow(), GetPEWindow().GetEntryDoubleClickAction());
        }

        private void CopyPackageName(object sender, RoutedEventArgs e)
        {
            Clipboard.SetText(Path.GetFileNameWithoutExtension(GetPEWindow().Pcc?.FilePath));
        }

        private void SaveAsNewPackage(object sender, RoutedEventArgs e)
        {
            PackageEditorExperimentsK.SaveAsNewPackage(GetPEWindow());
        }

        private void RunTrashCompactor(object sender, RoutedEventArgs e)
        {
            PackageEditorExperimentsK.TrashCompactor(GetPEWindow(), GetPEWindow().Pcc);
        }

        private void NewSeekFreeFile(object sender, RoutedEventArgs e)
        {
            PackageEditorExperimentsK.NewSeekFreeFile(GetPEWindow());
        }

        private void AddAssetsToReferencer(object sender, RoutedEventArgs e)
        {
            PackageEditorExperimentsK.AddAllAssetsToReferencer(GetPEWindow());
        }

        private void ClassUpgrade(object sender, RoutedEventArgs e)
        {
            PackageEditorExperimentsK.ChangeClassesGlobally(GetPEWindow());
        }

        private void BlowMeUp(object sender, RoutedEventArgs e)
        {
            PackageEditorExperimentsK.ShaderDestroyer(GetPEWindow());
        }

        private void AddGrpsToInterpData(object sender, RoutedEventArgs e)
        {
            PackageEditorExperimentsK.AddNewInterpGroups(GetPEWindow());
        }

        #endregion

        // EXPERIMENTS: OTHER PEOPLE ------------------------------------------------------------

        #region Other people's experiments

        private void ExportLevelToT3D_Click(object sender, RoutedEventArgs e)
        {
            PackageEditorExperimentsO.DumpPackageToT3D(GetPEWindow().Pcc);
        }

        private void BuildME1SuperTLK_Clicked(object sender, RoutedEventArgs e)
        {
            PackageEditorExperimentsO.BuildME1SuperTLKFile(GetPEWindow());
        }

        private void AssociateAllExtensions_Clicked(object sender, RoutedEventArgs e)
        {
            PackageEditorExperimentsO.AssociateAllExtensions();
        }

        private void GenerateAudioFileInfo_Click(object sender, RoutedEventArgs e)
        {
            PackageEditorExperimentsO.CreateAudioSizeInfo(GetPEWindow(), MEGame.LE3);
        }

        private void GenerateWwiseId_Click(object sender, RoutedEventArgs e)
        {
            PackageEditorExperimentsO.GenerateWwiseId(GetPEWindow());
        }

        private void CreateTestTLKWithStringIDs_Click(object sender, RoutedEventArgs e)
        {
            PackageEditorExperimentsO.CreateTestTLKWithStringIDs(GetPEWindow());
        }

        private void UpdateLocalFunctions_Click(object sender, RoutedEventArgs e)
        {
            PackageEditorExperimentsO.UpdateLocalFunctions(GetPEWindow());
        }

        private void DumpTOC_Click(object sender, RoutedEventArgs e)
        {
            PackageEditorExperimentsO.DumpTOC();
        }

        private void AddPresetDirectorGroup_Click(object sender, RoutedEventArgs e)
        {
            PackageEditorExperimentsO.AddPresetGroup("Director", GetPEWindow());
        }

        private void AddPresetCameraGroup_Click(object sender, RoutedEventArgs e)
        {
            PackageEditorExperimentsO.AddPresetGroup("Camera", GetPEWindow());
        }

        private void AddPresetGestureTrack_Click(object sender, RoutedEventArgs e)
        {
            PackageEditorExperimentsO.AddPresetTrack("Gesture", GetPEWindow());
        }

<<<<<<< HEAD
=======
        private void AddPresetGestureTrack2_Click(object sender, RoutedEventArgs e)
        {
            PackageEditorExperimentsO.AddPresetTrack("Gesture2", GetPEWindow());
        }
>>>>>>> 5bfd55fb
        #endregion

        // EXPERIMENTS: CHONKY DB---------------------------------------------------------
        // This is for cross-game porting
        private void ChonkyDB_BuildLE1GameDB(object sender, RoutedEventArgs e)
        {
            PackageEditorExperimentsM.BuildAllObjectsGameDB(MEGame.LE1, GetPEWindow());
        }

        private void ChonkyDB_BuildME1GameDB(object sender, RoutedEventArgs e)
        {
            PackageEditorExperimentsM.BuildAllObjectsGameDB(MEGame.ME1, GetPEWindow());


            // PLEASE MOVE YOUR EXPERIMENT HANDLER INTO YOUR SECTION ABOVE
        }
    }
}<|MERGE_RESOLUTION|>--- conflicted
+++ resolved
@@ -230,8 +230,6 @@
 
         }
 
-<<<<<<< HEAD
-=======
         private void BuildAllObjectInfo_Clicked(object sender, RoutedEventArgs e)
         {
             var pew = GetPEWindow();
@@ -274,7 +272,6 @@
 
 
         }
->>>>>>> 5bfd55fb
         private void ObjectInfosSearch_Click(object sender, RoutedEventArgs e)
         {
             PackageEditorExperimentsM.SearchObjectInfos(GetPEWindow());
@@ -1224,13 +1221,10 @@
             PackageEditorExperimentsO.AddPresetTrack("Gesture", GetPEWindow());
         }
 
-<<<<<<< HEAD
-=======
         private void AddPresetGestureTrack2_Click(object sender, RoutedEventArgs e)
         {
             PackageEditorExperimentsO.AddPresetTrack("Gesture2", GetPEWindow());
         }
->>>>>>> 5bfd55fb
         #endregion
 
         // EXPERIMENTS: CHONKY DB---------------------------------------------------------
