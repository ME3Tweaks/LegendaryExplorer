--- conflicted
+++ resolved
@@ -45,11 +45,7 @@
             var file = open;
 
             // Handle file opening
-<<<<<<< HEAD
-            if (file != null && file.Exists)
-=======
             if (file?.Exists ?? false)
->>>>>>> 89e8dda9
             {
                 switch(tool)
                 {
