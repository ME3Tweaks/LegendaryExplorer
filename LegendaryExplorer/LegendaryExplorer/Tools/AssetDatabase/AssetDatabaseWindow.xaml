--- conflicted
+++ resolved
@@ -148,36 +148,9 @@
                         <MenuItem Header="Filter Animations" ItemsSource="{Binding AssetFilters.AnimationFilter.Filters}" ItemContainerStyle="{DynamicResource CustomFilterMenuItem}"/>
                         <MenuItem Header="Filter Classes" ItemsSource="{Binding AssetFilters.ClassFilter.Filters}" ItemContainerStyle="{DynamicResource CustomFilterMenuItem}"/>
                         <MenuItem Header="Filter Materials">
-<<<<<<< HEAD
-                            <MenuItem Name="menu_fltrMatNoDLC" Header="Hide DLC only Materials" Command="{Binding FilterMatCommand}" CommandParameter="NoDLC" ToolTip="Hide materials that require cooked Shadercaches." StaysOpenOnClick="True"/>
-                            <MenuItem Name="menu_fltrMatDecal" Header="Only Decal Materials" Command="{Binding FilterMatCommand}" CommandParameter="Decal" ToolTip="Show materials used in Decals only." StaysOpenOnClick="True"/>
-                            <MenuItem Name="menu_fltrMatUnlit" Header="Only Unlit Materials" Command="{Binding FilterMatCommand}" CommandParameter="Unlit" ToolTip="Show Unlit materials only." StaysOpenOnClick="True"/>
-                            <MenuItem Name="menu_fltrMatSkM" Header="Hide SkelMesh Exclusive Materials" Command="{Binding FilterMatCommand}" CommandParameter="SkM" ToolTip="Hide materials that require Skeleton meshes." StaysOpenOnClick="True"/>
-                            <Separator/>
-                            <MenuItem Name="menu_fltrMatTrans" Header="Only Translucent Materials" Command="{Binding FilterMatCommand}" CommandParameter="Transl" ToolTip="Show translucent materials only." StaysOpenOnClick="True"/>
-                            <MenuItem Name="menu_fltrMatAdd" Header="Only Additive Materials" Command="{Binding FilterMatCommand}" CommandParameter="BAdd" ToolTip="Show additive materials only." StaysOpenOnClick="True"/>
-                            <MenuItem Name="menu_fltrMatOpq" Header="Only Opaque Materials" Command="{Binding FilterMatCommand}" CommandParameter="Opq" ToolTip="Show opaque materials only." StaysOpenOnClick="True"/>
-                            <MenuItem Name="menu_fltrMatMsk" Header="Only Masked Materials" Command="{Binding FilterMatCommand}" CommandParameter="Msk" ToolTip="Show masked materials only." StaysOpenOnClick="True"/>
-                            <MenuItem Name="menu_fltrMatSpecialEngine" Header="Only Special Engine Materials" Command="{Binding FilterMatCommand}" CommandParameter="SpeEngMat" ToolTip="Show materials with bUsedAsSpecialEngineMaterial only." StaysOpenOnClick="True"/>
-                            <Separator/>
-                            <MenuItem Name="menu_fltrMat2side" Header="Only 2 sided Materials" Command="{Binding FilterMatCommand}" CommandParameter="Twoside" ToolTip="Show 2 sided materials only." StaysOpenOnClick="True"/>
-                            <MenuItem Name="menu_fltrMat1side" Header="Only Backface culled (1 side)" Command="{Binding FilterMatCommand}" CommandParameter="Oneside" ToolTip="Show 1 sided materials only." StaysOpenOnClick="True"/>
-                            <Separator/>
-                            <MenuItem Name="menu_fltrMatDistortion" Header="Uses Distortion" Command="{Binding FilterMatCommand}" CommandParameter="UsesDistortion" ToolTip="Show materials with bUsesDistortion only." StaysOpenOnClick="True"/>
-
-                            <Separator/>
-                            <MenuItem Name="menu_fltrMatColor" Header="Must have color setting" Command="{Binding FilterMatCommand}" CommandParameter="Vcolor" ToolTip="Show if has color parameter" StaysOpenOnClick="True"/>
-                            <MenuItem Name="menu_fltrMatText" Header="Must have texture setting" Command="{Binding FilterMatCommand}" CommandParameter="TextP" ToolTip="Show only if has texture parameter." StaysOpenOnClick="True"/>
-                            <MenuItem Name="menu_fltrMatTalk" Header="Must have talk scalar setting" Command="{Binding FilterMatCommand}" CommandParameter="TalkS" ToolTip="Show only if has talk scalar." StaysOpenOnClick="True"/>
-                        </MenuItem>
-                        <MenuItem Header="Filter Meshes">
-                            <MenuItem Name="menu_fltrSkM" Header="Only Skeleton Meshes" Command="{Binding FilterMeshCommand}" CommandParameter="Skel" ToolTip="Show Skeleton Meshes only." StaysOpenOnClick="True"/>
-                            <MenuItem Name="menu_fltrStM" Header="Only Static Meshes" Command="{Binding FilterMeshCommand}" CommandParameter="Static" ToolTip="Show Static Meshes only." StaysOpenOnClick="True"/>
-=======
                             <MenuItem Header="Generic Filters" DataContext="{Binding AssetFilters.MaterialFilter}" ItemsSource="{Binding Filters}" ItemContainerStyle="{DynamicResource CustomFilterMenuItem}"/>
                             <MenuItem Header="Blend Mode" DataContext="{Binding AssetFilters.MaterialFilter}" ItemsSource="{Binding BlendModes}" ItemContainerStyle="{DynamicResource CustomFilterMenuItem}"/>
                             <MenuItem Header="BoolProperty Filters" DataContext="{Binding AssetFilters.MaterialFilter}" ItemsSource="{Binding GeneratedOptions}" ItemContainerStyle="{DynamicResource CustomFilterMenuItem}"/>
->>>>>>> 74322d3c
                         </MenuItem>
                         <MenuItem Header="Filter Meshes" ItemsSource="{Binding AssetFilters.MeshFilter.Filters}" ItemContainerStyle="{DynamicResource CustomFilterMenuItem}"/>
                         <MenuItem Header="Filter Textures">
