﻿using System;
using System.Collections.Concurrent;
using System.Collections.Generic;
using System.ComponentModel;
using System.Globalization;
using System.IO;
using System.IO.Compression;
using System.Linq;
using System.Threading;
using System.Threading.Tasks;
using System.Threading.Tasks.Dataflow;
using System.Windows;
using System.Windows.Controls;
using System.Windows.Data;
using System.Windows.Input;
using LegendaryExplorer.Misc;
using LegendaryExplorer.Misc.AppSettings;
using LegendaryExplorer.SharedUI;
using LegendaryExplorer.SharedUI.Bases;
using LegendaryExplorerCore.GameFilesystem;
using LegendaryExplorerCore.Gammtek.Extensions.Collections.Generic;
using Microsoft.Win32;
using AnimSequence = LegendaryExplorerCore.Unreal.BinaryConverters.AnimSequence;
using LegendaryExplorerCore.Packages;
using LegendaryExplorerCore.Unreal;
using LegendaryExplorerCore.Helpers;
using LegendaryExplorerCore.Misc;
using LegendaryExplorerCore.Unreal.BinaryConverters;
using LegendaryExplorerCore.TLK;
using Microsoft.WindowsAPICodePack.Taskbar;
using BinaryPack;
using LegendaryExplorer.SharedUI.Controls;
using LegendaryExplorer.Tools.AssetDatabase.Filters;
using LegendaryExplorer.Tools.PlotDatabase;
using LegendaryExplorerCore.Memory;
using LegendaryExplorerCore.PlotDatabase;

namespace LegendaryExplorer.Tools.AssetDatabase
{
    /// <summary>
    /// Interaction logic for AssetDB
    /// </summary>
    public partial class AssetDatabaseWindow : TrackingNotifyPropertyChangedWindowBase
    {
      #region Declarations

        public const string dbCurrentBuild = "8.0"; //If changes are made that invalidate old databases edit this.
        private int previousView { get; set; }
        private int _currentView;
        public int currentView
        {
            get => _currentView;
            set
            {
                previousView = _currentView;
                SetProperty(ref _currentView, value);
            }
        }

        private bool _isBusy;
        public bool IsBusy
        {
            get => _isBusy;
            set => SetProperty(ref _isBusy, value);
        }
        private string _busyText;
        public string BusyText
        {
            get => _busyText;
            set => SetProperty(ref _busyText, value);
        }
        private string _busyHeader;
        public string BusyHeader
        {
            get => _busyHeader;
            set => SetProperty(ref _busyHeader, value);
        }
        private bool _BusyBarInd;
        public bool BusyBarInd
        {
            get => _BusyBarInd;
            set => SetProperty(ref _BusyBarInd, value);
        }
        public MEGame currentGame;
        public MEGame CurrentGame
        {
            get => currentGame;
            set => SetProperty(ref currentGame, value);
        }

        private MELocalization _localization = MELocalization.INT;
        public MELocalization Localization
        {
            get => _localization;
            set => SetProperty(ref _localization, value);
        }

        public ObservableCollectionExtended<MELocalization> AvailableLocalizations { get; set; } = new()
        {
            MELocalization.INT,
            MELocalization.DEU,
            MELocalization.FRA,
            MELocalization.ITA,
            MELocalization.POL,
            MELocalization.RUS
        };

        private string CurrentDBPath { get; set; }
        public AssetDB CurrentDataBase { get; } = new();

        public FileListSpecification FileListFilter { get; } = new();
        public AssetFilters AssetFilters { get; private set; }

        public ObservableCollectionExtended<FileDirPair> FileListExtended { get; } = new();

        private ClassRecord _selectedClass;
        public ClassRecord SelectedClass
        {
            get => _selectedClass;
            set
            {
                if (SetProperty(ref _selectedClass, value))
                {
                    UpdateSelectedClassUsages();
                }
            }
        }

        private ICollection<ClassUsage> _selectedClassUsages;
        public ICollection<ClassUsage> SelectedClassUsages
        {
            get => _selectedClassUsages;
            set => SetProperty(ref _selectedClassUsages, value);
        }

        private bool _showAllClassUsages;
        public bool ShowAllClassUsages
        {
            get => _showAllClassUsages;
            set
            {
                if (SetProperty(ref _showAllClassUsages, value))
                {
                    UpdateSelectedClassUsages();
                }
            }
        }

        public ObservableCollectionExtended<PlotUsage> SelectedPlotUsages { get; set; } = new();

        public record FileDirPair(string FileName, string Directory, int Mount);

        private ConcurrentAssetDB GeneratedDB = new();

        /// <summary>
        /// All items in the queue
        /// </summary>
        private List<SingleFileScanner> AllDumpingItems;

        private static BackgroundWorker dbworker = new();

        private ActionBlock<SingleFileScanner> ProcessingQueue;
        /// <summary>
        /// Cancelation of dumping
        /// </summary>
        private bool DumpCanceled;

        /// <summary>
        /// used to switch queue countdown on
        /// </summary>
        public bool isProcessing;
        private CancellationTokenSource cancelloading;
        private string _currentOverallOperationText;
        public string CurrentOverallOperationText
        {
            get => _currentOverallOperationText;
            set => SetProperty(ref _currentOverallOperationText, value);
        }
        private int _overallProgressValue;
        public int OverallProgressValue
        {
            get => _overallProgressValue;
            set
            {
                if (SetProperty(ref _overallProgressValue, value) && OverallProgressMaximum > 0)
                {
                    TaskbarHelper.SetProgressState(TaskbarProgressBarState.NoProgress);
                    TaskbarHelper.SetProgress(value, OverallProgressMaximum);
                }
            }
        }

        private int _overallProgressMaximum;
        public int OverallProgressMaximum
        {
            get => _overallProgressMaximum;
            set => SetProperty(ref _overallProgressMaximum, value);
        }
        private IMEPackage meshPcc;
        private IMEPackage textPcc;
        private IMEPackage audioPcc;
        private GridViewColumnHeader _lastHeaderClicked = null;
        private ListSortDirection _lastDirection = ListSortDirection.Ascending;

        private BlockingCollection<ConvoLine> _linequeue = new();
        private Tuple<string, string, int, string, bool> _currentConvo = new(null, null, -1, null, false); //ConvoName, FileName, export, contentdir, isAmbient
        public Tuple<string, string, int, string, bool> CurrentConvo
        {
            get => _currentConvo;
            set => SetProperty(ref _currentConvo, value);
        }
        public ObservableCollectionExtended<string> SpeakerList { get; } = new();
        private bool _isGettingTLKs;
        public bool IsGettingTLKs
        {
            get => _isGettingTLKs;
            set => SetProperty(ref _isGettingTLKs, value);
        }
        public const string CustomListDesc = "Custom File Lists allow the database to be filtered so only assets that are in certain files or groups of files are shown. Lists can be saved/reloaded.";
        public ICommand GenerateDBCommand { get; set; }
        public ICommand SaveDBCommand { get; set; }
        public ICommand SwitchMECommand { get; set; }
        public ICommand CancelDumpCommand { get; set; }
        public ICommand OpenSourcePkgCommand { get; set; }
        public ICommand GoToSuperclassCommand { get; set; }
        public ICommand OpenUsagePkgCommand { get; set; }
        public ICommand OpenInAnimViewerCommand { get; set; }
        public ICommand ExportToPSACommand { get; set; }
        public ICommand OpenInAnimationImporterCommand { get; set; }
        public ICommand SetFilterCommand { get; set; }
        public ICommand SetCRCCommand { get; set; }
        public ICommand FilterFilesCommand { get; set; }
        public ICommand LoadFileListCommand { get; set; }
        public ICommand SaveFileListCommand { get; set; }
        public ICommand EditFileListCommand { get; set; }
        public ICommand CopyToClipboardCommand { get; set; }
        public ICommand OpenInWindowsExplorerCommand { get; set; }
        public ICommand OpenInPlotDBCommand { get; set; }
        public ICommand OpenPEDefinitionCommand { get; set; }
        public ICommand ChangeLocalizationCommand { get; set; }

        private bool CanCancelDump(object obj)
        {
            return ProcessingQueue != null && ProcessingQueue.Completion.Status == TaskStatus.WaitingForActivation && !DumpCanceled;
        }

        private bool IsClassSelected(object obj)
        {
            return lstbx_Classes.SelectedIndex >= 0 && currentView == 1;
        }

        private bool IsUsageSelected(object obj)
        {
            return (lstbx_Usages.SelectedIndex >= 0 && currentView == 1) || (lstbx_MatUsages.SelectedIndex >= 0 && currentView == 2) || (lstbx_AnimUsages.SelectedIndex >= 0 && currentView == 5) || (lstbx_MeshUsages.SelectedIndex >= 0 && currentView == 3) || (lstbx_PSUsages.SelectedIndex >= 0 && currentView == 6) || (lstbx_TextureUsages.SelectedIndex >= 0 && currentView == 4) || (lstbx_GUIUsages.SelectedIndex >= 0 && currentView == 7) || (lstbx_Lines.SelectedIndex >= 0 && currentView == 8) || (currentView == 9 && lstbx_PlotUsages.SelectedIndex >= 0) || (currentView == 0 && IsNotCND(lstbx_Files.SelectedItem));
        }

        private bool IsNotCND(object obj)
        {
            if (obj != null && obj is FileDirPair fdp)
            {
                return !fdp.FileName.EndsWith(".cnd", StringComparison.OrdinalIgnoreCase);
            }
            return true;
        }

        private bool CanSetFilter(object obj)
        {
            if (obj is "") // This makes the LODGroups submenu work.
            {
                return true;
            }
            // If we did a better job of MVVM we wouldn't need to do this much reflection, but I just want it to work
            // IE we could put the command on the AssetFilter or on the AssetSpecification
            var tabIndex = obj switch
            {
                IAssetSpecification<ClassRecord> => 1,
                IAssetSpecification<MaterialRecord> => 2,
                IAssetSpecification<MeshRecord> => 3,
                IAssetSpecification<TextureRecord> => 4,
                IAssetSpecification<AnimationRecord> => 5,
                IAssetSpecification<ParticleSysRecord> => 6,
                _ => -1
            };
            return currentView == tabIndex;
        }

        private bool CanUseAnimViewer(object obj)
        {
            return currentView == 5 && CurrentGame == MEGame.ME3 && lstbx_Anims.SelectedIndex >= 0 && !((lstbx_Anims.SelectedItem as AnimationRecord)?.IsAmbPerf ?? true);
        }

        private bool IsAnimSequenceSelected() => currentView == 5 && lstbx_Anims.SelectedIndex >= 0 && !((lstbx_Anims.SelectedItem as AnimationRecord)?.IsAmbPerf ?? true);

        private bool IsPlotElementSelected() => GetSelectedPlotRecord() != null;

      #endregion

      #region Startup/Exit

        public AssetDatabaseWindow() : base("Asset Database", true)
        {
            LoadCommands();
            AssetFilters = new AssetFilters(FileListFilter);

            //Get default db / game
            CurrentDBPath = Settings.AssetDBPath;
            Enum.TryParse(Settings.AssetDBGame, out MEGame game);
            CurrentGame = game;

            InitializeComponent();
        }

        private void LoadCommands()
        {
            GenerateDBCommand = new GenericCommand(GenerateDatabase);
            SaveDBCommand = new GenericCommand(SaveDatabase);
            SetFilterCommand = new RelayCommand(SetFilters, CanSetFilter);
            SwitchMECommand = new RelayCommand(SwitchGame);
            CancelDumpCommand = new RelayCommand(CancelDump, CanCancelDump);
            OpenSourcePkgCommand = new RelayCommand(OpenSourcePkg, IsClassSelected);
            GoToSuperclassCommand = new RelayCommand(GoToSuperClass, IsClassSelected);
            OpenUsagePkgCommand = new RelayCommand(OpenUsagePkg, IsUsageSelected);
            SetCRCCommand = new RelayCommand(SetCRCScan);
            OpenInAnimViewerCommand = new RelayCommand(OpenInAnimViewer, CanUseAnimViewer);
            ExportToPSACommand = new GenericCommand(ExportToPSA, IsAnimSequenceSelected);
            OpenInAnimationImporterCommand = new GenericCommand(OpenInAnimationImporter, IsAnimSequenceSelected);
            FilterFilesCommand = new RelayCommand(SetFilters);
            LoadFileListCommand = new GenericCommand(LoadCustomFileList);
            SaveFileListCommand = new GenericCommand(SaveCustomFileList);
            EditFileListCommand = new RelayCommand(EditCustomFileList);
            CopyToClipboardCommand = new RelayCommand(CopyStringToClipboard);
            OpenInWindowsExplorerCommand = new RelayCommand(OpenFileInWindowsExplorer, IsUsageSelected);
            OpenInPlotDBCommand = new GenericCommand(OpenInPlotDB, IsPlotElementSelected);
            OpenPEDefinitionCommand = new GenericCommand(OpenPEDefinitionInToolset, IsPlotElementSelected);
            ChangeLocalizationCommand = new RelayCommand((e) => { Localization = (MELocalization)e; });
        }

        private void AssetDB_Loaded(object sender, RoutedEventArgs e)
        {
            CurrentOverallOperationText = "Starting Up";
            BusyHeader = "Loading database";
            BusyText = "Please wait...";
            IsBusy = true;
            BusyBarInd = true;

            if (CurrentDBPath != null && CurrentDBPath.EndsWith("zip") && File.Exists(CurrentDBPath) && CurrentGame != MEGame.Unknown && CurrentGame != MEGame.UDK)
            {
                SwitchGame(CurrentGame.ToString());
            }
            else
            {
                CurrentDBPath = null;
                var gameDbToLoad = "ME3";
                if (Enum.TryParse<MEGame>(Settings.AssetDB_DefaultGame, out var game))
                {
                    gameDbToLoad = game.ToString();
                }
                SwitchGame(gameDbToLoad);
            }
            Activate();
        }

        private void AssetDB_Closing(object sender, CancelEventArgs e)
        {
            if (e.Cancel)
                return;

            Settings.AssetDBPath = CurrentDBPath;
            Settings.AssetDBGame = CurrentGame.ToString();

            MeshRendererTab_MeshRenderer?.Dispose();
            SoundpanelWPF_ADB?.Dispose();
            BIKExternalExportLoaderTab_BIKExternalExportLoader?.Dispose();
            EmbeddedTextureViewerTab_EmbeddedTextureViewer?.Dispose();

            audioPcc?.Dispose();
            meshPcc?.Dispose();
            textPcc?.Dispose();

            audioPcc = null;
            meshPcc = null;
            textPcc = null;

            dbworker.DoWork -= GetLineStrings;
            dbworker.RunWorkerCompleted -= dbworker_LineWorkCompleted;

            ClearDataBase();
        }

      #endregion

      #region Database I/O

        /// <summary>
        /// Load the database or a particular database table.
        /// </summary>
        /// <param name="currentDbPath"></param>
        /// <param name="game"></param>
        /// <param name="database"></param>
        /// <param name="cancelloadingToken"></param>
        /// <param name="dbTable">Table parameter returns a database with only that table in it. Master = all.</param>
        /// <returns></returns>
        public static async Task LoadDatabase(string currentDbPath, MEGame game, AssetDB database, CancellationToken cancelloadingToken)
        {
            var build = dbCurrentBuild.Trim(' ', '*', '.');
            //Async load
            AssetDB pdb = await ParseDBAsync(game, currentDbPath, build, cancelloadingToken);
            if (pdb is null)
            {
                return;
            }
            database.Game = pdb.Game;
            database.GenerationDate = pdb.GenerationDate;
            database.DatabaseVersion = pdb.DatabaseVersion;
            database.Localization = pdb.Localization;
            database.FileList.AddRange(pdb.FileList);
            database.ContentDir.AddRange(pdb.ContentDir);
            database.AddRecords(pdb);
            database.PlotUsages.LoadPlotPaths(game);
        }

        private static async Task<AssetDB> ParseDBAsync(MEGame dbgame, string dbpath, string build, CancellationToken cancel)
        {
            try
            {
                return await Task.Run(() =>
                {
                    using ZipArchive archive = new(new FileStream(dbpath, FileMode.Open));
                    if (archive.Entries.FirstOrDefault(e => e.Name == $"MasterDB.{dbgame}_{build}.bin") is ZipArchiveEntry entry)
                    {
                        var ms = new MemoryStream((int)entry.Length);
                        using (Stream estream = entry.Open())
                        {
                            estream.CopyTo(ms);
                        }
                        ms.Position = 0;
                        return DeserializeDB(ms, cancel);
                    }
                    //Wrong build - send dummy pdb back and ask user to refresh
                    AssetDB pdb = new();
                    var oldEntry = archive.Entries.FirstOrDefault(z => z.Name.StartsWith("Master"));
                    pdb.DatabaseVersion = "pre 2.0";
                    if (oldEntry != null)
                    {
                        var split = Path.GetFileNameWithoutExtension(oldEntry.Name).Split('_');
                        if (split.Length == 2)
                        {
                            pdb.DatabaseVersion = split[1];
                        }
                    }
                    return pdb;
                });
            }
            catch (Exception e)
            {
                Console.WriteLine($"Error parsing DB: {e.Message}");
            }
            return null;
        }

        private static AssetDB DeserializeDB(MemoryStream ms, CancellationToken ct)
        {
            try
            {
                var readData = BinaryConverter.Deserialize<AssetDB>(ms.GetBuffer().AsSpan(0, (int)ms.Length));
                if (ct.IsCancellationRequested)
                {
                    Console.WriteLine("Cancelled ParseDB");
                    return null;
                }
                return readData;
            }
            catch
            {
                MessageBox.Show($"Failure deserializing database");
                return null;
            }
        }

        private async void SaveDatabase()
        {
            BusyHeader = "Saving database";
            BusyText = "Please wait...";
            BusyBarInd = true;
            IsBusy = true;
            CurrentOverallOperationText = "Database saving...";

            await using (var fileStream = new FileStream(CurrentDBPath, FileMode.Create))
            {
                using (var archive = new ZipArchive(fileStream, ZipArchiveMode.Create, true))
                {
                    string build = dbCurrentBuild.Trim(' ', '*', '.');
                    ZipArchiveEntry archiveEntry = archive.CreateEntry($"MasterDB.{CurrentGame}_{build}.bin");
                    await using Stream entryStream = archiveEntry.Open();
                    await Task.Run(() => BinaryConverter.Serialize(CurrentDataBase, entryStream));
                }
            }
            menu_SaveXEmptyLines.IsEnabled = false;
            CurrentOverallOperationText = $"Database saved.";
            IsBusy = false;
            await Task.Delay(3000);
            CurrentOverallOperationText = $"Database generated {CurrentDataBase.GenerationDate} Classes: {CurrentDataBase.ClassRecords.Count} Animations: {CurrentDataBase.Animations.Count} Materials: {CurrentDataBase.Materials.Count} Meshes: {CurrentDataBase.Meshes.Count} Particles: {CurrentDataBase.Particles.Count} Textures: {CurrentDataBase.Textures.Count} Elements: {CurrentDataBase.GUIElements.Count}";
        }

        public void ClearDataBase()
        {
            CurrentDataBase.Clear();
            CurrentDataBase.Game = CurrentGame;
            CurrentDataBase.Localization = Localization;

            FileListExtended.ClearEx();
            FileListFilter.CustomFileList.Clear();
            FileListFilter.IsSelected = false;
            expander_CustomFiles.IsExpanded = false;
            SpeakerList.ClearEx();
            FilterBox.Clear();
            Filter();
        }

        private void GetConvoLinesBackground()
        {
            if (CurrentGame.IsGame1())
            {
                var spkrs = new List<string>();
                foreach (var line in CurrentDataBase.Lines)
                {
                    if (spkrs.All(s => s != line.Speaker))
                        spkrs.Add(line.Speaker);
                }
                spkrs.Sort();
                SpeakerList.AddRange(spkrs);
                return;
            }
#if DEBUG
            System.Diagnostics.Debug.WriteLine("Line worker getting Strings from TLK");
#endif
            IsGettingTLKs = true;
            GeneratedDB.GeneratedLines.Clear();
            _linequeue = new BlockingCollection<ConvoLine>();
            dbworker = new BackgroundWorker();
            dbworker.WorkerSupportsCancellation = true;
            dbworker.DoWork += GetLineStrings;
            dbworker.RunWorkerCompleted += dbworker_LineWorkCompleted;
            dbworker.RunWorkerAsync();

            foreach (var line in CurrentDataBase.Lines)
            {
                _linequeue.Add(line);
            }
            _linequeue.CompleteAdding();
        }

        private void dbworker_LineWorkCompleted(object sender, RunWorkerCompletedEventArgs e)
        {
            dbworker.CancelAsync();
            CommandManager.InvalidateRequerySuggested();
            var spkrs = new List<string>();
            foreach (var line in CurrentDataBase.Lines)
            {
                if (GeneratedDB.GeneratedLines.ContainsKey(line.StrRef.ToString()))
                {
                    line.Line = GeneratedDB.GeneratedLines[line.StrRef.ToString()].Line;
                }
                if (spkrs.All(s => s != line.Speaker))
                    spkrs.Add(line.Speaker);
            }

            int lineCountWithEmptyLines = CurrentDataBase.Lines.Count;
            CurrentDataBase.Lines.RemoveAll(l => l.Line == "No Data");
            int numEmptyLines = lineCountWithEmptyLines - CurrentDataBase.Lines.Count;

            GeneratedDB.GeneratedLines.Clear();
            spkrs.Sort();
            SpeakerList.AddRange(spkrs);
            if (numEmptyLines > 0)
            {
                menu_SaveXEmptyLines.IsEnabled = true;
            }
            IsGettingTLKs = false;
            if (CurrentDataBase.Lines.Count == 0)
            {
                MessageBox.Show("Line list is empty! Make sure you have TLKs loaded in TLK Manager.");
            }
#if DEBUG
            System.Diagnostics.Debug.WriteLine($"ADB: {numEmptyLines} empty lines");
            System.Diagnostics.Debug.WriteLine("Line worker done");
#endif
        }

        private void GetLineStrings(object sender, DoWorkEventArgs e)
        {
            foreach (var ol in _linequeue.GetConsumingEnumerable(CancellationToken.None))
            {
                switch (CurrentGame)
                {
                    case MEGame.ME1:
                    case MEGame.LE1:
                        //Shouldn't be called in ME1/LE1
                        break;
                    case MEGame.ME2:
                        ol.Line = ME2TalkFiles.FindDataById(ol.StrRef);
                        break;
                    case MEGame.ME3:
                        ol.Line = ME3TalkFiles.FindDataById(ol.StrRef);
                        break;
                    case MEGame.LE2:
                        ol.Line = LE2TalkFiles.FindDataById(ol.StrRef);
                        break;
                    case MEGame.LE3:
                        ol.Line = LE3TalkFiles.FindDataById(ol.StrRef);
                        break;
                }
                GeneratedDB.GeneratedLines.TryAdd(ol.StrRef.ToString(), ol);
            }
        }

      #endregion

      #region UserCommands

        public void GenerateDatabase()
        {
            var shouldGenerate = MessageBox.Show($"Generate a new database for {CurrentGame}?", "Generating new DB", MessageBoxButton.YesNo, MessageBoxImage.Question) == MessageBoxResult.Yes;
            if (shouldGenerate)
            {
                ScanGame();
            }
        }

        public void SwitchGame(object param)
        {
            var p = param as string;
            switchME1_menu.IsChecked = false;
            switchME2_menu.IsChecked = false;
            switchME3_menu.IsChecked = false;
            switchLE1_menu.IsChecked = false;
            switchLE2_menu.IsChecked = false;
            switchLE3_menu.IsChecked = false;
            ClearDataBase();
            currentView = 0;
            MeshRendererTab_MeshRenderer.UnloadExport();
            meshPcc?.Dispose();
            btn_MeshRenderToggle.IsChecked = false;
            btn_MeshRenderToggle.Content = "Toggle Mesh Rendering";
            EmbeddedTextureViewerTab_EmbeddedTextureViewer.UnloadExport();
            textPcc?.Dispose();
            btn_TextRenderToggle.IsChecked = false;
            btn_TextRenderToggle.Content = "Toggle Texture Rendering";
            SoundpanelWPF_ADB.UnloadExport();
            audioPcc?.Dispose();
            SoundpanelWPF_ADB.FreeAudioResources();
            btn_LinePlaybackToggle.IsChecked = false;
            btn_LinePlaybackToggle.Content = "Toggle Line Playback";
            btn_LinePlaybackToggle.IsEnabled = true;
            tabCtrl_plotUsage.SelectedIndex = 0;
            SelectedPlotUsages.ClearEx();
            lstbx_PlotBool.SelectedIndex = -1;
            lstbx_PlotInt.SelectedIndex = -1;
            lstbx_PlotFloat.SelectedIndex = -1;
            lstbx_PlotTrans.SelectedIndex = -1;
            lstbx_PlotCond.SelectedIndex = -1;
            bool updateDefaultDB = CurrentGame != MEGame.Unknown;
            switch (p)
            {
                case "ME1":
                    CurrentGame = MEGame.ME1;
                    switchME1_menu.IsChecked = true;
                    break;
                case "ME2":
                    CurrentGame = MEGame.ME2;
                    switchME2_menu.IsChecked = true;
                    break;
                case "ME3":
                    CurrentGame = MEGame.ME3;
                    switchME3_menu.IsChecked = true;
                    break;
                case "LE1":
                    CurrentGame = MEGame.LE1;
                    switchLE1_menu.IsChecked = true;
                    break;
                case "LE2":
                    CurrentGame = MEGame.LE2;
                    switchLE2_menu.IsChecked = true;
                    break;
                case "LE3":
                    CurrentGame = MEGame.LE3;
                    switchLE3_menu.IsChecked = true;
                    break;
            }

            if (updateDefaultDB)
            {
                Settings.AssetDB_DefaultGame = CurrentGame.ToString();
            }
            CurrentDBPath = GetDBPath(CurrentGame);

            if (CurrentDBPath != null && File.Exists(CurrentDBPath))
            {
                Settings.AssetDBGame = CurrentGame.ToString();
                CurrentOverallOperationText = "Loading database";
                BusyHeader = $"Loading database for {CurrentGame}";
                BusyText = "Please wait...";
                BusyBarInd = true;
                IsBusy = true;
                cancelloading?.Cancel();
                cancelloading = new CancellationTokenSource();
                var start = DateTime.UtcNow;
                LoadDatabase(CurrentDBPath, CurrentGame, CurrentDataBase, cancelloading.Token).ContinueWithOnUIThread(prevTask =>
                {
                    if (CurrentDataBase.DatabaseVersion == null || CurrentDataBase.DatabaseVersion != dbCurrentBuild)
                    {
                        var warn = MessageBox.Show($"This database is out of date (v {CurrentDataBase.DatabaseVersion} versus v {dbCurrentBuild})\nA new version is required. Do you wish to rebuild?", "Warning", MessageBoxButton.OKCancel);
                        if (warn == MessageBoxResult.Cancel)
                        {
                            ClearDataBase();
                            IsBusy = false;
                        }
                        else
                        {
                            ScanGame();
                        }
                    }
                    else
                    {
                        var dlcs = MELoadedDLC.GetDLCNamesWithMounts(CurrentGame);
                        dlcs.Add("BioGame", 0);
                        foreach ((string fileName, int directoryKey) in CurrentDataBase.FileList)
                        {
                            var cd = CurrentDataBase.ContentDir[directoryKey];
                            int mount = -1;
                            dlcs.TryGetValue(cd, out mount);
                            FileListExtended.Add(new(fileName, cd, mount));
                        }

                        Localization = CurrentDataBase.Localization;
                        AssetFilters.MaterialFilter.LoadFromDatabase(CurrentDataBase);
                        IsBusy = false;
<<<<<<< HEAD
                        CurrentOverallOperationText = $"Database generated {CurrentDataBase.GenerationDate} Classes: {CurrentDataBase.ClassRecords.Count} " + $"Animations: {CurrentDataBase.Animations.Count} Materials: {CurrentDataBase.Materials.Count} Meshes: {CurrentDataBase.Meshes.Count} " + $"Particles: {CurrentDataBase.Particles.Count} Textures: {CurrentDataBase.Textures.Count} Elements: {CurrentDataBase.GUIElements.Count}" + $" Lines: {CurrentDataBase.Lines.Count}";
=======
                        CurrentOverallOperationText = $"Database generated {CurrentDataBase.GenerationDate} Classes: {CurrentDataBase.ClassRecords.Count} " +
                                                      $"Animations: {CurrentDataBase.Animations.Count} Materials: {CurrentDataBase.Materials.Count} Meshes: {CurrentDataBase.Meshes.Count} " +
                                                      $"Particles: {CurrentDataBase.Particles.Count} Textures: {CurrentDataBase.Textures.Count} Elements: {CurrentDataBase.GUIElements.Count}" +
                                                      $" Lines: {CurrentDataBase.Lines.Count}";
>>>>>>> c7882bf0
#if DEBUG
                        var end = DateTime.UtcNow;
                        double length = (end - start).TotalMilliseconds;
                        CurrentOverallOperationText = $"{CurrentOverallOperationText} LoadTime: {length}ms";
#endif

                        GetConvoLinesBackground();
                    }
                });
            }
            else
            {
                IsBusy = false;
                CurrentOverallOperationText = "No database found.";
            }
        }

        public static string GetDBPath(MEGame game)
        {
            return Path.Combine(AppDirectories.AppDataFolder, $"AssetDB{game}.zip");
        }

        private ListBoxScroll GetSelectedPlotListBox()
        {
            if (currentView == 9)
            {
                return tabCtrl_plotUsage.SelectedIndex switch
                {
                    0 => lstbx_PlotBool,
                    1 => lstbx_PlotInt,
                    2 => lstbx_PlotFloat,
                    3 => lstbx_PlotTrans,
                    4 => lstbx_PlotCond,
                    _ => null
                };
            }

            return null;
        }

        private PlotRecord GetSelectedPlotRecord()
        {
            var lstbx = GetSelectedPlotListBox();
            if (lstbx is { SelectedIndex: > -1 })
            {
                return (PlotRecord)lstbx.SelectedItem;
            }
            return null;
        }

        private List<PlotRecord> GetSelectedPlotSource()
        {
            if (currentView == 9 && CurrentDataBase.PlotUsages != null)
            {
                return tabCtrl_plotUsage.SelectedIndex switch
                {
                    0 => CurrentDataBase.PlotUsages.Bools,
                    1 => CurrentDataBase.PlotUsages.Ints,
                    2 => CurrentDataBase.PlotUsages.Floats,
                    3 => CurrentDataBase.PlotUsages.Transitions,
                    4 => CurrentDataBase.PlotUsages.Conditionals,
                    _ => null
                };
            }

            return null;
        }

        private void GoToSuperClass(object obj)
        {
            var cr = (ClassRecord)lstbx_Classes.SelectedItem;
            var sClass = cr.SuperClass;
            if (sClass == null)
            {
                MessageBox.Show("SuperClass unknown.");
                return;
            }
            if (FilterBox.Text != null)
            {
                FilterBox.Clear();
                Filter();
            }
            var scidx = CurrentDataBase.ClassRecords.IndexOf(CurrentDataBase.ClassRecords.FirstOrDefault(r => r.Class == sClass));
            if (scidx >= 0)
            {
                lstbx_Classes.SelectedIndex = scidx;
            }
            else
            {
                MessageBox.Show("SuperClass not found.");
            }
        }

        private (string, string, int, int) GetSelectedUsageInfo()
        {
            string usagepkg = null;
            string contentdir = null;
            int usagemount = 0;
            int usageUID = 0;
            if (lstbx_Usages.SelectedIndex >= 0 && currentView == 1)
            {
                var c = (ClassUsage)lstbx_Usages.SelectedItem;
                (usagepkg, contentdir, usagemount) = FileListExtended[c.FileKey];
                usageUID = c.UIndex;
            }
            else if (lstbx_MatUsages.SelectedIndex >= 0 && currentView == 2)
            {
                var m = (MatUsage)lstbx_MatUsages.SelectedItem;
                (usagepkg, contentdir, usagemount) = FileListExtended[m.FileKey];
                usageUID = m.UIndex;
            }
            else if (lstbx_MeshUsages.SelectedIndex >= 0 && currentView == 3)
            {
                var s = (MeshUsage)lstbx_MeshUsages.SelectedItem;
                (usagepkg, contentdir, usagemount) = FileListExtended[s.FileKey];
                usageUID = s.UIndex;
            }
            else if (lstbx_TextureUsages.SelectedIndex >= 0 && currentView == 4)
            {
                var t = (TextureUsage)lstbx_TextureUsages.SelectedItem;
                (usagepkg, contentdir, usagemount) = FileListExtended[t.FileKey];
                usageUID = t.UIndex;
            }
            else if (lstbx_AnimUsages.SelectedIndex >= 0 && currentView == 5)
            {
                var a = (AnimUsage)lstbx_AnimUsages.SelectedItem;
                (usagepkg, contentdir, usagemount) = FileListExtended[a.FileKey];
                usageUID = a.UIndex;
            }
            else if (lstbx_PSUsages.SelectedIndex >= 0 && currentView == 6)
            {
                var ps = (ParticleSysUsage)lstbx_PSUsages.SelectedItem;
                (usagepkg, contentdir, usagemount) = FileListExtended[ps.FileKey];
                usageUID = ps.UIndex;
            }
            else if (lstbx_GUIUsages.SelectedIndex >= 0 && currentView == 7)
            {
                var sf = (GUIUsage)lstbx_GUIUsages.SelectedItem;
                (usagepkg, contentdir, usagemount) = FileListExtended[sf.FileKey];
                usageUID = sf.UIndex;
            }
            else if (lstbx_Lines.SelectedIndex >= 0 && currentView == 8)
            {
                var lu = (ConvoLine)lstbx_Lines.SelectedItem;
                usagepkg = CurrentConvo.Item2;
                contentdir = CurrentConvo.Item4;
                usageUID = CurrentConvo.Item3;
            }
            else if (lstbx_PlotUsages.SelectedIndex >= 0 && currentView == 9)
            {
                var pu = (PlotUsage)lstbx_PlotUsages.SelectedItem;
                (usagepkg, contentdir, usagemount) = FileListExtended[pu.FileKey];
                usageUID = pu.UIndex;
            }
            else if (lstbx_Files.SelectedIndex >= 0 && currentView == 0)
            {
                (usagepkg, contentdir, usagemount) = (FileDirPair)lstbx_Files.SelectedItem;
            }

            return (usagepkg, contentdir, usagemount, usageUID);
        }

        private void OpenUsagePkg(object obj)
        {
            var tool = obj as string;
            string usagepkg = null;
            int usagemount = 0;
            int usageUID = 0;
            int strRef = 0;
            string contentdir = null;

            (usagepkg, contentdir, usagemount, usageUID) = GetSelectedUsageInfo();

            if (lstbx_Lines.SelectedIndex >= 0 && currentView == 8)
            {
                var lu = (ConvoLine)lstbx_Lines.SelectedItem;
                strRef = lu.StrRef;
            }
            else if (lstbx_PlotUsages.SelectedIndex >= 0 && currentView == 9)
            {
                var pu = (PlotUsage)lstbx_PlotUsages.SelectedItem;
                tool = pu.Context.ToTool();
                if (tool == "PlotEd")
                {
                    OpenInPlotEditor(GetFilePath(usagepkg, contentdir), pu);
                    return;
                }
                if (tool == "DlgEd" && pu.ContainerID.HasValue)
                {
                    strRef = pu.ContainerID.Value;
                }
            }

            if (usagepkg == null)
            {
                MessageBox.Show("File not found.");
                return;
            }

            OpenInToolkit(tool, GetFilePath(usagepkg, contentdir), usageUID, strRef);
        }

        private void OpenSourcePkg(object obj)
        {
            var cr = (ClassRecord)lstbx_Classes.SelectedItem;
            var sourcepkg = cr.DefinitionFile;
            var sourceexp = cr.DefinitionUIndex;

            if (sourcepkg < 0)
            {
                MessageBox.Show("Definition file unknown.");
                return;
            }
            (string filename, string dir, _) = FileListExtended[sourcepkg];

            OpenInToolkit("PackageEditor", GetFilePath(filename, dir), sourceexp);
        }

        private string GetFilePath(string filename, string contentdir)
        {
            string filePath = null;
            string rootPath = MEDirectories.GetDefaultGamePath(CurrentGame);

            if (rootPath == null || !Directory.Exists(rootPath))
            {
                MessageBox.Show($"{CurrentGame} has not been found. Please check your Legendary Explorer settings");
                return null;
            }

            filePath = Directory.EnumerateFiles(rootPath, filename, SearchOption.AllDirectories).FirstOrDefault(f => f.Contains(contentdir));

            if (filePath == null)
            {
                MessageBox.Show($"File {filename} not found in content directory {contentdir}.");
                return null;
            }

            return filePath;
        }

        private void OpenInToolkit(string tool, string filePath, int uindex = 0, int strRef = 0)
        {
            switch (tool)
            {
                case "Meshplorer":
                    var meshPlorer = new Meshplorer.MeshplorerWindow();
                    meshPlorer.Show();
                    if (uindex != 0)
                    {
                        meshPlorer.LoadFile(filePath, uindex);
                    }
                    else
                    {
                        meshPlorer.LoadFile(filePath);
                    }
                    break;
                case "PathEd":
                    var pathEd = new PathfindingEditor.PathfindingEditorWindow(filePath);
                    pathEd.Show();
                    break;
                case "DlgEd":
                    var diagEd = new DialogueEditor.DialogueEditorWindow();
                    diagEd.Show();
                    if (uindex != 0)
                    {
                        diagEd.LoadFile(filePath, uindex);
                        if (strRef != 0) diagEd.TrySelectStrRef(strRef);
                    }
                    else
                    {
                        diagEd.LoadFile(filePath);
                    }
                    break;
                case "SeqEd":
                    var SeqEd = new Sequence_Editor.SequenceEditorWPF();
                    SeqEd.Show();
                    if (uindex != 0)
                    {
                        SeqEd.LoadFileAndGoTo(filePath, uindex);
                    }
                    else
                    {
                        SeqEd.LoadFile(filePath);
                    }
                    break;
                case "SoundExplorer":
                    var soundplorer = new Soundplorer.SoundplorerWPF();
                    soundplorer.Show();
                    soundplorer.LoadFile(filePath);
                    break;
                case "CndEd":
                    var cndEd = new ConditionalsEditor.ConditionalsEditorWindow();
                    cndEd.Show();
                    if (uindex != 0)
                    {
                        cndEd.LoadFile(filePath, uindex);
                    }
                    else
                    {
                        cndEd.LoadFile(filePath);
                    }

                    break;
                default:
                    var packEditor = new PackageEditor.PackageEditorWindow();
                    packEditor.Show();
                    if (uindex != 0)
                    {
                        packEditor.LoadFile(filePath, uindex);
                    }
                    else
                    {
                        packEditor.LoadFile(filePath);
                    }
                    break;
            }
        }

        /// <summary>
        /// Open in Toolkit with some extra logic to go directly to a transition/quest/codex
        /// </summary>
        /// <param name="filePath"></param>
        /// <param name="usage"></param>
        private void OpenInPlotEditor(string filePath, PlotUsage usage)
        {
            var plotEditor = new PlotEditor.PlotEditorWindow();
            plotEditor.Show();
            plotEditor.LoadFile(filePath);
            if (usage.ContainerID.HasValue)
            {
                switch (usage.Context)
                {
                    case PlotUsageContext.Transition:
                        plotEditor.GoToStateEvent(usage.ContainerID.Value);
                        break;
                    case PlotUsageContext.Codex:
                        plotEditor.GoToCodex(usage.ContainerID.Value);
                        break;
                    case PlotUsageContext.Quest:
                        plotEditor.GoToQuest(usage.ContainerID.Value);
                        break;
                    case PlotUsageContext.BoolTaskEval:
                    case PlotUsageContext.IntTaskEval:
                    case PlotUsageContext.FloatTaskEval:
                    default:
                        break;
                }
            }
        }

        private void OpenFileInWindowsExplorer(object obj)
        {
            var (filename, contentDir, _, _) = GetSelectedUsageInfo();
            if (filename is null || contentDir is null) return;

            string filePath = GetFilePath(filename, contentDir);

            if (File.Exists(filePath))
            {
                string cmd = "explorer.exe";
                string arg = "/select, " + filePath;
                System.Diagnostics.Process.Start(cmd, arg);
            }
        }

        private void OpenInPlotDB()
        {
            var record = GetSelectedPlotRecord();
            var plotElement = PlotDatabases.FindPlotElementFromID(record.ElementID, record.ElementType.ToPlotElementType(), CurrentGame);
            var plotDB = new PlotManagerWindow(CurrentGame.ToLEVersion(), plotElement);
            plotDB.Show();
            plotDB.SelectPlotElement(plotElement, CurrentGame.ToLEVersion());
            //plotDB.NoAutoSelection = false;
        }

        private void OpenPEDefinitionInToolset()
        {
            var record = GetSelectedPlotRecord();

            if (record.ElementType is PlotRecordType.Conditional or PlotRecordType.Transition && record.BaseUsage != null)
            {
                (string usagepkg, string contentdir, int usagemount) = FileListExtended[record.BaseUsage.FileKey];
                int usageUID = record.BaseUsage.UIndex;
                if (record.BaseUsage.Context is PlotUsageContext.Conditional)
                {
                    OpenInToolkit("", GetFilePath(usagepkg, contentdir), usageUID);
                }
                else if (record.BaseUsage.Context is PlotUsageContext.Transition)
                {
                    OpenInPlotEditor(GetFilePath(usagepkg, contentdir), record.BaseUsage);
                }
                else if (record.BaseUsage.Context is PlotUsageContext.CndFile)
                {
                    OpenInToolkit("CndEd", GetFilePath(usagepkg, contentdir), usageUID);
                }
            }
        }

        private void TabControl_SelectionChanged(object sender, SelectionChangedEventArgs e) //Fires if Tab moves away
        {
            e.Handled = true;

            if (currentView != previousView)
            {
                FilterBox.Clear();
                Filter();
                switch (currentView)
                {
                    case 2:
                        FilterBox.Watermark = "Search (by material name or parent package)";
                        break;
                    case 4:
                        FilterBox.Watermark = "Search (by texture name or CRC if compiled)";
                        break;
                    case 0:
                        FilterBox.Watermark = "Search (by filename or source directory)";
                        break;
                    default:
                        FilterBox.Watermark = "Search";
                        break;
                }

                if (previousView == 3)
                {
                    ToggleRenderMesh();
                    btn_MeshRenderToggle.IsChecked = false;
                    btn_MeshRenderToggle.Content = "Toggle Mesh Rendering";
                }

                if (previousView == 4)
                {
                    ToggleRenderTexture();
                    btn_TextRenderToggle.IsChecked = false;
                    btn_TextRenderToggle.Content = "Toggle Texture Rendering";
                }

                if (currentView == 0)
                {
                    menu_OpenUsage.Header = "Open File";
                }

                if (previousView == 0)
                {
                    menu_OpenUsage.Header = "Open Usage";
                }
                previousView = currentView;
            }
        }

        private void lstbx_Meshes_SelectionChanged(object sender, SelectionChangedEventArgs e)
        {
            e.Handled = true;
            if (currentView == 3 && lstbx_Meshes.SelectedIndex >= 0)
            {
                ToggleRenderMesh();
            }
        }

        private void lstbx_Textures_SelectionChanged(object sender, SelectionChangedEventArgs e)
        {
            e.Handled = true;
            if (currentView == 4 && lstbx_Textures.SelectedIndex >= 0)
            {
                ToggleRenderTexture();
            }
        }

        private void lstbx_Lines_SelectionChanged(object sender, SelectionChangedEventArgs e)
        {
            e.Handled = true;
            if (currentView == 8 && lstbx_Lines.SelectedIndex >= 0)
            {
                var newline = (ConvoLine)lstbx_Lines.SelectedItem;
                var convo = CurrentDataBase.Conversations.FirstOrDefault(x => x.ConvName == newline.Convo);
                if (convo != null)
                {
                    (string fileName, int directoryKey) = CurrentDataBase.FileList[convo.ConvFile.FileKey];
                    CurrentConvo = new Tuple<string, string, int, string, bool>(convo.ConvName, fileName, convo.ConvFile.UIndex, CurrentDataBase.ContentDir[directoryKey], convo.IsAmbient);
                    ToggleLinePlayback();
                    return;
                }
            }
            CurrentConvo = new Tuple<string, string, int, string, bool>(null, null, 0, null, false);
        }

        private void PETabControl_SelectionChanged(object sender, SelectionChangedEventArgs e)
        {
            e.Handled = true;
            if (currentView == 9)
            {
                FilterBox.Clear();
                Filter();
            }
        }

        private void lstbx_PlotElement_SelectionChanged(object sender, SelectionChangedEventArgs e)
        {
            e.Handled = true;
            if (currentView == 9)
            {
                PlotRecord selectedRecord = GetSelectedPlotRecord();
                if (selectedRecord != null)
                {
                    SelectedPlotUsages.Clear();
                    SelectedPlotUsages.AddRange(selectedRecord.Usages);
                }
            }
        }

        private void btn_TextRenderToggle_Click(object sender, RoutedEventArgs e)
        {
            ToggleRenderTexture();
            if (btn_TextRenderToggle.IsChecked == true)
            {
                btn_TextRenderToggle.Content = "Untoggle Texture Rendering";
            }
            else
            {
                btn_TextRenderToggle.Content = "Toggle Texture Rendering";
            }
        }

        private void btn_MeshRenderToggle_Click(object sender, RoutedEventArgs e)
        {
            ToggleRenderMesh();
            if (btn_MeshRenderToggle.IsChecked == true)
            {
                btn_MeshRenderToggle.Content = "Untoggle Mesh Rendering";
            }
            else
            {
                btn_MeshRenderToggle.Content = "Toggle Mesh Rendering";
            }
        }

        private void btn_LinePlaybackToggle_Click(object sender, RoutedEventArgs e)
        {
            ToggleLinePlayback();
            if (btn_LinePlaybackToggle.IsChecked == true)
            {
                btn_LinePlaybackToggle.Content = "Untoggle Line Playback";
            }
            else
            {
                btn_LinePlaybackToggle.Content = "Toggle Line Playback";
            }
        }

        private void ToggleRenderMesh()
        {
            bool showmesh = btn_MeshRenderToggle.IsChecked == true && lstbx_Meshes.SelectedIndex >= 0 && CurrentDataBase.Meshes[lstbx_Meshes.SelectedIndex].Usages.Count > 0 && currentView == 3;

            if (!showmesh)
            {
                MeshRendererTab_MeshRenderer.UnloadExport();
                meshPcc?.Dispose();
                return;
            }
            string rootPath = MEDirectories.GetDefaultGamePath(CurrentGame);
            var selecteditem = (MeshRecord)lstbx_Meshes.SelectedItem;
            var filekey = selecteditem.Usages[0].FileKey;
            var (filename, dirKey) = CurrentDataBase.FileList[filekey];
            var cdir = CurrentDataBase.ContentDir[dirKey];

            if (rootPath == null)
            {
                MessageBox.Show($"{CurrentGame} has not been found. Please check your Legendary Explorer settings");
                return;
            }
            filename = $"{filename}.*";

            var files = Directory.GetFiles(rootPath, filename, SearchOption.AllDirectories);
            if (files.IsEmpty())
            {
                MessageBox.Show($"File {filename} not found.");
                return;
            }

            if (meshPcc != null) //unload existing file
            {
                MeshRendererTab_MeshRenderer.UnloadExport();
                meshPcc.Dispose();
            }

            foreach (var filePath in files) //handle cases of mods/dlc having same file.
            {
                bool isBaseFile = cdir.ToLower() == "biogame";
                bool isDLCFile = filePath.ToLower().Contains("dlc");
                if (isBaseFile == isDLCFile)
                {
                    continue;
                }
                meshPcc = MEPackageHandler.OpenMEPackage(filePath);
                var uexpIdx = selecteditem.Usages[0].UIndex;
                if (uexpIdx <= meshPcc.ExportCount)
                {
                    var meshExp = meshPcc.GetUExport(uexpIdx);
                    if (meshExp.ObjectName == selecteditem.MeshName)
                    {
                        MeshRendererTab_MeshRenderer.LoadExport(meshExp);
                        break;
                    }
                }
                meshPcc.Dispose();
            }
        }

        private void ToggleRenderTexture()
        {
            bool showText = btn_TextRenderToggle.IsChecked == true && lstbx_Textures.SelectedIndex >= 0 && CurrentDataBase.Textures[lstbx_Textures.SelectedIndex].Usages.Count > 0 && currentView == 4;

            var selecteditem = (TextureRecord)lstbx_Textures.SelectedItem;
            if (!showText || selecteditem.CFormat == "TextureCube")
            {
                EmbeddedTextureViewerTab_EmbeddedTextureViewer.UnloadExport();
                BIKExternalExportLoaderTab_BIKExternalExportLoader.UnloadExport();
                EmbeddedTextureViewerTab_EmbeddedTextureViewer.Visibility = Visibility.Visible;
                BIKExternalExportLoaderTab_BIKExternalExportLoader.Visibility = Visibility.Collapsed;
                textPcc?.Dispose();
                return;
            }

            var filekey = selecteditem.Usages[0].FileKey;
            var (filename, dirKey) = CurrentDataBase.FileList[filekey];
            string rootPath = MEDirectories.GetDefaultGamePath(CurrentGame);
            var cdir = CurrentDataBase.ContentDir[dirKey];
            if (rootPath == null)
            {
                MessageBox.Show($"{CurrentGame} has not been found. Please check your Legendary Explorer settings");
                return;
            }

            filename = $"{filename}.*";
            var files = Directory.GetFiles(rootPath, filename, SearchOption.AllDirectories).ToList();
            if (files.IsEmpty())
            {
                MessageBox.Show($"File {filename} not found.");
                return;
            }

            if (textPcc != null)
            {
                EmbeddedTextureViewerTab_EmbeddedTextureViewer.UnloadExport();
                BIKExternalExportLoaderTab_BIKExternalExportLoader.UnloadExport();
                textPcc.Dispose();
            }

            foreach (var filePath in files) //handle cases of mods/dlc having same file.
            {
                bool isBaseFile = cdir.ToLower() == "biogame";
                bool isDLCFile = filePath.ToLower().Contains("dlc");
                if (isBaseFile == isDLCFile)
                {
                    continue;
                }
                textPcc = MEPackageHandler.OpenMEPackage(filePath); // maybe use unsafe load?
                //textPcc = MEPackageHandler.UnsafePartialLoad(filePath, x=>x.UIndex == selecteditem.Usages[0].UIndex); // maybe use unsafe load?
                var uexpIdx = selecteditem.Usages[0].UIndex;
                if (uexpIdx <= textPcc.ExportCount)
                {
                    var textExp = textPcc.GetUExport(uexpIdx);
                    string cubemapParent = null;
                    if (textExp.Parent != null)
                    {
                        cubemapParent = textExp.Parent.ClassName == "CubeMap" ? selecteditem.TextureName.Substring(textExp.Parent.ObjectName.ToString().Length + 1) : null;
                    }
                    string indexedName = $"{textExp.ObjectNameString}_{textExp.indexValue - 1}";
                    if (textExp.ClassName.StartsWith("Texture") && (textExp.ObjectNameString == selecteditem.TextureName || selecteditem.TextureName == indexedName || (cubemapParent != null && textExp.ObjectNameString == cubemapParent)))
                    {
                        if (selecteditem.CFormat == "TextureMovie")
                        {
                            BIKExternalExportLoaderTab_BIKExternalExportLoader.LoadExport(textExp);
                            BIKExternalExportLoaderTab_BIKExternalExportLoader.Visibility = Visibility.Visible;
                            EmbeddedTextureViewerTab_EmbeddedTextureViewer.Visibility = Visibility.Collapsed;
                        }
                        else
                        {
                            EmbeddedTextureViewerTab_EmbeddedTextureViewer.LoadExport(textExp);
                            EmbeddedTextureViewerTab_EmbeddedTextureViewer.Visibility = Visibility.Visible;
                            BIKExternalExportLoaderTab_BIKExternalExportLoader.Visibility = Visibility.Collapsed;
                        }
                        break;
                    }
                }
                textPcc.Dispose();
            }
        }

        private void ToggleLinePlayback()
        {
            bool showAudio = btn_LinePlaybackToggle.IsChecked == true && lstbx_Lines.SelectedIndex >= 0 && CurrentConvo.Item1 != null && currentView == 8;

            if (!showAudio)
            {
                SoundpanelWPF_ADB.UnloadExport();
                audioPcc?.Dispose();
                return;
            }

            var selecteditem = (ConvoLine)lstbx_Lines.SelectedItem;
            var filename = CurrentConvo.Item2;
            var cdir = CurrentConvo.Item4;
            string rootPath = MEDirectories.GetDefaultGamePath(CurrentGame);
            if (rootPath == null)
            {
                MessageBox.Show($"{CurrentGame} has not been found. Please check your Legendary Explorer settings");
                return;
            }

            filename = $"{filename}.*";
            var files = Directory.GetFiles(rootPath, filename, SearchOption.AllDirectories).ToList();
            if (files.IsEmpty())
            {
                MessageBox.Show($"File {filename} not found.");
                return;
            }

            string searchWav = $"{selecteditem.StrRef}_m";
            if (genderTabs.SelectedIndex == 1)
                searchWav = $"{selecteditem.StrRef}_f";

            if (audioPcc != null)
            {
                if (Path.GetFileNameWithoutExtension(audioPcc.FilePath) == CurrentConvo.Item2) //if switching gender file is already loaded
                {
                    var stream = audioPcc.Exports.FirstOrDefault(x => x.ClassName == "WwiseStream" && x.ObjectNameString.ToLower().Contains(searchWav));
                    if (stream != null)
                    {
                        SoundpanelWPF_ADB.LoadExport(stream);
                        return;
                    }
                }
                SoundpanelWPF_ADB.UnloadExport();
                audioPcc.Dispose();
            }

            foreach (var filePath in files) //handle cases of mods/dlc having same file.
            {
                bool isBaseFile = cdir.ToLower() == "biogame";
                bool isDLCFile = filePath.ToLower().Contains("dlc");
                if (isBaseFile == isDLCFile)
                {
                    continue;
                }
                audioPcc = MEPackageHandler.OpenMEPackage(filePath);
                if (currentGame.IsGame1())
                {
                    var stream = audioPcc.Exports.FirstOrDefault(x => x.ClassName == "SoundNodeWave" && x.InstancedFullPath.ToLower().EndsWith(searchWav));
                    if (stream != null)
                    {
                        SoundpanelWPF_ADB.LoadExport(stream);
                        break;
                    }
                    audioPcc.Dispose();
                }
                else
                {
                    var stream = audioPcc.Exports.FirstOrDefault(x => x.ClassName == "WwiseStream" && x.ObjectNameString.ToLower().Contains(searchWav));
                    if (stream != null)
                    {
                        SoundpanelWPF_ADB.LoadExport(stream);
                        break;
                    }
                    audioPcc.Dispose();
                }
            }
        }

        private void SetCRCScan(object obj)
        {
            if (menu_checkCRC.IsChecked)
            {
                menu_checkCRC.IsChecked = false;
            }
            else
            {
                var crcdlg = MessageBox.Show("Do you want to turn on CRC checking? This will significantly increase scan times.", "Asset Database", MessageBoxButton.YesNo);
                if (crcdlg == MessageBoxResult.Yes)
                {
                    menu_checkCRC.IsChecked = true;
                }
            }
        }

        private void OpenInAnimViewer(object obj)
        {
            if (lstbx_Anims.SelectedItem is AnimationRecord anim)
            {
                if (!Application.Current.Windows.OfType<AnimationViewer.AnimationViewerWindow>().Any())
                {
                    var av = new AnimationViewer.AnimationViewerWindow(CurrentDataBase, anim);
                    av.Show();
                }
                else
                {
                    var aexp = Application.Current.Windows.OfType<AnimationViewer.AnimationViewerWindow>().First();
                    if (aexp.ReadyToView)
                    {
                        aexp.LoadAnimation(anim);
                    }
                    else
                    {
                        aexp.AnimQueuedForFocus = anim;
                    }
                    aexp.Focus();
                }
            }
        }

        private void ExportToPSA()
        {
            if (lstbx_Anims.SelectedItem is AnimationRecord anim && anim.Usages.Any())
            {
                var (fileListIndex, animUIndex, _) = anim.Usages[0];
                string filePath = GetFilePath(fileListIndex);
                using IMEPackage pcc = MEPackageHandler.OpenMEPackage(filePath);
                if (pcc.IsUExport(animUIndex) && pcc.GetUExport(animUIndex) is ExportEntry animSeqExp && ObjectBinary.From(animSeqExp) is AnimSequence animSequence)
                {
                    var dlg = new SaveFileDialog
                    {
                        Filter = AnimationImporterExporter.AnimationImporterExporterWindow.PSAFilter,
                        FileName = $"{anim.SeqName}.psa",
                        AddExtension = true
                    };
                    if (dlg.ShowDialog() == true)
                    {
                        PSA.CreateFrom(animSequence).ToFile(dlg.FileName);
                        MessageBox.Show("Done!", "PSA Export", MessageBoxButton.OK);
                    }
                }
            }
        }

        private void OpenInAnimationImporter()
        {
            if (lstbx_Anims.SelectedItem is AnimationRecord anim && anim.Usages.Any())
            {
                (int fileListIndex, int animUIndex, bool _) = anim.Usages[0];
                string filePath = GetFilePath(fileListIndex);
                var animImporter = new AnimationImporterExporter.AnimationImporterExporterWindow(filePath, animUIndex);
                animImporter.Show();
                animImporter.Activate();
            }
        }

        private string GetFilePath(int fileListIndex)
        {
            (string filename, string contentdir, int mount) = FileListExtended[fileListIndex];
            return Directory.GetFiles(MEDirectories.GetDefaultGamePath(CurrentGame), $"{filename}.*", SearchOption.AllDirectories).FirstOrDefault(f => f.Contains(contentdir));
        }

        private void genderTabs_SelectionChanged(object sender, SelectionChangedEventArgs e)
        {
            if (currentView == 8 && (btn_LinePlaybackToggle.IsChecked ?? false))
            {
                ToggleLinePlayback();
                ;
            }
        }

        private void CopyStringToClipboard(object obj)
        {
            if (!(obj is string cmd))
                return;
            Clipboard.Clear();
            string copytext = null;
            switch (cmd)
            {
                case "Line":
                    var line = (ConvoLine)lstbx_Lines.SelectedItem;
                    copytext = line.Line;
                    break;
                case "StrRef":
                    var lineref = (ConvoLine)lstbx_Lines.SelectedItem;
                    copytext = lineref.StrRef.ToString();
                    break;
                default:
                    break;
            }

            if (copytext == null)
                return;

            Clipboard.SetText(copytext);
        }

      #endregion

      #region Filters

        bool LineFilter(object d)
        {
            if (d is ConvoLine line)
            {
                bool showthis = true;
                if (cmbbx_filterSpkrs.SelectedIndex >= 0)
                {
                    showthis = string.Equals(line.Speaker, cmbbx_filterSpkrs.SelectedItem.ToString(), StringComparison.CurrentCultureIgnoreCase);
                }
                if (showthis && !string.IsNullOrEmpty(FilterBox.Text))
                {
                    showthis = line.StrRef.ToString().Contains(FilterBox.Text.ToLower());
                    if (!showthis)
                    {
                        showthis = line.Convo.ToLower().Contains(FilterBox.Text.ToLower());
                    }
                    if (!showthis)
                    {
                        showthis = line.Line.ToLower().Contains(FilterBox.Text.ToLower());
                    }
                }

                return showthis;
            }

            return false;
        }

        private bool FileFilter(object d)
        {
            bool showthis = true;
            var f = (FileDirPair)d;
            var t = FilterBox.Text;
            if (!string.IsNullOrEmpty(t))
            {
                showthis = f.FileName.ToLower().Contains(t.ToLower());
                if (!showthis)
                {
                    showthis = f.Directory.ToLower().Contains(t.ToLower());
                }
            }
            return showthis;
        }

        private void Filter()
        {
            AssetFilters.SetSearch(FilterBox.Text);
            switch (currentView)
            {
                case 1: //Classes
                    ICollectionView viewC = CollectionViewSource.GetDefaultView(CurrentDataBase.ClassRecords);
                    viewC.Filter = AssetFilters.ClassFilter.Filter;
                    lstbx_Classes.ItemsSource = viewC;
                    break;
                case 2: //Materials
                    ICollectionView viewM = CollectionViewSource.GetDefaultView(CurrentDataBase.Materials);
                    viewM.Filter = AssetFilters.MaterialFilter.Filter;
                    lstbx_Materials.ItemsSource = viewM;
                    break;
                case 3: //Meshes
                    ICollectionView viewS = CollectionViewSource.GetDefaultView(CurrentDataBase.Meshes);
                    viewS.Filter = AssetFilters.MeshFilter.Filter;
                    lstbx_Meshes.ItemsSource = viewS;
                    break;
                case 4: //Textures
                    ICollectionView viewT = CollectionViewSource.GetDefaultView(CurrentDataBase.Textures);
                    viewT.Filter = AssetFilters.TextureFilter.Filter;
                    lstbx_Textures.ItemsSource = viewT;
                    break;
                case 5: //Animations
                    ICollectionView viewA = CollectionViewSource.GetDefaultView(CurrentDataBase.Animations);
                    viewA.Filter = AssetFilters.AnimationFilter.Filter;
                    lstbx_Anims.ItemsSource = viewA;
                    break;
                case 6: //Particles
                    ICollectionView viewP = CollectionViewSource.GetDefaultView(CurrentDataBase.Particles);
                    viewP.Filter = AssetFilters.ParticleFilter.Filter;
                    lstbx_Particles.ItemsSource = viewP;
                    break;
                case 7: //Scaleform
                    ICollectionView viewG = CollectionViewSource.GetDefaultView(CurrentDataBase.GUIElements);
                    viewG.Filter = AssetFilters.GUIFilter.Filter;
                    lstbx_Scaleform.ItemsSource = viewG;
                    break;
                case 8: //Lines
                    ICollectionView viewL = CollectionViewSource.GetDefaultView(CurrentDataBase.Lines);
                    viewL.Filter = LineFilter;
                    lstbx_Lines.ItemsSource = viewL;
                    break;
                case 9: // PlotElements
                    var lstbx = GetSelectedPlotListBox();
                    var plotSource = GetSelectedPlotSource();
                    if (plotSource is null || lstbx is null) break;
                    ICollectionView viewPE = CollectionViewSource.GetDefaultView(plotSource);
                    viewPE.Filter = AssetFilters.PlotElementFilter.Filter;
                    lstbx.ItemsSource = viewPE;
                    break;
                default: //Files
                    lstbx_Files.Items.Filter = FileFilter;
                    break;
            }
        }

        private void SetFilters(object obj)
        {
            if (!AssetFilters.ToggleFilter(obj))
            {
                var param = obj as string;
                switch (param)
                {
                    case "CustFiles":
                        if (FileListFilter.IsSelected)
                        {
                            btn_custFilter.Content = "Filtered";
                            expander_CustomFiles.IsExpanded = true;
                        }
                        else
                        {
                            btn_custFilter.Content = "Filter";
                            if (FileListFilter.CustomFileList.IsEmpty())
                                expander_CustomFiles.IsExpanded = false;
                        }
                        break;
                    default:
                        break;
                }
            }
            Filter();
        }

        private void FilterBox_KeyUp(object sender, KeyEventArgs e)
        {
            if (IsGettingTLKs && currentView == 8)
            {
                MessageBox.Show("Currently parsing TLK line data. Please wait.", "Asset Database", MessageBoxButton.OK);
                return;
            }
            Filter();
        }

        private void views_ColumnHeader_Click(object sender, RoutedEventArgs e)
        {
            if (e.OriginalSource is GridViewColumnHeader headerClicked)
            {
                if (headerClicked.Role != GridViewColumnHeaderRole.Padding)
                {
                    ListSortDirection direction;
                    if (headerClicked != _lastHeaderClicked)
                    {
                        direction = ListSortDirection.Ascending;
                    }
                    else
                    {
                        if (_lastDirection == ListSortDirection.Ascending)
                        {
                            direction = ListSortDirection.Descending;
                        }
                        else
                        {
                            direction = ListSortDirection.Ascending;
                        }
                    }

                    string primarySort;
                    string secondarySort;
                    switch (currentView)
                    {
                        case 0:
                            ICollectionView dataView = CollectionViewSource.GetDefaultView(lstbx_Files.ItemsSource);
                            primarySort = "Directory";
                            secondarySort = "FileName";
                            var header = headerClicked.Column.Header.ToString();
                            switch (header)
                            {
                                case "FileName":
                                    primarySort = "FileName";
                                    secondarySort = "Directory";
                                    break;
                                case "Mount":
                                    primarySort = "Mount";
                                    secondarySort = "FileName";
                                    break;
                            }

                            dataView.SortDescriptions.Clear();
                            dataView.SortDescriptions.Add(new SortDescription(primarySort, direction));
                            dataView.SortDescriptions.Add(new SortDescription(secondarySort, direction));
                            dataView.Refresh();
                            lstbx_Files.ItemsSource = dataView;
                            break;
                        case 8:
                            ICollectionView linedataView = CollectionViewSource.GetDefaultView(lstbx_Lines.ItemsSource);
                            primarySort = headerClicked.Column.Header.ToString();
                            linedataView.SortDescriptions.Clear();
                            linedataView.SortDescriptions.Add(new SortDescription(primarySort, direction));
                            linedataView.Refresh();
                            lstbx_Lines.ItemsSource = linedataView;
                            break;
                        default:
                            return;
                    }

                    if (direction == ListSortDirection.Ascending)
                    {
                        headerClicked.Column.HeaderTemplate = Resources["HeaderTemplateArrowUp"] as DataTemplate;
                    }
                    else
                    {
                        headerClicked.Column.HeaderTemplate = Resources["HeaderTemplateArrowDown"] as DataTemplate;
                    }

                    // Remove arrow from previously sorted header
                    if (_lastHeaderClicked != null && _lastHeaderClicked != headerClicked)
                    {
                        _lastHeaderClicked.Column.HeaderTemplate = null;
                    }

                    _lastHeaderClicked = headerClicked;
                    _lastDirection = direction;
                }
            }
        }

        private void cmbbx_filterSpkrs_SelectionChanged(object sender, SelectionChangedEventArgs e)
        {
            e.Handled = true;
            Filter();
        }

        private void SaveCustomFileList()
        {
            if (FileListFilter.CustomFileList.IsEmpty())
            {
                MessageBox.Show("You cannot save an empty file list.", "Save File List", MessageBoxButton.OK);
                return;
            }

            string directory = Path.GetDirectoryName(CurrentDBPath);

            SaveFileDialog d = new()
            {
                Filter = $"*.txt|*.txt",
                InitialDirectory = directory,
                FileName = $"ADB_{CurrentGame}_*.txt",
                AddExtension = true
            };
            if (d.ShowDialog() == true)
            {
                TextWriter tw = new StreamWriter(d.FileName);
                foreach (KeyValuePair<int, string> file in FileListFilter.CustomFileList)
                {
                    tw.WriteLine($"{file.Value} {file.Key}");
                }
                tw.Close();
                MessageBox.Show("Done.");
            }
        }

        private void LoadCustomFileList()
        {
            string directory = Path.GetDirectoryName(CurrentDBPath);
            OpenFileDialog d = new()
            {
                Filter = $"*.txt|*.txt",
                InitialDirectory = directory,
                FileName = $"ADB_{CurrentGame}_*.txt",
                AddExtension = true
            };
            if (d.ShowDialog() == true)
            {
                TextReader tr = new StreamReader(d.FileName);
                string name = "";
                var nameslist = new List<string>();
                while ((name = tr.ReadLine()) != null)
                {
                    nameslist.Add(name);
                }

                var cdlg = MessageBox.Show($"Replace current list with these names:\n{string.Join("\n", nameslist)}", "Asset Database", MessageBoxButton.YesNo);
                if (cdlg == MessageBoxResult.No)
                    return;
                FileListFilter.CustomFileList.Clear();
                var errorlist = new List<string>();
                foreach (var n in nameslist)
                {
                    string[] parts = n.Split(' ');
                    if (parts.Length >= 2)
                    {
                        FileDirPair fdp = null;
                        int key = -1;
                        var (fileName, fileDir) = (parts[0], parts[1]);
                        if (parts.Length > 2 && int.TryParse(parts[2], out key) && key < FileListExtended.Count)
                        {
                            fdp = FileListExtended[key];
                            if (fdp.FileName != fileName || fdp.Directory != fileDir) fdp = null;
                        }

                        if (fdp is null)
                        {
                            fdp = FileListExtended.FirstOrDefault(t => t.FileName == fileName && t.Directory == fileDir);
                            key = FileListExtended.IndexOf(fdp);
                        }

                        if (fdp is not null)
                        {
                            FileListFilter.CustomFileList.Add(key, $"{fdp.FileName} {fdp.Directory}");
                            continue;
                        }
                    }
                    errorlist.Add(n);
                }

                if (!errorlist.IsEmpty())
                {
                    MessageBox.Show($"The following files are not in the {CurrentGame} database:\n{string.Join(", ", errorlist)}");
                }
            }
        }

        private void EditCustomFileList(object obj)
        {
            var action = obj as string;
            int FileKey = -1;
            switch (action)
            {
                case "Add":
                    if (lstbx_Usages.SelectedIndex >= 0 && currentView == 1)
                    {
                        var c = (ClassUsage)lstbx_Usages.SelectedItem;
                        FileKey = c.FileKey;
                    }
                    else if (lstbx_MatUsages.SelectedIndex >= 0 && currentView == 2)
                    {
                        var m = (MatUsage)lstbx_MatUsages.SelectedItem;
                        FileKey = m.FileKey;
                    }
                    else if (lstbx_MeshUsages.SelectedIndex >= 0 && currentView == 3)
                    {
                        var s = (MeshUsage)lstbx_MeshUsages.SelectedItem;
                        FileKey = s.FileKey;
                    }
                    else if (lstbx_TextureUsages.SelectedIndex >= 0 && currentView == 4)
                    {
                        var t = (TextureUsage)lstbx_TextureUsages.SelectedItem;
                        FileKey = t.FileKey;
                    }
                    else if (lstbx_AnimUsages.SelectedIndex >= 0 && currentView == 5)
                    {
                        var a = (AnimUsage)lstbx_AnimUsages.SelectedItem;
                        FileKey = a.FileKey;
                    }
                    else if (lstbx_PSUsages.SelectedIndex >= 0 && currentView == 6)
                    {
                        var ps = (ParticleSysUsage)lstbx_PSUsages.SelectedItem;
                        FileKey = ps.FileKey;
                    }
                    else if (lstbx_GUIUsages.SelectedIndex >= 0 && currentView == 7)
                    {
                        var sf = (GUIUsage)lstbx_GUIUsages.SelectedItem;
                        FileKey = sf.FileKey;
                    }
                    else if (lstbx_Lines.SelectedIndex >= 0 && currentView == 8)
                    {
                        FileKey = FileListExtended.FindIndex(f => f.FileName == CurrentConvo.Item2);
                    }
                    else if (currentView == 9 && lstbx_PlotUsages.SelectedIndex >= 0)
                    {
                        var pu = (PlotUsage)lstbx_PlotUsages.SelectedItem;
                        FileKey = pu.FileKey;
                    }
                    else if (lstbx_Files.SelectedIndex >= 0 && currentView == 0)
                    {
                        foreach (var fr in lstbx_Files.SelectedItems)
                        {
                            var fileref = (FileDirPair)fr;
                            FileKey = FileListExtended.IndexOf(fileref);
                            if (!FileListFilter.CustomFileList.ContainsKey(FileKey))
                            {
                                var file = FileListExtended[FileKey];
                                FileListFilter.CustomFileList.Add(FileKey, $"{file.FileName} {file.Directory}");
                            }
                        }
                        FileKey = -1;
                    }
                    if (!expander_CustomFiles.IsExpanded)
                        expander_CustomFiles.IsExpanded = true;
                    if (FileKey >= 0 && !FileListFilter.CustomFileList.ContainsKey(FileKey))
                    {
                        var file = FileListExtended[FileKey];
                        FileListFilter.CustomFileList.Add(FileKey, $"{file.FileName} {file.Directory}");
                    }
                    SortedDictionary<int, string> orderlist = new SortedDictionary<int, string>();
                    foreach (KeyValuePair<int, string> file in FileListFilter.CustomFileList)
                    {
                        orderlist.Add(file.Key, file.Value);
                    }
                    FileListFilter.CustomFileList.Clear();
                    FileListFilter.CustomFileList.AddRange(orderlist);
                    break;
                case "Remove":
                    if (lstbx_CustomFiles.SelectedIndex >= 0 && currentView == 0)
                    {
                        var cf = (KeyValuePair<int, string>)lstbx_CustomFiles.SelectedItem;
                        FileKey = cf.Key;
                    }
                    if (FileKey >= 0 && FileListFilter.CustomFileList.ContainsKey(FileKey))
                        FileListFilter.CustomFileList.Remove(FileKey);
                    break;
                case "Clear":
                    FileListFilter.CustomFileList.Clear();
                    break;
                default:
                    break;
            }
            Filter();
        }

        public void UpdateSelectedClassUsages()
        {
            if (ShowAllClassUsages)
            {
                SelectedClassUsages = SelectedClass?.Usages.OrderBy(u => u.FileKey).ToList();
            }
            else
            {
                SelectedClassUsages = SelectedClass?.Usages.OrderBy(u => u.FileKey).Aggregate(new List<ClassUsage>(), (list, usage) =>
                {
                    if (list.Count == 0 || usage.IsDefault || list[list.Count - 1].FileKey != usage.FileKey)
                    {
                        list.Add(usage);
                    }

                    return list;
                });
            }
        }

      #endregion

      #region Scan

        private async void ScanGame()
        {
            string rootPath = MEDirectories.GetDefaultGamePath(CurrentGame);

            if (rootPath == null || !Directory.Exists(rootPath))
            {
                MessageBox.Show($"{CurrentGame} has not been found. Please check your Legendary Explorer settings");
                return;
            }

            rootPath = Path.GetFullPath(rootPath);
            var supportedExtensions = new List<string> { ".u", ".upk", ".sfm", ".pcc", ".cnd" };
            string ShaderCacheName = CurrentGame.IsLEGame() ? "RefShaderCache-PC-D3D-SM5.upk" : "RefShaderCache-PC-D3D-SM3.upk";
            List<string> files = Directory.GetFiles(rootPath, "*.*", SearchOption.AllDirectories).Where(s => supportedExtensions.Contains(Path.GetExtension(s.ToLower())) && !s.EndsWith(ShaderCacheName)).ToList();

            //MemoryManager.SetUsePooledMemory(true, blockSize: (int)FileSize.MebiByte, maxBufferSizeMB: 128);
            await dumpPackages(files, CurrentGame);
            MemoryManager.SetUsePooledMemory(false);
        }

        private async Task dumpPackages(List<string> files, MEGame game)
        {
            var beginTime = DateTime.Now;
            TopDock.IsEnabled = false;
            MidDock.IsEnabled = false;
            OverallProgressMaximum = files.Count;
            OverallProgressValue = 0;
            BusyBarInd = false;
            CurrentOverallOperationText = $"Generating Database...";
            bool scanCRC = menu_checkCRC.IsChecked;

            //Clear database
            ClearDataBase();
            CurrentDataBase.GenerationDate = beginTime.ToString();
            CurrentDataBase.DatabaseVersion = dbCurrentBuild;

            GeneratedDB.Clear();

            //Build filelists
            CurrentDataBase.ContentDir.Add("Unknown");
            var fileKeys = new List<(int, string)>();
            files = files.OrderBy(Path.GetFileName, StringComparer.InvariantCultureIgnoreCase).ToList();
            foreach (var f in files)
            {
                var contdir = GetContentPath(new DirectoryInfo(f));
                if (contdir == null)
                {
                    continue;
                }
                var dirkey = CurrentDataBase.ContentDir.IndexOf(contdir.Name);
                if (dirkey < 0)
                {
                    dirkey = CurrentDataBase.ContentDir.Count;
                    CurrentDataBase.ContentDir.Add(contdir.Name);
                }
                var filekey = CurrentDataBase.FileList.Count;
                CurrentDataBase.FileList.Add(new(Path.GetFileName(f), dirkey));
                fileKeys.Add((filekey, f));
            }

            //Shuffle filekeys randomly to avoid localizations concurrently accessing
            //int n = fileKeys.Count;
            //var rng = new Random();
            //while (n > 1)
            //{
            //    n--;
            //    int k = rng.Next(n + 1);
            //    var value = fileKeys[k];
            //    fileKeys[k] = fileKeys[n];
            //    fileKeys[n] = value;
            //}

            IsBusy = true;
            BusyHeader = $"Generating database for {CurrentGame}";
            ProcessingQueue = new ActionBlock<SingleFileScanner>(x =>
            {
                if (x.DumpCanceled)
                {
                    return;
                }
                x.DumpPackageFile(game, GeneratedDB);
                Application.Current.Dispatcher.InvokeAsync(() =>
                {
                    BusyText = $"Scanned {OverallProgressValue}/{OverallProgressMaximum} files\n\n{GeneratedDB.GetProgressString()}";
                    OverallProgressValue++; //Concurrency 
                });
            }, new ExecutionDataflowBlockOptions { MaxDegreeOfParallelism = Math.Clamp(Environment.ProcessorCount, 1, 4) });

            AllDumpingItems = new List<SingleFileScanner>();
            var scanOptions = new AssetDBScanOptions(scanCRC, CurrentDataBase.Localization);
            foreach (var fkey in fileKeys)
            {
                var threadtask = new SingleFileScanner(fkey.Item2, fkey.Item1, scanOptions);
                AllDumpingItems.Add(threadtask); //For setting cancelation value
                ProcessingQueue.Post(threadtask); // Post all items to the block
            }

            Exception caughtException = null;
            try
            {
                ProcessingQueue.Complete(); // Signal completion
                CommandManager.InvalidateRequerySuggested();
                await ProcessingQueue.Completion;
                isProcessing = true;
            }
            catch (Exception e)
            {
                caughtException = e;
            }
            finally
            {
                if (DumpCanceled)
                {
                    DumpCanceled = false;
                    BusyHeader = "Dump canceled. ";
                }
                else
                {
                    OverallProgressValue = 100;
                    OverallProgressMaximum = 100;
                    BusyHeader = "Dump completed. ";
                }

                TaskbarHelper.SetProgressState(TaskbarProgressBarState.NoProgress);
            }

            if (caughtException != null)
            {
                GeneratedDB.Clear();
                CurrentOverallOperationText = "Database generation failed";
                IsBusy = false;
                isProcessing = false;
                TopDock.IsEnabled = true;
                MidDock.IsEnabled = true;
                throw caughtException;
            }

            BusyHeader += "Collating and sorting the database";
            BusyText = "Please wait...";
            BusyBarInd = true;
            CommandManager.InvalidateRequerySuggested();

            AssetDB pdb = await Task.Run(GeneratedDB.CollateDataBase);
            GeneratedDB.Clear();
            //Add and sort Classes
            CurrentDataBase.AddRecords(pdb);

            var dlcs = MELoadedDLC.GetDLCNamesWithMounts(CurrentGame);
            dlcs.Add("BioGame", 0);
            foreach ((string fileName, int directoryKey) in CurrentDataBase.FileList)
            {
                var cd = CurrentDataBase.ContentDir[directoryKey];
                int mount = -1;
                dlcs.TryGetValue(cd, out mount);
                FileListExtended.Add(new(fileName, cd, mount));
            }

            AssetFilters.MaterialFilter.LoadFromDatabase(CurrentDataBase);
            Settings.AssetDBGame = CurrentDataBase.Game.ToString();
            isProcessing = false;
            SaveDatabase();
            TopDock.IsEnabled = true;
            MidDock.IsEnabled = true;
            IsBusy = false;
            var elapsed = DateTime.Now - beginTime;
            MessageBox.Show(this, $"{CurrentGame} Database generated in {elapsed:mm\\:ss}");
            MemoryAnalyzer.ForceFullGC(true);
            // 08/27/2023 - Removed !IsGame1() check on GetConvoLinesBackground()
            GetConvoLinesBackground();
            CurrentDataBase.PlotUsages.LoadPlotPaths(game);
        }

        private void CancelDump(object obj)
        {
            DumpCanceled = true;
            AllDumpingItems?.ForEach(x => x.DumpCanceled = true);
            CommandManager.InvalidateRequerySuggested(); //Refresh commands
        }

        private void CopyUsages_Click(object sender, RoutedEventArgs e)
        {
            string text = null;

            if (FileListExtended == null || !FileListExtended.Any())
                return; // Can't copy anything

            if (sender == CopyUsagesMaterials_Button && lstbx_Materials.SelectedItem is MaterialRecord matR)
            {
                text = string.Join("\n", matR.Usages.Select(x => FileListExtended[x.FileKey]?.FileName).Distinct());
            }
            else if (sender == CopyUsagesTextures_Button && lstbx_Textures.SelectedItem is TextureRecord tr)
            {
                text = string.Join("\n", tr.Usages.Select(x => FileListExtended[x.FileKey]?.FileName).Distinct());
            }
            else if (sender == CopyUsagesMeshes_Button && lstbx_Meshes.SelectedItem is MeshRecord mr)
            {
                text = string.Join("\n", mr.Usages.Select(x => FileListExtended[x.FileKey]?.FileName).Distinct());
            }
            else if (sender == CopyUsagesAnimations_Button && lstbx_Anims.SelectedItem is AnimationRecord animR)
            {
                text = string.Join("\n", animR.Usages.Select(x => FileListExtended[x.FileKey]?.FileName).Distinct());
            }
            else if (sender == CopyUsagesVFX_Button && lstbx_Particles.SelectedItem is ParticleSysRecord psysR)
            {
                text = string.Join("\n", psysR.Usages.Select(x => FileListExtended[x.FileKey]?.FileName).Distinct());
            }
            else if (sender == CopyUsagesGUI_Button && lstbx_Scaleform.SelectedItem is GUIElement ge)
            {
                text = string.Join("\n", ge.Usages.Select(x => FileListExtended[x.FileKey]?.FileName).Distinct());
            }

            if (text != null)
            {
                try
                {
                    Clipboard.SetText(text);
                }
                catch (Exception ex)
                {
                    MessageBox.Show(ex.Message, "Error copying to clipboard", MessageBoxButton.OK, MessageBoxImage.Error);
                }
            }
        }

        private DirectoryInfo GetContentPath(DirectoryInfo directory)
        {
            if (directory == null)
            {
                return null;
            }
            var parent = directory.Parent;
            if (!directory.Name.StartsWith("Cooked"))
            {
                return GetContentPath(parent);
            }
            else
            {
                return parent;
            }
        }

      #endregion
    }

    public class FileIndexToNameConverter : IMultiValueConverter
    {
        public object Convert(object[] values, Type targetType, object parameter, CultureInfo culture)
        {
            int fileindex = (int)values[0];
            var listofFiles = values[1] as ObservableCollectionExtended<AssetDatabaseWindow.FileDirPair>;
            if (listofFiles == null || fileindex < 0 || fileindex >= listofFiles.Count || listofFiles.Count == 0)
            {
                return "Error: file name not found";
            }
            var export = (int)values[2];
            (string fileName, string directory, int mount) = listofFiles[fileindex];
            return $"{fileName}  # {export}   {directory} ";
        }

        public object[] ConvertBack(object value, Type[] targetTypes, object parameter, CultureInfo culture)
        {
            return null; //not needed
        }
    }
}<|MERGE_RESOLUTION|>--- conflicted
+++ resolved
@@ -735,14 +735,10 @@
                         Localization = CurrentDataBase.Localization;
                         AssetFilters.MaterialFilter.LoadFromDatabase(CurrentDataBase);
                         IsBusy = false;
-<<<<<<< HEAD
-                        CurrentOverallOperationText = $"Database generated {CurrentDataBase.GenerationDate} Classes: {CurrentDataBase.ClassRecords.Count} " + $"Animations: {CurrentDataBase.Animations.Count} Materials: {CurrentDataBase.Materials.Count} Meshes: {CurrentDataBase.Meshes.Count} " + $"Particles: {CurrentDataBase.Particles.Count} Textures: {CurrentDataBase.Textures.Count} Elements: {CurrentDataBase.GUIElements.Count}" + $" Lines: {CurrentDataBase.Lines.Count}";
-=======
                         CurrentOverallOperationText = $"Database generated {CurrentDataBase.GenerationDate} Classes: {CurrentDataBase.ClassRecords.Count} " +
                                                       $"Animations: {CurrentDataBase.Animations.Count} Materials: {CurrentDataBase.Materials.Count} Meshes: {CurrentDataBase.Meshes.Count} " +
-                                                      $"Particles: {CurrentDataBase.Particles.Count} Textures: {CurrentDataBase.Textures.Count} Elements: {CurrentDataBase.GUIElements.Count}" +
-                                                      $" Lines: {CurrentDataBase.Lines.Count}";
->>>>>>> c7882bf0
+                                                      $"Particles: {CurrentDataBase.Particles.Count} Textures: {CurrentDataBase.Textures.Count} Elements: {CurrentDataBase.GUIElements.Count} " +
+                                                      $"Lines: {CurrentDataBase.Lines.Count}";
 #if DEBUG
                         var end = DateTime.UtcNow;
                         double length = (end - start).TotalMilliseconds;
