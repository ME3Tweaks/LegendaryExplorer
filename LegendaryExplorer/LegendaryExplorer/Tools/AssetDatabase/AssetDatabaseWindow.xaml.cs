--- conflicted
+++ resolved
@@ -1680,20 +1680,17 @@
                     showthis = false;
                 }
 
-<<<<<<< HEAD
                 if (showthis && menu_fltrMatSpecialEngine.IsChecked && !mr.MatSettings.Any(x => x.Name == "bUsedAsSpecialEngineMaterial" && x.Parm2 == "True"))
-=======
+                {
+                    showthis = false;
+                }
+
                 if (showthis && menu_fltrMatMsk.IsChecked && !mr.MatSettings.Any(x => x.Name == "BlendMode" && x.Parm2 == "BLEND_Masked"))
->>>>>>> a11a589f
-                {
-                    showthis = false;
-                }
-
-<<<<<<< HEAD
+                {
+                    showthis = false;
+                }
+
                 if (showthis && menu_fltrMatOpq.IsChecked && mr.MatSettings.Any(x => x.Name == "BlendMode" && (x.Parm2 == "BLEND_Additive" || x.Parm2 == "BLEND_Translucent")))
-=======
-                if (showthis && menu_fltrMatOpq.IsChecked && mr.MatSettings.Any(x => x.Name == "BlendMode" && (x.Parm2 == "BLEND_Additive" || x.Parm2 == "BLEND_Translucent" || x.Parm2 == "BLEND_Masked")))
->>>>>>> a11a589f
                 {
                     showthis = false;
                 }
@@ -2227,11 +2224,8 @@
                         menu_fltrMatTrans.IsChecked = false;
                         menu_fltrMatAdd.IsChecked = true;
                         menu_fltrMatOpq.IsChecked = false;
-<<<<<<< HEAD
                         menu_fltrMatSpecialEngine.IsChecked = false;
-=======
                         menu_fltrMatMsk.IsChecked = false;
->>>>>>> a11a589f
                     }
                     else
                     {
@@ -2257,11 +2251,8 @@
                         menu_fltrMatTrans.IsChecked = false;
                         menu_fltrMatAdd.IsChecked = false;
                         menu_fltrMatOpq.IsChecked = true;
-<<<<<<< HEAD
                         menu_fltrMatSpecialEngine.IsChecked = false;
-=======
                         menu_fltrMatMsk.IsChecked = false;
->>>>>>> a11a589f
                     }
                     else
                     {
