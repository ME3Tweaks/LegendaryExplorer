﻿using System;
using System.Collections.Generic;
using System.Diagnostics;
using System.IO;
using System.IO.Compression;
using System.Linq;
using System.Text;
using System.Threading.Tasks;
using LegendaryExplorer.Audio;
using LegendaryExplorer.UnrealExtensions;
using LegendaryExplorerCore.Helpers;
using LegendaryExplorerCore.Packages;
using LegendaryExplorerCore.Unreal;
using LegendaryExplorerCore.Unreal.BinaryConverters;
using Newtonsoft.Json.Linq;
using WwiseTools.Objects;
using WwiseTools.Src.Models.SoundBank;
using WwiseTools.Utils;
using WwiseTools.Utils.SoundBank;

namespace LegendaryExplorer.Tools.WwiseEditor
{
    internal class WwiseIO
    {
        /// <summary>
        /// Exports a WwiseBank (LE only) to a basic Wwise Project - this will lose a lot of the finer settings!
        /// </summary>
        /// <param name="export"></param>
        /// <param name="dlgFileName"></param>
        public static async void ExportBankToProject(ExportEntry export, string projectOutputDirectory)
        {
            if (export.Game != MEGame.LE2 && export.Game != MEGame.LE3)
                throw new Exception("Unsupported game for wwisebank export");

            // Create a project
            var projFile = WwiseCliHandler.CreateNewProject(projectOutputDirectory);

            // Run Wwise in automation mode
            WwiseCliHandler.RunWwiseInAutomatedMode(export.Game, projFile);

            if (!await WwiseUtility.Instance.ConnectAsync())
            {
                Debug.WriteLine(@"Wwise API endpoint not running!");
                return;
            }

            // Generate a soundbank
            var soundbank = await WwiseUtility.Instance.CreateObjectAtPathAsync(export.ObjectName, WwiseObject.ObjectType.SoundBank, "\\Soundbanks\\Default Work Unit");

            // Now we inspect the WwiseBank
            WwiseBank bank = ObjectBinary.From<WwiseBank>(export);
            List<EmbeddedWEMFile> wems = new List<EmbeddedWEMFile>();
            foreach ((uint wemID, byte[] wemData) in bank.EmbeddedFiles)
            {
                var wem = new EmbeddedWEMFile(wemData, "", export, wemID);
                wems.Add(wem);
            }

            foreach (var wem in wems)
            {
                // Right now we don't support preloading - that probably has to be done in 
                // wwise settings.
                if (!wem.HasBeenFixed)
                {
                    string basePath = $"{Path.GetTempPath()}ME3EXP_SOUND_{Guid.NewGuid()}";
                    var outpath = basePath + ".wem";
                    File.WriteAllBytes(outpath, wem.WemData);
                    var audioStream = AudioStreamHelper.ConvertRIFFToWaveVGMStream(outpath); //use vgmstream
                    File.Delete(outpath);

                    var wavFile = Path.Combine(Path.GetTempPath(), $"{export.ObjectName.Name}_{wem.Id:X8}.wav");
                    audioStream.WriteToFile(wavFile);

                    // Import to the default location
                    var addeSound = await WwiseUtility.Instance.ImportSoundAsync(wavFile);

                    // Add to soundbank
<<<<<<< HEAD
                    await WwiseUtility.Instance.AddSoundBankInclusionAsync(soundbank, new SoundBankInclusion() {Object = addeSound});
=======
                    await WwiseUtility.Instance.AddSoundBankInclusionAsync(soundbank, new SoundBankInclusion() { Object = addeSound });
>>>>>>> b7f1b84d
                }
            }

            // Add the events
            foreach (var ev in export.FileRef.Exports.Where(x => x.ClassName == "WwiseEvent"))
            {
                if (ev.GetProperty<StructProperty>("Relationships")?.Properties.GetProp<ObjectProperty>("Bank")?.Value != export.UIndex)
                    continue; // Not an event for our bank

                var evt = await WwiseUtility.Instance.CreateObjectAtPathAsync(ev.ObjectName.Name, WwiseObject.ObjectType.Event, "\\Events\\Default Work Unit");
                var action = await WwiseUtility.Instance.CreateObjectAtPathAsync(ev.ObjectName.Name, WwiseObject.ObjectType.Event, "\\Events\\Default Work Unit");


                //await WwiseUtility.Instance.SetObjectPropertyAsync(ev.ObjectName.Name, WwiseObject.ObjectType.Event, "\\Events\\Default Work Unit");

            }

            await WwiseUtility.Instance.SaveWwiseProjectAsync();

<<<<<<< HEAD
            // await WwiseUtility.Instance.SetAutomationMode(false);
=======
            //await WwiseUtility.Instance.SetAutomationMode(false);
>>>>>>> b7f1b84d
            //var info = await WwiseUtility.Instance.LoadWwiseProjectAsync(projFile, false); // do not save current
            //Debug.WriteLine(info);
        }
    }
}<|MERGE_RESOLUTION|>--- conflicted
+++ resolved
@@ -75,11 +75,7 @@
                     var addeSound = await WwiseUtility.Instance.ImportSoundAsync(wavFile);
 
                     // Add to soundbank
-<<<<<<< HEAD
-                    await WwiseUtility.Instance.AddSoundBankInclusionAsync(soundbank, new SoundBankInclusion() {Object = addeSound});
-=======
                     await WwiseUtility.Instance.AddSoundBankInclusionAsync(soundbank, new SoundBankInclusion() { Object = addeSound });
->>>>>>> b7f1b84d
                 }
             }
 
@@ -99,11 +95,7 @@
 
             await WwiseUtility.Instance.SaveWwiseProjectAsync();
 
-<<<<<<< HEAD
-            // await WwiseUtility.Instance.SetAutomationMode(false);
-=======
             //await WwiseUtility.Instance.SetAutomationMode(false);
->>>>>>> b7f1b84d
             //var info = await WwiseUtility.Instance.LoadWwiseProjectAsync(projFile, false); // do not save current
             //Debug.WriteLine(info);
         }
