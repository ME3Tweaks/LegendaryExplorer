--- conflicted
+++ resolved
@@ -2169,8 +2169,6 @@
             }
         }
 
-<<<<<<< HEAD
-=======
         /// <summary>
         /// Get a list containing all FXAs in a BioConversation.
         /// </summary>
@@ -2312,7 +2310,6 @@
         /// </summary>
         private enum AudioClass { WwiseStream, WwiseEvent, SoundCue, SoundNodeWave }
 
->>>>>>> 9f56cc6e
         // HELPER FUNCTIONS
         #region Helper functions
         /// <summary>
