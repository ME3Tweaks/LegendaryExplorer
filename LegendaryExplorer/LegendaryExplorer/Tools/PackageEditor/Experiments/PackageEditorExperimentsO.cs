--- conflicted
+++ resolved
@@ -780,17 +780,9 @@
                     switch (reference.Parent.ClassName)
                     {
                         case "StaticMeshCollectionActor":
-<<<<<<< HEAD
-                            StaticMeshCollectionActor parent = ObjectBinary.From<StaticMeshCollectionActor>((ExportEntry)reference.Parent);
-                            UIndex uindex = new(reference.UIndex);
-                            int smcaIndex = parent.Components.IndexOf(uindex);
-                            ((float destX, float destY, float destZ), _, _) = parent.LocalToWorldTransforms[smcaIndex].UnrealDecompose();
-=======
                             var parent = ObjectBinary.From<StaticMeshCollectionActor>((ExportEntry)reference.Parent);
                             int smcaIndex = parent.Components.IndexOf(reference.UIndex);
-                            float destX, destY, destZ;
-                            ((destX, destY, destZ), _, _) = parent.LocalToWorldTransforms[smcaIndex].UnrealDecompose();
->>>>>>> b6f7c3e2
+                            ((float destX, float destY, float destZ), _, _) = parent.LocalToWorldTransforms[smcaIndex].UnrealDecompose();
 
                             // Check if the component is within the given distance, and if so remove the reference
                             if (InDist(origins[0], destX, dists[0]) && InDist(origins[1], destY, dists[1]) && InDist(origins[2], destZ, dists[2]))
