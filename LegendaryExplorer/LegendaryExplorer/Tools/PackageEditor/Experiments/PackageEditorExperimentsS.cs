﻿using System;
using System.Collections.Generic;
using System.Diagnostics;
using System.IO;
using System.Linq;
using System.Numerics;
using System.Text;
using System.Threading.Tasks;
using System.Windows;
using ClosedXML.Excel;
using LegendaryExplorer.Dialogs;
using LegendaryExplorer.GameInterop;
using LegendaryExplorer.Misc;
using LegendaryExplorer.Misc.AppSettings;
using LegendaryExplorer.Tools.ScriptDebugger;
using LegendaryExplorer.UnrealExtensions.Classes;
using LegendaryExplorerCore;
using LegendaryExplorerCore.GameFilesystem;
using LegendaryExplorerCore.Gammtek.Extensions.Collections.Generic;
using LegendaryExplorerCore.Gammtek.IO;
using LegendaryExplorerCore.Helpers;
using LegendaryExplorerCore.Misc;
using LegendaryExplorerCore.Packages;
using LegendaryExplorerCore.Packages.CloningImportingAndRelinking;
using LegendaryExplorerCore.UDK;
using LegendaryExplorerCore.Unreal;
using LegendaryExplorerCore.Unreal.BinaryConverters;
using LegendaryExplorerCore.Unreal.Classes;
using LegendaryExplorerCore.Unreal.ObjectInfo;
using LegendaryExplorerCore.UnrealScript;
using LegendaryExplorerCore.UnrealScript.Compiling;
using LegendaryExplorerCore.UnrealScript.Compiling.Errors;
using LegendaryExplorerCore.UnrealScript.Decompiling;
using LegendaryExplorerCore.UnrealScript.Language.Tree;
using LegendaryExplorerCore.UnrealScript.Parsing;
using Microsoft.Win32;
using Microsoft.WindowsAPICodePack.Dialogs;
using Newtonsoft.Json;
using SharpDX.D3DCompiler;
using static LegendaryExplorer.Tools.ScriptDebugger.DebuggerInterface;
using static LegendaryExplorerCore.Unreal.UnrealFlags;

#pragma warning disable CS8321 //unused function warning

namespace LegendaryExplorer.Tools.PackageEditor.Experiments
{
    /// <summary>
    /// Class for SirCxyrtyx experimental code
    /// </summary>
    public static class PackageEditorExperimentsS
    {
        public static IEnumerable<string> EnumerateOfficialFiles(params MEGame[] games)
        {
            foreach (MEGame game in games)
            {
                var filePaths = MELoadedFiles.GetOfficialFiles(game);
                //preload base files for faster scanning
                using var baseFiles = MEPackageHandler.OpenMEPackages(EntryImporter.FilesSafeToImportFrom(game)
                                                                                   .Select(f => Path.Combine(MEDirectories.GetCookedPath(game), f)));
                if (game is MEGame.ME3)
                {
                    baseFiles.Add(MEPackageHandler.OpenMEPackage(Path.Combine(ME3Directory.CookedPCPath, "BIOP_MP_COMMON.pcc")));
                }

                foreach (string filePath in filePaths)
                {
                    yield return filePath;
                }
            }
        }

        public enum GhidraTypeKind
        {
            Normal,
            Array,
            Pointer
        }

        public record GhidraProperty(string Name, string TypeName, int Offset, int ElementSize, GhidraTypeKind TypeKind = GhidraTypeKind.Normal, int NumElements = 1, int BitOffset = 0);
        public record GhidraStruct(string Name, int Size, string Super, List<GhidraProperty> Properties);
        public record GhidraEnum(string Name, List<string> Values);

        public static async void GenerateGhidraStructInsertionScript(PackageEditorWindow pewpf)
        {
            pewpf.IsBusy = true;
            pewpf.BusyText = "Generating Ghidra Scripts";

            try
            {
                foreach (MEGame game in new[] { MEGame.LE1, MEGame.LE2, MEGame.LE3 })
                {
                    if (!GameController.TryGetMEProcess(game, out Process meProcess)) continue;
                    var structDict = new Dictionary<string, GhidraStruct>
                    {
                        ["TArray"] = new("TArray", 16, null, new List<GhidraProperty>
                        {
                            new("Data", "pointer", 0, 8),
                            new("Count", "int", 8, 4),
                            new("Max", "int", 12, 4),
                        }),
                        ["FString"] = new("FString", 16, null, new List<GhidraProperty>
                        {
                            new("Data", "wchar_t", 0, 8, GhidraTypeKind.Pointer),
                            new("Count", "int", 8, 4),
                            new("Max", "int", 12, 4),
                        }),
                        ["FScriptDelegate"] = new("FScriptDelegate", 16, null, new List<GhidraProperty>
                        {
                            new("Object", "UObject", 0, 8, GhidraTypeKind.Pointer),
                            new("FunctionName", "FName", 8, 4)
                        }),
                        ["FScriptInterface"] = new("FScriptInterface", 16, null, new List<GhidraProperty>
                        {
                            new("Object", "UObject", 0, 8, GhidraTypeKind.Pointer),
                            new("Interface", "pointer", 8, 4)
                        }),
                    };
                    //this must be created on the main thread!
                    var debugger = new DebuggerInterface(game, meProcess);
                    try
                    {
                        await debugger.WaitForAttach();
                        await debugger.WaitForBreak();

                        foreach (NObject nObject in debugger.IterateGObjects())
                        {
                            if (nObject is NClass nClass && nClass.ClassFlags.Has(EClassFlags.Native))
                            {
                                AddStruct(nClass);
                            }
                            else if (nObject is NScriptStruct nScriptStruct && (nScriptStruct.StructFlags.Has(ScriptStructFlags.Native) || nScriptStruct.Outer is NClass structOuter && structOuter.ClassFlags.Has(EClassFlags.Native)))
                            {
                                AddStruct(nScriptStruct);
                            }

                            void AddStruct(NStruct nStruct)
                            {
                                string name = nStruct.CPlusPlusName(game);
                                if (structDict.ContainsKey(name))
                                {
                                    return;
                                }
                                var props = new List<GhidraProperty>();

                                if (nStruct is not NClass || !GlobalUnrealObjectInfo.IsA(nStruct.Name, "Interface", game))
                                {
                                    for (NField child = nStruct.FirstChild; child is not null; child = child.Next)
                                    {
                                        if (child is NScriptStruct nScriptStruct)
                                        {
                                            AddStruct(nScriptStruct);
                                        }
                                        else if (child is NProperty nProp)
                                        {
                                            (string typename, GhidraTypeKind typeKind) = GetTypeName(nProp);
                                            (string, GhidraTypeKind) GetTypeName(NProperty nProperty)
                                            {
                                                (string typename, GhidraTypeKind typeKind) = nProperty switch
                                                {
                                                    NArrayProperty => (null, GhidraTypeKind.Array),
                                                    NBioMask4Property => ("byte", GhidraTypeKind.Normal),
                                                    NBoolProperty => ("bool", GhidraTypeKind.Normal),
                                                    NByteProperty => ("byte", GhidraTypeKind.Normal),
                                                    NClassProperty => ("UClass", GhidraTypeKind.Pointer),
                                                    NDelegateProperty => ("FScriptDelegate", GhidraTypeKind.Normal),
                                                    NFloatProperty => ("float", GhidraTypeKind.Normal),
                                                    NInterfaceProperty => ("FScriptInterface", GhidraTypeKind.Normal),
                                                    NIntProperty => ("int", GhidraTypeKind.Normal),
                                                    NMapProperty => ("FMap_Mirror", GhidraTypeKind.Normal),
                                                    NNameProperty => ("FName", GhidraTypeKind.Normal),
                                                    //NComponentProperty
                                                    NObjectProperty nObjectProperty => (nObjectProperty.PropertyClass.CPlusPlusName(game), GhidraTypeKind.Pointer),
                                                    NStringRefProperty => ("int", GhidraTypeKind.Normal),
                                                    NStrProperty => ("FString", GhidraTypeKind.Normal),
                                                    NStructProperty nStructProperty => (nStructProperty.Struct.CPlusPlusName(game), GhidraTypeKind.Normal),
                                                    _ => throw new ArgumentOutOfRangeException(nameof(nProperty))
                                                };
                                                typename = typename switch
                                                {
                                                    "FPointer" => "pointer",
                                                    "FQWord" => "qword",
                                                    _ => typename
                                                };
                                                return (typename, typeKind);
                                            }

                                            int arrayDim = nProp.GetRealArrayDim();
                                            arrayDim = arrayDim == 0 ? 1 : arrayDim;
                                            NameReference nPropName = nProp.Name;
                                            int nPropOffset = nProp.Offset;
                                            int nPropElementSize = nProp.ElementSize;
                                            int bitOffset = 0;
                                            if (nProp is NBoolProperty nBoolProp)
                                            {
                                                bitOffset = BitOperations.TrailingZeroCount(nBoolProp.BitMask);
                                            }
                                            if (nProp is NArrayProperty nArrayProp)
                                            {
                                                (string innerPropName, GhidraTypeKind innerTypeKind) = GetTypeName(nArrayProp.InnerProperty);
                                                if (innerPropName is "FPointer")
                                                {
                                                    innerPropName = "pointer";
                                                }
                                                string fullInnerName = innerPropName;
                                                if (innerTypeKind is GhidraTypeKind.Pointer)
                                                {
                                                    fullInnerName += "*";
                                                }
                                                typename = $"TArray<{fullInnerName}>";
                                                if (!structDict.ContainsKey(typename))
                                                {
                                                    structDict[typename] = new GhidraStruct(typename, 16, null, new List<GhidraProperty>
                                                {
                                                    //incorrect technically, as this should be a pointer to the innerProp kind. Will be fixed up in the ghidra script
                                                    new("Data", innerPropName, 0, 8, innerTypeKind),
                                                    new("Count", "int", 8, 4),
                                                    new("Max", "int", 12, 4),
                                                });
                                                }
                                            }
                                            props.Add(new GhidraProperty(nPropName, typename, nPropOffset, nPropElementSize, typeKind, arrayDim, bitOffset));
                                        }
                                    }
                                }

                                var ghidraStruct = new GhidraStruct(name, nStruct.PropertySize, (nStruct.Super as NStruct)?.CPlusPlusName(game), props);
                                structDict[name] = ghidraStruct;
                            }
                        }
                    }
                    finally
                    {
                        debugger.Detach();
                        debugger.Dispose();
                    }

                    await using var fileStream = new FileStream(Path.Combine(AppDirectories.ExecFolder, $"{game}ImportStructs.java"), FileMode.Create);
                    //await using var textWriter = new StreamWriter(fileStream);
                    //await textWriter.WriteAsync(JsonConvert.SerializeObject(structDict, Formatting.Indented));
                    //continue;
                    using var writer = new CodeWriter(fileStream);
                    writer.WriteLine(
                        $@"//Imports {game} structure definitions
//@author SirCxyrtyx
//@category Data Types
//@keybinding 
//@menupath 
//@toolbar 

import ghidra.app.script.GhidraScript;
import ghidra.program.model.util.*;
import ghidra.program.model.reloc.*;
import ghidra.program.model.data.*;
import ghidra.program.model.block.*;
import ghidra.program.model.symbol.*;
import ghidra.program.model.scalar.*;
import ghidra.program.model.mem.*;
import ghidra.program.model.listing.*;
import ghidra.program.model.lang.*;
import ghidra.program.model.pcode.*;
import ghidra.program.model.address.*;
import java.util.*;"
                    );
                    GhidraStruct[][] chunks = structDict.Values.Chunk(100).ToArray();
                    writer.WriteBlock($"public class {game}ImportStructs extends GhidraScript", () =>
                    {
                        writer.WriteLine();
                        writer.WriteLine("private static final String CATEGORY = \"/SDK_Test\";");
                        writer.WriteLine();
                        writer.WriteLine("//Can be either DataTypeConflictHandler.REPLACE_HANDLER or DataTypeConflictHandler.KEEP_HANDLER");
                        writer.WriteLine("private static final DataTypeConflictHandler CONFLICT_HANDLER = DataTypeConflictHandler.REPLACE_HANDLER;");
                        writer.WriteLine();
                        writer.WriteBlock("public void run() throws Exception", () =>
                        {
                            writer.WriteLine("DataTypeManager typeMan = currentProgram.getDataTypeManager();");
                            writer.WriteLine("var structDict = new HashMap<String, DataType>();");
                            writer.WriteLine("var categoryPath = new CategoryPath(CATEGORY);");
                            writer.WriteLine("var dwordType = typeMan.getDataType(new CategoryPath(\"/\"), \"dword\");");
                            foreach (string primitive in new[]{"pointer", "int", "byte", "byte", "float", "wchar_t", "qword"})
                            {
                                writer.WriteLine($"structDict.put(\"{primitive}\", typeMan.getDataType(new CategoryPath(\"/\"), \"{primitive}\"));");
                            }
                            writer.WriteLine();
                            writer.WriteLine("var fName = new StructureDataType(categoryPath, \"FName\", 8, typeMan);");
                            writer.WriteLine("fName.insertBitFieldAt(0, 4, 0, dwordType, 29, \"Offset\" , null);");
                            writer.WriteLine("fName.insertBitFieldAt(0, 4, 29, dwordType, 3, \"Chunk\" , null);");
                            writer.WriteLine("fName.replaceAtOffset(4, typeMan.getDataType(new CategoryPath(\"/\"), \"int\"), 4, \"Number\", null);");
                            writer.WriteLine("typeMan.addDataType(fName, CONFLICT_HANDLER);");
                            writer.WriteLine("structDict.put(\"FName\", fName);");
                            writer.WriteLine();
                            writer.WriteLine("//This is chunked because java has a limit on how large methods can be");
                            for (int i = 0; i < chunks.Length; i++)
                            {
                                writer.WriteLine($"createStructs{i}(structDict, typeMan, categoryPath);");
                            }
                            writer.WriteLine();
                            for (int i = 0; i < chunks.Length; i++)
                            {
                                writer.WriteLine($"populateStructs{i}(structDict, typeMan, dwordType);");
                            }
                        });
                        for (int i = 0; i < chunks.Length; i++)
                        {
                            GhidraStruct[] chunk = chunks[i];
                            writer.WriteBlock($"private void createStructs{i}(HashMap<String, DataType> structDict, DataTypeManager typeMan, CategoryPath categoryPath) throws Exception", () =>
                            {
                                foreach (GhidraStruct ghidraStruct in chunk)
                                {
                                    writer.WriteLine($"structDict.put(\"{ghidraStruct.Name}\", new StructureDataType(categoryPath, \"{ghidraStruct.Name}\", {ghidraStruct.Size}, typeMan));");
                                }
                            });
                        }
                        for (int i = 0; i < chunks.Length; i++)
                        {
                            GhidraStruct[] chunk = chunks[i];
                            writer.WriteBlock($"private void populateStructs{i}(HashMap<String, DataType> structDict, DataTypeManager typeMan, DataType dwordType) throws Exception", () =>
                            {
                                //populate the structs and add them to the type manager
                                writer.WriteLine("StructureDataType struct = null;");
                                foreach ((string structName, int structSize, string superName, List<GhidraProperty> properties) in chunk)
                                {
                                    writer.WriteLine($"struct = (StructureDataType)structDict.get(\"{structName}\");");
                                    if (structName.StartsWith("TArray<"))
                                    {
                                        string typeGetter = $"structDict.get(\"{properties[0].TypeName}\")";
                                        if (properties[0].TypeKind is GhidraTypeKind.Pointer)
                                        {
                                            typeGetter = $"typeMan.getPointer({typeGetter})";
                                        }
                                        writer.WriteLine($"struct.replaceAtOffset(0, typeMan.getPointer({typeGetter}), 8, \"Data\", null);");
                                        writer.WriteLine("struct.replaceAtOffset(8, structDict.get(\"int\"), 4, \"Count\", null);");
                                        writer.WriteLine("struct.replaceAtOffset(12, structDict.get(\"int\"), 4, \"Max\", null);");
                                        continue;
                                    }
                                    if (superName is not null)
                                    {
                                        GhidraStruct superStruct = structDict[superName];
                                        writer.WriteLine($"struct.replaceAtOffset(0, structDict.get(\"{superStruct.Name}\"), {superStruct.Size}, \"Super\", null);");
                                    }
                                    foreach ((string propName, string typeName, int offset, int elementSize, GhidraTypeKind ghidraTypeKind, int numElements, int bitOffset) in properties)
                                    {
                                        if (typeName == "bool")
                                        {
                                            if (numElements > 1)
                                            {
                                                Debugger.Break();
                                            }
                                            writer.WriteLine($"struct.insertBitFieldAt({offset}, 4, {bitOffset}, dwordType, 1, \"{propName}\" , null);");
                                        }
                                        else
                                        {
                                            string typeGetter = $"structDict.get(\"{typeName}\")";
                                            if (ghidraTypeKind is GhidraTypeKind.Pointer)
                                            {
                                                typeGetter = $"typeMan.getPointer({typeGetter})";
                                            }
                                            int fullSize = elementSize;
                                            if (numElements > 1)
                                            {
                                                fullSize *= numElements;
                                                typeGetter = $"new ArrayDataType({typeGetter}, {numElements}, {elementSize}, typeMan)";
                                            }
                                            writer.WriteLine($"struct.replaceAtOffset({offset}, {typeGetter}, {fullSize}, \"{propName}\", null);");
                                        }
                                    }
                                    writer.WriteLine("typeMan.addDataType(struct, CONFLICT_HANDLER);");
                                }
                            });
                        }
                    });
                }
            }
            finally
            {
                pewpf.IsBusy = false;
            }
        }

        public static async void GenerateGhidraEnumInsertionScript(PackageEditorWindow pewpf)
        {
            pewpf.IsBusy = true;
            pewpf.BusyText = "Generating Ghidra Enum Scripts";

            try
            {
                foreach (MEGame game in new[] { MEGame.LE1, MEGame.LE2, MEGame.LE3 })
                {
                    if (!GameController.TryGetMEProcess(game, out Process meProcess)) continue;
                    var enumDict = new Dictionary<string, GhidraEnum>();
                    //this must be created on the main thread!
                    var debugger = new DebuggerInterface(game, meProcess);
                    try
                    {
                        await debugger.WaitForAttach();
                        await debugger.WaitForBreak();

                        foreach (NObject nObject in debugger.IterateGObjects())
                        {
                            if (nObject is NClass nClass && nClass.ClassFlags.Has(EClassFlags.Native))
                            {
                                for (NField child = nClass.FirstChild; child is not null; child = child.Next)
                                {
                                    if (child is NEnum nEnum)
                                    {
                                        string enumName = nEnum.Name.Instanced;
                                        if (!enumDict.ContainsKey(enumName))
                                        {
                                            enumDict.Add(enumName, new GhidraEnum(enumName, nEnum.Names.Select(fName => debugger.GetNameReference(fName).Instanced).ToList()));
                                        }
                                    }
                                }
                            }
                        }
                    }
                    finally
                    {
                        debugger.Detach();
                        debugger.Dispose();
                    }

                    await using var fileStream = new FileStream(Path.Combine(AppDirectories.ExecFolder, $"{game}ImportEnums.java"), FileMode.Create);
                    //await using var textWriter = new StreamWriter(fileStream);
                    //await textWriter.WriteAsync(JsonConvert.SerializeObject(structDict, Formatting.Indented));
                    //continue;
                    using var writer = new CodeWriter(fileStream);
                    writer.WriteLine(
                        $@"//Imports {game} enum definitions
//@author SirCxyrtyx
//@category Data Types
//@keybinding 
//@menupath 
//@toolbar 

import ghidra.app.script.GhidraScript;
import ghidra.program.model.util.*;
import ghidra.program.model.reloc.*;
import ghidra.program.model.data.*;
import ghidra.program.model.block.*;
import ghidra.program.model.symbol.*;
import ghidra.program.model.scalar.*;
import ghidra.program.model.mem.*;
import ghidra.program.model.listing.*;
import ghidra.program.model.lang.*;
import ghidra.program.model.pcode.*;
import ghidra.program.model.address.*;
import java.util.*;"
                    );
                    GhidraEnum[][] chunks = enumDict.Values.Chunk(100).ToArray();
                    writer.WriteBlock($"public class {game}ImportEnums extends GhidraScript", () =>
                    {
                        writer.WriteLine();
                        writer.WriteLine("private static final String CATEGORY = \"/SDK_Test\";");
                        writer.WriteLine();
                        writer.WriteLine("//Can be either DataTypeConflictHandler.REPLACE_HANDLER or DataTypeConflictHandler.KEEP_HANDLER");
                        writer.WriteLine("private static final DataTypeConflictHandler CONFLICT_HANDLER = DataTypeConflictHandler.REPLACE_HANDLER;");
                        writer.WriteLine();
                        writer.WriteBlock("public void run() throws Exception", () =>
                        {
                            writer.WriteLine("DataTypeManager typeMan = currentProgram.getDataTypeManager();");
                            writer.WriteLine("var structDict = new HashMap<String, DataType>();");
                            writer.WriteLine("var categoryPath = new CategoryPath(CATEGORY);");
                            writer.WriteLine();
                            writer.WriteLine();
                            writer.WriteLine("//This is chunked because java has a limit on how large methods can be");
                            for (int i = 0; i < chunks.Length; i++)
                            {
                                writer.WriteLine($"createEnums{i}(typeMan, categoryPath);");
                            }
                        });
                        for (int i = 0; i < chunks.Length; i++)
                        {
                            GhidraEnum[] chunk = chunks[i];
                            writer.WriteBlock($"private void createEnums{i}(DataTypeManager typeMan, CategoryPath categoryPath) throws Exception", () =>
                            {
                                writer.WriteLine("EnumDataType enumDef;");
                                foreach (GhidraEnum ghidraEnum in chunk)
                                {
                                    writer.WriteLine($"enumDef = new EnumDataType(categoryPath, \"{ghidraEnum.Name}\", 1, typeMan);");
                                    for (int j = 0; j < ghidraEnum.Values.Count; j++)
                                    {
                                        writer.WriteLine($"enumDef.add(\"{ghidraEnum.Values[j]}\", {j});");
                                    }
                                    writer.WriteLine("typeMan.addDataType(enumDef, CONFLICT_HANDLER);");
                                }
                            });
                        }
                    });
                }
            }
            finally
            {
                pewpf.IsBusy = false;
                MessageBox.Show("Done!");
            }
        }

        public static void PortShadowMaps(PackageEditorWindow pewpf)
        {
            var pcc = pewpf.Pcc;

            pewpf.IsBusy = true;
            pewpf.BusyText = $"Porting Shadow Maps from OT file.";
            if (pcc?.Game is not MEGame.LE3)
            {
                MessageBox.Show("This is only designed to work on LE3!");
                return;
            }

            string fileName = Path.GetFileName(pcc.FilePath);
            if (!MELoadedFiles.GetFilesLoadedInGame(MEGame.ME3).TryGetValue(fileName, out string otFilePath))
            {
                MessageBox.Show($"Could not find ME3 version of {fileName}!");
                return;
            }
            Task.Run(() =>
            {
                var levelExport = pcc.FindExport("TheWorld.PersistentLevel");
                var levelBin = levelExport.GetBinaryData<Level>();
                levelBin.TextureToInstancesMap.RemoveAll(kvp => pcc.GetEntry(kvp.Key) is ExportEntry exp && exp.ClassName.CaseInsensitiveEquals("ShadowMapTexture2D"));
                var shadowMapsToTrash = pcc.Exports.Where(exp => exp.ClassName.CaseInsensitiveEquals("ShadowMapTexture2D")).ToList();
                EntryPruner.TrashEntriesAndDescendants(shadowMapsToTrash);

                using IMEPackage otPcc = MEPackageHandler.OpenME3Package(otFilePath);
                foreach (int uIndex in levelBin.Actors)
                {
                    if (pcc.GetEntry(uIndex) is ExportEntry actor)
                    {
                        if (actor.ClassName.CaseInsensitiveEquals("StaticMeshActor") && actor.GetProperty<ObjectProperty>("StaticMeshComponent") is ObjectProperty smcProp && smcProp.ResolveToEntry(pcc) is ExportEntry smcExp)
                        {
                            var otsmcExp = otPcc.FindExport(smcExp.InstancedFullPath);

                            PortShadowMap(otsmcExp, smcExp);
                        }
                        else if (actor.ClassName.CaseInsensitiveEquals("StaticMeshCollectionActor") && actor.GetProperty<ArrayProperty<ObjectProperty>>("StaticMeshComponents") is { } smcArray)
                        {
                            foreach (ObjectProperty objProp in smcArray)
                            {
                                if (objProp.ResolveToEntry(pcc) is ExportEntry { ObjectName.Instanced: var smcName } smcExport && otPcc.Exports.FirstOrDefault(exp => exp.ObjectName.Instanced.CaseInsensitiveEquals(smcName)) is ExportEntry otsmcExport)
                                {
                                    PortShadowMap(otsmcExport, smcExport);
                                }
                            }
                        }
                    }
                }

                var otLevelExport = otPcc.FindExport("TheWorld.PersistentLevel");
                var otLevelTexToInst = otLevelExport.GetBinaryData<Level>().TextureToInstancesMap;
                foreach ((int key, StreamableTextureInstanceList value) in otLevelTexToInst)
                {
                    if (otPcc.GetEntry(key) is ExportEntry exp && exp.ClassName.CaseInsensitiveEquals("ShadowMapTexture2D"))
                    {
                        levelBin.TextureToInstancesMap.Add(pcc.FindExport(exp.InstancedFullPath).UIndex, value);
                    }
                }

                levelExport.WriteBinary(levelBin);
                levelExport.WriteProperty(otLevelExport.GetProperty<FloatProperty>("ShadowmapTotalSize"));

                void PortShadowMap(ExportEntry otsmcExp, ExportEntry smcExp)
                {
                    if (otsmcExp.GetProperty<ArrayProperty<StructProperty>>("IrrelevantLights") is { } irrelevantLightsProp)
                    {
                        smcExp.WriteProperty(irrelevantLightsProp);
                    }

                    var otLodData = otsmcExp.GetBinaryData<StaticMeshComponent>().LODData;
                    if (otLodData.IsEmpty())
                    {
                        return;
                    }
                    var otShadowMaps = otLodData[0].ShadowMaps;
                    if (otShadowMaps.IsEmpty())
                    {
                        return;
                    }

                    var smcBin = smcExp.GetBinaryData<StaticMeshComponent>();
                    if (smcBin.LODData.Length != 1)
                    {
                        Debugger.Break();
                    }

                    var shadowMaps = smcBin.LODData[0].ShadowMaps;
                    if (shadowMaps.Length > 1)
                    {
                        Debugger.Break();
                    }

                    if (shadowMaps.Length == 1)
                    {
                        EntryPruner.TrashEntryAndDescendants(pcc.GetEntry(shadowMaps[0]));
                    }

                    var rop = new RelinkerOptionsPackage
                    {
                        Cache = null, // Maintains original behavior of this func (09/30/2021: Change to RelinkerOptionsPackage)
                        ImportExportDependencies = true,
                    };

                    var results = EntryImporter.ImportAndRelinkEntries(EntryImporter.PortingOption.CloneAllDependencies,
                        otPcc.GetEntry(otShadowMaps[0]), pcc, smcExp, true, rop, out IEntry leShadowMap);
                    if (results?.Count > 0)
                    {
                        Debugger.Break();
                    }

                    smcBin.LODData[0].ShadowMaps = new[] { leShadowMap.UIndex };
                    smcExp.WriteBinary(smcBin);
                }
            }).ContinueWithOnUIThread(prevTask =>
            {
                pewpf.IsBusy = false;
                MessageBox.Show("Done!");
            });
        }

        class ClassProbeInfo
        {
            public EProbeFunctions ProbeMask;
            public HashSet<string> Functions;
        }

        //Does not work!
        public static void CalculateProbeNames(PackageEditorWindow pewpf)
        {
            const MEGame game = MEGame.LE3;
            pewpf.IsBusy = true;
            pewpf.BusyText = $"Calculating Probe functions for {game}";
            Task.Run(() =>
            {
                var classDict = new CaseInsensitiveDictionary<ClassProbeInfo>();
                foreach (string filePath in EnumerateOfficialFiles(game))
                {
                    using IMEPackage pcc = MEPackageHandler.OpenMEPackage(filePath);
                    foreach (ExportEntry export in pcc.Exports.Where(exp => exp.IsClass))
                    {
                        if (classDict.ContainsKey(export.ObjectName.Instanced))
                        {
                            continue;
                        }
                        var objBin = export.GetBinaryData<UClass>();
                        var info = new ClassProbeInfo
                        {
                            ProbeMask = objBin.ProbeMask,
                            Functions = new HashSet<string>(objBin.VirtualFunctionTable.Length)
                        };
                        foreach (int uIndex in objBin.VirtualFunctionTable)
                        {
                            if (pcc.GetEntry(uIndex) is IEntry entry)
                            {
                                info.Functions.Add(entry.ObjectName);
                            }
                        }
                        classDict.Add(export.ObjectName.Instanced, info);
                    }
                }

                var sb = new StringBuilder();
                foreach (EProbeFunctions probeFunc in Enums.GetValues<EProbeFunctions>())
                {
                    HashSet<string> funcSet = null;
                    var exclusionSet = new HashSet<string>();
                    foreach ((string className, ClassProbeInfo info) in classDict)
                    {
                        if (info.ProbeMask.Has(probeFunc))
                        {
                            if (funcSet == null)
                            {
                                funcSet = new HashSet<string>();
                                funcSet.UnionWith(info.Functions);
                            }
                            else
                            {
                                funcSet.IntersectWith(info.Functions);
                            }
                        }
                        else
                        {
                            exclusionSet.UnionWith(info.Functions);
                        }
                    }

                    funcSet ??= new HashSet<string>();
                    funcSet.ExceptWith(exclusionSet);
                    sb.Append(probeFunc.ToString());
                    sb.Append(": ");
                    sb.AppendJoin(", ", funcSet);
                    sb.AppendLine();
                }
                File.WriteAllText(@"D:\Exports\LE3ProbeFuncs.txt", sb.ToString());
            }).ContinueWithOnUIThread(prevTask =>
            {
                //the base files will have been in memory for so long at this point that they take a looong time to clear out automatically, so force it.
                MemoryAnalyzer.ForceFullGC(true);
                pewpf.IsBusy = false;
                MessageBox.Show("Done!");
            });
        }

        public static void ReSerializeAllObjectBinary(PackageEditorWindow pewpf)
        {
            pewpf.IsBusy = true;
            pewpf.BusyText = "Re-serializing all binary in LE1";
            var interestingExports = new List<EntryStringPair>();
            var comparisonDict = new Dictionary<string, (byte[] original, byte[] newData)>();
            var classesMissingObjBin = new List<string>();
            Task.Run(() =>
            {
                foreach (string filePath in EnumerateOfficialFiles(MEGame.LE1/*, MEGame.LE2, MEGame.LE3*/))
                {
                    using IMEPackage pcc = MEPackageHandler.OpenMEPackage(filePath);
                    foreach (ExportEntry export in pcc.Exports)
                    {
                        try
                        {
                            if (ObjectBinary.From(export) is ObjectBinary bin)
                            {
                                var original = export.Data;
                                export.WriteBinary(bin);
                                if (!export.DataReadOnly.SequenceEqual(original))
                                {
                                    interestingExports.Add(export);
                                    comparisonDict.Add($"{export.UIndex} {export.FileRef.FilePath}", (original, export.Data));
                                }
                            }
                            else
                            {
                                // Binary class is not defined for this
                                // Check to make sure there is in fact no binary so 
                                // we aren't missing anything
                                if (export.propsEnd() != export.DataSize && !classesMissingObjBin.Contains(export.ClassName))
                                {
                                    classesMissingObjBin.Add(export.ClassName);
                                    interestingExports.Add(new EntryStringPair($"{export.ClassName} Export has data after properties but no objectbinary class exists for this "));
                                }
                            }
                        }
                        catch (Exception e)
                        {
                            interestingExports.Add(new EntryStringPair(export, e.Message));
                        }
                    }

                    // Uncomment this if you don't want it to do a lot before stopping
                    //if (interestingExports.Count >= 2)
                    //{
                    //    return;
                    //}
                }
            }).ContinueWithOnUIThread(prevTask =>
            {
                //the base files will have been in memory for so long at this point that they take a looong time to clear out automatically, so force it.
                MemoryAnalyzer.ForceFullGC(true);
                pewpf.IsBusy = false;
                var listDlg = new ListDialog(interestingExports, "Interesting Exports", "", pewpf)
                {
                    DoubleClickEntryHandler = entryItem =>
                    {
                        if (entryItem?.Entry is IEntry entryToSelect)
                        {
                            var p = new PackageEditorWindow();
                            p.Show();
                            p.LoadFile(entryToSelect.FileRef.FilePath, entryToSelect.UIndex);
                            p.Activate();
                            if (comparisonDict.TryGetValue($"{entryToSelect.UIndex} {entryToSelect.FileRef.FilePath}", out (byte[] original, byte[] newData) val))
                            {
                                File.WriteAllBytes(Path.Combine(Environment.GetFolderPath(Environment.SpecialFolder.MyDocuments), "original.bin"), val.original);
                                File.WriteAllBytes(Path.Combine(Environment.GetFolderPath(Environment.SpecialFolder.MyDocuments), "new.bin"), val.newData);
                            }
                        }
                    }
                };
                listDlg.Show();
            });
        }

        public static void ReSerializeAllObjectBinaryInFile(PackageEditorWindow pewpf)
        {
            pewpf.IsBusy = true;
            pewpf.BusyText = "Re-serializing all binary in file";
            var interestingExports = new List<EntryStringPair>();
            var comparisonDict = new Dictionary<string, (byte[] original, byte[] newData)>();
            var classesMissingObjBin = new List<string>();
            Task.Run(() =>
            {
                var sw = new Stopwatch();
                sw.Start();
                foreach (ExportEntry export in pewpf.Pcc.Exports)
                {
                    try
                    {
                        if (ObjectBinary.From(export) is ObjectBinary bin)
                        {
                            var original = export.Data;
                            export.WriteBinary(bin);
                            if (!export.DataReadOnly.SequenceEqual(original))
                            {
                                interestingExports.Add(export);
                                comparisonDict.Add($"{export.UIndex} {export.FileRef.FilePath}", (original, export.Data));
                            }
                        }
                        else
                        {
                            // Binary class is not defined for this
                            // Check to make sure there is in fact no binary so 
                            // we aren't missing anything
                            if (export.propsEnd() != export.DataSize && !classesMissingObjBin.Contains(export.ClassName))
                            {
                                classesMissingObjBin.Add(export.ClassName);
                                interestingExports.Add(new EntryStringPair($"{export.ClassName} Export has data after properties but no objectbinary class exists for this "));
                            }
                        }
                    }
                    catch (Exception e)
                    {
                        interestingExports.Add(new EntryStringPair(export, e.Message));
                    }
                }
                sw.Stop();
                interestingExports.Insert(0, new EntryStringPair($"{sw.ElapsedMilliseconds}ms"));
            }).ContinueWithOnUIThread(prevTask =>
            {
                //the base files will have been in memory for so long at this point that they take a looong time to clear out automatically, so force it.
                MemoryAnalyzer.ForceFullGC(true);
                pewpf.IsBusy = false;
                var listDlg = new ListDialog(interestingExports, "Interesting Exports", "", pewpf)
                {
                    DoubleClickEntryHandler = entryItem =>
                    {
                        if (entryItem?.Entry is IEntry entryToSelect)
                        {
                            var p = new PackageEditorWindow();
                            p.Show();
                            p.LoadFile(entryToSelect.FileRef.FilePath, entryToSelect.UIndex);
                            p.Activate();
                            if (comparisonDict.TryGetValue($"{entryToSelect.UIndex} {entryToSelect.FileRef.FilePath}", out (byte[] original, byte[] newData) val))
                            {
                                File.WriteAllBytes(Path.Combine(Environment.GetFolderPath(Environment.SpecialFolder.MyDocuments), "original.bin"), val.original);
                                File.WriteAllBytes(Path.Combine(Environment.GetFolderPath(Environment.SpecialFolder.MyDocuments), "new.bin"), val.newData);
                            }
                        }
                    }
                };
                listDlg.Show();
            });
        }

        public static void ReSerializeAllProperties(PackageEditorWindow pewpf)
        {
            pewpf.IsBusy = true;
            pewpf.BusyText = "Re-serializing all properties in LE";
            var interestingExports = new List<EntryStringPair>();
            Task.Run(() =>
            {
                foreach (string filePath in EnumerateOfficialFiles(MEGame.LE1, MEGame.LE2, MEGame.LE3))
                {
                    using IMEPackage pcc = MEPackageHandler.OpenMEPackage(filePath);
                    foreach (ExportEntry export in pcc.Exports)
                    {
                        try
                        {
                            var original = export.Data;
                            PropertyCollection props = export.GetProperties();
                            export.WriteProperties(props);
                            if (!export.DataReadOnly.SequenceEqual(original))
                            {
                                interestingExports.Add(export);
                            }
                        }
                        catch (Exception e)
                        {
                            interestingExports.Add(new EntryStringPair(export, e.Message));
                        }
                    }

                    //if (interestingExports.Count >= 2)
                    //{
                    //    return;
                    //}
                }
            }).ContinueWithOnUIThread(prevTask =>
            {
                //the base files will have been in memory for so long at this point that they take a looong time to clear out automatically, so force it.
                MemoryAnalyzer.ForceFullGC(true);
                pewpf.IsBusy = false;
                var listDlg = new ListDialog(interestingExports, "Interesting Exports", "", pewpf)
                {
                    DoubleClickEntryHandler = entryItem =>
                    {
                        if (entryItem?.Entry is IEntry entryToSelect)
                        {
                            var p = new PackageEditorWindow();
                            p.Show();
                            p.LoadFile(entryToSelect.FileRef.FilePath, entryToSelect.UIndex);
                            p.Activate();
                        }
                    }
                };
                listDlg.Show();
            });
        }

        record CompressionData(string filePath, int compressedSize, int uncompressedSize);

        public static void CompileCompressionStats(PackageEditorWindow pewpf)
        {
            pewpf.IsBusy = true;
            pewpf.BusyText = "Compiling statistics on file compression";
            var zLibData = new List<CompressionData>();
            var lzoData = new List<CompressionData>();
            var oodleData = new List<CompressionData>();
            Task.Run(() =>
            {
                foreach (MEGame game in new[] { MEGame.LE1, MEGame.LE2, MEGame.LE3 })//, MEGame.ME1, MEGame.ME2, MEGame.ME3})
                {
                    var filePaths = MELoadedFiles.GetOfficialFiles(game);
                    foreach (string filePath in filePaths)
                    {
                        using var fs = File.OpenRead(filePath);
                        EndianReader raw = EndianReader.SetupForPackageReading(fs);

                        #region Header

                        raw.SkipInt32(); //skip magic as we have already read it
                        var versionLicenseePacked = raw.ReadUInt32();

                        raw.ReadInt32();
                        int foldernameStrLen = raw.ReadInt32();
                        if (foldernameStrLen > 0)
                            fs.ReadStringLatin1Null(foldernameStrLen);
                        else
                            fs.ReadStringUnicodeNull(foldernameStrLen * -2);

                        var Flags = (UnrealFlags.EPackageFlags)raw.ReadUInt32();

                        if ((game == MEGame.ME3 || game == MEGame.LE3)
                         && Flags.HasFlag(UnrealFlags.EPackageFlags.Cooked))
                        {
                            raw.ReadInt32();
                        }

                        var NameCount = raw.ReadInt32();
                        var NameOffset = raw.ReadInt32();
                        var ExportCount = raw.ReadInt32();
                        var ExportOffset = raw.ReadInt32();
                        var ImportCount = raw.ReadInt32();
                        var ImportOffset = raw.ReadInt32();

                        if (game.IsLEGame() || (game != MEGame.ME1))
                        {
                            raw.ReadInt32();
                        }

                        if (game.IsLEGame() || game == MEGame.ME3)
                        {
                            raw.ReadInt32();
                            raw.ReadInt32(); //ImportGuidsCount always 0
                            raw.ReadInt32(); //ExportGuidsCount always 0
                            raw.ReadInt32(); //ThumbnailTableOffset always 0
                        }

                        raw.ReadGuid();

                        uint generationsTableCount = raw.ReadUInt32();
                        if (generationsTableCount > 0)
                        {
                            generationsTableCount--;
                            raw.ReadInt32();
                            raw.ReadInt32();
                            raw.ReadInt32();
                        }
                        //should never be more than 1 generation, but just in case
                        raw.Skip(generationsTableCount * 12);

                        raw.SkipInt32(); //engineVersion          Like unrealVersion and licenseeVersion, these 2 are determined by what game this is,
                        raw.SkipInt32(); //cookedContentVersion   so we don't have to read them in

                        if ((game == MEGame.ME2 || game == MEGame.ME1)) //PS3 on ME3 engine
                        {
                            raw.SkipInt32(); //always 0
                            raw.SkipInt32(); //always 47699
                            raw.ReadInt32();
                            raw.SkipInt32(); //always 1 in ME1, always 1966080 in ME2
                        }

                        raw.ReadInt32(); // Build 
                        raw.ReadInt32(); // Branch - always -1 in ME1 and ME2, always 145358848 in ME3

                        if (game == MEGame.ME1)
                        {
                            raw.SkipInt32(); //always -1
                        }

                        #endregion

                        //COMPRESSION AND COMPRESSION CHUNKS
                        var compressionType = (UnrealPackageFile.CompressionType)raw.ReadUInt32();

                        if (compressionType is UnrealPackageFile.CompressionType.None)
                        {
                            continue;
                        }

                        var NumChunks = raw.ReadInt32();
                        int compressedSize = 0;
                        int uncompressedSize = 0;
                        for (int i = 0; i < NumChunks; i++)
                        {
                            raw.ReadInt32();
                            uncompressedSize += raw.ReadInt32();
                            raw.ReadInt32();
                            compressedSize += raw.ReadInt32();
                        }

                        switch (compressionType)
                        {
                            case UnrealPackageFile.CompressionType.Zlib:
                                zLibData.Add(new CompressionData(filePath, compressedSize, uncompressedSize));
                                break;
                            case UnrealPackageFile.CompressionType.LZO:
                                lzoData.Add(new CompressionData(filePath, compressedSize, uncompressedSize));
                                break;
                            case UnrealPackageFile.CompressionType.OodleLeviathan:
                                oodleData.Add(new CompressionData(filePath, compressedSize, uncompressedSize));
                                break;
                        }
                    }
                }

                var xl = new XLWorkbook();
                var oodleWS = xl.AddWorksheet("Oodle");
                var lzoWS = xl.AddWorksheet("lzo");
                var zlibWS = xl.AddWorksheet("zlib");
                foreach ((List<CompressionData> data, IXLWorksheet ws) in new[] { oodleData, lzoData, zLibData }.Zip(new[] { oodleWS, lzoWS, zlibWS }))
                {
                    ws.Cell(1, 1).SetValue("Compressed Size");
                    ws.Cell(1, 2).SetValue("Uncompressed Size");
                    ws.Cell(1, 3).SetValue("Path");
                    int i = 2;
                    foreach ((string filePath, int compressedSize, int uncompressedSize) in data)
                    {
                        ws.Cell(i, 1).SetValue(compressedSize);
                        ws.Cell(i, 2).SetValue(uncompressedSize);
                        ws.Cell(i, 3).SetValue(filePath);
                        ++i;
                    }
                }
                xl.SaveAs(Path.Combine(AppDirectories.ExecFolder, "CompressionStats.xlsx"));
            }).ContinueWithOnUIThread(prevTask =>
            {
                pewpf.IsBusy = false;
            });
        }

        public static void ScanPackageHeader(PackageEditorWindow pewpf)
        {
            pewpf.IsBusy = true;
            pewpf.BusyText = "Scanning Package Headers";
            var buildData = new Dictionary<MEGame, HashSet<int>>();
            var branchData = new Dictionary<MEGame, HashSet<int>>();
            Task.Run(() =>
            {
                foreach (MEGame game in new[] { MEGame.LE1, MEGame.LE2, MEGame.LE3 })//, MEGame.ME1, MEGame.ME2, MEGame.ME3})
                {
                    var buildSet = new HashSet<int>();
                    buildData.Add(game, buildSet);
                    var branchSet = new HashSet<int>();
                    branchData.Add(game, branchSet);
                    var filePaths = MELoadedFiles.GetOfficialFiles(game);
                    foreach (string filePath in filePaths)
                    {
                        using var fs = File.OpenRead(filePath);
                        EndianReader raw = EndianReader.SetupForPackageReading(fs);

                        #region Header

                        raw.SkipInt32(); //skip magic as we have already read it
                        var versionLicenseePacked = raw.ReadUInt32();

                        raw.ReadInt32();
                        int foldernameStrLen = raw.ReadInt32();
                        if (foldernameStrLen > 0)
                            fs.ReadStringLatin1Null(foldernameStrLen);
                        else
                            fs.ReadStringUnicodeNull(foldernameStrLen * -2);

                        var Flags = (UnrealFlags.EPackageFlags)raw.ReadUInt32();

                        if ((game == MEGame.ME3 || game == MEGame.LE3)
                         && Flags.HasFlag(UnrealFlags.EPackageFlags.Cooked))
                        {
                            raw.ReadInt32();
                        }

                        var NameCount = raw.ReadInt32();
                        var NameOffset = raw.ReadInt32();
                        var ExportCount = raw.ReadInt32();
                        var ExportOffset = raw.ReadInt32();
                        var ImportCount = raw.ReadInt32();
                        var ImportOffset = raw.ReadInt32();

                        if (game.IsLEGame() || (game != MEGame.ME1))
                        {
                            raw.ReadInt32();
                        }

                        if (game.IsLEGame() || game == MEGame.ME3)
                        {
                            raw.ReadInt32();
                            raw.ReadInt32(); //ImportGuidsCount always 0
                            raw.ReadInt32(); //ExportGuidsCount always 0
                            raw.ReadInt32(); //ThumbnailTableOffset always 0
                        }

                        raw.ReadGuid();

                        uint generationsTableCount = raw.ReadUInt32();
                        if (generationsTableCount > 0)
                        {
                            generationsTableCount--;
                            raw.ReadInt32();
                            raw.ReadInt32();
                            raw.ReadInt32();
                        }
                        //should never be more than 1 generation, but just in case
                        raw.Skip(generationsTableCount * 12);

                        raw.SkipInt32(); //engineVersion          Like unrealVersion and licenseeVersion, these 2 are determined by what game this is,
                        raw.SkipInt32(); //cookedContentVersion   so we don't have to read them in

                        if ((game == MEGame.ME2 || game == MEGame.ME1)) //PS3 on ME3 engine
                        {
                            raw.SkipInt32(); //always 0
                            raw.SkipInt32(); //always 47699
                            raw.ReadInt32();
                            raw.SkipInt32(); //always 1 in ME1, always 1966080 in ME2
                        }

                        int build = raw.ReadInt32(); // Build 
                        int branch = raw.ReadInt32(); // Branch - always -1 in ME1 and ME2, always 145358848 in ME3
                        buildSet.Add(build);
                        branchSet.Add(branch);
                        continue;

                        if (game == MEGame.ME1)
                        {
                            raw.SkipInt32(); //always -1
                        }

                        #endregion

                        //COMPRESSION AND COMPRESSION CHUNKS
                        var compressionType = (UnrealPackageFile.CompressionType)raw.ReadUInt32();

                        if (compressionType is UnrealPackageFile.CompressionType.None)
                        {
                            continue;
                        }

                        var NumChunks = raw.ReadInt32();
                        int compressedSize = 0;
                        int uncompressedSize = 0;
                        for (int i = 0; i < NumChunks; i++)
                        {
                            raw.ReadInt32();
                            uncompressedSize += raw.ReadInt32();
                            raw.ReadInt32();
                            compressedSize += raw.ReadInt32();
                        }
                    }
                }

                return (branchData, buildData);
            }).ContinueWithOnUIThread(prevTask =>
            {
                pewpf.IsBusy = false;
                new ListDialog(new[]
                {
                    $"build:\n {string.Join('\n', prevTask.Result.buildData.Select(kvp => $"{kvp.Key}: {string.Join(',', kvp.Value)}"))}",
                    $"branc:\n {string.Join('\n', prevTask.Result.branchData.Select(kvp => $"{kvp.Key}: {string.Join(',', kvp.Value)}"))}",
                }, "", "", pewpf).Show();
            });
        }

        class OpcodeInfo
        {
            public readonly HashSet<string> PropTypes = new();
            public readonly HashSet<string> PropLocations = new();

            public readonly List<(string filePath, int uIndex, int position)> Usages = new();
        }
        public static void ScanStuff(PackageEditorWindow pewpf)
        {
            // 05/16/2024 - This has not been compilable for some time, is being commented out - Mgamerz
            throw new Exception("Experiment has been disabled");


            ////test pcc deserialization time
            //string pccPath = MELoadedFiles.GetFilesLoadedInGame(MEGame.LE3)["SFXGame.pcc"];
            //for (int i = 0; i < 200; i++)
            //{
            //    MEPackageHandler.OpenMEPackage(pccPath, forceLoadFromDisk: true);
            //}
            //return;
            //var game = MEGame.LE3;
            //var filePaths = MELoadedFiles.GetOfficialFiles(game);//.Concat(MELoadedFiles.GetOfficialFiles(MEGame.ME2));//.Concat(MELoadedFiles.GetOfficialFiles(MEGame.ME1));
            //var filePaths = MELoadedFiles.GetAllFiles(game);
            /*"Core.pcc", "Engine.pcc", "GameFramework.pcc", "GFxUI.pcc", "WwiseAudio.pcc", "SFXOnlineFoundation.pcc", "SFXGame.pcc" */
            //var filePaths = new[] { "Core.pcc", "Engine.pcc", "GameFramework.pcc", "GFxUI.pcc", "WwiseAudio.pcc", "SFXOnlineFoundation.pcc" }.Select(f => Path.Combine(ME3Directory.CookedPCPath, f));
            var interestingExports = new List<EntryStringPair>();
            var foundClasses = new HashSet<string>(); //new HashSet<string>(BinaryInterpreterWPF.ParsableBinaryClasses);
            var foundProps = new Dictionary<string, string>();

            var unkOpcodes = new List<int>();//Enumerable.Range(0x5B, 8).ToList();
            unkOpcodes.Add(0);
            unkOpcodes.Add(1);
            var unkOpcodesInfo = unkOpcodes.ToDictionary(i => i, i => new OpcodeInfo());
            var comparisonDict = new Dictionary<string, (byte[] original, byte[] newData)>();

            var extraInfo = new HashSet<string>();

            pewpf.IsBusy = true;
            pewpf.BusyText = "Scanning";
            Task.Run(() =>
            {
                foreach (MEGame game in new[] { MEGame.LE3, MEGame.LE2, MEGame.LE1, /*MEGame.ME3, MEGame.ME2, MEGame.ME1*/ })
                {
                    //preload base files for faster scanning
                    using (DisposableCollection<IMEPackage> baseFiles = MEPackageHandler.OpenMEPackages(EntryImporter.FilesSafeToImportFrom(game)
                               .Select(f => Path.Combine(MEDirectories.GetCookedPath(game), f))))
                    using (var packageCache = new PackageCache {CacheMaxSize = 20})
                    {
                        packageCache.InsertIntoCache(baseFiles);
                        if (game == MEGame.ME3)
                        {
                            baseFiles.Add(MEPackageHandler.OpenMEPackage(Path.Combine(ME3Directory.CookedPCPath, "BIOP_MP_COMMON.pcc")));
                        }

                        foreach (string filePath in EnumerateOfficialFiles(game))
                        {
                            //ScanShaderCache(filePath);
                            //ScanMaterials(filePath);
                            //ScanStaticMeshComponents(filePath);
                            //ScanLightComponents(filePath);
                            //ScanLevel(filePath);
                            //if (findClass(filePath, "ShaderCache", true)) break;
                            //findClassesWithBinary(filePath);
                            //ScanScripts2(filePath);
                            //RecompileAllFunctions(filePath);
                            //RecompileAllStates(filePath);
                            //RecompileAllDefaults(filePath, packageCache);
                            RecompileAllPropsOfNonScriptExports(filePath, packageCache);
                            //RecompileAllStructs(filePath, packageCache);
                            //RecompileAllEnums(filePath, packageCache);
                            //RecompileAllClasses(filePath, packageCache);
                        }
                    }
                    //the base files will have been in memory for so long at this point that they take a looong time to clear out automatically, so force it.
                    MemoryAnalyzer.ForceFullGC();
                    if (interestingExports.Any())
                    {
                        return;
                    }
                }
            }).ContinueWithOnUIThread(prevTask =>
            {
                pewpf.IsBusy = false;
                if (extraInfo.Count > 0)
                {
                    interestingExports.Add(new EntryStringPair(string.Join("\n", extraInfo)));
                }
                var listDlg = new ListDialog(interestingExports, $" {interestingExports.Count} Interesting Exports", "", pewpf)
                {
                    DoubleClickEntryHandler = entryItem =>
                    {
                        if (entryItem?.Entry is IEntry entryToSelect)
                        {
                            var p = new PackageEditorWindow();
                            p.Show();
                            p.LoadFile(entryToSelect.FileRef.FilePath, entryToSelect.UIndex);
                            p.Activate();
                            p = new PackageEditorWindow();
                            p.Show();
                            p.LoadFile(entryToSelect.FileRef.FilePath, entryToSelect.UIndex);
                            if (comparisonDict.TryGetValue($"{entryToSelect.UIndex} {entryToSelect.FileRef.FilePath}", out (byte[] original, byte[] newData) val))
                            {
                                File.WriteAllBytes(Path.Combine(Environment.GetFolderPath(Environment.SpecialFolder.MyDocuments), "original.bin"), val.original);
                                File.WriteAllBytes(Path.Combine(Environment.GetFolderPath(Environment.SpecialFolder.MyDocuments), "new.bin"), val.newData);
                            }
                        }
                    }
                };
                listDlg.Show();
            });

            #region extra scanning functions

            bool findClass(string filePath, string className, bool withBinary = false)
            {
                Debug.WriteLine($" {filePath}");
                using (IMEPackage pcc = MEPackageHandler.OpenMEPackage(filePath))
                {
                    //if (!pcc.IsCompressed) return false;

                    var exports = pcc.Exports.Where(exp => !exp.IsDefaultObject && exp.IsA(className));
                    foreach (ExportEntry exp in exports)
                    {
                        try
                        {
                            //Debug.WriteLine($"{exp.UIndex}: {filePath}");
                            var originalData = exp.Data;
                            exp.WriteBinary(ObjectBinary.From(exp));
                            var newData = exp.Data;
                            if (!originalData.SequenceEqual(newData))
                            {
                                interestingExports.Add(exp);
                                File.WriteAllBytes(
                                    Path.Combine(Environment.GetFolderPath(Environment.SpecialFolder.MyDocuments),
                                        "original.bin"), originalData);
                                File.WriteAllBytes(
                                    Path.Combine(Environment.GetFolderPath(Environment.SpecialFolder.MyDocuments),
                                        "new.bin"), newData);
                                return true;
                            }
                        }
                        catch (Exception exception)
                        {
                            Console.WriteLine(exception);
                            interestingExports.Add(new EntryStringPair(exp, $"{exception}"));
                            return true;
                        }
                    }
                }

                return false;
            }

            void findClassesWithBinary(string filePath)
            {
                using (IMEPackage pcc = MEPackageHandler.OpenMEPackage(filePath))
                {
                    foreach (ExportEntry exp in pcc.Exports.Where(exp => !exp.IsDefaultObject))
                    {
                        try
                        {
                            if (!foundClasses.Contains(exp.ClassName) && exp.propsEnd() < exp.DataSize)
                            {
                                if (ObjectBinary.From(exp) != null)
                                {
                                    foundClasses.Add(exp.ClassName);
                                }
                                else if (exp.GetBinaryData().Any(b => b != 0))
                                {
                                    foundClasses.Add(exp.ClassName);
                                    interestingExports.Add(exp);
                                }
                            }
                        }
                        catch (Exception exception)
                        {
                            Console.WriteLine(exception);
                            interestingExports.Add(new EntryStringPair(exp, $"{exp.UIndex}: {filePath}\n{exception}"));
                        }
                    }
                }
            }

            void ScanShaderCache(string filePath)
            {
                using (IMEPackage pcc = MEPackageHandler.OpenMEPackage(filePath))
                {
                    ExportEntry shaderCache = pcc.Exports.FirstOrDefault(exp => exp.ClassName == "ShaderCache");
                    if (shaderCache == null) return;
                    int oldDataOffset = shaderCache.DataOffset;

                    try
                    {
                        MemoryStream binData = new MemoryStream(shaderCache.Data);
                        binData.JumpTo(shaderCache.propsEnd() + 1);

                        int nameList1Count = binData.ReadInt32();
                        binData.Skip(nameList1Count * 12);

                        int namelist2Count = binData.ReadInt32(); //namelist2
                        binData.Skip(namelist2Count * 12);

                        int shaderCount = binData.ReadInt32();
                        for (int i = 0; i < shaderCount; i++)
                        {
                            binData.Skip(24);
                            int nextShaderOffset = binData.ReadInt32() - oldDataOffset;
                            binData.Skip(14);
                            if (binData.ReadInt32() != 1111577667) //CTAB
                            {
                                interestingExports.Add(new EntryStringPair((IEntry)null,
                                    $"{binData.Position - 4}: {filePath}"));
                                return;
                            }

                            binData.JumpTo(nextShaderOffset);
                        }

                        int vertexFactoryMapCount = binData.ReadInt32();
                        binData.Skip(vertexFactoryMapCount * 12);

                        int materialShaderMapCount = binData.ReadInt32();
                        for (int i = 0; i < materialShaderMapCount; i++)
                        {
                            binData.Skip(16);

                            int switchParamCount = binData.ReadInt32();
                            binData.Skip(switchParamCount * 32);

                            int componentMaskParamCount = binData.ReadInt32();
                            //if (componentMaskParamCount != 0)
                            //{
                            //    interestingExports.Add($"{i}: {filePath}");
                            //    return;
                            //}

                            binData.Skip(componentMaskParamCount * 44);

                            int normalParams = binData.ReadInt32();
                            if (normalParams != 0)
                            {
                                interestingExports.Add(new EntryStringPair((IEntry)null, $"{i}: {filePath}"));
                                return;
                            }

                            binData.Skip(normalParams * 29);

                            int unrealVersion = binData.ReadInt32();
                            int licenseeVersion = binData.ReadInt32();
                            if (unrealVersion != 684 || licenseeVersion != 194)
                            {
                                interestingExports.Add(new EntryStringPair((IEntry)null,
                                    $"{binData.Position - 8}: {filePath}"));
                                return;
                            }

                            int nextMaterialShaderMapOffset = binData.ReadInt32() - oldDataOffset;
                            binData.JumpTo(nextMaterialShaderMapOffset);
                        }
                    }
                    catch (Exception exception)
                    {
                        Console.WriteLine(exception);
                        interestingExports.Add(new EntryStringPair((IEntry)null, $"{filePath}\n{exception}"));
                    }
                }
            }

            void ScanScripts(string filePath)
            {
                using IMEPackage pcc = MEPackageHandler.OpenMEPackage(filePath);
                foreach (ExportEntry exp in pcc.Exports.Where(exp => !exp.IsDefaultObject))
                {
                    try
                    {
                        if ((exp.ClassName == "State" || exp.ClassName == "Function") &&
                            ObjectBinary.From(exp) is UStruct uStruct)
                        {
                            byte[] data = exp.Data;
                            (_, List<BytecodeSingularToken> tokens) = Bytecode.ParseBytecode(uStruct.ScriptBytes, exp);
                            foreach (var token in tokens)
                            {
                                if (token.CurrentStack.Contains("UNKNOWN") || token.OpCodeString.Contains("UNKNOWN"))
                                {
                                    interestingExports.Add(exp);
                                }

                                if (unkOpcodes.Contains(token.OpCode))
                                {
                                    int refUIndex = EndianReader.ToInt32(data, token.StartPos + 1, pcc.Endian);
                                    IEntry entry = pcc.GetEntry(refUIndex);
                                    if (entry != null && (entry.ClassName == "ByteProperty"))
                                    {
                                        var info = unkOpcodesInfo[token.OpCode];
                                        info.Usages.Add(pcc.FilePath, exp.UIndex, token.StartPos);
                                        info.PropTypes.Add(refUIndex switch
                                        {
                                            0 => "Null",
                                            _ when entry != null => entry.ClassName,
                                            _ => "Invalid"
                                        });
                                        if (entry != null)
                                        {
                                            if (entry.Parent == exp)
                                            {
                                                info.PropLocations.Add("Local");
                                            }
                                            else if (entry.Parent == (exp.Parent.ClassName == "State" ? exp.Parent.Parent : exp.Parent))
                                            {
                                                info.PropLocations.Add("ThisClass");
                                            }
                                            else if (entry.Parent.ClassName == "Function")
                                            {
                                                info.PropLocations.Add("OtherFunction");
                                            }
                                            else if (exp.Parent.IsA(entry.Parent.ObjectName))
                                            {
                                                info.PropLocations.Add("AncestorClass");
                                            }
                                            else
                                            {
                                                info.PropLocations.Add("OtherClass");
                                            }
                                        }
                                    }

                                }
                            }
                        }
                    }
                    catch (Exception exception)
                    {
                        Console.WriteLine(exception);
                        interestingExports.Add(new EntryStringPair(exp, $"{exp.UIndex}: {filePath}\n{exception}"));
                    }
                }
            }

            void ScanScripts2(string filePath)
            {
                using IMEPackage pcc = MEPackageHandler.OpenMEPackage(filePath);
                UnrealScriptOptionsPackage usop = new UnrealScriptOptionsPackage();

                var fileLib = new FileLib(pcc);
                if (fileLib.Initialize(usop))
                {
                    foreach (ExportEntry exp in pcc.Exports.Reverse().Where(exp => exp.ClassName == "Function" && exp.Parent.ClassName == "Class" && !exp.GetBinaryData<UFunction>().FunctionFlags.Has(EFunctionFlags.Native)))
                    {
                        if (exp.Parent.ObjectName == "SFXSeqAct_ScreenShake")
                        {
                            continue;
                        }
                        try
                        {

                            var originalData = exp.Data;
                            (_, string originalScript) = UnrealScriptCompiler.DecompileExport(exp, fileLib, usop);
                            (ASTNode ast, MessageLog log) = UnrealScriptCompiler.CompileFunction(exp, originalScript, fileLib, usop);
                            if (log.HasErrors)
                            {
                                interestingExports.Add(exp);
                                continue;
                            }
                            if (!fileLib.ReInitializeFile(usop))
                            {
                                interestingExports.Add(new EntryStringPair(exp, $"{pcc.FilePath} failed to re-initialize after compiling {$"#{exp.UIndex}",-9}"));
                                return;
                            }
                            if (!originalData.SequenceEqual(exp.Data))
                            {
                                interestingExports.Add(exp);
                                comparisonDict.Add($"{exp.UIndex} {exp.FileRef.FilePath}", (originalData, exp.Data));
                                File.WriteAllBytes(Path.Combine(Environment.GetFolderPath(Environment.SpecialFolder.MyDocuments), "original.bin"), originalData);
                                File.WriteAllBytes(Path.Combine(Environment.GetFolderPath(Environment.SpecialFolder.MyDocuments), "new.bin"), exp.Data);
                                continue;
                            }
                        }
                        catch (Exception exception)
                        {
                            Console.WriteLine(exception);
                            interestingExports.Add(new EntryStringPair(exp, $"{exp.UIndex}: {filePath}\n{exception}"));
                            return;
                        }
                    }
                }
                else
                {
                    interestingExports.Add(new EntryStringPair($"{pcc.FilePath} failed to compile!"));
                }
            }

            void RecompileAllFunctions(string filePath)
            {
                UnrealScriptOptionsPackage usop = new UnrealScriptOptionsPackage();
                using IMEPackage pcc = MEPackageHandler.OpenMEPackage(filePath);
                var fileLib = new FileLib(pcc);
                if (fileLib.Initialize(usop))
                {
                    foreach (ExportEntry exp in pcc.Exports.Where(exp => exp.ClassName == "Function"))
                    {
                        string instancedFullPath = exp.InstancedFullPath;
                        if (foundClasses.Contains(instancedFullPath))
                        {
                            continue;
                        }

                        foundClasses.Add(instancedFullPath);
                        try
                        {
                            //var originalData = exp.Data;
                            (_, string originalScript) = UnrealScriptCompiler.DecompileExport(exp, fileLib, usop);
                            (ASTNode ast, MessageLog log) = UnrealScriptCompiler.CompileFunction(exp, originalScript, fileLib, usop);
                            if (ast == null || log.HasErrors)
                            {
                                interestingExports.Add(exp);
                            }
                            if (!fileLib.ReInitializeFile(usop))
                            {
                                interestingExports.Add(new EntryStringPair(exp, $"{pcc.FilePath} failed to re-initialize after compiling {$"#{exp.UIndex}",-9}"));
                                return;
                            }
                        }
                        catch (Exception exception)
                        {
                            Console.WriteLine(exception);
                            interestingExports.Add(new EntryStringPair(exp, $"{exp.UIndex}: {filePath}\n{exception}"));
                            return;
                        }
                    }
                }
                else
                {
                    interestingExports.Add(new EntryStringPair($"{pcc.FilePath} failed to compile!"));
                }
            }

            void RecompileAllStates(string filePath)
            {
                using IMEPackage pcc = MEPackageHandler.OpenMEPackage(filePath);
                var fileLib = new FileLib(pcc);

                foreach (ExportEntry exp in pcc.Exports.Where(exp => exp.ClassName == "State"))
                {
                    string instancedFullPath = exp.InstancedFullPath;
                    if (foundClasses.Contains(instancedFullPath))
                    {
                        continue;
                    }

                    foundClasses.Add(instancedFullPath);
                    try
                    {
                        UnrealScriptOptionsPackage usop = new UnrealScriptOptionsPackage();

                        if (fileLib.Initialize(usop))
                        {
                            var originalData = exp.Data;
                            (_, string originalScript) = UnrealScriptCompiler.DecompileExport(exp, fileLib, usop);
                            (ASTNode ast, MessageLog log) = UnrealScriptCompiler.CompileState(exp, originalScript, fileLib, usop);
                            if (ast == null || log.HasErrors)
                            {
                                interestingExports.Add(new EntryStringPair(exp, $"{exp.UIndex}: {filePath}\nCompilation failed!"));
                            }
                            else if (!originalData.AsSpan().SequenceEqual(exp.DataReadOnly))
                            {
                                comparisonDict[$"{exp.UIndex} {exp.FileRef.FilePath}"] = (originalData, exp.Data);
                                interestingExports.Add(new EntryStringPair(exp, $"{exp.UIndex}: {filePath}\nRecompilation does not match!"));
                            }
                            if (!fileLib.ReInitializeFile(usop))
                            {
                                interestingExports.Add(new EntryStringPair(exp, $"{pcc.FilePath} failed to re-initialize after compiling {$"#{exp.UIndex}",-9}"));
                                return;
                            }
                        }
                        else
                        {
                            interestingExports.Add(new EntryStringPair($"{pcc.FilePath} failed to compile!"));
                            return;
                        }
                    }
                    catch (Exception exception)
                    {
                        Console.WriteLine(exception);
                        interestingExports.Add(new EntryStringPair(exp, $"{exp.UIndex}: {filePath}\n{exception}"));
                        return;
                    }
                }
            }

            void RecompileAllDefaults(string filePath, PackageCache packageCache = null)
            {
                using IMEPackage pcc = MEPackageHandler.OpenMEPackage(filePath);
                var fileLib = new FileLib(pcc);

                foreach (ExportEntry exp in pcc.Exports.Where(exp => exp.IsDefaultObject && exp.Class is ExportEntry))
                {
                    string instancedFullPath = exp.InstancedFullPath;
                    if (foundClasses.Contains(instancedFullPath))
                    {
                        continue;
                    }

                    foundClasses.Add(instancedFullPath);
                    try
                    {
                        UnrealScriptOptionsPackage usop = new UnrealScriptOptionsPackage() { Cache = packageCache };
                        if (fileLib.Initialize(usop))
                        {
                            (_, string script) = UnrealScriptCompiler.DecompileExport(exp, fileLib, usop);
                            (ASTNode ast, MessageLog log) = UnrealScriptCompiler.CompileDefaultProperties(exp, script, fileLib, usop);
                            if (ast is not DefaultPropertiesBlock || log.HasErrors)
                            {
                                interestingExports.Add(new EntryStringPair(exp, $"{exp.UIndex}: {pcc.FilePath}\nfailed to parse defaults!"));
                                return;
                            }

                            if (!fileLib.ReInitializeFile(usop))
                            {
                                interestingExports.Add(new EntryStringPair(exp, $"{pcc.FilePath} failed to re-initialize after compiling {$"#{exp.UIndex}",-9}"));
                                return;
                            }
                            if (exp.EntryHasPendingChanges || exp.GetChildren().Any(entry => entry.EntryHasPendingChanges && entry.ClassName is not "ForceFeedbackWaveform") || pcc.FindEntry(UnrealPackageFile.TrashPackageName) is not null)
                            {
                                interestingExports.Add(new EntryStringPair(exp, $"{exp.UIndex}: {filePath}\nRecompilation does not match!"));
                            }
                        }
                        else
                        {
                            interestingExports.Add(new EntryStringPair($"{pcc.FilePath} failed to compile!"));
                            return;
                        }
                    }
                    catch (Exception exception)
                    {
                        Console.WriteLine(exception);
                        interestingExports.Add(new EntryStringPair(exp, $"{exp.UIndex}: {filePath}\n{exception}"));
                        return;
                    }
                }
            }

            void RecompileAllPropsOfNonScriptExports(string filePath, PackageCache packageCache = null)
            {
                try
                {
                    using IMEPackage pcc = MEPackageHandler.OpenMEPackage(filePath);
                    ExportEntry firstExport = pcc.Exports.FirstOrDefault();
                    string src = UnrealScriptCompiler.DecompileBulkProps(pcc, out MessageLog log, packageCache);
                    if (src is null || log.HasErrors)
                    {
                        interestingExports.Add(new EntryStringPair(firstExport, $"{pcc.FilePath} failed to decompile props!"));
                        return;
                    }
                    log = UnrealScriptCompiler.CompileBulkPropertiesFile(src, pcc, packageCache);
                    if (log.HasErrors || log.HasLexErrors)
                    {
<<<<<<< HEAD
                        UnrealScriptOptionsPackage usop = new UnrealScriptOptionsPackage() { Cache = packageCache };
                        if (fileLib.Initialize(usop))
                        {
                            var originalBytes = exp.Data;
                            (_, string script) = UnrealScriptCompiler.DecompileExport(exp, fileLib, usop);
                            (ASTNode ast, MessageLog log) = UnrealScriptCompiler.CompileDefaultProperties(exp, script, fileLib, usop);
                            if (ast is not DefaultPropertiesBlock || log.HasErrors)
                            {
                                interestingExports.Add(new EntryStringPair(exp, $"{exp.UIndex}: {pcc.FilePath}\nfailed to parse properties!"));
                                return;
                            }

                            if (!fileLib.ReInitializeFile(usop))
                            {
                                interestingExports.Add(new EntryStringPair(exp, $"{pcc.FilePath} failed to re-initialize after compiling {$"#{exp.UIndex}",-9}"));
                                return;
                            }
                            if (exp.EntryHasPendingChanges)
                            {
                                comparisonDict.Add($"{exp.UIndex} {exp.FileRef.FilePath}", (originalBytes, exp.Data));
                                interestingExports.Add(new EntryStringPair(exp, $"{exp.UIndex}: {filePath}\nRecompilation does not match!"));
                            }
                        }
                        else
                        {
                            interestingExports.Add(new EntryStringPair($"{pcc.FilePath} failed to compile!"));
                            return;
                        }

=======
                        interestingExports.Add(new EntryStringPair(firstExport, $"{pcc.FilePath} failed to recompile props!"));
                        return;
>>>>>>> 06b5682c
                    }
                    if (pcc.IsModified)
                    {
                        interestingExports.Add(new EntryStringPair(firstExport, $"{pcc.FilePath} was modified!"));
                        return;
                    }
                }
                catch (Exception exception)
                {
                    Console.WriteLine(exception);
                    interestingExports.Add(new EntryStringPair($"{filePath}\n{exception}"));
                }
            }

            void RecompileAllStructs(string filePath, PackageCache packageCache = null)
            {
                using IMEPackage pcc = MEPackageHandler.OpenMEPackage(filePath);
                var fileLib = new FileLib(pcc);

                for (int i = 0; i < pcc.ExportCount; i++)
                {
                    ExportEntry exp = pcc.Exports[i];
                    if (exp.ClassName is "ScriptStruct")
                    {
                        string instancedFullPath = exp.InstancedFullPath;
                        if (!foundClasses.Add(instancedFullPath))
                        {
                            continue;
                        }

                        if (exp.GetBinaryData<UScriptStruct>().StructFlags.Has(ScriptStructFlags.Native))
                        {
                            continue;
                        }
                        try
                        {
                            UnrealScriptOptionsPackage usop = new UnrealScriptOptionsPackage() { Cache = packageCache };

                            if (fileLib.Initialize(usop))
                            {
                                (_, string script) = UnrealScriptCompiler.DecompileExport(exp, fileLib, usop);
                                (ASTNode ast, MessageLog log) = UnrealScriptCompiler.CompileStruct(exp, script, fileLib, usop);
                                if (ast is not Struct || log.HasErrors)
                                {
                                    interestingExports.Add(new EntryStringPair(exp, $"{exp.UIndex}: {pcc.FilePath}\nfailed to parse defaults!"));
                                    return;
                                }

                                if (!fileLib.ReInitializeFile(usop))
                                {
                                    interestingExports.Add(new EntryStringPair(exp, $"{pcc.FilePath} failed to re-initialize after compiling {$"#{exp.UIndex}",-9}"));
                                    return;
                                }
                                if (exp.EntryHasPendingChanges || exp.GetAllDescendants().Any(entry => entry.EntryHasPendingChanges))
                                {
                                    interestingExports.Add(new EntryStringPair(exp, $"{exp.UIndex}: {filePath}\nRecompilation does not match!"));
                                }
                            }
                            else
                            {
                                interestingExports.Add(new EntryStringPair($"{pcc.FilePath} failed to compile!"));
                                return;
                            }
                        }
                        catch (Exception exception)
                        {
                            Console.WriteLine(exception);
                            interestingExports.Add(new EntryStringPair(exp, $"{exp.UIndex}: {filePath}\n{exception}"));
                            return;
                        }
                    }
                }
            }

            void RecompileAllEnums(string filePath, PackageCache packageCache = null)
            {
                using IMEPackage pcc = MEPackageHandler.OpenMEPackage(filePath);
                var fileLib = new FileLib(pcc);

                for (int i = 0; i < pcc.ExportCount; i++)
                {
                    ExportEntry exp = pcc.Exports[i];
                    if (exp.ClassName is "Enum")
                    {
                        string instancedFullPath = exp.InstancedFullPath;
                        if (foundClasses.Contains(instancedFullPath))
                        {
                            continue;
                        }

                        foundClasses.Add(instancedFullPath);
                        try
                        {
                            UnrealScriptOptionsPackage usop = new UnrealScriptOptionsPackage() { Cache = packageCache };

                            if (fileLib.Initialize(usop))
                            {
                                (_, string script) = UnrealScriptCompiler.DecompileExport(exp, fileLib, usop);
                                (ASTNode ast, MessageLog log) = UnrealScriptCompiler.CompileEnum(exp, script, fileLib, usop);
                                if (ast is not Enumeration || log.HasErrors)
                                {
                                    interestingExports.Add(new EntryStringPair(exp, $"{exp.UIndex}: {pcc.FilePath}\nfailed to parse defaults!"));
                                    return;
                                }

                                if (!fileLib.ReInitializeFile(usop))
                                {
                                    interestingExports.Add(new EntryStringPair(exp, $"{pcc.FilePath} failed to re-initialize after compiling {$"#{exp.UIndex}",-9}"));
                                    return;
                                }
                                if (exp.EntryHasPendingChanges)
                                {
                                    interestingExports.Add(new EntryStringPair(exp, $"{exp.UIndex}: {filePath}\nRecompilation does not match!"));
                                }
                            }
                            else
                            {
                                interestingExports.Add(new EntryStringPair($"{pcc.FilePath} failed to compile!"));
                                return;
                            }
                        }
                        catch (Exception exception)
                        {
                            Console.WriteLine(exception);
                            interestingExports.Add(new EntryStringPair(exp, $"{exp.UIndex}: {filePath}\n{exception}"));
                            return;
                        }
                    }
                }
            }

            void RecompileAllClasses(string filePath, PackageCache packageCache = null)
            {
                // DOES NOT COMPILE!!
                /*
                using IMEPackage pcc = MEPackageHandler.OpenMEPackage(filePath);
                var fileLib = new FileLib(pcc);

                for (int i = 0; i < pcc.ExportCount; i++)
                {
                    ExportEntry exp = pcc.Exports[i];
                    if (exp.IsClass)
                    {
                        string instancedFullPath = exp.InstancedFullPath;
                        if (foundClasses.Contains(instancedFullPath))
                        {
                            continue;
                        }

                        try
                        {
                            UnrealScriptOptionsPackage usop = new UnrealScriptOptionsPackage() { Cache = packageCache };
                            if (fileLib.Initialize(usop))
                            {
                                (ASTNode ast, string script) = UnrealScriptCompiler.DecompileExport(exp, fileLib, usop);
                                if (!((Class)ast).IsFullyDefined)
                                {
                                    continue;
                                }
                                foundClasses.Add(instancedFullPath);
                                var log = new MessageLog();
                                //(ast, _) = UnrealScriptCompiler.CompileOutlineAST(script, "Class", log, pcc.Game);
                                //if (ast is not Class classAST || log.HasErrors)
                                //{
                                //    interestingExports.Add(new EntryStringPair(exp, $"{exp.UIndex}: {pcc.FilePath}\nfailed to parse class!"));
                                //    return;
                                //}

                                //UnrealScriptCompiler.CompileNewClassAST(pcc, classAST, log, fileLib, out bool vfTableChanged);
                                //if (log.HasErrors)
                                UnrealScriptCompiler.CompileNewClassAST(pcc, classAST, log, fileLib, out bool vfTableChanged, usop);
                                if (log.HasErrors)
                                {
                                    interestingExports.Add(new EntryStringPair(exp, $"{exp.UIndex}: {pcc.FilePath}\nfailed to parse class!"));
                                    return;
                                }
                                if (vfTableChanged)
                                {
                                    interestingExports.Add(new EntryStringPair(exp, $"{exp.UIndex}: {pcc.FilePath}\nVTableChanged!"));
                                    return;
                                }

                                //(ast, log) = UnrealScriptCompiler.CompileClass(pcc, script, fileLib, exp, exp.Parent, packageCache);
                                //if (ast is not Class || log.HasErrors)
                                //{
                                //    interestingExports.Add(new EntryStringPair(exp, $"{exp.UIndex}: {pcc.FilePath}\nfailed to parse class!"));
                                //    return;
                                //}
                                //if (vfTableChanged)
                                //{
                                //    interestingExports.Add(new EntryStringPair(exp, $"{exp.UIndex}: {pcc.FilePath}\nVTableChanged!"));
                                //    return;
                                //}

                                (ast, log) = UnrealScriptCompiler.CompileClass(pcc, script, fileLib, usop, exp, exp.Parent);
                                if (ast is not Class || log.HasErrors)
                                {
                                    interestingExports.Add(new EntryStringPair(exp, $"{exp.UIndex}: {pcc.FilePath}\nfailed to parse class!"));
                                    //return;
                                }

                                if (!fileLib.ReInitializeFile(usop))
                                {
                                    interestingExports.Add(new EntryStringPair(exp, $"{pcc.FilePath} failed to re-initialize after compiling {$"#{exp.UIndex}",-9}"));
                                    return;
                                }
                                //if (exp.EntryHasPendingChanges )//|| exp.GetAllDescendants().Any(entry => entry.EntryHasPendingChanges))
                                //{
                                //    interestingExports.Add(new EntryStringPair(exp, $"{exp.UIndex}: {filePath}\nRecompilation does not match!"));
                                //}
                                //if (pcc.FindEntry(UnrealPackageFile.TrashPackageName) is not null)
                                //{
                                //    interestingExports.Add(new EntryStringPair(exp, $"{exp.UIndex}: {filePath}\nTrashed an export! Aborting compilation for file."));
                                //    return;
                                //}
                            }
                            else
                            {
                                interestingExports.Add(new EntryStringPair($"{pcc.FilePath} failed to compile!"));
                                return;
                            }
                        }
                        catch (Exception exception)
                        {
                            Console.WriteLine(exception);
                            interestingExports.Add(new EntryStringPair(exp, $"{exp.UIndex}: {filePath}\n{exception}"));
                            return;
                        }
                    }
                }
                */
            }

            bool resolveImports(string filePath)
            {
                using IMEPackage pcc = MEPackageHandler.OpenMEPackage(filePath);

                //pre-load associated files
                var gameFiles = MELoadedFiles.GetFilesLoadedInGame(MEGame.ME3);
                using var associatedFiles = MEPackageHandler.OpenMEPackages(EntryImporter
                    .GetPossibleAssociatedFiles(pcc)
                    .Select(fileName => gameFiles.TryGetValue(fileName, out string path) ? path : null)
                    .Where(File.Exists));

                var filesSafeToImportFrom = EntryImporter.FilesSafeToImportFrom(pcc.Game)
                    .Select(Path.GetFileNameWithoutExtension).ToList();
                Debug.WriteLine(filePath);
                foreach (ImportEntry import in pcc.Imports.Where(imp =>
                    !filesSafeToImportFrom.Contains(imp.FullPath.Split('.')[0])))
                {
                    try
                    {
                        if (EntryImporter.ResolveImport(import, new PackageCache()) is ExportEntry exp)
                        {
                            extraInfo.Add(Path.GetFileName(exp.FileRef.FilePath));
                        }
                        else
                        {
                            interestingExports.Add(import);
                            return true;
                        }
                    }
                    catch (Exception exception)
                    {
                        interestingExports.Add(new EntryStringPair(import,
                            $"{$"#{import.UIndex}",-9} {import.FileRef.FilePath}\n{exception}"));
                        return true;
                    }
                }

                return false;
            }
                
            #endregion
        }

        public static void CreateDynamicLighting(IMEPackage Pcc, bool silent = false)
        {
            foreach (ExportEntry exp in Pcc.Exports.Where(exp => (exp.IsA("MeshComponent") && exp.Parent.IsA("StaticMeshActorBase")) || (exp.IsA("BrushComponent") && !exp.Parent.IsA("Volume"))))
            {
                PropertyCollection props = exp.GetProperties();
                if (props.GetProp<ObjectProperty>("StaticMesh")?.Value != 11483 &&
                    (props.GetProp<BoolProperty>("bAcceptsLights")?.Value == false ||
                     props.GetProp<BoolProperty>("CastShadow")?.Value == false))
                {
                    // shadows/lighting has been explicitly forbidden, don't mess with it.
                    continue;
                }

                props.AddOrReplaceProp(new BoolProperty(false, "bUsePreComputedShadows"));
                props.AddOrReplaceProp(new BoolProperty(false, "bBioForcePreComputedShadows"));
                props.AddOrReplaceProp(new BoolProperty(false, "bCastDynamicShadow"));
                //props.AddOrReplaceProp(new BoolProperty(true, "CastShadow"));
                //props.AddOrReplaceProp(new BoolProperty(true, "bAcceptsDynamicDominantLightShadows"));
                props.AddOrReplaceProp(new BoolProperty(true, "bAcceptsLights"));
                //props.AddOrReplaceProp(new BoolProperty(false, "bAcceptsDynamicLights"));

                var lightingChannels = props.GetProp<StructProperty>("LightingChannels") ??
                                       new StructProperty("LightingChannelContainer", false,
                                           new BoolProperty(true, "bIsInitialized"))
                                       {
                                           Name = "LightingChannels"
                                       };
                lightingChannels.Properties.AddOrReplaceProp(new BoolProperty(true, "Static"));
                lightingChannels.Properties.AddOrReplaceProp(new BoolProperty(true, "Dynamic"));
                lightingChannels.Properties.AddOrReplaceProp(new BoolProperty(true, "CompositeDynamic"));
                props.AddOrReplaceProp(lightingChannels);

                exp.WriteProperties(props);
            }
            //fix interpactors to be dynamic
            foreach (ExportEntry exp in Pcc.Exports.Where(exp => exp.IsA("MeshComponent") && exp.Parent.IsA("DynamicSMActor")))
            {
                PropertyCollection props = exp.GetProperties();
                if (props.GetProp<ObjectProperty>("StaticMesh")?.Value != 11483 &&
                    (props.GetProp<BoolProperty>("bAcceptsLights")?.Value == false ||
                     props.GetProp<BoolProperty>("CastShadow")?.Value == false))
                {
                    // shadows/lighting has been explicitly forbidden, don't mess with it.
                    continue;
                }

                props.AddOrReplaceProp(new BoolProperty(false, "bUsePreComputedShadows"));
                props.AddOrReplaceProp(new BoolProperty(false, "bBioForcePreComputedShadows"));

                var lightingChannels = props.GetProp<StructProperty>("LightingChannels") ??
                                       new StructProperty("LightingChannelContainer", false,
                                           new BoolProperty(true, "bIsInitialized"))
                                       {
                                           Name = "LightingChannels"
                                       };
                lightingChannels.Properties.AddOrReplaceProp(new BoolProperty(true, "Dynamic"));
                props.AddOrReplaceProp(lightingChannels);

                exp.WriteProperties(props);
            }

            foreach (ExportEntry exp in Pcc.Exports.Where(exp => exp.IsA("LightComponent")))
            {
                PropertyCollection props = exp.GetProperties();
                //props.AddOrReplaceProp(new BoolProperty(true, "bCanAffectDynamicPrimitivesOutsideDynamicChannel"));
                //props.AddOrReplaceProp(new BoolProperty(true, "bForceDynamicLight"));

                var lightingChannels = props.GetProp<StructProperty>("LightingChannels") ??
                                       new StructProperty("LightingChannelContainer", false,
                                           new BoolProperty(true, "bIsInitialized"))
                                       {
                                           Name = "LightingChannels"
                                       };
                lightingChannels.Properties.AddOrReplaceProp(new BoolProperty(true, "Static"));
                lightingChannels.Properties.AddOrReplaceProp(new BoolProperty(true, "Dynamic"));
                lightingChannels.Properties.AddOrReplaceProp(new BoolProperty(true, "CompositeDynamic"));
                props.AddOrReplaceProp(lightingChannels);

                exp.WriteProperties(props);
            }

            if (!silent)
                MessageBox.Show("Done!");
        }

        public static void ConvertAllDialogueToSkippable(PackageEditorWindow pewpf)
        {
            var gameString = InputComboBoxDialog.GetValue(pewpf,
                            "Select which game's files you want converted to having skippable dialogue",
                            "Game selector", new[] { "ME1", "ME2", "ME3", "LE1", "LE2", "LE3" }, "LE1");
            if (Enum.TryParse(gameString, out MEGame game) && MessageBoxResult.Yes ==
                MessageBox.Show(pewpf,
                    $"WARNING! This will edit every dialogue-containing file in {gameString}, including in DLCs and installed mods. Do you want to begin?",
                    "", MessageBoxButton.YesNo))
            {
                pewpf.IsBusy = true;
                pewpf.BusyText = $"Making all {gameString} dialogue skippable";
                Task.Run(() =>
                {
                    foreach (string file in MELoadedFiles.GetAllFiles(game))
                    {
                        using IMEPackage pcc = MEPackageHandler.OpenMEPackage(file);
                        bool hasConv = false;
                        foreach (ExportEntry conv in pcc.Exports.Where(exp => exp.ClassName == "BioConversation"))
                        {
                            hasConv = true;
                            PropertyCollection props = conv.GetProperties();
                            if (props.GetProp<ArrayProperty<StructProperty>>("m_EntryList") is
                                ArrayProperty<StructProperty> entryList)
                            {
                                foreach (StructProperty entryNode in entryList)
                                {
                                    entryNode.Properties.AddOrReplaceProp(new BoolProperty(true, "bSkippable"));
                                }
                            }

                            if (props.GetProp<ArrayProperty<StructProperty>>("m_ReplyList") is
                                ArrayProperty<StructProperty> replyList)
                            {
                                foreach (StructProperty entryNode in replyList)
                                {
                                    entryNode.Properties.AddOrReplaceProp(new BoolProperty(false, "bUnskippable"));
                                }
                            }

                            conv.WriteProperties(props);
                        }

                        if (hasConv)
                            pcc.Save();
                    }
                }).ContinueWithOnUIThread(prevTask =>
                {
                    pewpf.IsBusy = false;
                    MessageBox.Show(pewpf, "Done!");
                });
            }
        }

        public static void DumpAllShaders(IMEPackage Pcc)
        {
            if (Pcc.Exports.FirstOrDefault(exp => exp.ClassName == "ShaderCache") is ExportEntry shaderCacheExport)
            {
                var dlg = new CommonOpenFileDialog("Pick a folder to save Shaders to.")
                {
                    IsFolderPicker = true,
                    EnsurePathExists = true
                };
                if (dlg.ShowDialog() == CommonFileDialogResult.Ok)
                {
                    var shaderCache = ObjectBinary.From<ShaderCache>(shaderCacheExport);
                    foreach (Shader shader in shaderCache.Shaders.Values)
                    {
                        string shaderType = shader.ShaderType;
                        string pathWithoutInvalids = Path.Combine(dlg.FileName,
                            $"{shaderType.GetPathWithoutInvalids()} - {shader.Guid}.txt");
                        File.WriteAllText(pathWithoutInvalids,
                            ShaderBytecode.FromStream(new MemoryStream(shader.ShaderByteCode))
                                .Disassemble());
                    }

                    MessageBox.Show("Done!");
                }
            }
        }

        public static void DumpMaterialShaders(ExportEntry matExport)
        {
            //var dlg = new CommonOpenFileDialog("Pick a folder to save Shaders to.")
            //{
            //    IsFolderPicker = true,
            //    EnsurePathExists = true
            //};
            //if (dlg.ShowDialog() == CommonFileDialogResult.Ok)
            //{
            //    var matInst = new MaterialInstanceConstant(matExport);
            //    matInst.GetShaders();
            //    foreach (Shader shader in matInst.Shaders)
            //    {
            //        string shaderType = shader.ShaderType;
            //        string pathWithoutInvalids;
            //        //pathWithoutInvalids = Path.Combine(dlg.FileName, $"{shaderType.GetPathWithoutInvalids()} - {shader.Guid} - OFFICIAL.txt");
            //        //File.WriteAllText(pathWithoutInvalids,
            //        //                  SharpDX.D3DCompiler.ShaderBytecode.FromStream(new MemoryStream(shader.ShaderByteCode))
            //        //                         .Disassemble());

            //        pathWithoutInvalids = Path.Combine(dlg.FileName, $"{shaderType.GetPathWithoutInvalids()} - {shader.Guid}.txt");// - SirCxyrtyx.txt");
            //        File.WriteAllText(pathWithoutInvalids, shader.ShaderDisassembly);
            //    }

            //    MessageBox.Show("Done!");
            //}

        }

        public static void ReserializeExport(ExportEntry export)
        {
            PropertyCollection props = export.GetProperties();
            ObjectBinary bin = ObjectBinary.From(export) ?? export.GetBinaryData();
            byte[] original = export.Data;

            export.WriteProperties(props);

            EndianReader ms = new EndianReader(new MemoryStream()) { Endian = export.FileRef.Endian };
            ms.Writer.Write(export.Data, 0, export.propsEnd());
            bin.WriteTo(ms.Writer, export.FileRef, export.DataOffset);

            byte[] changed = ms.ToArray();
            //export.Data = changed;
            if (original.SequenceEqual(changed))
            {
                MessageBox.Show("reserialized identically!");
            }
            else
            {
                File.WriteAllBytes(Path.Combine(Environment.GetFolderPath(Environment.SpecialFolder.MyDocuments), "original.bin"), original);
                File.WriteAllBytes(Path.Combine(Environment.GetFolderPath(Environment.SpecialFolder.MyDocuments), "new.bin"), changed);
                if (original.Length != changed.Length)
                {
                    MessageBox.Show($"Differences detected: Lengths are not the same. Original {original.Length}, Reserialized {changed.Length}");
                }
                else
                {
                    for (int i = 0; i < Math.Min(changed.Length, original.Length); i++)
                    {
                        if (original[i] != changed[i])
                        {
                            MessageBox.Show($"Differences detected: Bytes differ first at 0x{i:X8}");
                            break;
                        }
                    }
                }
            }
        }

        public static void RunPropertyCollectionTest(PackageEditorWindow pewpf)
        {
            var filePaths = /*MELoadedFiles.GetOfficialFiles(MEGame.ME3).Concat*/
                            (MELoadedFiles.GetOfficialFiles(MEGame.ME2)).Concat(MELoadedFiles.GetOfficialFiles(MEGame.ME1));

            pewpf.IsBusy = true;
            pewpf.BusyText = "Scanning";
            Task.Run(() =>
            {
                foreach (string filePath in filePaths)
                {
                    using IMEPackage pcc = MEPackageHandler.OpenMEPackage(filePath);
                    Debug.WriteLine(filePath);
                    foreach (ExportEntry export in pcc.Exports)
                    {
                        try
                        {
                            byte[] originalData = export.Data;
                            PropertyCollection props = export.GetProperties();
                            export.WriteProperties(props);
                            byte[] resultData = export.Data;
                            if (!originalData.SequenceEqual(resultData))
                            {
                                string userFolder = Path.Combine(@"C:\Users", Environment.UserName);
                                File.WriteAllBytes(Path.Combine(userFolder, $"c.bin"), resultData);
                                File.WriteAllBytes(Path.Combine(userFolder, $"o.bin"), originalData);
                                return (filePath, export.UIndex);
                            }
                        }
                        catch
                        {
                            return (filePath, export.UIndex);
                        }
                    }
                }

                return (null, 0);
            }).ContinueWithOnUIThread(prevTask =>
            {
                pewpf.IsBusy = false;
                (string filePath, int uIndex) = prevTask.Result;
                if (filePath == null)
                {
                    MessageBox.Show(pewpf, "No errors occured!");
                }
                else
                {
                    pewpf.LoadFile(filePath, uIndex);
                    MessageBox.Show(pewpf, $"Error at #{uIndex} in {filePath}!");
                }
            });
        }

        public static void UDKifyTest(PackageEditorWindow pewpf)
        {
            // TODO: IMPLEMENT IN LEX

            IMEPackage Pcc = pewpf.Pcc;
            string udkPath = UDKDirectory.DefaultGamePath;
            if (udkPath == null || !Directory.Exists(udkPath))
            {
                var udkDlg = new CommonOpenFileDialog(@"Select your UDK\Custom folder");
                udkDlg.IsFolderPicker = true;
                var result = udkDlg.ShowDialog();

                if (result is not CommonFileDialogResult.Ok || string.IsNullOrWhiteSpace(udkDlg.FileName) || !Directory.Exists(udkDlg.FileName))
                    return;
                udkPath = udkDlg.FileName;
                LegendaryExplorerCoreLibSettings.Instance.UDKCustomDirectory = udkPath;
                UDKDirectory.ReloadDefaultGamePath();
            }

            string persistentLevelFileName = Path.GetFileNameWithoutExtension(Pcc.FilePath);

            pewpf.IsBusy = true;
            pewpf.BusyText = $"Converting {persistentLevelFileName}";
            Task.Run(() =>
            {
                string persistentPath = ConvertToUDK.GenerateUDKFileForLevel(Pcc); 
                var levelFiles = new List<string>();
                if (Pcc is MEPackage mePackage)
                {
                    var loadedFiles = MELoadedFiles.GetFilesLoadedInGame(Pcc.Game);
                    foreach (string additionalPackage in mePackage.AdditionalPackagesToCook)
                    {
                        if (loadedFiles.TryGetValue($"{additionalPackage}.pcc", out string filePath))
                        {
                            pewpf.BusyText = $"Converting {additionalPackage}";
                            using IMEPackage levPcc = MEPackageHandler.OpenMEPackage(filePath);
                            levelFiles.Add(ConvertToUDK.GenerateUDKFileForLevel(levPcc));
                        }
                    }

                    using IMEPackage persistentUDK = MEPackageHandler.OpenUDKPackage(persistentPath);
                    IEntry levStreamingClass =
                        persistentUDK.GetEntryOrAddImport("Engine.LevelStreamingAlwaysLoaded", "Class");
                    IEntry theWorld = persistentUDK.Exports.First(exp => exp.ClassName == "World");
                    int i = 1;
                    int firstLevStream = persistentUDK.ExportCount;
                    foreach (string fileName in levelFiles.Select(Path.GetFileNameWithoutExtension))
                    {
                        persistentUDK.AddExport(new ExportEntry(persistentUDK, theWorld, new NameReference("LevelStreamingAlwaysLoaded", i), properties: new PropertyCollection
                        {
                            new NameProperty(fileName, "PackageName"),
                            CommonStructs.ColorProp(System.Drawing.Color.FromArgb(255, (byte)(i % 256), (byte)((255 - i) % 256), (byte)(i * 7 % 256)), "DrawColor")
                        })
                        {
                            Class = levStreamingClass
                        });
                        i++;
                    }

                    var streamingLevelsProp = new ArrayProperty<ObjectProperty>("StreamingLevels");
                    for (int j = firstLevStream; j < persistentUDK.ExportCount; j++)
                    {
                        streamingLevelsProp.Add(new ObjectProperty(j));
                    }

                    persistentUDK.Exports.First(exp => exp.ClassName == "WorldInfo")
                        .WriteProperty(streamingLevelsProp);
                    persistentUDK.Save();
                }
            }).ContinueWithOnUIThread(prevTask =>
            {
                if (prevTask.IsFaulted)
                {
                    new ExceptionHandlerDialog(prevTask.Exception).ShowDialog();
                }
                pewpf.IsBusy = false;
            });
        }

        public static void MakeME1TextureFileList(PackageEditorWindow pewpf)
        {
            var filePaths = MELoadedFiles.GetOfficialFiles(MEGame.ME1).ToList();

            pewpf.IsBusy = true;
            pewpf.BusyText = "Scanning";
            Task.Run(() =>
            {
                var textureFiles = new HashSet<string>();
                foreach (string filePath in filePaths)
                {
                    using IMEPackage pcc = MEPackageHandler.OpenMEPackage(filePath);

                    foreach (ExportEntry export in pcc.Exports)
                    {
                        try
                        {
                            if (export.IsTexture() && !export.IsDefaultObject)
                            {
                                List<Texture2DMipInfo> mips = Texture2D.GetTexture2DMipInfos(export, null);
                                foreach (Texture2DMipInfo mip in mips)
                                {
                                    if (mip.storageType == StorageTypes.extLZO ||
                                        mip.storageType == StorageTypes.extZlib ||
                                        mip.storageType == StorageTypes.extUnc)
                                    {
                                        var fullPath = filePaths.FirstOrDefault(x =>
                                            Path.GetFileName(x).Equals(mip.TextureCacheName,
                                                StringComparison.InvariantCultureIgnoreCase));
                                        if (fullPath != null)
                                        {
                                            var baseIdx = fullPath.LastIndexOf("CookedPC");
                                            textureFiles.Add(fullPath.Substring(baseIdx));
                                            break;
                                        }
                                        else
                                        {
                                            throw new FileNotFoundException(
                                                $"Externally referenced texture file not found in game: {mip.TextureCacheName}.");
                                        }
                                    }
                                }
                            }
                        }
                        catch (Exception e)
                        {
                            Debug.WriteLine(e.Message);
                        }
                    }
                }

                return textureFiles;
            }).ContinueWithOnUIThread(prevTask =>
            {
                pewpf.IsBusy = false;
                List<string> files = prevTask.Result.OrderBy(s => s).ToList();
                File.WriteAllText(Path.Combine(AppDirectories.ExecFolder, "ME1TextureFiles.json"),
                    JsonConvert.SerializeObject(files, Formatting.Indented));
                ListDialog dlg = new ListDialog(files, "", "ME1 files with externally referenced textures", pewpf);
                dlg.Show();
            });
        }

        public static void BuildNativeTable(PackageEditorWindow pewpf)
        {
            //pewpf.IsBusy = true;
            //pewpf.BusyText = "Building Native Tables";
            //Task.Run(() =>
            //{
            //    foreach (MEGame game in new[] {  MEGame.UDK })
            //    {
            //        string scriptPath = UDKDirectory.ScriptPath;
            //        var entries = new List<(int, string)>();
            //        foreach (string fileName in FileLib.BaseFileNames(game))
            //        {
            //            using IMEPackage pcc = MEPackageHandler.OpenMEPackage(Path.Combine(scriptPath, fileName));
            //            foreach (ExportEntry export in pcc.Exports.Where(exp => exp.ClassName == "Function"))
            //            {
            //                var func = export.GetBinaryData<UFunction>();
            //                ushort nativeIndex = func.NativeIndex;
            //                if (nativeIndex > 0)
            //                {
            //                    NativeType type = NativeType.Function;
            //                    if (func.FunctionFlags.Has(EFunctionFlags.PreOperator))
            //                    {
            //                        type = NativeType.PreOperator;
            //                    }
            //                    else if (func.FunctionFlags.Has(EFunctionFlags.Operator))
            //                    {
            //                        var nextItem = func.Children;
            //                        int paramCount = 0;
            //                        while (export.FileRef.TryGetUExport(nextItem, out ExportEntry nextChild))
            //                        {
            //                            var objBin = ObjectBinary.From(nextChild);
            //                            switch (objBin)
            //                            {
            //                                case UProperty uProperty:
            //                                    if (uProperty.PropertyFlags.HasFlag(UnrealFlags.EPropertyFlags.ReturnParm))
            //                                    {
            //                                    }
            //                                    else if (uProperty.PropertyFlags.HasFlag(UnrealFlags.EPropertyFlags.Parm))
            //                                    {
            //                                        paramCount++;
            //                                    }
            //                                    nextItem = uProperty.Next;
            //                                    break;
            //                                default:
            //                                    nextItem = 0;
            //                                    break;
            //                            }
            //                        }

            //                        type = paramCount == 1 ? NativeType.PostOperator : NativeType.Operator;
            //                    }

            //                    string name = func.FriendlyName;
            //                    if (game is MEGame.ME3 or MEGame.LE3)
            //                    {
            //                        name = export.ObjectName;
            //                    }
            //                    entries.Add(nativeIndex, $"{{ 0x{nativeIndex:X}, new {nameof(NativeTableEntry)} {{ {nameof(NativeTableEntry.Name)}=\"{name}\", " +
            //                                             $"{nameof(NativeTableEntry.Type)}={nameof(NativeType)}.{type}, {nameof(NativeTableEntry.Precedence)}={func.OperatorPrecedence}}} }},");
            //                }
            //            }
            //        }

            //        using var fileStream = new FileStream(Path.Combine(AppDirectories.ExecFolder, $"{game}NativeTable.cs"), FileMode.Create);
            //        using var writer = new CodeWriter(fileStream);
            //        writer.WriteLine("using System.Collections.Generic;");
            //        writer.WriteLine();
            //        writer.WriteBlock("namespace LegendaryExplorerCore.UnrealScript.Decompiling", () =>
            //        {
            //            writer.WriteBlock($"public partial class {nameof(ByteCodeDecompiler)}", () =>
            //            {
            //                if (game is MEGame.ME3 or MEGame.LE3)
            //                {
            //                    writer.WriteLine("//TODO: Names need fixing for operators with symbols in name");
            //                }
            //                writer.WriteLine($"public static readonly Dictionary<int, {nameof(NativeTableEntry)}> {game}NativeTable = new() ");
            //                writer.WriteLine("{");
            //                writer.IncreaseIndent();

            //                foreach ((_, string entry) in entries.OrderBy(tup => tup.Item1))
            //                {
            //                    writer.WriteLine(entry);
            //                }

            //                writer.DecreaseIndent();
            //                writer.WriteLine("};");
            //            });

            //        });
            //    }
            //}).ContinueWithOnUIThread(prevTask =>
            //{
            //    if (prevTask.IsFaulted)
            //    {
            //        new ExceptionHandlerDialog(prevTask.Exception).ShowDialog();
            //    }
            //    pewpf.IsBusy = false;
            //});
        }
        class CodeWriter : IDisposable
        {
            private readonly StreamWriter writer;
            private byte indent;
            private bool writingLine;
            private readonly string indentString;

            public CodeWriter(Stream stream, string indentString = "    ")
            {
                writer = new StreamWriter(stream);
                this.indentString = indentString;
            }

            public void IncreaseIndent(byte amount = 1)
            {
                indent += amount;
            }

            public void DecreaseIndent(byte amount = 1)
            {
                if (amount > indent)
                {
                    throw new InvalidOperationException("Cannot have a negative indent!");
                }
                indent -= amount;
            }

            public void WriteIndent()
            {
                for (int i = 0; i < indent; i++)
                {
                    writer.Write(indentString);
                }
            }

            public void Write(string text)
            {
                if (!writingLine)
                {
                    WriteIndent();
                    writingLine = true;
                }
                writer.Write(text);
            }

            public void WriteLine(string line)
            {
                if (!writingLine)
                {
                    WriteIndent();
                }
                writingLine = false;
                writer.WriteLine(line);
            }

            public void WriteLine()
            {
                writingLine = false;
                writer.WriteLine();
            }

            public void WriteBlock(string header, Action contents)
            {
                WriteLine(header);
                WriteLine("{");
                IncreaseIndent();
                contents();
                DecreaseIndent();
                WriteLine("}");
            }

            public void Dispose()
            {
                writer.Dispose();
            }
        }

        public static void DumpSound(PackageEditorWindow packEd)
        {
            if (InputComboBoxDialog.GetValue(packEd, "Choose game:", "Game to dump sound for", new[] { "ME3", "ME2", "LE3", "LE2" }, "LE3") is string gameStr &&
                Enum.TryParse(gameStr, out MEGame game)
                &&
             InputComboBoxDialog.GetValue(packEd, "Choose language:", "Choose language", new[] { MELocalization.INT, MELocalization.FRA, MELocalization.DEU, MELocalization.ITA, MELocalization.POL }, MELocalization.INT.ToString()) is string loc &&
                Enum.TryParse(loc, out MELocalization localization))
            {
                var languagePrefixes = new List<string>();
                switch (localization)
                {
                    case MELocalization.INT:
                        languagePrefixes.Add("en_us");
                        languagePrefixes.Add("en-us");
                        break;
                    case MELocalization.FRA:
                        languagePrefixes.Add("fr_fr");
                        languagePrefixes.Add("fr-fr");
                        break;
                    case MELocalization.DEU:
                        languagePrefixes.Add("de_de");
                        languagePrefixes.Add("de-de");
                        break;
                    case MELocalization.ITA:
                        languagePrefixes.Add("it_it");
                        languagePrefixes.Add("it-it");
                        break;
                    case MELocalization.POL:
                        languagePrefixes.Add("pl-pl");
                        // No ME3 loc
                        break;
                }

                string tag = PromptDialog.Prompt(packEd, "Character tag:", defaultValue: "player_f", selectText: true);
                if (string.IsNullOrWhiteSpace(tag))
                {
                    return;
                }
                var dlg = new CommonOpenFileDialog("Pick a folder to save WAVs to.")
                {
                    IsFolderPicker = true,
                    EnsurePathExists = true
                };
                if (dlg.ShowDialog() != CommonFileDialogResult.Ok)
                {
                    return;
                }

                string outFolder = dlg.FileName;
                var filePaths = MELoadedFiles.GetOfficialFiles(game);
                packEd.IsBusy = true;
                packEd.BusyText = "Scanning";
                Task.Run(() =>
                {
                    //preload base files for faster scanning
                    using var baseFiles = MEPackageHandler.OpenMEPackages(EntryImporter.FilesSafeToImportFrom(game)
                                                                                       .Select(f => Path.Combine(MEDirectories.GetCookedPath(game), f)));
                    if (game is MEGame.ME3)
                    {
                        baseFiles.Add(MEPackageHandler.OpenMEPackage(Path.Combine(ME3Directory.CookedPCPath, "BIOP_MP_COMMON.pcc")));
                    }

                    foreach (string filePath in filePaths)
                    {
                        using IMEPackage pcc = MEPackageHandler.OpenMEPackage(filePath);
                        foreach (ExportEntry export in pcc.Exports.Where(exp => exp.ClassName == "WwiseStream"))
                        {
                            if (export.ObjectNameString.Split(',') is string[] { Length: > 1 } parts && languagePrefixes.Contains(parts[0]) && parts[1] == tag)
                            {
                                string fileName = Path.Combine(outFolder, $"{export.ObjectNameString}.wav");
                                using var fs = new FileStream(fileName, FileMode.Create);
                                Stream wavStream = export.GetBinaryData<WwiseStream>().CreateWaveStream();
                                wavStream.SeekBegin();
                                wavStream.CopyTo(fs);
                            }
                        }
                    }
                }).ContinueWithOnUIThread(prevTask =>
                {
                    packEd.IsBusy = false;
                    MessageBox.Show("Done");
                });
            }
        }

        private record StringMEGamePair(string str, MEGame game);

        public static void DumpShaderTypes(PackageEditorWindow pewpf)
        {
            var shaderTypes = new HashSet<string>();
            var shaderLocs = new Dictionary<StringMEGamePair, (string, int)>();

            var shadersToFind = new HashSet<string>
            {
                "FShadowDepthNoPSVertexShader",
                "TLightVertexShaderFSFXPointLightPolicyFNoStaticShadowingPolicy",
                "TBasePassVertexShaderFPointLightLightMapPolicyFNoDensityPolicy",
                "TBasePassVertexShaderFCustomSimpleLightMapTexturePolicyFConstantDensityPolicy",
                "TBasePassVertexShaderFCustomSimpleLightMapTexturePolicyFLinearHalfspaceDensityPolicy",
                "TBasePassVertexShaderFCustomSimpleLightMapTexturePolicyFNoDensityPolicy",
                "TBasePassVertexShaderFCustomSimpleLightMapTexturePolicyFSphereDensityPolicy",
                "TBasePassVertexShaderFCustomSimpleVertexLightMapPolicyFConstantDensityPolicy",
                "TBasePassVertexShaderFCustomSimpleVertexLightMapPolicyFLinearHalfspaceDensityPolicy",
                "TBasePassVertexShaderFCustomSimpleVertexLightMapPolicyFNoDensityPolicy",
                "TBasePassVertexShaderFCustomSimpleVertexLightMapPolicyFSphereDensityPolicy",
                "TBasePassVertexShaderFCustomVectorLightMapTexturePolicyFConstantDensityPolicy",
                "TBasePassVertexShaderFCustomVectorLightMapTexturePolicyFLinearHalfspaceDensityPolicy",
                "TBasePassVertexShaderFCustomVectorLightMapTexturePolicyFNoDensityPolicy",
                "TBasePassVertexShaderFCustomVectorLightMapTexturePolicyFSphereDensityPolicy",
                "TBasePassVertexShaderFCustomVectorVertexLightMapPolicyFConstantDensityPolicy",
                "TBasePassVertexShaderFCustomVectorVertexLightMapPolicyFLinearHalfspaceDensityPolicy",
                "TBasePassVertexShaderFCustomVectorVertexLightMapPolicyFNoDensityPolicy",
                "TBasePassVertexShaderFCustomVectorVertexLightMapPolicyFSphereDensityPolicy"
            };

            pewpf.IsBusy = true;
            pewpf.BusyText = "Scanning";
            Task.Run(() =>
            {
                foreach (MEGame game in new[] { MEGame.ME2, MEGame.ME3, MEGame.LE1, MEGame.LE2, MEGame.LE3 })
                {
                    var filePaths = MELoadedFiles.GetOfficialFiles(game);
                    //preload base files for faster scanning
                    using var baseFiles = MEPackageHandler.OpenMEPackages(EntryImporter.FilesSafeToImportFrom(game)
                                                                                       .Select(f => Path.Combine(MEDirectories.GetCookedPath(game), f)));
                    if (game is MEGame.ME3)
                    {
                        baseFiles.Add(MEPackageHandler.OpenMEPackage(Path.Combine(ME3Directory.CookedPCPath, "BIOP_MP_COMMON.pcc")));
                    }

                    foreach (string filePath in filePaths)
                    {
                        using IMEPackage pcc = MEPackageHandler.OpenMEPackage(filePath);

                        if (pcc.Exports.FirstOrDefault(exp => exp.ClassName == "ShaderCache") is ExportEntry scEntry)
                        {
                            int entryDataOffset = scEntry.DataOffset;
                            var binData = new MemoryStream(scEntry.Data);
                            binData.Seek(scEntry.propsEnd() + 1, SeekOrigin.Begin);

                            int nameList1Count = binData.ReadInt32();
                            binData.Seek(nameList1Count * 12, SeekOrigin.Current);

                            if (game is MEGame.ME3 || game.IsLEGame())
                            {
                                int namelist2Count = binData.ReadInt32();//namelist2
                                binData.Seek(namelist2Count * 12, SeekOrigin.Current);
                            }

                            if (game is MEGame.ME1)
                            {
                                int vertexFactoryMapCount = binData.ReadInt32();
                                binData.Seek(vertexFactoryMapCount * 12, SeekOrigin.Current);
                            }

                            int shaderCount = binData.ReadInt32();
                            for (int i = 0; i < shaderCount; i++)
                            {
                                string shaderType = binData.ReadNameReference(pcc);
                                //shaderTypes.Add(shaderType);
                                if (shadersToFind.Contains(shaderType))
                                {
                                    shaderLocs.TryAdd(new StringMEGamePair(shaderType, game), (pcc.FilePath, i));
                                }
                                binData.Seek(16, SeekOrigin.Current);
                                int nextShaderOffset = binData.ReadInt32() - entryDataOffset;
                                binData.Seek(nextShaderOffset, SeekOrigin.Begin);
                            }
                        }
                    }
                }
            }).ContinueWithOnUIThread(prevTask =>
            {
                //the base files will have been in memory for so long at this point that they take a looong time to clear out automatically, so force it.
                MemoryAnalyzer.ForceFullGC();
                pewpf.IsBusy = false;

                //var list = shaderTypes.ToList();
                //list.Sort();
                //string scriptFile = Path.Combine("ShaderTypes.txt");
                //scriptFile = Path.GetFullPath(scriptFile);
                //File.WriteAllText(scriptFile, string.Join('\n', list));
                //Process.Start("notepad++", $"\"{scriptFile}\"");

                using var fileStream = new FileStream(Path.GetFullPath($"ShaderLocs.txt"), FileMode.Create);
                using var writer = new CodeWriter(fileStream);
                foreach ((var shaderTypeMEGamePair, (string filePath, int index)) in shaderLocs)
                {
                    writer.WriteBlock($"{shaderTypeMEGamePair.str} : {shaderTypeMEGamePair.game}", () =>
                    {
                        writer.WriteLine($"{index}\t\t{filePath}");
                    });
                }
            });
        }

        public static void RecompileAll(PackageEditorWindow pew)
        {
            if (pew.Pcc is { Platform: MEPackage.GamePlatform.PC } && pew.Pcc.Game != MEGame.UDK)
            {
                var exportsWithDecompilationErrors = new List<EntryStringPair>();
                var fileLib = new FileLib(pew.Pcc);
                UnrealScriptOptionsPackage usop = new UnrealScriptOptionsPackage() { Cache = new PackageCache() };

                if (!fileLib.Initialize(usop))
                {
                    exportsWithDecompilationErrors.Add(new EntryStringPair("Filelib failed to initialize!"));
                }
                for (int i = 0; i < pew.Pcc.ExportCount; i++)
                {
                    ExportEntry export = pew.Pcc.Exports[i];
                    if (export.ClassName is "ScriptStruct")
                    {
                        try
                        {
                            (_, string script) = UnrealScriptCompiler.DecompileExport(export, fileLib, usop);
                            (ASTNode ast, MessageLog log) = UnrealScriptCompiler.CompileStruct(export, script, fileLib, usop);
                            if (ast is not Struct s || log.HasErrors)
                            {
                                throw new Exception();
                            }
                            if (!fileLib.ReInitializeFile(usop))
                            {
                                exportsWithDecompilationErrors.Add(new EntryStringPair(export, $"{pew.Pcc.FilePath} failed to re-initialize after compiling {$"#{export.UIndex}",-9}"));
                                return;
                            }
                        }
                        catch 
                        {
                            exportsWithDecompilationErrors.Add(new EntryStringPair(export, "Compilation Error!"));
                            break;
                        }
                    }
                }
                //foreach (ExportEntry export in pew.Pcc.Exports.Where(exp => exp.IsClass))
                //{
                //    try
                //    {
                //        (_, string script) = UnrealScriptCompiler.DecompileExport(export, fileLib);
                //        (ASTNode ast, MessageLog log, _) = UnrealScriptCompiler.CompileAST(script, export.ClassName, export.Game);
                //        if (ast is not Class c|| log.HasErrors)
                //        {
                //            throw new Exception();
                //        }

                //        //foreach (State state in c.States)
                //        //{
                //        //    ast = UnrealScriptCompiler.CompileNewStateBodyAST(export, state, log, fileLib);
                //        //    if (ast is not State || log.HasErrors)
                //        //    {
                //        //        throw new Exception();
                //        //    }
                //        //}

                //        //foreach (Function function in c.Functions)
                //        //{
                //        //    ast = UnrealScriptCompiler.CompileNewFunctionBodyAST(export, function, log, fileLib);
                //        //    if (ast is not Function || log.HasErrors)
                //        //    {
                //        //        throw new Exception();
                //        //    }
                //        //}

                //        ast = UnrealScriptCompiler.CompileDefaultPropertiesAST(export, c.DefaultProperties, log, fileLib);
                //        if (ast is not DefaultPropertiesBlock || log.HasErrors)
                //        {
                //            throw new Exception();
                //        }
                //    }
                //    catch (Exception e)
                //    {
                //        exportsWithDecompilationErrors.Add(new EntryStringPair(export, "Compilation Error!"));
                //        break;
                //    }
                //}

                var dlg = new ListDialog(exportsWithDecompilationErrors, "Compilation errors", "", pew)
                {
                    DoubleClickEntryHandler = pew.GetEntryDoubleClickAction()
                };
                dlg.Show();
            }
        }

        public static void CompileLooseClassFolder(PackageEditorWindow pew)
        {
            var folderPicker = new CommonOpenFileDialog
            {
                IsFolderPicker = true,
                EnsurePathExists = true,
                Title = "Select folder with .uc files"
            };
            if (folderPicker.ShowDialog(pew) is not CommonFileDialogResult.Ok) return;
            string classFolder = folderPicker.FileName;

            string gameString = InputComboBoxDialog.GetValue(pew, "Choose a game to compile for:",
                "Create new package file", new[] { "LE3", "LE2", "LE1", "ME3", "ME2", "ME1", "UDK" }, "LE3");
            if (!Enum.TryParse(gameString, out MEGame game)) return;

            var dlg = new SaveFileDialog
            {
                Filter = game switch
                {
                    MEGame.UDK => GameFileFilters.UDKFileFilter,
                    MEGame.ME1 => GameFileFilters.ME1SaveFileFilter,
                    MEGame.ME2 => GameFileFilters.ME3ME2SaveFileFilter,
                    MEGame.ME3 => GameFileFilters.ME3ME2SaveFileFilter,
                    _ => GameFileFilters.LESaveFileFilter
                },
                CustomPlaces = AppDirectories.GameCustomPlaces,
                InitialDirectory = classFolder
            };
            if (dlg.ShowDialog() != true) return;
            string packagePath = dlg.FileName;

            pew.SetBusy("Compiling loose classes");
            Task.Run(() =>
            {
                var classes = new List<UnrealScriptCompiler.LooseClass>();
                foreach (string ucFilePath in Directory.EnumerateFiles(classFolder, "*.uc", SearchOption.AllDirectories))
                {
                    string source = File.ReadAllText(ucFilePath);
                    //files must be named Classname.uc
                    classes.Add(new UnrealScriptCompiler.LooseClass(Path.GetFileNameWithoutExtension(ucFilePath), source));
                }

                using IMEPackage pcc = MEPackageHandler.CreateAndOpenPackage(packagePath, game);

                //in real use, you would want a way to associate classes with the right packages (e.g. SFXGameContent).
                //Perhaps this could be encoded in the directory structure of the loose files?
                var looseClassPackages = new List<UnrealScriptCompiler.LooseClassPackage>
                {
                    new("CompiledClasses", classes)
                };

                UnrealScriptOptionsPackage usop = new UnrealScriptOptionsPackage()
                {
                    MissingObjectResolver = MissingObjectResolver,
                    GetVTableFromDonor = VTableDonorGetter
                };
                MessageLog log = UnrealScriptCompiler.CompileLooseClasses(pcc, looseClassPackages, usop);

                if (log.HasErrors)
                {
                    return (object)log;
                }

                pcc.Save();
                return packagePath;

                //a real resolver might want to pull in donors, or at least keep track of which exports had been stubbed
                static IEntry MissingObjectResolver(IMEPackage pcc, string instancedPath)
                {
                    ExportEntry export = null;
                    foreach (string name in instancedPath.Split('.'))
                    {
                        export = ExportCreator.CreatePackageExport(pcc, NameReference.FromInstancedString(name), export);
                    }
                    return export;
                }

                //terrible function, there are better ways of implementing it.
                List<string> VTableDonorGetter(string className)
                {
                    var classInfo = GlobalUnrealObjectInfo.GetClassOrStructInfo(game, className);
                    if (classInfo is not null)
                    {
                        string path = Path.Combine(MEDirectories.GetBioGamePath(game), classInfo.pccPath);
                        if (File.Exists(path))
                        {
                            IMEPackage partialLoad = MEPackageHandler.UnsafePartialLoad(path, exp => exp.IsClass && exp.ObjectName == className);
                            foreach (ExportEntry export in partialLoad.Exports)
                            {
                                if (export.IsClass && export.ObjectName == className)
                                {
                                    var obj = export.GetBinaryData<UClass>();
                                    return obj.VirtualFunctionTable.Select(uIdx => partialLoad.GetEntry(uIdx).ObjectName.Name).ToList();
                                }
                            }
                        }
                    }
                    return null;
                }
            }).ContinueWithOnUIThread(prevTask =>
            {
                pew.EndBusy();
                switch (prevTask.Result)
                {
                    case MessageLog log:
                        new ListDialog(log.AllErrors.Select(msg => msg.ToString()), "Errors occured while compiling loose classes", "", pew).Show();
                        break;
                    case string path:
                        pew.LoadFile(path);
                        break;
                }
            });
        }

        public static void DumpClassSource(PackageEditorWindow pew)
        {
            var pcc = pew.Pcc;
            if (pcc is null)
            {
                return;
            }

            var folderPicker = new CommonOpenFileDialog
            {
                IsFolderPicker = true,
                EnsurePathExists = true,
                Title = "Select folder to dump .uc files"
            };
            if (folderPicker.ShowDialog(pew) is not CommonFileDialogResult.Ok) return;
            string folderPath = folderPicker.FileName;
            pew.SetBusy("Dumping source code");
            Task.Run(() =>
            {
                UnrealScriptOptionsPackage usop = new UnrealScriptOptionsPackage();
                var fileLib = new FileLib(pcc);
                if (!fileLib.Initialize(usop))
                {
                    return "Failed to initialize FileLib";
                }
                int numFiles = 0;
                foreach (ExportEntry classExport in pew.Pcc.Exports.Where(exp => exp.IsClass))
                {
                    try
                    {
                        (ASTNode ast, string script) = UnrealScriptCompiler.DecompileExport(classExport, fileLib, usop);
                        var cls = (Class)ast;
                        if (!cls.IsFullyDefined)
                        {
                            continue;
                        }
                        File.WriteAllText(Path.Combine(folderPath, $"{cls.Name}.uc"), script);
                        numFiles++;
                    }
                    catch (Exception exception)
                    {
                        return exception.FlattenException();
                    }
                }
                return $"Dumped {numFiles} files.";
            }).ContinueWithOnUIThread(prevTask =>
            {
                pew.EndBusy();
                MessageBox.Show(prevTask.Result);
            });
        }

        public static void RegenCachedPhysBrushData(PackageEditorWindow pew)
        {
            var pcc = pew.Pcc;
            if (pcc is null || !pcc.Game.IsLEGame() || !pew.TryGetSelectedExport(out ExportEntry brushComponentExport) || brushComponentExport.ClassName != "BrushComponent")
            {
                MessageBox.Show(pew, "Must have a BrushComponent selected in an LE pcc.");
                return;
            }
            var bin = brushComponentExport.GetBinaryData<BrushComponent>();
            bin.RegenCachedPhysBrushData();
            brushComponentExport.WriteBinary(bin);
            MessageBox.Show(pew, "Regenerated!");
        }
    }
}<|MERGE_RESOLUTION|>--- conflicted
+++ resolved
@@ -1739,40 +1739,8 @@
                     log = UnrealScriptCompiler.CompileBulkPropertiesFile(src, pcc, packageCache);
                     if (log.HasErrors || log.HasLexErrors)
                     {
-<<<<<<< HEAD
-                        UnrealScriptOptionsPackage usop = new UnrealScriptOptionsPackage() { Cache = packageCache };
-                        if (fileLib.Initialize(usop))
-                        {
-                            var originalBytes = exp.Data;
-                            (_, string script) = UnrealScriptCompiler.DecompileExport(exp, fileLib, usop);
-                            (ASTNode ast, MessageLog log) = UnrealScriptCompiler.CompileDefaultProperties(exp, script, fileLib, usop);
-                            if (ast is not DefaultPropertiesBlock || log.HasErrors)
-                            {
-                                interestingExports.Add(new EntryStringPair(exp, $"{exp.UIndex}: {pcc.FilePath}\nfailed to parse properties!"));
-                                return;
-                            }
-
-                            if (!fileLib.ReInitializeFile(usop))
-                            {
-                                interestingExports.Add(new EntryStringPair(exp, $"{pcc.FilePath} failed to re-initialize after compiling {$"#{exp.UIndex}",-9}"));
-                                return;
-                            }
-                            if (exp.EntryHasPendingChanges)
-                            {
-                                comparisonDict.Add($"{exp.UIndex} {exp.FileRef.FilePath}", (originalBytes, exp.Data));
-                                interestingExports.Add(new EntryStringPair(exp, $"{exp.UIndex}: {filePath}\nRecompilation does not match!"));
-                            }
-                        }
-                        else
-                        {
-                            interestingExports.Add(new EntryStringPair($"{pcc.FilePath} failed to compile!"));
-                            return;
-                        }
-
-=======
                         interestingExports.Add(new EntryStringPair(firstExport, $"{pcc.FilePath} failed to recompile props!"));
                         return;
->>>>>>> 06b5682c
                     }
                     if (pcc.IsModified)
                     {
