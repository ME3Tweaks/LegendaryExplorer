﻿using System;
using System.Collections.Concurrent;
using System.Collections.Generic;
using System.Diagnostics;
using System.IO;
using System.Linq;
using System.Text;
using System.Threading;
using System.Threading.Tasks;
using System.Windows;
using System.Numerics;
using LegendaryExplorer.Dialogs;
using LegendaryExplorer.Misc;
using LegendaryExplorer.Packages;
using LegendaryExplorer.Tools.AssetDatabase;
using LegendaryExplorer.Tools.WwiseEditor;
using LegendaryExplorerCore;
using LegendaryExplorerCore.Audio;
using LegendaryExplorerCore.GameFilesystem;
using LegendaryExplorerCore.Gammtek.Extensions.Collections.Generic;
using LegendaryExplorerCore.Gammtek.IO;
using LegendaryExplorerCore.Helpers;
using LegendaryExplorerCore.ME1.Unreal.UnhoodBytecode;
using LegendaryExplorerCore.Packages;
using LegendaryExplorerCore.Packages.CloningImportingAndRelinking;
using LegendaryExplorerCore.Unreal;
using LegendaryExplorerCore.Unreal.BinaryConverters;
using LegendaryExplorerCore.Unreal.Classes;
using LegendaryExplorerCore.Unreal.ObjectInfo;
using Microsoft.Win32;
using Microsoft.WindowsAPICodePack.Dialogs;
using Newtonsoft.Json;
using LegendaryExplorerCore.Misc;
using LegendaryExplorerCore.Misc.ME3Tweaks;
using LegendaryExplorerCore.Textures;
using LegendaryExplorerCore.UnrealScript;
using Function = LegendaryExplorerCore.Unreal.Classes.Function;
<<<<<<< HEAD
using static LegendaryExplorerCore.Packages.CloningImportingAndRelinking.EntryImporter;
using LegendaryExplorer.Tools.LiveLevelEditor;
using LegendaryExplorer.Tools.LiveLevelEditor.MatEd;
=======
using DocumentFormat.OpenXml.Vml.Spreadsheet;
using ICSharpCode.AvalonEdit;
using LegendaryExplorer.UserControls.ExportLoaderControls.ScriptEditor.IDE;
using LegendaryExplorerCore.UnrealScript.Analysis.Visitors;
using LegendaryExplorerCore.UnrealScript.Language.Tree;
>>>>>>> 9a5f94a2

//using ImageMagick;

namespace LegendaryExplorer.Tools.PackageEditor.Experiments
{
    /// <summary>
    /// Class where Mgamerz can put debug/dev/experimental code
    /// </summary>
    public class PackageEditorExperimentsM
    {
        private static MaterialScreenshotLE1 msLE1; // Don't fall out of scope
        public static void StartMatScreenshot(PackageEditorWindow pe)
        {
            msLE1 = new MaterialScreenshotLE1();
            msLE1.StartWorkflow(pe);
        }

        public static void DumpUScriptFromPackage(PackageEditorWindow pe)
        {
            if (pe.Pcc == null)
            {
                MessageBox.Show("Must have package open first");
                return;
            }


            var dlg = new CommonOpenFileDialog
            {
                IsFolderPicker = true,
                EnsurePathExists = true,
                Title = "Select output folder"
            };
            if (dlg.ShowDialog(pe) == CommonFileDialogResult.Ok)
            {
                var fileLib = new FileLib(pe.Pcc, true);
                fileLib.Initialize();
                foreach (var exp in pe.Pcc.Exports)
                {
                    string outputText = PEEM_DecompileUScript(exp, fileLib);
                    var outPath = Path.Combine(dlg.FileName, exp.InstancedFullPath + ".uc");
                    File.WriteAllText(outPath,outputText);
                }
            }

            MessageBox.Show("Done");
        }

        private static string PEEM_DecompileUScript(ExportEntry exp, FileLib currentFileLib)
        {
            try
            {
                ASTNode ast = UnrealScriptCompiler.ExportToAstNode(exp, currentFileLib, null);
                if (ast is null)
                {
                    return "Could not decompile!";
                }
                if (!(exp.IsClass && exp.ObjectNameString is "Object"))
                {
                    var codeBuilder = new CodeBuilderVisitor<PlainTextCodeFormatter>();
                    ast.AcceptVisitor(codeBuilder);
                    return codeBuilder.GetOutput();
                }
                else
                {
                    var codeBuilder = new CodeBuilderVisitor<SyntaxInfoCodeFormatter, (string, SyntaxInfo)>();
                    ast.AcceptVisitor(codeBuilder);
                    (string text, SyntaxInfo syntaxInfo) = codeBuilder.GetOutput();
                    return text;
                }


            }
            catch (Exception e) //when (!App.IsDebug)
            {
                return $"/*Error occurred while decompiling {exp?.InstancedFullPath}:\n\n{e.FlattenException()}*/";
            }
        }

        public static void FindBadReference(PackageEditorWindow pe)
        {
            if (pe.Pcc == null)
            {
                MessageBox.Show("Must have package open first");
                return;
            }

            var clipBoardText = Clipboard.GetText();
            bool nameRef = false;
            bool importRef = false;
            bool exportRef = false;
            int index = 0;
            if (!string.IsNullOrWhiteSpace(clipBoardText))
            {
                parseErrorLine(clipBoardText);
            }

            if (!importRef && !exportRef && !nameRef)
            {
                // Prompt
                var errorLine = PromptDialog.Prompt(pe, "Paste the entire error line into this dialog box.", "Search by pattern");
                parseErrorLine(errorLine);
            }

            if (!importRef && !exportRef && !nameRef)
            {
                MessageBox.Show("Can't parse the input string. Make sure it's the whole line starting with 'Bad <X> index i/j.");
                return;
            }

            if (exportRef)
                index += 1;
            if (importRef)
                index = (index * -1) - 1;

            var searchStream = pe.Pcc.SaveToStream(false);
            var matches = new List<int>();
            while (searchStream.Position < searchStream.Position - 4)
            {
                if (searchStream.ReadInt32() != index)
                {
                    searchStream.Position -= 3;
                    continue;
                }

                matches.Add((int)searchStream.Position - 4);
            }

            ListDialog ld = new ListDialog(matches.Select(x => x.ToString("X8")), "Matches", "The following areas in the file have the specified integer value.", pe);
            ld.Show();

            void parseErrorLine(string text)
            {
                if (text.StartsWith("Bad import index "))
                {
                    importRef = true;
                    string str = text.Substring("Bad import index ".Length);
                    str = str.Substring(0, str.IndexOf('/'));
                    index = int.Parse(str); // will be corrected later
                }
                else if (text.StartsWith("Bad export index "))
                {
                    exportRef = true;
                    string str = text.Substring("Bad export index ".Length);
                    str = str.Substring(0, str.IndexOf('/'));
                    index = int.Parse(str); // will be corrected later
                }
                else if (text.StartsWith("Bad name index "))
                {
                    nameRef = true;
                    string str = text.Substring("Bad name index ".Length);
                    str = str.Substring(0, str.IndexOf('/'));
                    index = int.Parse(str); // will be corrected later
                }
            }
        }

        public static void UpdateMaterialExpressionsList(PackageEditorWindow pe)
        {
            if (pe.Pcc != null && pe.GetSelected(out var idx) && idx > 0)
            {
                var exp = pe.Pcc.GetUExport(idx);
                if (exp.ClassName != "Material")
                    return;

                exp.WriteProperty(new ArrayProperty<ObjectProperty>(pe.Pcc.Exports.Where(x => x.idxLink == exp.UIndex && x.InheritsFrom("MaterialExpression")).Select(x => new ObjectProperty(x.UIndex)), "Expressions"));
            }
        }

        public static void CoalesceBioActorTypes(PackageEditorWindow pewpf)
        {

            Task.Run(() =>
            {
                MEPackageHandler.GlobalSharedCacheEnabled = false;
                PackageCache globalCache = new PackageCache();

                // Load global files into the cache to speed this process up.
                globalCache.InsertIntoCache(MEPackageHandler.OpenMEPackages(EntryImporter.FilesSafeToImportFrom(MEGame.LE1).Select(x => Path.Combine(MEDirectories.GetCookedPath(MEGame.LE1), x))));
                using var actorTypesPackage = MEPackageHandler.CreateAndOpenPackage(Path.Combine(MEDirectories.GetCookedPath(MEGame.LE1), "LE1ActorTypes.pcc"), MEGame.LE1);
                pewpf.BusyText = "Coalescing actor types...";
                pewpf.IsBusy = true;
                var allFiles = MELoadedFiles.GetOfficialFiles(MEGame.LE1).Where(x => Path.GetExtension(x) == ".pcc").ToList();
                int totalFiles = allFiles.Count;
                int numDone = 0;
                foreach (string filePath in allFiles)
                {
                    //if (!filePath.EndsWith("Engine.pcc"))
                    //    continue;
                    using IMEPackage pcc = MEPackageHandler.OpenMEPackage(filePath);
                    foreach (var f in pcc.Exports.Where(x => !x.IsDefaultObject && x.IsA("BioActorType")))
                    {
                        EntryExporter.ExportExportToPackage(f, actorTypesPackage, out var _, globalCache);

                    }

                    numDone++;
                    pewpf.BusyText = $"Coalescing actor types [{numDone}/{totalFiles}]";
                }
                actorTypesPackage.Save();
                MEPackageHandler.GlobalSharedCacheEnabled = true;

            }).ContinueWithOnUIThread(foundCandidates => { pewpf.IsBusy = false; });
        }

        public static void EnumerateAllFunctions(PackageEditorWindow pewpf)
        {

            Task.Run(() =>
            {
                pewpf.BusyText = "Enumerating functions...";
                pewpf.IsBusy = true;
                var allFiles = MELoadedFiles.GetOfficialFiles(MEGame.LE3).Where(x => Path.GetExtension(x) == ".pcc")
                    .ToList();
                int totalFiles = allFiles.Count;
                int numDone = 0;
                foreach (string filePath in allFiles)
                {
                    //if (!filePath.EndsWith("Engine.pcc"))
                    //    continue;
                    using IMEPackage pcc = MEPackageHandler.OpenMEPackage(filePath);
                    foreach (var f in pcc.Exports.Where(x => x.ClassName is "Function" or "State"))
                    {
                        if (pcc.Game is MEGame.ME1 or MEGame.ME2)
                        {
                            var func = f.ClassName == "State"
                                ? UE3FunctionReader.ReadState(f, f.Data)
                                : UE3FunctionReader.ReadFunction(f, f.Data);
                            func.Decompile(new TextBuilder(), false, true); //parse bytecode
                        }
                        else
                        {
                            var func = new Function(f.Data, f);
                            func.ParseFunction();
                        }
                    }

                    numDone++;
                    pewpf.BusyText = $"Enumerating functions [{numDone}/{totalFiles}]";
                }
            }).ContinueWithOnUIThread(foundCandidates => { pewpf.IsBusy = false; });
        }

        public static void ShaderCacheResearch(PackageEditorWindow pewpf)
        {
            Dictionary<string, int> mapCount = new Dictionary<string, int>();

            bool ScanForNames(byte[] bytes, IMEPackage package)
            {
                bool result = false;
                int pos = 0;
                //while (pos < bytes.Length - 8)
                //{
                var nameP1 = BitConverter.ToInt32(bytes, pos);
                var nameP2 = BitConverter.ToInt32(bytes, pos + 4);

                if (nameP1 != 0 && nameP2 == 0 && package.IsName(nameP1))
                {
                    var name = package.GetNameEntry(nameP1);
                    if (!mapCount.TryGetValue(name, out var count))
                    {
                        count = 1;
                    }
                    else
                    {
                        count++;
                    }

                    mapCount[name] = count;
                    result = name.StartsWith("F");
                }

                pos++;
                //}

                return result;
            }

            Task.Run(() =>
            {
                pewpf.BusyText = "Scanning ShaderCache files...";
                pewpf.IsBusy = true;
                Dictionary<string, int> typeCount = new Dictionary<string, int>();

                var files = Directory.GetFiles(@"X:\Downloads\f", "*.pcc");
                foreach (var f in files)
                {
                    var package = MEPackageHandler.OpenMEPackage(f, forceLoadFromDisk: true);
                    var sfsce = package.FindExport("SeekFreeShaderCache");
                    if (sfsce != null)
                    {
                        var sfsc = ObjectBinary.From<ShaderCache>(sfsce);
                        foreach (var shaderPair in sfsc.Shaders)
                        {
                            var isF = ScanForNames(shaderPair.Value.unkBytes, package);
                            if (isF)
                            {
                                if (!typeCount.TryGetValue(shaderPair.Value.ShaderType, out var count))
                                {
                                    count = 1;
                                }
                                else
                                {
                                    count++;
                                }

                                typeCount[shaderPair.Value.ShaderType] = count;
                            }
                        }
                    }
                }

                Debug.WriteLine("");
                foreach (var kp in mapCount.OrderByDescending(x => x.Value))
                {
                    Debug.WriteLine($"{kp.Key}: {kp.Value}");
                }

                Debug.WriteLine("");
                Debug.WriteLine("Type counts:");
                foreach (var kp in typeCount.OrderByDescending(x => x.Value))
                {
                    Debug.WriteLine($"{kp.Key}: {kp.Value}");
                }

                return true;
            }).ContinueWithOnUIThread(foundCandidates => { pewpf.IsBusy = false; });
        }

        public static void CramLevelFullOfStuff(IMEPackage startPackage, PackageEditorWindow pewpf)
        {
            if (pewpf.Pcc.Game != MEGame.LE3)
            {
                MessageBox.Show(pewpf, "Not an LE3 file!");
                return;
            }

            var btsGlobal = pewpf.Pcc.Exports.FirstOrDefault(x => x.ClassName == "BioTriggerStream" && x.GetProperty<NameProperty>("TierName")?.Value.Name == "TIER_Global");
            if (btsGlobal == null)
            {
                return;
            }

            var lskPackageNames = pewpf.Pcc.Exports.Where(x => x.ClassName == "LevelStreamingKismet").Select(x => x.GetProperty<NameProperty>("PackageName").Value).ToList();

            var addedLSKs = new List<NameReference>();
            //addedLSKs.Add(new NameReference("BioA_GthLeg", 201));
            //addedLSKs.Add(new NameReference("BioA_GthLeg", 211));
            //addedLSKs.Add(new NameReference("BioA_GthLeg", 216));
            //addedLSKs.Add(new NameReference("BioA_GthLeg", 251));
            //addedLSKs.Add(new NameReference("BioA_GthLeg", 261));
            //addedLSKs.Add(new NameReference("BioA_GthLeg", 301));
            addedLSKs.Add(new NameReference("BioA_GthLeg300BSP"));
            addedLSKs.Add(new NameReference("BioA_GthLeg325Temp"));
            //addedLSKs.Add(new NameReference("BioA_GthLeg",351));

            //addedLSKs.Add(new NameReference("BioA_GthLeg", 500));
            //addedLSKs.Add(new NameReference("BioA_GthLeg", 550));

            var ss = btsGlobal.GetProperty<ArrayProperty<StructProperty>>("StreamingStates");
            lskPackageNames.AddRange(addedLSKs);

            var existingStuff = ss[0].GetProp<ArrayProperty<NameProperty>>("VisibleChunkNames");
            existingStuff.AddRange(addedLSKs.Select(x => new NameProperty(x)));
            btsGlobal.WriteProperty(ss);

            var sourceToClone = pewpf.Pcc.Exports.First(x => x.ClassName == "LevelStreamingKismet");
            foreach (var added in addedLSKs)
            {
                var newEntry = EntryCloner.CloneEntry(sourceToClone) as ExportEntry;
                newEntry.WriteProperty(new NameProperty(added, "PackageName"));
            }

            // Step 2: Rebuild StreamingLevels
            RebuildStreamingLevels(pewpf.Pcc);
        }

        private static void RebuildStreamingLevels(IMEPackage Pcc)
        {
            try
            {
                var levelStreamingKismets = new List<ExportEntry>();
                ExportEntry bioworldinfo = null;
                foreach (ExportEntry exp in Pcc.Exports)
                {
                    switch (exp.ClassName)
                    {
                        case "BioWorldInfo" when exp.ObjectName == "BioWorldInfo":
                            bioworldinfo = exp;
                            continue;
                        case "LevelStreamingKismet" when exp.ObjectName == "LevelStreamingKismet":
                            levelStreamingKismets.Add(exp);
                            continue;
                    }
                }

                levelStreamingKismets = levelStreamingKismets
                    .OrderBy(o => o.GetProperty<NameProperty>("PackageName").ToString()).ToList();
                if (bioworldinfo != null)
                {
                    var streamingLevelsProp =
                        bioworldinfo.GetProperty<ArrayProperty<ObjectProperty>>("StreamingLevels") ??
                        new ArrayProperty<ObjectProperty>("StreamingLevels");

                    streamingLevelsProp.Clear();
                    foreach (ExportEntry exp in levelStreamingKismets)
                    {
                        streamingLevelsProp.Add(new ObjectProperty(exp.UIndex));
                    }

                    bioworldinfo.WriteProperty(streamingLevelsProp);
                    //MessageBox.Show("Done.");
                }
                else
                {
                    MessageBox.Show("No BioWorldInfo object found in this file.");
                }
            }
            catch (Exception ex)
            {
                MessageBox.Show("Error setting streaming levels:\n" + ex.Message);
            }
        }

        public static void ResetTexturesInFile(IMEPackage sourcePackage, PackageEditorWindow pewpf)
        {
            if (sourcePackage.Game != MEGame.ME1 && sourcePackage.Game != MEGame.ME2 &&
                sourcePackage.Game != MEGame.ME3)
            {
                MessageBox.Show(pewpf, "Not a trilogy file!");
                return;
            }

            Task.Run(() =>
            {
                pewpf.BusyText = "Finding unmodded candidates...";
                pewpf.IsBusy = true;
                return SharedPackageTools.GetUnmoddedCandidatesForPackage(pewpf);
            }).ContinueWithOnUIThread(foundCandidates =>
            {
                pewpf.IsBusy = false;
                if (!foundCandidates.Result.Any())
                {
                    MessageBox.Show(pewpf, "Cannot find any candidates for this file!");
                    return;
                }

                var choices = foundCandidates.Result.DiskFiles.ToList(); //make new list
                choices.AddRange(foundCandidates.Result.SFARPackageStreams.Select(x => x.Key));

                var choice = InputComboBoxDialog.GetValue(pewpf, "Choose file to reset to:", "Texture reset", choices,
                    choices.Last());
                if (string.IsNullOrEmpty(choice))
                {
                    return;
                }

                var restorePackage = MEPackageHandler.OpenMEPackage(choice, forceLoadFromDisk: true);

                // Get classes
                var differences = restorePackage.CompareToPackage(sourcePackage);

                // Classes
                var classNames = differences.Where(x => x.Entry != null).Select(x => x.Entry.ClassName).Distinct().OrderBy(x => x).ToList();
                if (classNames.Any())
                {
                    var allDiffs = "[ALL DIFFERENCES]";
                    classNames.Insert(0, allDiffs);
                    var restoreClass = InputComboBoxDialog.GetValue(pewpf, "Select class type to restore instances of:",
                        "Data reset", classNames, classNames.FirstOrDefault());
                    if (string.IsNullOrEmpty(restoreClass))
                    {
                        return;
                    }

                    foreach (var exp in restorePackage.Exports.Where(x =>
                        x.ClassName != "BioMaterialInstanceConstant" || restoreClass == allDiffs ||
                        x.ClassName == restoreClass))
                    {
                        var origExp = restorePackage.GetUExport(exp.UIndex);
                        sourcePackage.GetUExport(exp.UIndex).Data = origExp.Data;
                        sourcePackage.GetUExport(exp.UIndex).SetHeaderValuesFromByteArray(origExp.GenerateHeader());
                    }
                }
            });
        }

        public static void DumpPackageTextures(IMEPackage sourcePackage, PackageEditorWindow pewpf)
        {
            var dlg = new CommonOpenFileDialog
            {
                IsFolderPicker = true,
                EnsurePathExists = true,
                Title = "Select Folder Containing Localized Files"
            };
            if (dlg.ShowDialog(pewpf) == CommonFileDialogResult.Ok)
            {
                foreach (var t2dx in sourcePackage.Exports.Where(x => x.IsTexture()))
                {
                    var outF = Path.Combine(dlg.FileName, t2dx.ObjectName + ".png");
                    var t2d = new Texture2D(t2dx);
                    t2d.ExportToPNG(outF);
                }
            }

            MessageBox.Show("Done");
        }

        public static void FindExternalizableTextures(PackageEditorWindow pewpf)
        {
            MessageBox.Show(pewpf,
                "WARNING: THIS WILL MODIFY ALL PACKAGES IN THE FOLDER YOU SELECT.\nMake a backup of this folder as this operation cannot be undone!\nMake sure there are no tool windows open in Legendary Explorer.");
            var dlg = new CommonOpenFileDialog
            {
                IsFolderPicker = true,
                EnsurePathExists = true,
                Title = "Select Folder Containing Package Files"
            };
            if (dlg.ShowDialog(pewpf) == CommonFileDialogResult.Ok)
            {
                TFCTools.FindExternalizableTextures(dlg.FileName);
            }
        }


        /// <summary>
        /// Builds a comparison of TESTPATCH functions against their original design. View the difference with WinMerge Folder View.
        /// By Mgamerz
        /// </summary>
        public static void BuildTestPatchComparison()
        {
            var oldPath = ME3Directory.DefaultGamePath;
            // To run this change these values

            // Point to unpacked path.
            ME3Directory.DefaultGamePath = @"Z:\Mass Effect 3";
            var patchedOutDir = Directory.CreateDirectory(@"C:\users\mgamerz\desktop\patchcomp\patch").FullName;
            var origOutDir = Directory.CreateDirectory(@"C:\users\mgamerz\desktop\patchcomp\orig").FullName;
            var patchFiles =
                Directory.GetFiles(
                    @"C:\Users\Mgamerz\Desktop\ME3CMM\data\Patch_001_Extracted\BIOGame\DLC\DLC_TestPatch\CookedPCConsole",
                    "Patch_*.pcc");

            // End variables

            //preload these packages to speed up lookups
            using var package1 = MEPackageHandler.OpenMEPackage(Path.Combine(ME3Directory.CookedPCPath, "SFXGame.pcc"));
            using var package2 = MEPackageHandler.OpenMEPackage(Path.Combine(ME3Directory.CookedPCPath, "Engine.pcc"));
            using var package3 = MEPackageHandler.OpenMEPackage(Path.Combine(ME3Directory.CookedPCPath, "Core.pcc"));
            using var package4 = MEPackageHandler.OpenMEPackage(Path.Combine(ME3Directory.CookedPCPath, "Startup.pcc"));
            using var package5 =
                MEPackageHandler.OpenMEPackage(Path.Combine(ME3Directory.CookedPCPath, "GameFramework.pcc"));
            using var package6 = MEPackageHandler.OpenMEPackage(Path.Combine(ME3Directory.CookedPCPath, "GFxUI.pcc"));
            using var package7 =
                MEPackageHandler.OpenMEPackage(Path.Combine(ME3Directory.CookedPCPath, "BIOP_MP_COMMON.pcc"));

            // These paths can't be easily determined so just manually build list
            // Some are empty paths cause they could be determined with code updates 
            // and i was too lazy to remove them.
            Dictionary<string, string> extraMappings = new Dictionary<string, string>()
            {
                {"SFXGameContent.SFXAICmd_Base_GethPrimeShieldDrone", "SFXPawn_GethPrime"},
                {"SFXGameMPContent.SFXGameEffect_MatchConsumable_AmmoPower_ArmorPiercing", "SFXGE_MatchConsumables"},
                {"SFXGameMPContent.SFXGameEffect_MatchConsumable_AmmoPower_Disruptor", "SFXGE_MatchConsumables"},
                {"SFXGameMPContent.SFXObjective_Retrieve_PickupObject", "SFXEngagement_Retrieve"},
                {"SFXGameContentDLC_CON_MP2.SFXObjective_Retrieve_PickupObject_DLC", "SFXEngagement_RetrieveDLC"},
                {"SFXGameContentDLC_CON_MP2.SFXObjective_Retrieve_DropOffLocation_DLC", "SFXEngagement_RetrieveDLC"},
                {"SFXGameContent.SFXPowerCustomAction_GethPrimeTurret", "SFXPawn_GethPrime"},
                {"SFXGameContent.SFXPowerCustomAction_ConcussiveShot", ""},
                {"SFXGameContent.SFXPowerCustomAction_BioticCharge", ""},
                {"SFXGameContentDLC_CON_MP1.SFXProjectile_BatarianSniperRound", "SFXWeapon_SniperRifle_BatarianDLC"},
                {"SFXGameContentDLC_CON_MP1.SFXPowerCustomActionMP_BioticCharge_Krogan", "SFXPower_KroganBioticCharge"},
                {"SFXGameMPContent.SFXPowerCustomActionMP_FemQuarianPassive", "SFXPowerMP_FemQuarPassive"},
                {
                    "SFXGameContentDLC_CON_MP1.SFXPowerCustomActionMP_KroganPassive_Vanguard",
                    "SFXPower_KroganVanguardPassive"
                },
                {"SFXGameContentDLC_CON_MP2.SFXPowerCustomActionMP_MaleQuarianPassive", "SFXPower_MQPassive"},
                {"SFXGameMPContent.SFXPowerCustomActionMP_AsariPassive", ""},
                {"SFXGameMPContent.SFXPowerCustomActionMP_DrellPassive", ""},
                {"SFXGameMPContent.SFXPowerCustomActionMP_HumanPassive", ""},
                {"SFXGameMPContent.SFXPowerCustomActionMP_KroganPassive", ""},
                {"SFXGameMPContent.SFXPowerCustomActionMP_PassiveBase", ""},
                {"SFXGameMPContent.SFXPowerCustomActionMP_SalarianPassive", ""},
                {"SFXGameMPContent.SFXPowerCustomActionMP_TurianPassive", ""},
                {"SFXGameContentDLC_CON_MP2.SFXPowerCustomActionMP_VorchaPassive", "SFXPower_VorchaPassive"},
                {"SFXGameContentDLC_CON_MP2.SFXPowerCustomActionMP_WhipManPassive", "SFXPower_WhipManPassive"},
                {"SFXGameContent.SFXAICmd_Banshee_Aggressive", "SFXpawn_Banshee"},
                {"SFXGameContent.SFXAI_GethPrimeShieldDrone", "SFXPawn_GethPrime"},
                {"SFXGameContent.SFXAI_ProtectorDrone", "SFXPower_ProtectorDrone"},
                {"SFXGameContent.SFXAmmoContainer", "Biod_MPTowr"},
                {"SFXGameContentDLC_CON_MP3.SFXCustomAction_N7TeleportPunchBase", "N7_Vanguard_MP"},
                {"SFXGameContentDLC_CON_MP3.SFXCustomAction_N7VanguardEvadeBase", "N7_Vanguard_MP"},
                {"SFXGameContent.SFXCustomAction_SimpleMoveBase", "SFXPawn_GethPyro"},
                {"SFXGameContent.SFXCustomAction_BansheeDeath", "SFXPawn_Banshee"},
                {"SFXGameContent.SFXCustomAction_BansheePhase", "SFXPawn_Banshee"},
                {"SFXGameContent.SFXCustomAction_DeployTurret", "SFXPawn_Gunner"},
                {"SFXGameMPContent.SFXCustomAction_KroganRoar", "Krogan_Soldier_MP"},
                {"SFXGameContent.SFXCustomAction_Revive", "SFXCharacterClass_Infiltrator"},
                {"SFXGameContent.SFXDroppedGrenade", "Biod_MPTowr"},
                {"SFXGameContentDLC_CON_MP2_Retrieve.SFXEngagement_Retrieve_DLC", "Startup_DLC_CON_MP2_INT"},
                {"SFXGameContent.SFXGameEffect_WeaponMod_PenetrationDamageBonus", "SFXWeaponMods_AssaultRifles"},
                {"SFXGameContent.SFXGameEffect_WeaponMod_WeightBonus", "SFXWeaponMods_SMGs"},
                {"SFXGameContentDLC_CON_MP1.SFXGameEffect_BatarianBladeDamageOverTime", "Batarian_Soldier_MP"},
                {"SFXGameContent.SFXGrenadeContainer", "Biod_MPTowr"},
                {"SFXGameMPContent.SFXObjective_Retrieve_DropOffLocation", "SFXEngagement_Retrieve"},
                {"SFXGameMPContent.SFXObjective_Annex_DefendZone", "SFXEngagement_Annex_Upload"},
                {"SFXGameMPContent.SFXObjective_Disarm_Base", "SFXEngagement_Disarm_Disable"},
                {"SFXGameContentDLC_CON_MP3.SFXObjective_MobileAnnex", "SFXMobileAnnex"},
                {"SFXOnlineFoundation.SFXOnlineComponentAchievementPC", ""}, //totes new
                {"SFXGameContentDLC_CON_MP2.SFXPawn_PlayerMP_Sentinel_Vorcha", "Vorcha_Sentinel_MP"},
                {"SFXGameContentDLC_CON_MP2.SFXPawn_PlayerMP_Soldier_Vorcha", "Vorcha_Soldier_MP"},
                {"SFXGameContent.SFXPawn_GethPrimeShieldDrone", "SFXPawn_gethPrime"},
                {"SFXGameContent.SFXPawn_GethPrimeTurret", "SFXPawn_GethPrime"},
                {"SFXGameContent.SFXPawn_GunnerTurret", "SFXPawn_Gunner"},
                {"SFXGameMPContent.SFXPawn_Krogan_MP", "Krogan_Soldier_MP"},
                {"SFXGameContentDLC_CON_MP3.SFXPawn_PlayerMP_Sentinel_N7", "N7_Sentinel_MP"},
                {"SFXGameContent.SFXPawn_Swarmer", "SFXPawn_Ravager"},
                {"SFXGameContentDLC_CON_MP2.SFXPowerCustomActionMP_Damping", ""},
                {"SFXGameContent.SFXPowerCustomAction_AIHacking", ""},
                {"SFXGameContentDLC_CON_MP2.SFXPowerCustomActionMP_Flamer", ""},
                {"SFXGameMPContent.SFXPowerCustomActionMP_Reave", ""},
                {"SFXGameContentDLC_CON_MP3.SFXPowerCustomActionMP_Slash", ""},
                {"SFXGameContent.SFXPowerCustomAction_Carnage", "SFXPower_Carnage"},
                {"SFXGameContent.SFXPowerCustomAction_Marksman", "SFXPower_Marksman"},
                {"SFXGameContent.SFXPowerCustomAction_Reave", "SFXPower_Reave"},
                {"SFXGameContent.SFXPowerCustomAction_Stasis", "SFXPower_Stasis"},
                {"SFXGameContent.SFXProjectile_BansheePhase", "SFXPawn_Banshee"},
                {"SFXGameContentDLC_CON_MP1.SFXPawn_PlayerMP_Sentinel_Batarian", "Batarian_Sentinel_MP"},
                {"SFXGameContentDLC_CON_MP1.SFXPawn_PlayerMP_Soldier_Batarian", "Batarian_Soldier_MP"},
                {"SFXGameContent.SFXPowerCustomAction_AdrenalineRush", "SFXPower_AdrenalineRush"},
                {"SFXGameContent.SFXPowerCustomAction_DefensiveShield", ""},
                {"SFXGameContent.SFXPowerCustomAction_Fortification", ""},
                {
                    "SFXGameContentDLC_CON_MP1.SFXPowerCustomActionMP_AsariCommandoPassive",
                    "SFXPower_AsariCommandoPassive"
                },
                {"SFXGameContentDLC_CON_MP1.SFXPowerCustomActionMP_BatarianAttack", "SFXPower_BatarianAttack"},
                {"SFXGameMPContent.SFXPowerCustomActionMP_BioticCharge", ""},
                {"SFXGameMPContent.SFXPowerCustomActionMP_ConcussiveShot", ""},
                {"SFXGameMPContent.SFXPowerCustomActionMP_Marksman", ""},
                {"SFXGameContentDLC_CON_MP3.SFXPowerCustomActionMP_ShadowStrike", ""},
                {"SFXGameMPContent.SFXPowerCustomActionMP_Singularity", ""},
                {"SFXGameContentDLC_CON_MP1.SFXPowerCustomActionMP_BatarianPassive", "SFXPower_BatarianPassive"},
                {"SFXGameContentDLC_CON_MP1.SFXPowerCustomActionMP_GethPassive", "SFXPower_GethPassive"},
                {"SFXGameContent.SFXPowerCustomAction_Singularity", "SFXPower_Singularity"},
                {"SFXGameContent.SFXPowerCustomAction_Incinerate", "SFXPower_Incinerate"},
                {"SFXGameContent.SFXSeqAct_OpenWeaponSelection", "BioP_Cat002"},
                {"SFXGameContent.SFXSeqAct_ClearParticlePools", "BioD_KroGar_500Gate"},
                {"SFXGameContentLiveKismet.SFXSeqAct_SetAreaMap", "BioD_Cithub_Dock"},
                {"SFXGameContent.SFXShield_EVA", "Biod_promar_710chase"},
                {"SFXGameContent.SFXShield_Phantom", "SFXPawn_Phantom"},
                {"SFXGameContentDLC_CON_MP2.SFXWeapon_Shotgun_Quarian", "SFXWeapon_Shotgun_QuarianDLC"},
                {"SFXGameContentDLC_CON_MP2.SFXWeapon_SniperRifle_Turian", "SFXWeapon_SniperRifle_TurianDLC"},
                {
                    "SFXGameContentDLC_CON_GUN01.SFXWeapon_SniperRifle_Turian_GUN01",
                    "SFXWeapon_SniperRifle_Turian_GUN01"
                },
                {"SFXGameContentDLC_CON_MP1.SFXWeapon_Heavy_FlameThrower_GethTurret", "SFXPower_GethSentryTurret"}
            };
            var gameFiles = MELoadedFiles.GetFilesLoadedInGame(MEGame.ME3);
            List<string> outs = new List<string>();

            foreach (var pf in patchFiles)
            {
                using var package = MEPackageHandler.OpenMEPackage(pf);
                var classExp = package.Exports.FirstOrDefault(x => x.ClassName == "Class");
                if (classExp != null)
                {
                    // attempt to find base class?
                    // use resolver code so just fake an import
                    var ie = new ImportEntry(classExp.FileRef, classExp.idxLink, classExp.ObjectName)
                    {
                        ClassName = classExp.ClassName,
                        PackageFile = classExp.ParentName,
                    };
                    Debug.WriteLine("Looking up patch source " + classExp.InstancedFullPath);
                    ExportEntry matchingExport = null;
                    if (extraMappings.TryGetValue(classExp.FullPath, out var lookAtFname) &&
                        gameFiles.TryGetValue(lookAtFname + ".pcc", out var fullpath))
                    {
                        using var newP = MEPackageHandler.OpenMEPackage(fullpath);
                        var lookupCE = newP.Exports.FirstOrDefault(x => x.FullPath == classExp.FullPath);
                        if (lookupCE != null)
                        {
                            matchingExport = lookupCE;
                        }
                    }
                    else if (gameFiles.TryGetValue(
                        classExp.ObjectName.Name.Replace("SFXPowerCustomAction", "SFXPower") + ".pcc",
                        out var fullpath2))
                    {
                        using var newP = MEPackageHandler.OpenMEPackage(fullpath2);
                        // sfxgame.sfxgame is special case
                        if (classExp.ObjectName == "SFXGame")
                        {
                            var lookupCE = newP.Exports.FirstOrDefault(x => x.FullPath == "SFXGame");
                            if (lookupCE != null)
                            {
                                matchingExport = lookupCE;
                            }
                        }
                        else
                        {
                            var lookupCE = newP.Exports.FirstOrDefault(x => x.FullPath == classExp.FullPath);
                            if (lookupCE != null)
                            {
                                matchingExport = lookupCE;
                            }
                        }
                    }
                    else if (gameFiles.TryGetValue(
                        classExp.ObjectName.Name.Replace("SFXPowerCustomActionMP", "SFXPower") + ".pcc",
                        out var fullpath3))
                    {
                        using var newP = MEPackageHandler.OpenMEPackage(fullpath3);
                        var lookupCE = newP.Exports.FirstOrDefault(x => x.FullPath == classExp.FullPath);
                        if (lookupCE != null)
                        {
                            matchingExport = lookupCE;
                        }
                    }
                    else
                    {
                        matchingExport = EntryImporter.ResolveImport(ie, new PackageCache());

                        if (matchingExport == null)
                        {
                            outs.Add(classExp.InstancedFullPath);
                        }
                    }


                    if (matchingExport != null)
                    {
                        //outs.Add(" >> Found original definition: " + matchingExport.ObjectName + " in " +
                        //                matchingExport.FileRef.FilePath);

                        var childrenFuncs = matchingExport.FileRef.Exports.Where(x =>
                            x.idxLink == matchingExport.UIndex && x.ClassName == "Function");
                        foreach (var v in childrenFuncs)
                        {
                            var localFunc = package.Exports.FirstOrDefault(x => x.FullPath == v.FullPath);
                            if (localFunc != null)
                            {
                                // Decomp original func
                                Function func3 = new Function(v.Data, v);
                                func3.ParseFunction();
                                StringBuilder stringoutput = new StringBuilder();
                                stringoutput.AppendLine(func3.GetSignature());
                                foreach (var t in func3.ScriptBlocks)
                                {
                                    stringoutput.AppendLine(t.text);
                                }

                                string originalFunc = stringoutput.ToString();

                                func3 = new Function(localFunc.Data, localFunc);
                                func3.ParseFunction();
                                stringoutput = new StringBuilder();
                                stringoutput.AppendLine(func3.GetSignature());
                                foreach (var t in func3.ScriptBlocks)
                                {
                                    stringoutput.AppendLine(t.text);
                                }

                                string newFunc = stringoutput.ToString();

                                if (newFunc != originalFunc)
                                {
                                    // put into files for winmerge to look at.
                                    var outname =
                                        $"{localFunc.FullPath} {Path.GetFileName(pf)}_{localFunc.UIndex}__{Path.GetFileName(v.FileRef.FilePath)}_{v.UIndex}.txt";
                                    File.WriteAllText(Path.Combine(origOutDir, outname), originalFunc);
                                    File.WriteAllText(Path.Combine(patchedOutDir, outname), newFunc);
                                    Debug.WriteLine("   ============= DIFFERENCE " + localFunc.FullPath);
                                }
                            }
                        }


                    }
                    else
                    {
                        outs.Add(" XX Could not find " + classExp.ObjectName);
                    }
                }
            }

            foreach (var o in outs)
            {
                Debug.WriteLine(o);
            }

            //Restore path.
            ME3Directory.DefaultGamePath = oldPath;
        }

        /// <summary>
        /// Rebuilds all netindexes based on the AdditionalPackageToCook list in the listed file's header
        /// </summary>
        public static void RebuildFullLevelNetindexes()
        {
            string pccPath = @"X:\SteamLibrary\steamapps\common\Mass Effect 3\BIOGame\CookedPCConsole\BioP_MPTowr.pcc";
            //string pccPath = @"X:\m3modlibrary\ME3\Redemption\DLC_MOD_MPMapPack - NetIndexing\CookedPCConsole\BioP_MPCron2.pcc";
            string[] subFiles =
            {
                "BioA_Cat004_000Global",
                "BioA_Cat004_100HangarBay",
                "BioD_Cat004_050Landing",
                "BioD_Cat004_100HangarBay",
                "BioD_MPCron_SubMaster",
                "BioSnd_MPCron"

            };
            Dictionary<int, List<string>> indices = new Dictionary<int, List<string>>();
            using var package = (MEPackage)MEPackageHandler.OpenMEPackage(pccPath);
            //package.AdditionalPackagesToCook = subFiles.ToList();
            //package.Save();
            //return;
            int currentNetIndex = 1;

            var netIndexedObjects = package.Exports.Where(x => x.NetIndex >= 0).OrderBy(x => x.NetIndex).ToList();

            foreach (var v in netIndexedObjects)
            {
                List<string> usages = null;
                if (!indices.TryGetValue(v.NetIndex, out usages))
                {
                    usages = new List<string>();
                    indices[v.NetIndex] = usages;
                }

                usages.Add($"{Path.GetFileNameWithoutExtension(v.FileRef.FilePath)} {v.InstancedFullPath}");
            }

            foreach (var f in package.AdditionalPackagesToCook)
            {
                var packPath = Path.Combine(Path.GetDirectoryName(pccPath), f + ".pcc");
                using var sPackage = (MEPackage)MEPackageHandler.OpenMEPackage(packPath);

                netIndexedObjects = sPackage.Exports.Where(x => x.NetIndex >= 0).OrderBy(x => x.NetIndex).ToList();
                foreach (var v in netIndexedObjects)
                {
                    List<string> usages = null;
                    if (!indices.TryGetValue(v.NetIndex, out usages))
                    {
                        usages = new List<string>();
                        indices[v.NetIndex] = usages;
                    }

                    usages.Add($"{Path.GetFileNameWithoutExtension(v.FileRef.FilePath)} {v.InstancedFullPath}");
                }
            }

            foreach (var i in indices)
            {
                Debug.WriteLine($"NetIndex {i.Key}");
                foreach (var s in i.Value)
                {
                    Debug.WriteLine("   " + s);
                }
            }
        }

        public static void ShiftInterpTrackMovesInPackage(IMEPackage package, Func<ExportEntry, bool> predicate)
        {
            var offsetX = int.Parse(PromptDialog.Prompt(null, "Enter X shift offset", "Offset X", "0", true));
            var offsetY = int.Parse(PromptDialog.Prompt(null, "Enter Y shift offset", "Offset Y", "0", true));
            var offsetZ = int.Parse(PromptDialog.Prompt(null, "Enter Z shift offset", "Offset Z", "0", true));
            foreach (var exp in package.Exports.Where(x => x.ClassName == "InterpTrackMove"))
            {
                if (predicate == null || predicate.Invoke(exp))
                {
                    ShiftInterpTrackMove(exp, offsetX, offsetY, offsetZ);
                }
            }
        }

        public static void ShiftInterpTrackMove(ExportEntry interpTrackMove, int? offsetX = null, int? offsetY = null, int? offsetZ = null)
        {
            offsetX ??= int.Parse(PromptDialog.Prompt(null, "Enter X shift offset", "Offset X", "0", true));
            offsetY ??= int.Parse(PromptDialog.Prompt(null, "Enter Y shift offset", "Offset Y", "0", true));
            offsetZ ??= int.Parse(PromptDialog.Prompt(null, "Enter Z shift offset", "Offset Z", "0", true));

            var props = interpTrackMove.GetProperties();
            var posTrack = props.GetProp<StructProperty>("PosTrack");
            var points = posTrack.GetProp<ArrayProperty<StructProperty>>("Points");
            foreach (var point in points)
            {
                var outval = point.GetProp<StructProperty>("OutVal");
                outval.GetProp<FloatProperty>("X").Value += offsetX.Value;
                outval.GetProp<FloatProperty>("Y").Value += offsetY.Value;
                outval.GetProp<FloatProperty>("Z").Value += offsetZ.Value;
            }

            interpTrackMove.WriteProperties(props);
        }

        /// <summary>
        /// Shifts an ME1 AnimCutscene by specified X Y Z values. Only supports 96NoW (3 32-bit float) animations
        /// By Mgamerz 
        /// </summary>
        /// <param name="export"></param>
        public static void ShiftME1AnimCutscene(ExportEntry export)
        {
            if (ObjectBinary.From(export) is AnimSequence animSeq)
            {
                var offsetX = int.Parse(PromptDialog.Prompt(null, "Enter X offset", "Offset X", "0", true));
                var offsetY = int.Parse(PromptDialog.Prompt(null, "Enter Y offset", "Offset Y", "0", true));
                var offsetZ = int.Parse(PromptDialog.Prompt(null, "Enter Z offset", "Offset Z", "0", true));
                var offsetVec = new Vector3(offsetX, offsetY, offsetZ);

                animSeq.DecompressAnimationData();
                foreach (AnimTrack track in animSeq.RawAnimationData)
                {
                    for (int i = 0; i < track.Positions.Count; i++)
                    {
                        track.Positions[i] = Vector3.Add(track.Positions[i], offsetVec);
                    }
                }

                PropertyCollection props = export.GetProperties();
                animSeq.UpdateProps(props, export.Game);
                export.WritePropertiesAndBinary(props, animSeq);
            }
        }

        public static void DumpAllExecFunctionsFromGame()
        {
            Dictionary<string, string> exportNameSignatureMapping = new Dictionary<string, string>();
            string gameDir = @"Z:\ME3-Backup\BioGame";

            var packages = Directory.GetFiles(gameDir, "*.pcc", SearchOption.AllDirectories);
            var sfars = Directory.GetFiles(gameDir + "\\DLC", "Default.sfar", SearchOption.AllDirectories).ToList();
            sfars.Insert(0, gameDir + "\\Patches\\PCConsole\\Patch_001.sfar");
            foreach (var sfar in sfars)
            {
                Debug.WriteLine("Loading " + sfar);
                DLCPackage dlc = new DLCPackage(sfar);
                foreach (var f in dlc.Files)
                {
                    if (f.isActualFile && Path.GetExtension(f.FileName) == ".pcc")
                    {
                        Debug.WriteLine(" >> Reading " + f.FileName);
                        var packageStream = dlc.DecompressEntry(f);
                        packageStream.Position = 0;
                        var package = MEPackageHandler.OpenMEPackageFromStream(packageStream, Path.GetFileName(f.FileName));
                        package.IsMemoryPackage = true;
                        foreach (var exp in package.Exports.Where(x => x.ClassName == "Function"))
                        {
                            Function func = new Function(exp.Data, exp);
                            if (func.HasFlag("Exec") && !exportNameSignatureMapping.ContainsKey(exp.FullPath))
                            {
                                func.ParseFunction();
                                StringWriter sw = new StringWriter();
                                sw.WriteLine(func.GetSignature());
                                foreach (var v in func.ScriptBlocks)
                                {
                                    sw.WriteLine($"(MemPos 0x{v.memPosStr}) {v.text}");
                                }

                                exportNameSignatureMapping[exp.FullPath] = sw.ToString();
                            }
                        }
                    }
                }
            }

            foreach (var file in packages)
            {
                Debug.WriteLine(" >> Reading " + file);
                using var package = MEPackageHandler.OpenMEPackage(file);
                foreach (var exp in package.Exports.Where(x => x.ClassName == "Function"))
                {
                    Function func = new Function(exp.Data, exp);
                    if (func.HasFlag("Exec") && !exportNameSignatureMapping.ContainsKey(exp.FullPath))
                    {
                        func.ParseFunction();
                        StringWriter sw = new StringWriter();
                        sw.WriteLine(func.GetSignature());
                        foreach (var v in func.ScriptBlocks)
                        {
                            sw.WriteLine($"(MemPos 0x{v.memPosStr}) {v.text}");
                        }

                        exportNameSignatureMapping[exp.FullPath] = sw.ToString();
                    }
                }
            }

            var lines = exportNameSignatureMapping.Select(x =>
                $"{x.Key}============================================================\n{x.Value}");
            File.WriteAllLines(
                Path.Combine(Environment.GetFolderPath(Environment.SpecialFolder.Desktop),
                    "fullfunctionsignatures.txt"), lines);
        }


        /// <summary>
        /// Extracts all NoramlizedAverateColors, tints them, and then reinstalls them to the export they came from
        /// </summary>
        /// <param name="Pcc"></param>
        public static void TintAllNormalizedAverageColors(IMEPackage Pcc)
        {
            MessageBox.Show("This is not implemented, code must be uncommented out");
            //var normalizedExports = Pcc.Exports
            //    .Where(x => x.ClassName == "LightMapTexture2D" && x.ObjectName.Name.StartsWith("NormalizedAverageColor")).ToList();
            //foreach (var v in normalizedExports)
            //{
            //    MemoryStream pngImage = new MemoryStream();
            //    Texture2D t2d = new Texture2D(v);
            //    t2d.ExportToPNG(outStream: pngImage);
            //    pngImage.Position = 0; //reset
            //    MemoryStream outStream = new MemoryStream();
            //    using (var image = new MagickImage(pngImage))
            //    {

            //        var tintColor = MagickColor.FromRgb((byte)128, (byte)0, (byte)0);
            //        //image.Colorize(tintColor, new Percentage(80), new Percentage(5), new Percentage(5) );
            //        //image.Settings.FillColor = tintColor;
            //        //image.Tint("30%", tintColor);
            //        image.Modulate(new Percentage(82), new Percentage(100), new Percentage(0));
            //        //image.Colorize(tintColor, new Percentage(100), new Percentage(0), new Percentage(0) );
            //        image.Write(outStream, MagickFormat.Png32);
            //    }
            //    //outStream = pngImage;
            //    outStream.Position = 0;
            //    outStream.WriteToFile(Path.Combine(Directory.CreateDirectory(@"C:\users\mgame\desktop\normalizedCols").FullName, v.ObjectName.Instanced + ".png"));
            //    var convertedBackImage = new MassEffectModder.Images.Image(outStream, Image.ImageFormat.PNG);
            //    t2d.Replace(convertedBackImage, t2d.Export.GetProperties());
            //}
        }

        /// <summary>
        /// Traverses the Level object's navigation point start to its end and finds which objecst are not in the NavList of the Level
        /// By Mgamerz
        /// </summary>
        /// <param name="pcc"></param>
        public static void ValidateNavpointChain(IMEPackage pcc)
        {
            var pl = pcc.Exports.FirstOrDefault(x => x.ClassName == "Level" && x.ObjectName == "PersistentLevel");
            if (pl != null)
            {
                var persistentLevel = ObjectBinary.From<Level>(pl);
                var nlSU = persistentLevel.NavListStart;
                var nlS = pcc.GetUExport(nlSU);
                var navList = new List<ExportEntry>();
                var itemsMissingFromWorldNPC = new List<ExportEntry>();
                if (persistentLevel.NavRefs.All(x => x != nlS.UIndex))
                {
                    itemsMissingFromWorldNPC.Add(nlS);
                }

                var nnP = nlS.GetProperty<ObjectProperty>("nextNavigationPoint");
                navList.Add(nlS);
                Debug.WriteLine($"{nlS.UIndex} {nlS.InstancedFullPath}");
                while (nnP != null)
                {
                    var nextNavigationPoint = nnP.ResolveToEntry(pcc) as ExportEntry;
                    Debug.WriteLine($"{nextNavigationPoint.UIndex} {nextNavigationPoint.InstancedFullPath}");
                    if (persistentLevel.NavRefs.All(x => x != nextNavigationPoint.UIndex))
                    {
                        itemsMissingFromWorldNPC.Add(nextNavigationPoint);
                    }

                    navList.Add(nextNavigationPoint);
                    nnP = nextNavigationPoint.GetProperty<ObjectProperty>("nextNavigationPoint");
                }

                Debug.WriteLine($"{navList.Count} items in actual nav chain");
                foreach (var v in itemsMissingFromWorldNPC)
                {
                    Debug.WriteLine($"Item missing from NavPoints list: {v.UIndex} {v.InstancedFullPath}");
                }
            }
        }

        public static void SetAllWwiseEventDurations(IMEPackage Pcc)
        {
            var wwevents = Pcc.Exports.Where(x => x.ClassName == "WwiseEvent").ToList();
            foreach (var wwevent in wwevents)
            {
                var eventbin = wwevent.GetBinaryData<WwiseEvent>();
                if (!eventbin.Links.IsEmpty() && !eventbin.Links[0].WwiseStreams.IsEmpty())
                {
                    var wwstream = Pcc.GetUExport(eventbin.Links[0].WwiseStreams[0]);
                    if (eventbin.Links[0].WwiseStreams.Count > 1 && wwevent.ObjectNameString.Length == 16)  //must be standard VO_123456_m_Play wwiseevent name format
                    {
                        var tlkref = wwevent.ObjectNameString.Remove(9).Remove(0, 3);
                        var genderref = wwevent.ObjectNameString.ToLower().Remove(11).Remove(0, 10);
                        foreach (var stream in eventbin.Links[0].WwiseStreams)
                        {
                            var potentialStream = Pcc.GetUExport(stream);
                            if (potentialStream.ObjectNameString.Contains(tlkref))
                            {
                                if (potentialStream.ObjectNameString.ToLower().Contains("player"))
                                {
                                    if (!potentialStream.ObjectNameString.ToLower()
                                                                         .Contains("_" + genderref + "_"))
                                        continue;
                                }
                                wwstream = potentialStream;
                                break;
                            }
                        }
                    }
                    var streambin = wwstream?.GetBinaryData<WwiseStream>() ?? null;
                    if (streambin != null)
                    {
                        var duration = streambin.GetAudioInfo()?.GetLength();
                        switch (Pcc.Game)
                        {
                            case MEGame.ME3:
                                var durtnMS = wwevent.GetProperty<FloatProperty>("DurationMilliseconds");
                                if (durtnMS != null && duration != null)
                                {
                                    durtnMS.Value = (float)duration.Value.TotalMilliseconds;
                                    wwevent.WriteProperty(durtnMS);
                                }
                                break;
                            case MEGame.LE3:
                                var durtnSec = wwevent.GetProperty<FloatProperty>("DurationSeconds");
                                if (durtnSec != null && duration != null)
                                {
                                    durtnSec.Value = (float)duration.Value.TotalSeconds;
                                    wwevent.WriteProperty(durtnSec);
                                }
                                break;
                        }
                    }
                }
            }
        }

        public static void PrintAllNativeFuncsToDebug(IMEPackage package)
        {
            var newCachedInfo = new SortedDictionary<int, CachedNativeFunctionInfo>();
            foreach (ExportEntry export in package.Exports)
            {
                if (export.ClassName == "Function")
                {

                    BinaryReader reader = new EndianReader(new MemoryStream(export.Data)) { Endian = package.Endian };
                    reader.ReadBytes(12); // skip props
                    int super = reader.ReadInt32();
                    int nextItemInCompChain = reader.ReadInt32();
                    int childProbe = reader.ReadInt32();
                    if (package.Game is MEGame.ME1 or MEGame.ME2)
                    {
                        reader.ReadBytes(8); // some name
                        int line = reader.ReadInt32();
                        int textPos = reader.ReadInt32();
                    }
                    else
                    {
                        reader.ReadInt32(); // memorySize
                    }

                    int scriptSize = reader.ReadInt32();
                    byte[] bytecode = reader.ReadBytes(scriptSize);
                    int nativeIndex = reader.ReadInt16();
                    if (package.Game is MEGame.ME1 or MEGame.ME2)
                    {
                        int operatorPrecedence = reader.ReadByte();
                    }

                    int functionFlags = reader.ReadInt32();
                    if ((functionFlags & UE3FunctionReader._flagSet.GetMask("Net")) != 0)
                    {
                        reader.ReadInt16(); // repOffset
                    }

                    if (package.Game is MEGame.ME1 or MEGame.ME2)
                    {
                        int friendlyNameIndex = reader.ReadInt32();
                        reader.ReadInt32();
                    }

                    var function = new UnFunction(export, export.ObjectName,
                        new FlagValues(functionFlags, UE3FunctionReader._flagSet), bytecode, nativeIndex,
                        1); // USES PRESET 1 DO NOT TRUST

                    if (nativeIndex != 0 /*&& CachedNativeFunctionInfo.GetNativeFunction(nativeIndex) == null*/)
                    {
                        Debug.WriteLine($">>NATIVE Function {nativeIndex} {export.ObjectName}");
                        var newInfo = new CachedNativeFunctionInfo
                        {
                            nativeIndex = nativeIndex,
                            Name = export.ObjectName,
                            Filename = Path.GetFileName(package.FilePath),
                            Operator = function.Operator,
                            PreOperator = function.PreOperator,
                            PostOperator = function.PostOperator
                        };
                        newCachedInfo[nativeIndex] = newInfo;
                    }
                }
            }
            //Debug.WriteLine(JsonConvert.SerializeObject(new { NativeFunctionInfo = newCachedInfo }, Formatting.Indented));

            //Dictionary<int, string> nativeMap = new Dictionary<int, string>();
            //foreach (var ee in package.Exports.Where(x => x.ClassName == "Function"))
            //{
            //    int nativeIndex = 0;
            //    var data = ee.Data;
            //    var offset = data.Length - (package.Game == MEGame.ME3 || package.Platform == MEPackage.GamePlatform.PS3 ? 4 : 12);
            //    if (package.Platform == MEPackage.GamePlatform.Xenon && package.Game == MEGame.ME1)
            //    {
            //        if (ee.ObjectName.Name == "ClientWeaponSet")
            //            Debugger.Break();
            //        // It's byte aligned. We have to read front to back
            //        int scriptSize = EndianReader.ToInt32(data, 0x28, ee.FileRef.Endian);
            //        nativeIndex = EndianReader.ToInt16(data, scriptSize + 0x2C, ee.FileRef.Endian);
            //        if (nativeIndex == 0) nativeIndex = -1;
            //    }
            //    var flags = nativeIndex == 0 ? EndianReader.ToInt32(data, offset, ee.FileRef.Endian) : 0; // if we calced it don't use it's value
            //    FlagValues fs = new FlagValues(flags, UE3FunctionReader._flagSet);
            //    if (nativeIndex >= 0 || fs.HasFlag("Native"))
            //    {
            //        if (nativeIndex == 0)
            //        {
            //            var nativeBackOffset = ee.FileRef.Game == MEGame.ME3 ? 6 : 7;
            //            if (ee.Game < MEGame.ME3 && ee.FileRef.Platform != MEPackage.GamePlatform.PS3) nativeBackOffset = 0xF;
            //            nativeIndex = EndianReader.ToInt16(data, data.Length - nativeBackOffset, ee.FileRef.Endian);
            //        }
            //        if (nativeIndex > 0)
            //        {
            //            nativeMap[nativeIndex] = ee.ObjectName;
            //        }
            //    }
            //}

            //var natives = nativeMap.OrderBy(x => x.Key).Select(x => $"NATIVE_{x.Value} = 0x{x.Key:X2}");
            //foreach (var n in nativeMap)
            //{
            //    var function = CachedNativeFunctionInfo.GetNativeFunction(n.Key); //have to figure out how to do this, it's looking up name of native function
            //    if (function == null)
            //    {
            //        Debug.WriteLine($"NATIVE_{n.Value} = 0x{n.Key:X2}");
            //    }
            //}
        }

        public static void BuildME1NativeFunctionsInfo()
        {
            if (ME1Directory.DefaultGamePath != null)
            {
                var newCachedInfo = new SortedDictionary<int, CachedNativeFunctionInfo>();
                var dir = new DirectoryInfo(ME1Directory.DefaultGamePath);
                var filesToSearch = dir.GetFiles( /*"*.sfm", SearchOption.AllDirectories).Union(dir.GetFiles(*/"*.u",
                    SearchOption.AllDirectories).ToArray();
                Debug.WriteLine("Number of files: " + filesToSearch.Length);
                foreach (FileInfo fi in filesToSearch)
                {
                    using (var package = MEPackageHandler.OpenME1Package(fi.FullName))
                    {
                        Debug.WriteLine(fi.Name);
                        foreach (ExportEntry export in package.Exports)
                        {
                            if (export.ClassName == "Function")
                            {

                                BinaryReader reader = new BinaryReader(new MemoryStream(export.Data));
                                reader.ReadBytes(12);
                                int super = reader.ReadInt32();
                                int children = reader.ReadInt32();
                                reader.ReadBytes(12);
                                int line = reader.ReadInt32();
                                int textPos = reader.ReadInt32();
                                int scriptSize = reader.ReadInt32();
                                byte[] bytecode = reader.ReadBytes(scriptSize);
                                int nativeIndex = reader.ReadInt16();
                                int operatorPrecedence = reader.ReadByte();
                                int functionFlags = reader.ReadInt32();
                                if ((functionFlags & UE3FunctionReader._flagSet.GetMask("Net")) != 0)
                                {
                                    reader.ReadInt16(); // repOffset
                                }

                                int friendlyNameIndex = reader.ReadInt32();
                                reader.ReadInt32();
                                var function = new UnFunction(export, package.GetNameEntry(friendlyNameIndex),
                                    new FlagValues(functionFlags, UE3FunctionReader._flagSet), bytecode, nativeIndex,
                                    operatorPrecedence);

                                if (nativeIndex != 0 && CachedNativeFunctionInfo.GetNativeFunction(nativeIndex) == null)
                                {
                                    Debug.WriteLine($">>NATIVE Function {nativeIndex} {export.ObjectName}");
                                    var newInfo = new CachedNativeFunctionInfo
                                    {
                                        nativeIndex = nativeIndex,
                                        Name = export.ObjectName,
                                        Filename = fi.Name,
                                        Operator = function.Operator,
                                        PreOperator = function.PreOperator,
                                        PostOperator = function.PostOperator
                                    };
                                    newCachedInfo[nativeIndex] = newInfo;
                                }
                            }
                        }
                    }
                }

                Debug.WriteLine(JsonConvert.SerializeObject(new { NativeFunctionInfo = newCachedInfo },
                    Formatting.Indented));

                //File.WriteAllText(Path.Combine(App.ExecFolder, "ME1NativeFunctionInfo.json"),
                //    JsonConvert.SerializeObject(new { NativeFunctionInfo = newCachedInfo }, Formatting.Indented));
                Debug.WriteLine("Done");
            }
        }

        public static void FindME1ME22DATables()
        {
            if (ME1Directory.DefaultGamePath != null)
            {
                var newCachedInfo = new SortedDictionary<int, CachedNativeFunctionInfo>();
                var dir = new DirectoryInfo(
                    Path.Combine(ME1Directory.DefaultGamePath /*, "BioGame", "CookedPC", "Maps"*/));
                var filesToSearch = dir.GetFiles("*.sfm", SearchOption.AllDirectories)
                    .Union(dir.GetFiles("*.u", SearchOption.AllDirectories))
                    .Union(dir.GetFiles("*.upk", SearchOption.AllDirectories)).ToArray();
                Debug.WriteLine("Number of files: " + filesToSearch.Length);
                foreach (FileInfo fi in filesToSearch)
                {
                    using (var package = MEPackageHandler.OpenME1Package(fi.FullName))
                    {
                        foreach (ExportEntry export in package.Exports)
                        {
                            if ((export.ClassName == "BioSWF"))
                            //|| export.ClassName == "Bio2DANumberedRows") && export.ObjectName.Contains("BOS"))
                            {
                                Debug.WriteLine(
                                    $"{export.ClassName}({export.ObjectName.Instanced}) in {fi.Name} at export {export.UIndex}");
                            }
                        }
                    }
                }

                //File.WriteAllText(System.Windows.Forms.Application.StartupPath + "//exec//ME1NativeFunctionInfo.json", JsonConvert.SerializeObject(new { NativeFunctionInfo = newCachedInfo }, Formatting.Indented));
                Debug.WriteLine("Done");
            }
        }

        public static void FindAllME3PowerCustomActions()
        {
            if (ME3Directory.DefaultGamePath != null)
            {
                var newCachedInfo = new SortedDictionary<string, List<string>>();
                var dir = new DirectoryInfo(ME3Directory.DefaultGamePath);
                var filesToSearch = dir.GetFiles("*.pcc", SearchOption.AllDirectories).ToArray();
                Debug.WriteLine("Number of files: " + filesToSearch.Length);
                foreach (FileInfo fi in filesToSearch)
                {
                    using (var package = MEPackageHandler.OpenME3Package(fi.FullName))
                    {
                        foreach (ExportEntry export in package.Exports)
                        {
                            if (export.SuperClassName == "SFXPowerCustomAction")
                            {
                                Debug.WriteLine(
                                    $"{export.ClassName}({export.ObjectName}) in {fi.Name} at export {export.UIndex}");
                                if (newCachedInfo.TryGetValue(export.ObjectName, out List<string> instances))
                                {
                                    instances.Add($"{fi.Name} at export {export.UIndex}");
                                }
                                else
                                {
                                    newCachedInfo[export.ObjectName] = new List<string>
                                        {$"{fi.Name} at export {export.UIndex}"};
                                }
                            }
                        }
                    }
                }


                string outstr = "";
                foreach (KeyValuePair<string, List<string>> instancelist in newCachedInfo)
                {
                    outstr += instancelist.Key;
                    outstr += "\n";
                    foreach (string str in instancelist.Value)
                    {
                        outstr += " - " + str + "\n";
                    }
                }

                File.WriteAllText(@"C:\users\public\me3powers.txt", outstr);
                Debug.WriteLine("Done");
            }
        }

        public static void FindAllME2Powers()
        {
            if (ME2Directory.DefaultGamePath != null)
            {
                var newCachedInfo = new SortedDictionary<string, List<string>>();
                var dir = new DirectoryInfo(ME2Directory.DefaultGamePath);
                var filesToSearch = dir.GetFiles("*.pcc", SearchOption.AllDirectories).ToArray();
                Debug.WriteLine("Number of files: " + filesToSearch.Length);
                foreach (FileInfo fi in filesToSearch)
                {
                    using var package = MEPackageHandler.OpenMEPackage(fi.FullName);
                    foreach (ExportEntry export in package.Exports)
                    {
                        if (export.SuperClassName == "SFXPower")
                        {
                            Debug.WriteLine(
                                $"{export.ClassName}({export.ObjectName}) in {fi.Name} at export {export.UIndex}");
                            if (newCachedInfo.TryGetValue(export.ObjectName, out List<string> instances))
                            {
                                instances.Add($"{fi.Name} at export {export.UIndex}");
                            }
                            else
                            {
                                newCachedInfo[export.ObjectName] = new List<string>
                                    {$"{fi.Name} at export {export.UIndex}"};
                            }
                        }
                    }
                }


                string outstr = "";
                foreach (KeyValuePair<string, List<string>> instancelist in newCachedInfo)
                {
                    outstr += instancelist.Key;
                    outstr += "\n";
                    foreach (string str in instancelist.Value)
                    {
                        outstr += " - " + str + "\n";
                    }
                }

                File.WriteAllText(@"C:\users\public\me2powers.txt", outstr);
                Debug.WriteLine("Done");
            }
        }

        /// <summary>
        /// Asset Database doesn't search by memory entry, so if I'm looking to see if another entry exists I can't find it. For example I'm trying to find all copies of a specific FaceFX anim set.
        /// </summary>
        /// <param name="packageEditorWpf"></param>
        public static void FindNamedObject(PackageEditorWindow packageEditorWpf)
        {
            var namedObjToFind = PromptDialog.Prompt(packageEditorWpf,
                "Enter the name of the object you want to search for in files", "Object finder");
            if (!string.IsNullOrWhiteSpace(namedObjToFind))
            {
                var dlg = new CommonOpenFileDialog("Pick a folder to scan (includes subdirectories)")
                {
                    IsFolderPicker = true,
                    EnsurePathExists = true
                };
                if (dlg.ShowDialog() == CommonFileDialogResult.Ok)
                {
                    packageEditorWpf.IsBusy = true;
                    Task.Run(() =>
                    {
                        ConcurrentDictionary<string, string>
                            threadSafeList = new ConcurrentDictionary<string, string>();
                        packageEditorWpf.BusyText = "Getting list of all package files";
                        int numPackageFiles = 0;
                        var files = Directory.GetFiles(dlg.FileName, "*.pcc", SearchOption.AllDirectories)
                            .Where(x => x.RepresentsPackageFilePath()).ToList();
                        var totalfiles = files.Count;
                        long filesDone = 0;
                        Parallel.ForEach(files, pf =>
                        {
                            try
                            {
                                using var package = MEPackageHandler.OpenMEPackage(pf);
                                var hasObject = package.Exports.Any(x =>
                                    x.ObjectName.Name.Equals(namedObjToFind,
                                        StringComparison.InvariantCultureIgnoreCase));
                                if (hasObject)
                                {
                                    threadSafeList.TryAdd(pf, pf);
                                }
                            }
                            catch
                            {

                            }

                            long v = Interlocked.Increment(ref filesDone);
                            packageEditorWpf.BusyText = $"Scanning files [{v}/{totalfiles}]";
                        });
                        return threadSafeList;
                    }).ContinueWithOnUIThread(filesWithObjName =>
                    {
                        packageEditorWpf.IsBusy = false;
                        ListDialog ld = new ListDialog(filesWithObjName.Result.Select(x => x.Value), "Object name scan",
                            "Here is the list of files that have this objects of this name within them.",
                            packageEditorWpf);
                        ld.Show();
                    });
                }
            }
        }

        public static void CheckImports(IMEPackage Pcc, PackageCache globalCache = null)
        {
            if (Pcc == null) return;
            PackageCache pc = new PackageCache();
            // Enumerate and resolve all imports.
            foreach (var import in Pcc.Imports)
            {
                if (import.InstancedFullPath.StartsWith("Core."))
                    continue; // Most of these are native-native
                if (GlobalUnrealObjectInfo.IsAKnownNativeClass(import))
                    continue; // Native is always loaded iirc
                //Debug.WriteLine($@"Resolving {import.FullPath}");
                var export = EntryImporter.ResolveImport(import, globalCache);
                if (export != null)
                {

                }
                else
                {
                    Debug.WriteLine($@" >>> UNRESOLVABLE IMPORT: {import.FullPath}!");
                }
            }

            pc.ReleasePackages();
        }

        public static void RandomizeTerrain(IMEPackage Pcc)
        {
            ExportEntry terrain = Pcc.Exports.FirstOrDefault(x => x.ClassName == "Terrain");
            if (terrain != null)
            {
                Random r = new Random();

                var terrainBin = terrain.GetBinaryData<Terrain>();
                for (int i = 0; i < terrainBin.Heights.Length; i++)
                {
                    terrainBin.Heights[i] = (ushort)(r.Next(2000) + 13000);
                }

                terrain.WriteBinary(terrainBin);
            }
        }

        public static void ResetPackageVanillaPart(IMEPackage sourcePackage, PackageEditorWindow pewpf)
        {
            if (sourcePackage.Game != MEGame.ME1 && sourcePackage.Game != MEGame.ME2 &&
                sourcePackage.Game != MEGame.ME3)
            {
                MessageBox.Show(pewpf, "Not a trilogy file!");
                return;
            }

            Task.Run(() =>
            {
                pewpf.BusyText = "Finding unmodded candidates...";
                pewpf.IsBusy = true;
                return SharedPackageTools.GetUnmoddedCandidatesForPackage(pewpf);
            }).ContinueWithOnUIThread(foundCandidates =>
            {
                pewpf.IsBusy = false;
                if (!foundCandidates.Result.Any()) MessageBox.Show(pewpf, "Cannot find any candidates for this file!");

                var choices = foundCandidates.Result.DiskFiles.ToList(); //make new list
                choices.AddRange(foundCandidates.Result.SFARPackageStreams.Select(x => x.Key));

                var choice = InputComboBoxDialog.GetValue(pewpf, "Choose file to reset to:", "Package reset", choices,
                    choices.Last());
                if (string.IsNullOrEmpty(choice))
                {
                    return;
                }

                var restorePackage = MEPackageHandler.OpenMEPackage(choice, forceLoadFromDisk: true);
                for (int i = 0; i < restorePackage.NameCount; i++)
                {
                    sourcePackage.replaceName(i, restorePackage.GetNameEntry(i));
                }

                foreach (var imp in sourcePackage.Imports)
                {
                    var origImp = restorePackage.FindImport(imp.InstancedFullPath);
                    if (origImp != null)
                    {
                        imp.SetHeaderValuesFromByteArray(origImp.GenerateHeader());
                    }
                }

                foreach (var exp in sourcePackage.Exports)
                {
                    var origExp = restorePackage.FindExport(exp.InstancedFullPath);
                    if (origExp != null)
                    {
                        exp.Data = origExp.Data;
                        exp.SetHeaderValuesFromByteArray(origExp.GenerateHeader());
                    }
                }
            });
        }

        public static void TestLODBias(PackageEditorWindow pew)
        {
            string[] extensions = { ".pcc" };
            FileInfo[] files = new DirectoryInfo(LE3Directory.CookedPCPath)
                .EnumerateFiles("*", SearchOption.AllDirectories)
                .Where(f => f.Name.Contains("Cat002") && extensions.Contains(f.Extension.ToLower()))
                .ToArray();
            foreach (var f in files)
            {
                var p = MEPackageHandler.OpenMEPackage(f.FullName, forceLoadFromDisk: true);
                foreach (var tex in p.Exports.Where(x => x.ClassName == "Texture2D"))
                {
                    tex.WriteProperty(new IntProperty(-5, "InternalFormatLODBias"));
                }

                p.Save();
            }
        }

        public static void FindEmptyMips(PackageEditorWindow pew)
        {
            string[] extensions = { ".pcc" };
            FileInfo[] files = new DirectoryInfo(LE3Directory.CookedPCPath)
                .EnumerateFiles("*", SearchOption.AllDirectories)
                .Where(f => extensions.Contains(f.Extension.ToLower()))
                .ToArray();
            foreach (var f in files)
            {
                var p = MEPackageHandler.OpenMEPackage(f.FullName, forceLoadFromDisk: true);
                foreach (var tex in p.Exports.Where(x => x.ClassName == "Texture2D"))
                {
                    var t = ObjectBinary.From<UTexture2D>(tex);
                    if (t.Mips[0].StorageType == StorageTypes.empty)
                        Debugger.Break();
                }
            }
        }

        public static void ListNetIndexes(PackageEditorWindow pew)
        {
            // Not sure this works
            var strs = new List<string>();
            var Pcc = pew.Pcc;
            foreach (ExportEntry exp in Pcc.Exports)
            {
                if (exp.ParentName == "PersistentLevel")
                {
                    strs.Add($"{exp.NetIndex} {exp.InstancedFullPath}");
                }
            }

            var d = new ListDialog(strs, "NetIndexes", "Here are the netindexes in Package Editor's loaded file", pew);
            d.Show();
        }

        public static void GenerateNewGUIDForFile(PackageEditorWindow pew)
        {
            MessageBox.Show(
                "Generate New GUID for file process applies immediately and cannot be undone.\nEnsure the file you are going to regenerate is not open in Legendary Explorer in any tools.\nBe absolutely sure you know what you're doing before you use GetPEWindow()!");
            OpenFileDialog d = AppDirectories.GetOpenPackageDialog();
            if (d.ShowDialog() == true)
            {
                using (IMEPackage sourceFile = MEPackageHandler.OpenMEPackage(d.FileName))
                {
                    string fname = Path.GetFileNameWithoutExtension(d.FileName);
                    Guid newGuid = Guid.NewGuid();
                    ExportEntry selfNamingExport = null;
                    foreach (ExportEntry exp in sourceFile.Exports)
                    {
                        if (exp.ClassName == "Package"
                            && exp.idxLink == 0
                            && string.Equals(exp.ObjectName.Name, fname, StringComparison.InvariantCultureIgnoreCase))
                        {
                            selfNamingExport = exp;
                            break;
                        }
                    }

                    if (selfNamingExport == null)
                    {
                        MessageBox.Show(
                            "Selected package does not contain a self-naming package export.\nCannot regenerate package file-level GUID if it doesn't contain self-named export.");
                        return;
                    }

                    selfNamingExport.PackageGUID = newGuid;
                    sourceFile.PackageGuid = newGuid;
                    sourceFile.Save();
                }

                MessageBox.Show("Generated a new GUID for package.");
            }
        }

        public static void GenerateGUIDCacheForFolder(PackageEditorWindow pew)
        {
            CommonOpenFileDialog m = new CommonOpenFileDialog
            {
                IsFolderPicker = true,
                EnsurePathExists = true,
                Title = "Select folder to generate GUID cache on"
            };
            if (m.ShowDialog(pew) == CommonFileDialogResult.Ok)
            {
                string dir = m.FileName;
                string[] files = Directory.GetFiles(dir, "*.pcc");
                if (Enumerable.Any(files))
                {
                    var packageGuidMap = new Dictionary<string, Guid>();
                    var GuidPackageMap = new Dictionary<Guid, string>();

                    pew.IsBusy = true;
                    string guidcachefile = null;
                    foreach (string file in files)
                    {
                        string fname = Path.GetFileNameWithoutExtension(file);
                        if (fname.StartsWith("GuidCache"))
                        {
                            guidcachefile = file;
                            continue;
                        }

                        if (fname.Contains("_LOC_"))
                        {
                            Debug.WriteLine("--> Skipping " + fname);
                            continue; //skip localizations
                        }

                        Debug.WriteLine(Path.GetFileName(file));
                        bool hasPackageNamingItself = false;
                        using (var package = MEPackageHandler.OpenMEPackage(file))
                        {
                            var filesToSkip = new[]
                            {
                                "BioD_Cit004_270ShuttleBay1", "BioD_Cit003_600MechEvent", "CAT6_Executioner",
                                "SFXPawn_Demo", "SFXPawn_Sniper", "SFXPawn_Heavy", "GethAssassin",
                                "BioD_OMG003_125LitExtra"
                            };
                            foreach (ExportEntry exp in package.Exports)
                            {
                                if (exp.ClassName == "Package" && exp.idxLink == 0 &&
                                    !filesToSkip.Contains(exp.ObjectName.Name))
                                {
                                    if (string.Equals(exp.ObjectName.Name, fname,
                                        StringComparison.InvariantCultureIgnoreCase))
                                    {
                                        hasPackageNamingItself = true;
                                    }

                                    Guid guid = exp.PackageGUID;
                                    if (guid != Guid.Empty)
                                    {
                                        GuidPackageMap.TryGetValue(guid, out string packagename);
                                        if (packagename != null && packagename != exp.ObjectName.Name)
                                        {
                                            Debug.WriteLine(
                                                $"-> {exp.UIndex} {exp.ObjectName.Name} has a guid different from already found one ({packagename})! {guid}");
                                        }

                                        if (packagename == null)
                                        {
                                            GuidPackageMap[guid] = exp.ObjectName.Name;
                                        }
                                    }
                                }
                            }
                        }

                        if (!hasPackageNamingItself)
                        {
                            Debug.WriteLine("----HAS NO SELF NAMING EXPORT");
                        }
                    }

                    foreach (KeyValuePair<Guid, string> entry in GuidPackageMap)
                    {
                        // do something with entry.Value or entry.Key
                        Debug.WriteLine($"  {entry.Value} {entry.Key}");
                    }

                    if (guidcachefile != null)
                    {
                        Debug.WriteLine("Opening GuidCache file " + guidcachefile);
                        using (var package = MEPackageHandler.OpenMEPackage(guidcachefile))
                        {
                            var cacheExp = package.Exports.FirstOrDefault(x => x.ObjectName == "GuidCache");
                            if (cacheExp != null)
                            {
                                var data = new MemoryStream();
                                var expPre = cacheExp.Data.Take(12).ToArray();
                                data.Write(expPre, 0, 12); //4 byte header, None
                                data.WriteInt32(GuidPackageMap.Count);
                                foreach (KeyValuePair<Guid, string> entry in GuidPackageMap)
                                {
                                    int nametableIndex = cacheExp.FileRef.FindNameOrAdd(entry.Value);
                                    data.WriteInt32(nametableIndex);
                                    data.WriteInt32(0);
                                    data.Write(entry.Key.ToByteArray(), 0, 16);
                                }

                                cacheExp.Data = data.ToArray();
                            }

                            package.Save();
                        }
                    }

                    Debug.WriteLine("Done. Cache size: " + GuidPackageMap.Count);
                    pew.IsBusy = false;
                }
            }
        }

        public static void PrintTerrainsBySize(PackageEditorWindow pewpf)
        {
            pewpf.SetBusy("Inventorying terrains...");
            Task.Run(() =>
            {
                List<(int numComponents, string file)> items = new List<(int numComponents, string file)>();
                var loadedFiles = MELoadedFiles.GetFilesLoadedInGame(MEGame.LE1);
                int done = 0;
                foreach (var v in loadedFiles)
                {
                    pewpf.BusyText = $"Inventorying terrains [{done++}/{loadedFiles.Count}]";
                    using var p = MEPackageHandler.OpenMEPackage(v.Value);
                    foreach (var t in p.Exports.Where(x => x.ClassName == "Terrain" && !x.IsDefaultObject))
                    {
                        var tcSize = t.GetProperty<ArrayProperty<ObjectProperty>>("TerrainComponents");
                        if (tcSize != null)
                        {
                            items.Add((tcSize.Count, v.Key));
                        }
                    }
                }
                items = items.OrderBy(x => x.numComponents).ToList();
                foreach (var item in items)
                {
                    Debug.WriteLine($"{item.numComponents} terrain components in {item.file}");
                }
            }).ContinueWithOnUIThread(foundCandidates => { pewpf.IsBusy = false; });




        }

        public static void MakeAllGrenadesAndAmmoRespawn(PackageEditorWindow pew)
        {
            var ammoGrenades = pew.Pcc.Exports.Where(x =>
                x.ClassName != "Class" && !x.IsDefaultObject && (x.ObjectName == "SFXAmmoContainer" ||
                                                                 x.ObjectName == "SFXGrenadeContainer" ||
                                                                 x.ObjectName == "SFXAmmoContainer_Simulator"));
            foreach (var container in ammoGrenades)
            {
                BoolProperty respawns = new BoolProperty(true, "bRespawns");
                float respawnTimeVal = 20;
                if (container.ObjectName == "SFXGrenadeContainer")
                {
                    respawnTimeVal = 8;
                }

                if (container.ObjectName == "SFXAmmoContainer")
                {
                    respawnTimeVal = 3;
                }

                if (container.ObjectName == "SFXAmmoContainer_Simulator")
                {
                    respawnTimeVal = 5;
                }

                FloatProperty respawnTime = new FloatProperty(respawnTimeVal, "RespawnTime");
                var currentprops = container.GetProperties();
                currentprops.AddOrReplaceProp(respawns);
                currentprops.AddOrReplaceProp(respawnTime);
                container.WriteProperties(currentprops);
            }
        }

        public static void CheckAllGameImports(IMEPackage pewPcc)
        {
            if (pewPcc == null)
                return;

            var loadedFiles = MELoadedFiles.GetFilesLoadedInGame(pewPcc.Game);

            PackageCache pc = new PackageCache();
            var safeFiles = EntryImporter.FilesSafeToImportFrom(pewPcc.Game).ToList();
            safeFiles.AddRange(loadedFiles
                .Where(x => x.Key.StartsWith("Startup_") && (!pewPcc.Game.IsGame2() || x.Key.Contains("_INT")))
                .Select(x => x.Key));
            if (pewPcc.Game.IsGame3())
            {
                // SP ONLY
                safeFiles.Add(@"BIO_COMMON.pcc");
            }

            foreach (var f in safeFiles.Distinct())
            {
                pc.GetCachedPackage(loadedFiles[f]);
            }

            foreach (var f in loadedFiles)
            {
                using var p = MEPackageHandler.OpenMEPackage(f.Value);
                CheckImports(p, pc);
            }
        }

        public static void DumpAllLE1TLK(PackageEditorWindow pewpf)
        {
            var dlg = new CommonOpenFileDialog
            {
                IsFolderPicker = true,
                EnsurePathExists = true,
                Title = "Select output folder"
            };
            if (dlg.ShowDialog(pewpf) == CommonFileDialogResult.Ok)
            {
                var langFilter = PromptDialog.Prompt(pewpf,
                    "Enter the language suffix to filter, or blank to dump INT. For example, PLPC, DE, FR.",
                    "Enter language filter", "", true);
                if (string.IsNullOrWhiteSpace(langFilter)) langFilter = null;
                Task.Run(() =>
                {
                    pewpf.BusyText = "Dumping TLKs...";
                    pewpf.IsBusy = true;
                    var allPackages = MELoadedFiles.GetFilesLoadedInGame(MEGame.LE1).ToList();
                    int numDone = 0;
                    foreach (var f in allPackages)
                    {
                        //if (!f.Key.Contains("Startup"))
                        //    continue;
                        pewpf.BusyText = $"Dumping TLKs [{++numDone}/{allPackages.Count}]";
                        using var package = MEPackageHandler.OpenMEPackage(f.Value);
                        foreach (var v in ((MEPackage)package).ReadLocalTLKs(langFilter, getAllGenders: true))
                        {
                            if (!string.IsNullOrWhiteSpace(langFilter) && !v.Name.EndsWith($"_{langFilter}"))
                            {
                                continue;
                            }

                            var outPath = Path.Combine(dlg.FileName,
                                $"{Path.GetFileNameWithoutExtension(f.Key)}.{package.GetEntry(v.UIndex).InstancedFullPath}.xml");
                            v.SaveToXML(outPath);
                        }

                    }
                }).ContinueWithOnUIThread(x => { pewpf.IsBusy = false; });
            }
        }

        // For making testing materials faster
        public static void ConvertMaterialToDonor(PackageEditorWindow pe)
        {
            if (pe.Pcc != null && pe.TryGetSelectedExport(out var exp) && (exp.ClassName == "Material" || exp.ClassName == "MaterialInstanceConstant"))
            {
                var donorFullName = PromptDialog.Prompt(pe, "Enter instanced full path of donor this is for", "Material Donor");
                if (string.IsNullOrEmpty(donorFullName))
                    return;
                var donorPath = Path.Combine(ModManagerIntegration.GetDonorOutputPath(), $"{donorFullName}.pcc");
                MEPackageHandler.CreateAndSavePackage(donorPath, pe.Pcc.Game);
                using var donorPackage = MEPackageHandler.OpenMEPackage(donorPath);

                var parts = donorFullName.Split('.');
                ExportEntry parent = null;
                for (int i = 0; i < parts.Length; i++)
                {
                    if (i < parts.Length - 1)
                    {
                        parent = ExportCreator.CreatePackageExport(donorPackage, parts[i], parent);
                        parent.indexValue = 0;
                    }
                    else
                    {
                        exp.ObjectName = parts[i];
                        EntryExporter.ExportExportToPackage(exp, donorPackage, out var portedEntry);
                        portedEntry.idxLink = parent?.UIndex ?? 0;
                        //EntryImporter.ImportAndRelinkEntries(EntryImporter.PortingOption.CloneAllDependencies, exp, donorPackage, parent, true, new RelinkerOptionsPackage() { ImportExportDependencies = true }, out var newDonor);
                    }
                }
                donorPackage.Save();
            }
        }

        public static void GenerateMaterialInstanceConstantFromMaterial(PackageEditorWindow pe)
        {
            if (pe.Pcc != null && pe.TryGetSelectedExport(out var matExp) && (matExp.ClassName == "Material" || matExp.ClassName == "MaterialInstanceConstant"))
            {
                var matExpProps = matExp.GetProperties();

                // Create the export
                var matInstConst = ExportCreator.CreateExport(pe.Pcc, matExp.ObjectName.Name + "_matInst", "MaterialInstanceConstant", matExp.Parent);
                matInstConst.indexValue--; // Decrement it by one so it starts at 0

                var matInstConstProps = matInstConst.GetProperties();
                var lightingParent = matExpProps.GetProp<StructProperty>("LightingGuid");
                if (lightingParent != null)
                {
                    lightingParent.Name = "ParentLightingGuid"; // we aren't writing to parent so this is fine
                    matInstConstProps.AddOrReplaceProp(lightingParent);
                }

                matInstConstProps.AddOrReplaceProp(new ObjectProperty(matExp.UIndex, "Parent"));
                matInstConstProps.AddOrReplaceProp(CommonStructs.GuidProp(Guid.NewGuid(), "m_Guid")); // IDK if this is used but we're gonna do it anyways

                ArrayProperty<StructProperty> vectorParameters = new ArrayProperty<StructProperty>("VectorParameterValues");
                ArrayProperty<StructProperty> scalarParameters = new ArrayProperty<StructProperty>("ScalarParameterValues");
                ArrayProperty<StructProperty> textureParameters = new ArrayProperty<StructProperty>("TextureParameterValues");

                var expressions = matExpProps.GetProp<ArrayProperty<ObjectProperty>>("Expressions");
                if (expressions != null)
                {
                    foreach (var expressionOP in expressions)
                    {
                        if (expressionOP.Value <= 0)
                            continue; // It's null
                        var expression = expressionOP.ResolveToEntry(pe.Pcc) as ExportEntry;
                        switch (expression.ClassName)
                        {
                            case "MaterialExpressionScalarParameter":
                                {
                                    var spvP = expression.GetProperties();
                                    var paramValue = spvP.GetProp<FloatProperty>("DefaultValue");
                                    if (paramValue == null)
                                    {
                                        spvP.Add(new FloatProperty(0, "ParameterValue"));

                                    }
                                    else
                                    {
                                        paramValue.Name = "ParameterValue";
                                        spvP.RemoveAt(0);
                                        spvP.AddOrReplaceProp(paramValue); // This value goes on the end
                                    }
                                    scalarParameters.Add(new StructProperty("ScalarParameterValue", spvP));
                                }
                                break;
                            case "MaterialExpressionVectorParameter":
                                {
                                    var vpvP = expression.GetProperties();
                                    var paramValue = vpvP.GetProp<StructProperty>("DefaultValue");
                                    if (paramValue == null)
                                    {
                                        vectorParameters.Add(CommonStructs.Vector3Prop(0, 0, 0, "DefaultValue"));

                                    }
                                    else
                                    {
                                        paramValue.Name = "ParameterValue";
                                        vectorParameters.Add(new StructProperty("VectorParameterValue", vpvP));
                                    }
                                }
                                break;
                            case "MaterialExpressionTextureSampleParameter2D":
                                {
                                    var tpvP = expression.GetProperties();
                                    var paramValue = tpvP.GetProp<ObjectProperty>("Texture");
                                    paramValue.Name = "ParameterValue";
                                    textureParameters.Add(new StructProperty("TextureParameterValue", tpvP));
                                }
                                break;
                        }
                    }
                }

                if (vectorParameters.Any()) matInstConstProps.AddOrReplaceProp(vectorParameters);
                if (scalarParameters.Any()) matInstConstProps.AddOrReplaceProp(scalarParameters);
                if (textureParameters.Any()) matInstConstProps.AddOrReplaceProp(textureParameters);

                matInstConst.WriteProperties(matInstConstProps);
            }
        }

        public static void CheckNeverstream(PackageEditorWindow pe)
        {
            List<ExportEntry> badNST = new List<ExportEntry>();
            foreach (var exp in pe.Pcc.Exports.Where(x => x.IsTexture()))
            {
                var props = exp.GetProperties();
                var texinfo = ObjectBinary.From<UTexture2D>(exp);
                var numMips = texinfo.Mips.Count;
                var ns = props.GetProp<BoolProperty>("NeverStream");
                int lowMipCount = 0;
                for (int i = numMips - 1; i > 0; i--)
                {
                    if (lowMipCount > 6 && (ns == null || ns.Value == false) && texinfo.Mips[i].IsLocallyStored && texinfo.Mips[i].StorageType != StorageTypes.empty)
                    {
                        exp.WriteProperty(new BoolProperty(true, "NeverStream"));
                        badNST.Add(exp);
                        break;
                    }
                    lowMipCount++;
                }
            }

            var ld = new ListDialog(badNST.Select(x => new EntryStringPair(x, $"{x.InstancedFullPath} has incorrect neverstream")),
                "Bad NeverStream settings", "The following textures have incorrect NeverStream values:", pe)
            {
                DoubleClickEntryHandler = pe.GetEntryDoubleClickAction()
            };
            ld.Show();
        }

        public static void MapMaterialIDs(PackageEditorWindow pe)
        {
            MEGame game = MEGame.ME1;
            var materialGuidMap = new Dictionary<Guid, string>();
            //foreach (var exp in pe.Pcc.Exports.Where(x => x.IsTexture()))
            //{
            //    var props = exp.GetProperties();
            //    var format = props.GetProp<EnumProperty>("Format");
            //    badNST.Add(new EntryStringPair(exp, $"{format.Value} | {exp.InstancedFullPath}"));
            //}
            Task.Run(() =>
            {
                pe.SetBusy("Checking materials");

                var allPackages = MELoadedFiles.GetFilesLoadedInGame(game).ToList();
                int numDone = 0;
                foreach (var f in allPackages)
                {
                    pe.BusyText = $"Indexing file [{++numDone}/{allPackages.Count}]";
                    using var package = MEPackageHandler.OpenMEPackage(f.Value);

                    // Index objects
                    foreach (var exp in package.Exports.Where(x => x.ClassName == "Material" && !x.IsDefaultObject))
                    {
                        var material = ObjectBinary.From<Material>(exp);
                        var guid = material.SM3MaterialResource.ID;
                        materialGuidMap[guid] = exp.InstancedFullPath;
                    }

                    File.WriteAllText(Path.Combine(AppDirectories.ObjectDatabasesFolder, $"{game}MaterialMap.json"), JsonConvert.SerializeObject(materialGuidMap));
                }
            }).ContinueWithOnUIThread(list =>
            {
                pe.EndBusy();
            });
        }

        public static void MakeAllConversationsLinear(PackageEditorWindow pe)
        {
            var conversations = pe.Pcc.Exports.Where(x => x.ClassName == "BioConversation" && !x.IsDefaultObject).ToList();
            foreach (var convExp in conversations)
            {
                PropertyCollection convProps = convExp.GetProperties();

                // OH BOY

                // ONLY 1 ENTRY POINT
                var startingList = convProps.GetProp<ArrayProperty<IntProperty>>("m_StartingList");
                startingList.Clear();
                startingList.Add(0);

                // REMOVE ALL REPLIES TO ENTRIES
                var entryList = convProps.GetProp<ArrayProperty<StructProperty>>("m_EntryList");
                var replyList = convProps.GetProp<ArrayProperty<StructProperty>>("m_ReplyList");

                foreach (var entry in entryList)
                {
                    var entryReplyList = entry.GetProp<ArrayProperty<StructProperty>>("ReplyListNew");

                }


                convExp.WriteProperties(convProps);
            }
        }

        public static void CompareVerticeCountBetweenGames(PackageEditorWindow pe)
        {
            var me1Vertices = JsonConvert.DeserializeObject<Dictionary<string, Dictionary<int, uint>>>(File.ReadAllText(@"Y:\ModLibrary\LE1\V Test\Donors\Mappings\ME1VertexMap.json"));
            var le1Vertices = JsonConvert.DeserializeObject<Dictionary<string, Dictionary<int, uint>>>(File.ReadAllText(@"Y:\ModLibrary\LE1\V Test\Donors\Mappings\LE1VertexMap.json"));

            foreach (var me1Mesh in me1Vertices)
            {
                if (le1Vertices.TryGetValue(me1Mesh.Key, out var matchingLE1Models))
                {
                    var matchingME1Models = me1Mesh.Value;
                    if (matchingME1Models.Count == matchingLE1Models.Count)
                    {
                        // The number of LODs are identical
                        bool works = true;
                        for (int i = 0; i < matchingLE1Models.Count; i++)
                        {
                            if (matchingME1Models[i] != matchingLE1Models[i])
                            {
                                works = false; //vertex count has changed
                            }
                        }

                        if (works)
                        {
                            Debug.WriteLine($"MATCHING VERTEX COUNT: {me1Mesh.Key}");
                        }
                    }
                }
            }
            return;
        }

        // GENERATING
        public static void GenerateVerticeCount(PackageEditorWindow pe)
        {
            Dictionary<string, Dictionary<int, uint>> me1VertexMap = new();
            {
                var me1Files = Directory.GetFiles(@"Y:\ModLibrary\LE1\V Test\ModdedSource", "*", SearchOption.AllDirectories);
                foreach (var me1FilePath in me1Files)
                {
                    using var me1File = MEPackageHandler.OpenMEPackage(me1FilePath);
                    foreach (var export in me1File.Exports.Where(x => x.ClassName == "StaticMesh"))
                    {
                        if (!me1VertexMap.ContainsKey(export.InstancedFullPath))
                        {
                            var sm = ObjectBinary.From<StaticMesh>(export);
                            Dictionary<int, uint> lodVerticeMap = new();
                            for (int i = 0; i < sm.LODModels.Length; i++)
                                lodVerticeMap[i] = sm.LODModels[i].NumVertices;
                            me1VertexMap[export.InstancedFullPath] = lodVerticeMap;
                        }
                    }
                }

                var outText = JsonConvert.SerializeObject(me1VertexMap);
                File.WriteAllText(@"Y:\ModLibrary\LE1\V Test\Donors\Mappings\ME1VertexMap.json", outText);
            }

            // Calculate LE1
            var le1Files = MELoadedFiles.GetOfficialFiles(MEGame.LE1);
            Dictionary<string, Dictionary<int, uint>> le1VertexMap = new();

            foreach (var le1FilePath in le1Files)
            {
                using var le1File = MEPackageHandler.OpenMEPackage(le1FilePath);
                foreach (var export in le1File.Exports.Where(x => x.ClassName == "StaticMesh"))
                {
                    if (me1VertexMap.ContainsKey(export.InstancedFullPath) && !le1VertexMap.ContainsKey(export.InstancedFullPath))
                    {
                        var sm = ObjectBinary.From<StaticMesh>(export);
                        Dictionary<int, uint> lodVerticeMap = new();
                        for (int i = 0; i < sm.LODModels.Length; i++)
                            lodVerticeMap[i] = sm.LODModels[i].NumVertices;
                        le1VertexMap[export.InstancedFullPath] = lodVerticeMap;
                    }
                }
            }
            File.WriteAllText(@"Y:\ModLibrary\LE1\V Test\Donors\Mappings\LE1VertexMap.json", JsonConvert.SerializeObject(le1VertexMap));
        }

        public static void ShowTextureFormats(PackageEditorWindow pe)
        {
            List<string> texFormats = new List<string>();
            //foreach (var exp in pe.Pcc.Exports.Where(x => x.IsTexture()))
            //{
            //    var props = exp.GetProperties();
            //    var format = props.GetProp<EnumProperty>("Format");
            //    badNST.Add(new EntryStringPair(exp, $"{format.Value} | {exp.InstancedFullPath}"));
            //}
            Task.Run(() =>
            {
                pe.SetBusy("Checking textures");

                if (pe.Pcc == null)
                {
                    var allPackages = MELoadedFiles.GetFilesLoadedInGame(MEGame.LE1).ToList();
                    int numDone = 0;
                    foreach (var f in allPackages)
                    {
                        pe.BusyText = $"Indexing file [{++numDone}/{allPackages.Count}]";
                        using var package = MEPackageHandler.OpenMEPackage(f.Value);

                        // Index objects
                        foreach (var exp in package.Exports.Where(x => x.IsTexture()))
                        {
                            var format = exp.GetProperty<EnumProperty>("Format");
                            if (format != null && !texFormats.Contains(format.Value))
                            {
                                texFormats.Add(format.Value);
                            }
                        }
                    }
                }
                else
                {
                    foreach (var exp in pe.Pcc.Exports.Where(x => x.IsTexture()))
                    {
                        var format = exp.GetProperty<EnumProperty>("Format");
                        if (format != null && !texFormats.Contains(format.Value))
                        {
                            texFormats.Add(format.Value);
                        }
                    }
                }

                return texFormats;
            }).ContinueWithOnUIThread(list =>
            {
                pe.EndBusy();
                var ld = new ListDialog(list.Result, "Texture formats", "The game uses the following texture formats:", pe);
                ld.Show();
            });
        }


        public static void RebuildInternalResourceClassInformations(PackageEditorWindow pe)
        {
            MEGame game = MEGame.LE1;
            StringBuilder sb = new StringBuilder();
            var loadStream = LegendaryExplorerCoreUtilities.LoadFileFromCompressedResource("GameResources.zip",
                LegendaryExplorerCoreLib.CustomResourceFileName(MEGame.LE1));

            using var p = MEPackageHandler.OpenMEPackageFromStream(loadStream,
                GlobalUnrealObjectInfo.Me3ExplorerCustomNativeAdditionsName);
            foreach (var c in p.Exports.Where(x => x.IsClass))
            {
                sb.AppendLine($"#region {c.ObjectName}");
                sb.AppendLine($"classes[\"{c.ObjectName}\"] = new ClassInfo");
                sb.AppendLine("{");
                sb.AppendLine($"\tbaseClass = \"{c.SuperClassName}\",");
                sb.AppendLine($"\tpccPath = GlobalUnrealObjectInfo.Me3ExplorerCustomNativeAdditionsName,");
                sb.AppendLine($"\texportIndex = {c.UIndex}, // in {game}Resources.pcc");

                // Properties
                var ci = GlobalUnrealObjectInfo.generateClassInfo(c);
                if (ci.properties.Any())
                {
                    sb.AppendLine("\tproperties =");
                    sb.AppendLine("\t\t\t\t{"); // stupid intellisense
                    foreach (var prop in ci.properties)
                    {
                        var propInfoStr = $"new PropertyInfo(PropertyType.{prop.Value.Type.ToString()}";
                        // If this is an array it needs a reference type
                        // Probably on objectproperty too?
                        if (prop.Value.Reference != null)
                        {
                            propInfoStr += $", reference: \"{prop.Value.Reference}\"";
                        }

                        if (prop.Value.Transient)
                        {
                            propInfoStr += ", transient: true";
                        }

                        propInfoStr += ")";

                        sb.AppendLine($"\t\t\t\t\tnew KeyValuePair<NameReference, PropertyInfo>(\"{prop.Key}\", {propInfoStr}),");
                    }

                    sb.AppendLine("\t\t\t\t}"); // stupid intellisense

                }

                sb.AppendLine("};");
                if (c.SuperClass.InheritsFrom("SequenceObject"))
                {
                    sb.AppendLine();
                    sb.AppendLine($"sequenceObjects[\"{c.ObjectName}\"] = new SequenceObjectInfo");
                    sb.AppendLine("{");
                    sb.AppendLine($"\tObjInstanceVersion = 1"); // Not sure if this is correct...
                    sb.AppendLine("};");
                }

                sb.AppendLine("#endregion");
            }

            Clipboard.SetText(sb.ToString());
        }

        public static void ConvertSLCALightToNonSLCA(PackageEditorWindow pe)
        {
            if (pe.Pcc != null && pe.TryGetSelectedExport(out var exp) && exp.IsA("LightComponent") && exp.Parent.ClassName == "StaticLightCollectionActor")
            {
                var parent = ObjectBinary.From<StaticLightCollectionActor>(exp.Parent as ExportEntry);
                var slcaIndex = parent.Components.IndexOf(exp.UIndex);

                var pl = pe.Pcc.FindExport("TheWorld.PersistentLevel");
                var lightType = exp.ObjectName.Name.Substring(0, exp.ObjectName.Name.IndexOf("_"));
                var newExport = ExportCreator.CreateExport(pe.Pcc, lightType, lightType, pl);

                var positioning = parent.LocalToWorldTransforms[slcaIndex].UnrealDecompose();

                var newProps = newExport.GetProperties();
                newProps.AddOrReplaceProp(new ObjectProperty(exp, "LightComponent"));
                newProps.AddOrReplaceProp(CommonStructs.Vector3Prop(positioning.translation, "Location"));
                newProps.AddOrReplaceProp(CommonStructs.RotatorProp(positioning.rotation, "Rotation"));
                //newProps.AddOrReplaceProp(CommonStructs.Vector3Prop(parent.LocalToWorldTransforms[slcaIndex].M41, parent.LocalToWorldTransforms[slcaIndex].M42, parent.LocalToWorldTransforms[slcaIndex].M43, "Rotation")); // No idea which var is this...
                newProps.AddOrReplaceProp(new NameProperty(lightType, "Tag"));
                newExport.WriteProperties(newProps);
            }
        }

        // This depended on CrossGenV which was removed. Might see if there is way we can support it in the future at some point...
        //public static void TerrainLevelMaker(PackageEditorWindow pe)
        //{
        //    // Open base
        //    using var terrainBaseP = MEPackageHandler.OpenMEPackage(Path.Combine(LE1Directory.CookedPCPath, "BIOA_TERRAINTEST_BASE.pcc"));
        //    var tbpPL = terrainBaseP.FindExport("TheWorld.PersistentLevel");

        //    // SET STARTING LOCATION
        //    PathEdUtils.SetLocation(terrainBaseP.FindExport("TheWorld.PersistentLevel.PlayerStart_0"), 62863, -91054, -7000);
        //    PathEdUtils.SetLocation(terrainBaseP.FindExport("TheWorld.PersistentLevel.BlockingVolume_21"), 62863, -91054, -7200); // -200 Z from player start to make base

        //    // DONOR TERRAIN TO TEST
        //    using var meTerrainP = MEPackageHandler.OpenMEPackage(Path.Combine(ME1Directory.CookedPCPath, @"Maps\LAV\LAY\BIOA_LAV70_01_LAY.sfm"));
        //    var meTerrain = meTerrainP.FindExport("TheWorld.PersistentLevel.Terrain_1");

        //    // Precorrect and port
        //    VTestExperiment.PrePortingCorrections(meTerrainP, null);
        //    EntryImporter.ImportAndRelinkEntries(EntryImporter.PortingOption.CloneAllDependencies, meTerrain, tbpPL.FileRef, tbpPL, true, new RelinkerOptionsPackage(), out var newTerrain);
        //    VTestExperiment.RebuildPersistentLevelChildren(tbpPL, null);
        //    terrainBaseP.Save(Path.Combine(LE1Directory.CookedPCPath, "BIOA_TERRAINTEST.pcc"));

        //    // Check values...
        //    using var leSameTerrainP = MEPackageHandler.OpenMEPackage(Path.Combine(LE1Directory.CookedPCPath, @"BIOA_LAV70_00_ART.pcc"));
        //    var leSameTerrain = leSameTerrainP.FindExport("TheWorld.PersistentLevel.Terrain_1");
        //    var leSameTerrainComponents = leSameTerrain.GetProperty<ArrayProperty<ObjectProperty>>("TerrainComponents");
        //    var portTerrainComponents = (newTerrain as ExportEntry).GetProperty<ArrayProperty<ObjectProperty>>("TerrainComponents");

        //    for (int i = 0; i < leSameTerrainComponents.Count; i++)
        //    {
        //        var leTC = leSameTerrainP.GetUExport(leSameTerrainComponents[i].Value);
        //        var portedTC = terrainBaseP.GetUExport(portTerrainComponents[i].Value);

        //        var leC = ObjectBinary.From<TerrainComponent>(leTC);
        //        var portedC = ObjectBinary.From<TerrainComponent>(portedTC);

        //        for (int j = 0; j < leC.CollisionVertices.Length; j++)
        //        {
        //            var leCol = leC.CollisionVertices[j];
        //            var portedCol = portedC.CollisionVertices[j];
        //            if (leCol.X != portedCol.X || leCol.Y != portedCol.Y || leCol.Z != portedCol.Z)
        //                Debug.WriteLine($"{i}-{j}\t({leCol.X}, {leCol.Y}, {leCol.Z}) | ({portedCol.X}, {portedCol.Y} ,{portedCol.Z}) | DIFF [LE-PORTED]: ({leCol.X - portedCol.X}, {leCol.Y - portedCol.Y}, {leCol.Z - portedCol.Z})");
        //        }

        //        // Bounding volume
        //        for (int j = 0; j < leC.BVTree.Length; j++)
        //        {
        //            var leColMin = leC.BVTree[j].BoundingVolume.Min;
        //            var leColMax = leC.BVTree[j].BoundingVolume.Max;
        //            var portedColMin = portedC.BVTree[j].BoundingVolume.Min;
        //            var portedColMax = portedC.BVTree[j].BoundingVolume.Max;

        //            if (leColMin.X != portedColMin.X || leColMin.Y != portedColMin.Y || leColMin.Z != portedColMin.Z)
        //                Debug.WriteLine($"{i}-{j} MIN\t({leColMin.X}, {leColMin.Y}, {leColMin.Z}) | ({portedColMin.X}, {portedColMin.Y} ,{portedColMin.Z}) | DIFF [LE-PORTED]: ({leColMin.X - portedColMin.X}, {leColMin.Y - portedColMin.Y}, {leColMin.Z - portedColMin.Z})");

        //            if (leColMax.X != portedColMax.X || leColMax.Y != portedColMax.Y || leColMax.Z != portedColMax.Z)
        //                Debug.WriteLine($"{i}-{j} MAX\t({leColMax.X}, {leColMax.Y}, {leColMax.Z}) | ({portedColMax.X}, {portedColMax.Y} ,{portedColMax.Z}) | DIFF [LE-PORTED]: ({leColMax.X - portedColMax.X}, {leColMax.Y - portedColMax.Y}, {leColMax.Z - portedColMax.Z})");


        //        }
        //    }
        //}

        public static void CreatePowerMaster()
        {
            MEPackageHandler.CreateAndSavePackage(@"C:\Users\Mgamerz\Desktop\LE2Powers.pcc", MEGame.LE2);
            using var masterFile = MEPackageHandler.OpenMEPackage(@"C:\Users\Mgamerz\Desktop\LE2Powers.pcc");

            PackageCache globalCache = new PackageCache();

            var allPowers = new List<string>();
            foreach (var f in MELoadedFiles.GetFilesLoadedInGame(MEGame.LE2, true))
            {
                using var p = MEPackageHandler.OpenMEPackage(f.Value);
                foreach (var powerExp in p.Exports.Where(x => x.InheritsFrom("SFXPower") && !allPowers.Contains(x.InstancedFullPath)))
                {
                    EntryExporter.ExportExportToPackage(powerExp, masterFile, out var newEntry, globalCache);
                    allPowers.Add(powerExp.InstancedFullPath);
                }
            }

            masterFile.Save();
            File.WriteAllLines(@"C:\users\mgamerz\desktop\le2powers.txt", allPowers);
        }

        public static void ImportBankTest(PackageEditorWindow pe)
        {
            if (pe.Pcc == null)
                return;
            OpenFileDialog ofd = new OpenFileDialog()
            {
                Filter = "WwiseBank files|*.bnk",
                Title = "Select generated soundbank",
                CustomPlaces = AppDirectories.GameCustomPlaces
            };
            if (ofd.ShowDialog() == true)
            {
                var askResult = Xceed.Wpf.Toolkit.MessageBox.Show(pe, "Are you using this for a dialogue import? If using this for a dialogue bank the streamed audio and events must be named correctly in the editor. \n" +
                       "Each audio must contain the tlk reference e.g. '123546' plus a gendered reference with '_f_' if the line is spoken by femshep, else '_m_'.\n" +
                       "Each event must be named in the format VO_123456_m_Play where 123456 is the tlk ref and the gender is determined by the m/f.\n" +
                       "To set durations turn them on in wwise (Project Settings -> Soundbanks -> Estimated Duration).",
                       "Dialogue Bank Import", MessageBoxButton.YesNoCancel, MessageBoxImage.Question,
                       MessageBoxResult.Cancel);
                if (askResult == MessageBoxResult.Cancel)
                    return;
                WwiseBankImport.ImportBank(ofd.FileName, askResult == MessageBoxResult.Yes, pe.Pcc);
            }
        }

        public static void MaterializeModel(PackageEditorWindow pe)
        {
            var pcc = pe.Pcc;
            if (pcc == null)
                return;

            var sel = EntrySelector.GetEntry<ExportEntry>(pe, pcc, "Select a material to set on this object", x => x.ClassName == @"Material" || x.ClassName == @"MaterialInstanceConstant");
            if (sel == null) return;
            var matValue = sel.UIndex;

            if (pe.TryGetSelectedExport(out var exp) && exp.ClassName == @"Model")
            {
                var model = ObjectBinary.From<Model>(exp);

                foreach (var v in model.Surfs)
                {
                    v.Material = matValue;
                }

                exp.WriteBinary(model);
            }

            if (pe.TryGetSelectedExport(out var exp2) && exp2.ClassName == @"ModelComponent")
            {
                var model = ObjectBinary.From<ModelComponent>(exp2);

                foreach (var v in model.Elements)
                {
                    v.Material = matValue;
                }

                exp2.WriteBinary(model);
            }
        }

        /// <summary>
        /// Converts an instance of a BioPawn to a class SFXPawn that can be spawned directly with BioPawnType
        /// </summary>
        /// <param name="pe"></param>
        public static void LE2ConvertBioPawnToSFXPawn(PackageEditorWindow pe)
        {
            if (pe.Pcc == null)
                return;

            if (!pe.TryGetSelectedExport(out var bioPawnExport) && bioPawnExport.ClassName == "BioPawn" && bioPawnExport.InstancedFullPath.StartsWith("TheWorld.PersistentLevel."))
            {
                return;
            }

            var pcc = pe.Pcc;
            var merGamePawns = pcc.FindExport("MERGamePawns");
            if (merGamePawns == null)
            {
                merGamePawns = ExportCreator.CreatePackageExport(pcc, "MERGamePawns");
            }

            var tag = bioPawnExport.GetProperty<NameProperty>("Tag");
            FileLib lib = new FileLib(pcc);
            lib.Initialize(new UnrealScriptOptionsPackage());
            var exportName = $"SFXPawn_{tag.Value.Instanced}";
            var classIFP = $"MERGamePawns.{exportName}";

            var bodyMesh = bioPawnExport.GetProperty<ObjectProperty>("Mesh").ResolveToEntry(pcc) as ExportEntry;
            var mdl = bodyMesh.GetProperty<ObjectProperty>("SkeletalMesh").ResolveToEntry(pcc);
            var bodyMeshIFP = mdl.InstancedFullPath;
            var bodyMaterials = bodyMesh.GetProperty<ArrayProperty<ObjectProperty>>("Materials");

            var headMesh = bioPawnExport.GetProperty<ObjectProperty>("HeadMesh").ResolveToEntry(pcc) as ExportEntry;
            var hmdl = headMesh.GetProperty<ObjectProperty>("SkeletalMesh").ResolveToEntry(pcc);
            var headMeshIFP = hmdl.InstancedFullPath;
            //var headMaterials = headMesh.GetProperty<ArrayProperty<ObjectProperty>>("Materials");

            var actorType = bioPawnExport.GetProperty<ObjectProperty>("ActorType").ResolveToEntry(pcc) as IEntry;
            var actorTypeIFP = actorType.InstancedFullPath;

            var classText = $@"Class {exportName} extends SFXPawn
    placeable
    config(Game);

//class default properties can be edited in the Properties tab for the class's Default__ object.
defaultproperties
{{
        Begin Template Class=BioPawnBehavior Name=Behavior
        Begin Template Class=BioInterface_Appearance_Pawn Name=PawnApperInterface
            Begin Template Class=Bio_Appr_Character_Settings Name=oSettings
                Begin Template Class=Bio_Appr_Character_Body_Settings Name=oBodySettings
                    Begin Template Class=Bio_Appr_Character_HeadGear_Settings Name=oHeadGearSettings
                    End Template
                    m_oHeadGearSettings = oHeadGearSettings
                End Template
                Begin Template Class=Bio_Appr_Character_Head_Settings Name=oHeadSettings
                    Begin Template Class=Bio_Appr_Character_Hair_Settings Name=oHairSettings
                    End Template
                    m_oHairSettings = oHairSettings
                End Template
                m_oBodySettings = oBodySettings
                m_oHeadSettings = oHeadSettings
            End Template
            Begin Template Class=BioMaterialOverride Name=s_pDefaultMaterialParameters
            End Template
            m_oSettings = oSettings
            m_pMaterialParameters = s_pDefaultMaterialParameters
        End Template
        Begin Template Class=BioAttributesPawn Name=AttributesPawn
        End Template
        Begin Template Class=BioPawnCameraShakeInterface Name=CameraShakeInterface
        End Template
        m_PawnAttributes = AttributesPawn
        m_oAppearanceType = PawnApperInterface
        m_cameraShakeInterface = CameraShakeInterface
    End Template
    Begin Template Class=BioDynamicLightEnvironmentComponent Name=BioLightEnvComponent0
    End Template
    Begin Template Class=BioGestureAnimSetMgr Name=oAnimSetMgr
    End Template
    Begin Template Class=CylinderComponent Name=CollisionCylinder
        ReplacementPrimitive = None
    End Template
    Begin Template Class=ForceFeedbackWaveform Name=FootstepShakeFF0
    End Template
    Begin Template Class=SFXModule_Damage Name=DmgMod0
    End Template
    Begin Template Class=SFXModule_GameEffectManager Name=GEMod0
    End Template
    Begin Template Class=SFXModule_Radar Name=RadarModule
    End Template
    Begin Template Class=SkeletalMeshComponent Name=HeadMesh0
        SkeletalMesh = SkeletalMesh'{headMeshIFP}'
        ParentAnimComponent = BioPawnSkeletalMeshComponent
        ShadowParent = BioPawnSkeletalMeshComponent
        ReplacementPrimitive = None
        LightEnvironment = BioLightEnvComponent0
    End Template
    Begin Template Class=SkeletalMeshComponent Name=BioPawnSkeletalMeshComponent
        SkeletalMesh = SkeletalMesh'{bodyMeshIFP}'
        ReplacementPrimitive = None
        LightEnvironment = BioLightEnvComponent0
    End Template
    Begin Template Class=SFXPowerManager Name=PowerMgr
    End Template
    FootstepForceFeedback = FootstepShakeFF0
    HeadMesh = HeadMesh0
    LightEnvironment = BioLightEnvComponent0
    m_pAnimSetMgr = oAnimSetMgr
    PowerManager = PowerMgr
    Mesh = BioPawnSkeletalMeshComponent
    CylinderComponent = CollisionCylinder
    Components = (CollisionCylinder, None, BioLightEnvComponent0, BioPawnSkeletalMeshComponent, HeadMesh0)
    Modules = (DmgMod0, GEMod0, RadarModule)
    CollisionComponent = CollisionCylinder
    oBioComponent = Behavior
    ActorType = BioPawnType'{actorTypeIFP}'
}}";

            UnrealScriptCompiler.CompileClass(pcc, classText, lib, new UnrealScriptOptionsPackage(), parent: merGamePawns);
            var classExport = pcc.FindExport(classIFP);

            var newMats = new ArrayProperty<ObjectProperty>("Materials");
            var skelMeshComp = pcc.FindExport(pcc.GetUExport(ObjectBinary.From<UClass>(classExport).Defaults).InstancedFullPath + ".BioPawnSkeletalMeshComponent");
            if (bodyMaterials != null)
            {
                foreach (var bm in bodyMaterials)
                {
                    var bodyMatExp = bm.ResolveToEntry(pcc);
                    var clone = EntryCloner.CloneEntry(bodyMatExp);
                    clone.idxLink = skelMeshComp.UIndex;
                    newMats.Add(new ObjectProperty(clone));
                }
            }

            if (newMats.Any())
            {
                skelMeshComp.WriteProperty(newMats);
            }
        }

        public static void MakeInterpTrackMoveEndAtZero(PackageEditorWindow pe)
        {
            if (pe.TryGetSelectedExport(out var interpTrackMove) && interpTrackMove.ClassName == "InterpTrackMove")
            {
                // This moves an interptrackmove to end at 0,0,0 by shifiting it all - which makes it so you can do relativetoinitial instead of world
                var posTrack = interpTrackMove.GetProperty<StructProperty>("PosTrack");
                var points = posTrack.GetProp<ArrayProperty<StructProperty>>("Points");
                var lastPoint = points.Last();
                var lastOut = lastPoint.GetProp<StructProperty>("OutVal");

                var offsetX = -(lastOut.GetProp<FloatProperty>("X"));
                var offsetY = -(lastOut.GetProp<FloatProperty>("Y"));
                var offsetZ = -(lastOut.GetProp<FloatProperty>("Z"));

                foreach (var p in points)
                {
                    var outVal = p.GetProp<StructProperty>("OutVal");
                    outVal.GetProp<FloatProperty>("X").Value = outVal.GetProp<FloatProperty>("X").Value + offsetX;
                    outVal.GetProp<FloatProperty>("Y").Value = outVal.GetProp<FloatProperty>("Y").Value + offsetY;
                    outVal.GetProp<FloatProperty>("Z").Value = outVal.GetProp<FloatProperty>("Z").Value + offsetZ;
                }

                interpTrackMove.WriteProperty(posTrack);
            }
            return;
        }

        internal class MatContainer
        {
            public string MatIFP { get; set; }
            public List<string> MatVectors { get; } = new List<string>();
            public List<string> MatScalars { get; } = new List<string>();
        }

        public static void ConvertExportToImport(PackageEditorWindow pe)
        {
            PackageCache cache = new PackageCache();
            if (pe.TryGetSelectedExport(out var exp2))
            {
                var import = new ImportEntry(exp2, exp2.Parent?.UIndex ?? 0, exp2.FileRef);
                if (EntryImporter.ResolveImport(import, cache) != null)
                {
                    EntryImporter.ConvertExportToImport(exp2);
                }
                else
                {
                    MessageBox.Show($"Could not resolve import: {exp2.InstancedFullPath}.\nFix your setup and try again.\nOr maybe this is just importable?\nOr maybe the code is just bugged.");
                }
            }
        }

        private static Dictionary<string, IMEPackage> TestPatchPackageMap = null;
        public static ExportEntry GetTestPatchClass(string className)
        {
            // Used to fetch Testpatch versions of ME3 classes
            if (TestPatchPackageMap == null)
            {
                var sfarPath = Path.Combine(ME3Directory.BioGamePath, @"Patches", @"PCConsole", @"Patch_001.sfar");
                var sfar = new DLCPackage(sfarPath);
                TestPatchPackageMap = new(sfar.Files.Count);

                foreach (var fe in sfar.Files)
                {
                    if (fe.isActualFile && fe.FileName.RepresentsPackageFilePath())
                    {
                        var package = MEPackageHandler.OpenMEPackageFromStream(sfar.DecompressEntry(fe), fe.FileName);
                        var inventoryClass = package.Exports.FirstOrDefault(x => x.IsClass);
                        if (inventoryClass != null)
                        {
                            // Some TP things are not classes like GuidCache so they are filtered out here
                            TestPatchPackageMap[inventoryClass.ObjectName] = package;
                        }
                    }
                }
            }

            if (TestPatchPackageMap.TryGetValue(className, out var tpClass))
            {
                return tpClass.Exports.FirstOrDefault(x => x.IsClass && x.ObjectName == className);
            }

            return null;
        }

        /// <summary>
        /// Creates a startup file containing all classes outside of basegame-only and startup files, to feed into SDK gen
        /// </summary>
        /// <param name="pe"></param>
        public static void GenerateGigaChungusClassFileForSDKGen(PackageEditorWindow pe)
        {
            pe.BusyText = "Creating SDKGen startup";
            pe.IsBusy = true;

            Task.Run(() =>
            {
                var game = MEGame.LE3; // Which game we are generating for.

                var outP = MEPackageHandler.CreateAndOpenPackage(@"C:\Users\Public\Startup_MOD_Giga_INT.pcc", game);
                var gameRoot = ME3TweaksBackups.GetGameBackupPath(game); // Use backup. This ensures we are not working on a modified game

                // We could use Asset DB. But I am lazy and don't want to figure out how to lookup things in Asset DB code.
                // Iterate over all files, skipping startup files and basegame-only ones. If it has a class, pull it in.

                PackageCache cache = new PackageCache(); // Maybe make chained cache
                var files = MELoadedFiles.GetFilesLoadedInGame(game, gameRootOverride: gameRoot);
                foreach (var f in files)
                {
                    if (EntryImporter.IsSafeToImportFrom(f.Key, game, null))
                    {
                        continue; // File can be imported from. We do not check postload.
                    }

                    if (f.Key.Contains("Startup", StringComparison.OrdinalIgnoreCase))
                        continue; // Do not check any startup files either

                    if (f.Key.Contains("SFXTest", StringComparison.OrdinalIgnoreCase))
                        continue; // Do not check any startup files either

                    if (f.Key.Contains("EngineTest", StringComparison.OrdinalIgnoreCase))
                        continue; // Do not check any startup files either

                    Debug.WriteLine($"File: {f.Key}");
                    using var pack = MEPackageHandler.OpenMEPackage(f.Value);
                    foreach (var exp in pack.Exports.Where(x => x.IsClass))
                    {
                        if (outP.FindExport(exp.InstancedFullPath) == null)
                        {
                            // Needs ported
                            Debug.WriteLine($"  Porting {exp.InstancedFullPath}");
                            var res = EntryExporter.ExportExportToPackage(exp, outP, out var outClass, cache);
                            if (res.Any())
                            {
                                // Debugger.Break();
                            }
                        }
                    }

                }


                // Done.
                outP.Save();
                pe.IsBusy = false;
            });
        }

        public static void MScanner(PackageEditorWindow pe)
        {
<<<<<<< HEAD
=======
            var outPackage = MEPackageHandler.CreateAndOpenPackage(@"C:\Users\mgame\source\repos\ME3Tweaks\ME3TweaksModManager\submodules\ME3TweaksCore\ME3TweaksCore\ME3Tweaks\M3Merge\Bio2DATable\VanillaTables.pcc", MEGame.LE1);

            foreach (var p in EntryImporter.FilesSafeToImportFrom(MEGame.LE1)
                         .Concat(MELoadedFiles.GetFilesLoadedInGame(MEGame.LE1).Where(x => x.Key.StartsWith("BIOG_2DA") || x.Key == "EntryMenu.pcc").Select(x => x.Key)))
            {
                var fpath = Path.Combine(LE1Directory.CookedPCPath, p);
                if (File.Exists(fpath))
                {
                    var package = MEPackageHandler.OpenMEPackage(fpath);
                    foreach (var e in package.Exports.Where(x => !x.IsDefaultObject && x.IsA("Bio2DA")))
                    {
                        EntryExporter.ExportExportToPackage(e, outPackage, out _);
                    }
                }
            }

            outPackage.Save();
            return;

#if FALSE
>>>>>>> 9a5f94a2
            var packages = new[] { "Engine.pcc", "SFXGame.pcc", "SFXOnlineFoundation.pcc" };
            foreach (var f in packages)
            {
                PackageCache otPC = new PackageCache();
                PackageCache otLE = new PackageCache();
                var packageO = MEPackageHandler.OpenMEPackage(Path.Combine(ME3Directory.CookedPCPath, f));
                var packageL = MEPackageHandler.OpenMEPackage(Path.Combine(LE3Directory.CookedPCPath, f));

                var outdir = Directory.CreateDirectory(@"C:\users\mgame\filecomp").FullName;
                var outdirO = Directory.CreateDirectory(Path.Combine(outdir, "ME3")).FullName;
                var outdirL = Directory.CreateDirectory(Path.Combine(outdir, "LE3")).FullName;

                UnrealScriptOptionsPackage usopOT = new UnrealScriptOptionsPackage()
                {
                    Cache = otPC,
                };
                UnrealScriptOptionsPackage usopLE = new UnrealScriptOptionsPackage()
                {
                    Cache = otLE,
                };
                var flOT = new FileLib(packageO);
                var flLE = new FileLib(packageL);
                flOT.Initialize(usopOT);
                flLE.Initialize(usopLE);

                foreach (var cls in packageL.Exports.Where(x => x.IsClass))
                {
                    Debug.WriteLine($"Decompiling {cls.ObjectName}");
                    // LE
                    var outFilePathLE = Path.Combine(outdirL, cls.ObjectName + ".uc");
                    (_, string functionTextLE) = UnrealScriptCompiler.DecompileExport(cls, flLE, usopLE);
                    File.WriteAllText(outFilePathLE, functionTextLE);

                    // OT
                    FileLib flOTToUse = flOT;
                    ExportEntry me3Class = packageO.FindExport(cls.InstancedFullPath);
                    var testPatchVer = GetTestPatchClass(cls.ObjectName);
                    if (testPatchVer != null)
                    {
                        me3Class = testPatchVer;
                        flOTToUse = new FileLib(me3Class.FileRef);
                        flOTToUse.Initialize(usopOT);
                    }

                    if (me3Class != null)
                    {
                        var outFilePathOT = Path.Combine(outdirO, me3Class.ObjectName + ".uc");
                        (_, string functionTextOT) = UnrealScriptCompiler.DecompileExport(me3Class, flOTToUse, usopOT);
                        File.WriteAllText(outFilePathOT, functionTextOT);
                    }
                }
            }



            /*
            // Convert to import
            if (pe.TryGetSelectedExport(out var exp2))
            {
                var referencingEntries = exp2.GetEntriesThatReferenceThisOne();
                if (referencingEntries.Any())
                {
                    // Create a temporary import
                    var convertedItem = new ImportEntry(exp2.FileRef, exp2.Parent, new NameReference(exp2.ObjectName.Name + "_TMP", exp2.ObjectName.Number))
                    {
                        ClassName = exp2.ClassName,
                        PackageFile = "Core", // Do a better lookup for this - it's possible to find where class of class is stored.
                                              // This works for LEX merges (import finds existing export in package)
                                              // but will not work in game if it gets turned into an actual import for use
                    };
                    exp2.FileRef.AddImport((ImportEntry)convertedItem);

                    foreach (var f in referencingEntries)
                    {
                        // Make a new map for every iteration since this technically could add some items... somehow...
                        var objectMap = new ListenableDictionary<IEntry, IEntry>();
                        objectMap.Add(exp2, convertedItem); // Convert references to import
                        objectMap.Add(f.Key, f.Key); // Force this to relink on itself.
                        RelinkerOptionsPackage rop = new RelinkerOptionsPackage()
                        {
                            CrossPackageMap = objectMap
                        };
                        Relinker.RelinkAll(rop);
                    }

                    // Cleanup temporary stuff
                    convertedItem.ObjectName = exp2.ObjectName;
                    EntryPruner.TrashEntries(exp2.FileRef, new[] { exp2 });
                }
            }*/

            return;
            //if (pe.TryGetSelectedExport(out var exp2))
            //{
            //    var targets = exp2.GetProperty<ArrayProperty<ObjectProperty>>("Targets");
            //    foreach (var t in targets.Select(x => x.ResolveToEntry(pe.Pcc) as ExportEntry))
            //    {
            //        var bin = ObjectBinary.From<MorphTarget>(t);
            //        if (bin.BoneOffsets.Length > 0)
            //        {
            //            for (int i = 0; i < bin.BoneOffsets.Length; i++)
            //            {
            //                bin.BoneOffsets[i].Offset.X *= 10;
            //                bin.BoneOffsets[i].Offset.Y *= 10;
            //                bin.BoneOffsets[i].Offset.Z *= 10;
            //            }
            //            t.WriteBinary(bin);
            //        }
            //    }
            //}
            //return;
            var merEyes =
                "B:\\UserProfile\\source\\repos\\ME2Randomizer\\Randomizer\\Randomizers\\Game2\\Assets\\Binary\\Packages\\LE2\\Always_MEREyes\\BIOG_MEREyes.pcc";
            using var merEyesP = MEPackageHandler.OpenMEPackage(merEyes);
            foreach (var v in merEyesP.Exports)
            {
                v.ExportFlags = v.ExportFlags & ~UnrealFlags.EExportFlags.ForcedExport;
            }
            merEyesP.Save();
            return;
            if (pe.TryGetSelectedExport(out var matInst))
            {
                var tpv = matInst.GetProperty<ArrayProperty<StructProperty>>("TextureParameterValues");
                if (tpv == null) return;
                foreach (var v in tpv)
                {
                    var parm = v.GetProp<NameProperty>("ParameterName").Value.Name;
                    ExportEntry valueExp;
                    var value = v.GetProp<ObjectProperty>("ParameterValue").ResolveToEntry(pe.Pcc);
                    if (value is ImportEntry ie)
                    {
                        valueExp = EntryImporter.ResolveImport(ie, new PackageCache());
                    }
                    else
                    {
                        valueExp = value as ExportEntry;
                    }

                    var packageParent = merEyesP.FindExport(matInst.ObjectName) ?? ExportCreator.CreatePackageExport(merEyesP, matInst.ObjectName);
                    if (parm.Contains("EYE_Iris_Norm"))
                    {
                        valueExp.ObjectName = "EYE_Iris_Norm";
                    }
                    else if (parm.Contains("EYE_Mask"))
                    {
                        valueExp.ObjectName = "EYE_Mask";

                    }
                    else if (parm.Contains("EYE_Diff"))
                    {
                        valueExp.ObjectName = "EYE_Diff";

                    }
                    else if (parm.Contains("EYE_Lens_Norm"))
                    {
                        valueExp.ObjectName = "EYE_Lens_Norm";
                    }
                    else
                    {
                        Debugger.Break();
                    }

                    EntryImporter.ImportAndRelinkEntries(PortingOption.AddSingularAsChild, valueExp, packageParent.FileRef, packageParent, true, new RelinkerOptionsPackage(), out var _);
                }
                merEyesP.Save();
            }

            return;

            CaseInsensitiveDictionary<MatContainer> map = new CaseInsensitiveDictionary<MatContainer>();
            foreach (var f in MELoadedFiles.GetFilesLoadedInGame(MEGame.LE2))
            {
                using var pack = MEPackageHandler.UnsafePartialLoad(f.Value, x => x.ClassName is "Material" || x.Parent?.ClassName == "Material");
                foreach (var c in pack.Exports.Where(x => x.ClassName == "Material"))
                {
                    if (map.ContainsKey(c.InstancedFullPath))
                        continue;

                    var container = new MatContainer() { MatIFP = c.InstancedFullPath };
                    var expressions = c.GetProperty<ArrayProperty<ObjectProperty>>("Expressions");
                    if (expressions == null) continue;
                    foreach (var expr in expressions.Select(x => x.ResolveToEntry(pack)).OfType<ExportEntry>())
                    {
                        var parmName = expr.GetProperty<NameProperty>("ParameterName");
                        if (parmName == null)
                        {
                            continue;
                        }
                        if (expr.ClassName == "MaterialExpressionVectorParameter")
                        {
                            container.MatVectors.Add(parmName.Value);
                        }
                        else if (expr.ClassName == "MaterialExpressionScalarParameter")
                        {
                            container.MatScalars.Add(parmName.Value);
                        }
                    }

                    map[c.InstancedFullPath] = container;
                }
            }

            var text = JsonConvert.SerializeObject(map.Values, Formatting.Indented);
            File.WriteAllText(@"C:\users\public\LE2MatInfo.txt", text);

            return;

            //            Debug.WriteLine("Done");

            //// Generate BioP stuff
            var destDir = Path.Combine(LE3Directory.DLCPath, "DLC_MOD_SquadmateCheeseburger", "CookedPCConsole");

            //var bioP = Path.Combine(LE2Directory.CookedPCPath, "BioP_BchLmL.pcc");
            //var destBioP = Path.Combine(destDir, "BioP_BchLmL.pcc");

            //using var bioP1 = MEPackageHandler.OpenMEPackage(bioP);
            //using var destBioP2 = MEPackageHandler.OpenMEPackage(destBioP);

            ///c
            //var world2 = destBioP2.FindExport("TheWorld.PersistentLevel.BioWorldInfo_0");

            //EntryImporter.ImportAndRelinkEntries(EntryImporter.PortingOption.ReplaceSingularWithRelink, world1,
            //    destBioP2, world2, true, new RelinkerOptionsPackage(), out _);

            //destBioP2.Save();

            //return;

            string objectDBPath = AppDirectories.GetObjectDatabasePath(MEGame.LE3);
            using FileStream fs = File.OpenRead(objectDBPath);
            var objectDB = ObjectInstanceDB.Deserialize(MEGame.LE3, fs);

            //var sourceFiles = new[] { "BioP_BchLmL.pcc", "BioA_BchLmL.pcc", "BioD_BchLmL.pcc",
            //    // ART
            //    //"BioA_BchLmL_100Landing.pcc",
            //    //"BioA_BchLmL_101Beach.pcc",
            //    //"BioA_BchLmL_102Village.pcc",
            //    //"BioA_BchLmL_103Temple.pcc",
            //    //"BioA_BchLmL_200VillagePath.pcc",
            //    //"BioA_BchLmL_300Ship.pcc",
            //    //"BioA_BchLmL_400PathTwo.pcc",
            //    //"BioA_BchLmL_500VillageTwo.pcc",
            //    //"BioA_BchLmL_600PathThree.pcc",

            //    //"BioA_BchLmL_100BSP.pcc",
            //    //"BioA_BchLmL_200BSP.pcc",
            //    //"BioA_BchLmL_300BSP.pcc",

            //    // DESIGN
            //    "BioD_BchLml_101Ship.pcc",
            //    "BioD_BchLml_102BeachFight.pcc",
            //    "BioD_BchLml_201BeachPath.pcc",
            //    "BioD_BchLml_202Village.pcc",
            //    "BioD_BchLmL_301TemplePath.pcc",
            //    "BioD_BchLmL_302MechFight.pcc",
            //    "BioD_BchLmL_303TempleInterior.pcc",
            //};

            var sourcePersistentFiles = new[] {/* "BioP_BchLmL.pcc", "BioP_BlbGtl.pcc", "BioP_CitAsL.pcc", "BioP_CitHub.pcc", "BioP_EndGm2.pcc",*//* "BioP_HorCr1.pcc", "BioP_JunCvL.pcc", "BioP_KroPrL.pcc", "BioP_N7NorCrash.pcc"*/ /*"BioP_Exp1Lvl4.pcc", "BioP_ArvLvl5.pcc" */ "BioP_OmgHub.pcc", "BioP_SunTlA.pcc", "BioP_ProCer.pcc" };

            foreach (var sourceP in sourcePersistentFiles)
            {
                var sourcePackage = MELoadedFiles.GetFilesLoadedInGame(MEGame.LE2)[sourceP];
                var package = MEPackageHandler.UnsafePartialLoad(sourcePackage, x => false);

                foreach (var sf in ((MEPackage)package).AdditionalPackagesToCook.Concat(new[] { Path.GetFileNameWithoutExtension(sourceP) }))
                {
                    if (sf == "BioP_Global")
                        continue; // Skip

                    //if (sf != "BioD_EndGm2_420CombatZone")
                    //    continue; // Skip

                    var sf2 = sf + ".pcc";
                    // Debug
                    // sf2 = "BioD_CitGrL_120Warehouse1.pcc";

                    var savePath = Path.Combine(destDir, Path.GetFileName(sf2));
                    using var srcPackage =
                        MEPackageHandler.OpenMEPackage(MELoadedFiles.GetFilesLoadedInGame(MEGame.LE2)[sf2]);

                    MEPackageHandler.CreateEmptyLevel(savePath, MEGame.LE3);
                    using var destPackage = MEPackageHandler.OpenMEPackage(savePath);

                    var srcLevelExp = srcPackage.FindExport("TheWorld.PersistentLevel");
                    var srcWorldExp = srcPackage.FindExport("TheWorld");
                    var destLevelExp = destPackage.FindExport("TheWorld.PersistentLevel");

                    var srcLevel = ObjectBinary.From<Level>(srcLevelExp);
                    var srcWorld = ObjectBinary.From<World>(srcWorldExp);

                    // PRE PORTING
                    var srcExtraRefs = srcWorld.ExtraReferencedObjects;

                    srcWorld.ExtraReferencedObjects = srcExtraRefs.Where(x =>
                    {
                        if (x == 0) return false;
                        var entry = srcPackage.GetEntry(x);
                        if (!LE3UnrealObjectInfo.Classes.ContainsKey(entry.ClassName))
                        {
                            Debug.WriteLine($"Not porting missing class {entry.ClassName} ({entry.ObjectName})");
                            return false;
                        }

                        if (entry.IsA("SequenceObject"))
                        {
                            return false; // We are not porting any sequencing.
                        }
                        return true;
                    }).ToArray();
                    srcWorldExp.WriteBinary(srcWorld);

                    var srcActors = srcLevel.Actors;
                    srcLevel.Actors.ReplaceAll(srcActors.Where(x =>
                    {
                        if (x == 0) return false;
                        var entry = srcPackage.GetEntry(x);
                        if (entry.IsA("Pawn"))
                            return false;
                        if (entry.IsA("BioStage"))
                            return false;
                        if (entry.IsA("BioBaseSquadDesign"))
                            return false;
                        if (entry.IsA("PrefabInstance")) // This might cut out some stuff...
                            return false;
                        return true;
                    }).ToList());
                    srcLevelExp.WriteBinary(srcLevel);

                    foreach (var exp in srcPackage.Exports.Where(x => x.ClassName == "Prefab"))
                    {
                        exp.RemoveProperty("PrefabSequence"); // This has script which is probably game specific.
                    }

                    var bwi = srcPackage.Exports.FirstOrDefault(x => x.ClassName == @"BioWorldInfo");
                    bwi.RemoveProperty("ClientDestroyedActorContent");

                    var autoPersist = bwi.GetProperty<ArrayProperty<ObjectProperty>>("m_AutoPersistentObjects");
                    if (autoPersist != null)
                    {
                        autoPersist.RemoveAll(x =>
                        {
                            if (x.Value == 0) return true;
                            var entry = srcPackage.GetEntry(x.Value);

                            if (!LE3UnrealObjectInfo.Classes.ContainsKey(entry.ClassName))
                            {
                                Debug.WriteLine($"Not porting missing class {entry.ClassName} ({entry.ObjectName})");
                                return true;
                            }

                            // Do not port any of this crap.
                            if (entry.IsA("SequenceObject"))
                                return true;
                            if (entry.IsA("BioStage"))
                                return true;

                            return false;
                        });

                        bwi.WriteProperty(autoPersist);
                    }

                    // Clear sequences
                    var seq = srcPackage.FindExport(@"TheWorld.PersistentLevel.Main_Sequence");
                    seq?.WriteProperty(new ArrayProperty<ObjectProperty>("SequenceObjects")); // Do not port these

                    EntryImporter.ImportAndRelinkEntries(EntryImporter.PortingOption.ReplaceSingularWithRelink,
                        srcLevelExp, destPackage, destLevelExp, true,
                        new RelinkerOptionsPackage()
                        { PortImportsMemorySafe = true, IsCrossGame = true, TargetGameDonorDB = objectDB }, out _);

                    var destWorld = destPackage.FindExport("TheWorld");


                    EntryImporter.ImportAndRelinkEntries(EntryImporter.PortingOption.ReplaceSingularWithRelink,
                        srcWorldExp, destPackage, destWorld, true,
                        new RelinkerOptionsPackage()
                        { PortImportsMemorySafe = true, IsCrossGame = true, TargetGameDonorDB = objectDB }, out _);

                    ConvertCover(srcPackage, destPackage);

                    destPackage.Save();
                }
            }

            Debug.WriteLine("Done with MScanner()");
            return;

            //var sfxGameME3 = MEPackageHandler.OpenMEPackage(Path.Combine(ME3Directory.CookedPCPath, @"SFXGame.pcc"));
            //var sfxGameLE3 = MEPackageHandler.OpenMEPackage(Path.Combine(LE3Directory.CookedPCPath, @"SFXGame.pcc"));

            //FileLib le3Lib = new FileLib(sfxGameLE3);
            //le3Lib.Initialize();

            //FileLib me3Lib = new FileLib(sfxGameME3);
            //me3Lib.Initialize();

            //foreach (var func in sfxGameLE3.Exports.Where(x => x.ClassName == "Function"))
            //{
            //    var matchingFuncME3 = sfxGameME3.FindExport(func.InstancedFullPath);
            //    if (matchingFuncME3 != null)
            //    {
            //        var le3Script = UnrealScriptCompiler.DecompileExport(func, le3Lib);
            //        var me3Script = UnrealScriptCompiler.DecompileExport(matchingFuncME3, me3Lib);
            //        if (me3Script.text != le3Script.text)
            //        {
            //            Debug.WriteLine($"Script differs: {matchingFuncME3.InstancedFullPath}");
            //        }
            //    }
            //}
            //Debug.WriteLine("Done");
            //return;


            // Strip cached collision data
            //foreach (var v in pe.Pcc.Exports.Where(x => x.IsA("BrushComponent")))
            //{
            //    var brush = ObjectBinary.From<BrushComponent>(v);
            //    brush.CachedPhysBrushData = new KCachedConvexData(); // Blank it out
            //    v.WriteBinary(brush);
            //    v.RemoveProperty("CachedPhysBrushDataVersion");
            //}

            //return;
            Debug.WriteLine("ME1");

            GenerateAllMemoryPathedObjects(MEGame.ME1);
            Debug.WriteLine("LE1");

            GenerateAllMemoryPathedObjects(MEGame.LE1);
            Debug.WriteLine("Done");
            return;
            SortedSet<string> configNames = new SortedSet<string>();
            foreach (var f in MELoadedFiles.GetFilesLoadedInGame(MEGame.LE1))
            {
                using var pack = MEPackageHandler.UnsafePartialLoad(f.Value, x => x.ClassName == "Class"); // Only load class files
                foreach (var c in pack.Exports.Where(x => x.ClassName == "Class"))
                {
                    var uclass = ObjectBinary.From<UClass>(c);
                    configNames.Add("Bio" + uclass.ClassConfigName);
                    Debug.WriteLine($"{c.ObjectName}: {uclass.ClassConfigName}");
                }
            }

            Debug.WriteLine("ALL ITEMS:");
            foreach (var v in configNames)
            {
                Debug.WriteLine(v);
            }

            //using var package = MEPackageHandler.OpenMEPackage(@"Y:\ModLibrary\ME3\Customizable EDI Armor\DLC_MOD_CustomizableEDIArmor\CookedPCConsole\BIOG_HMF_ARM_SHP_R_X.pcc");


            //var inputFilesDir = @"C:\Program Files (x86)\Mass Effect\DLC\DLC_Vegas\CookedPC\Maps\PRC2AA";
            //var destFileDir = @"Y:\ModLibrary\LE1\V Test\ModdedSource\PRC2AA";
            //var outDir = @"Y:\ModLibrary\LE1\V Test\ModdedSource\PRC2-LOCUpdate";

            //var langs = new[] { "RA", "RU" };
            //foreach (var inputFile in Directory.GetFiles(inputFilesDir))
            //{
            //    var inFileName = Path.GetFileName(inputFile);
            //    var matchingVtestFile = Directory.GetFiles(destFileDir, "*", SearchOption.AllDirectories)
            //        .FirstOrDefault(x => Path.GetFileName(x) == inFileName);
            //    if (matchingVtestFile == null)
            //        continue;
            //    using var rusP = MEPackageHandler.OpenMEPackage(inputFile);
            //    using var vtestP = MEPackageHandler.OpenMEPackage(matchingVtestFile);

            //    foreach (var rusTlkSet in rusP.Exports.Where(x => x.ClassName == "BioTlkFileSet"))
            //    {
            //        var vtestTlkSet = vtestP.FindExport(rusTlkSet.InstancedFullPath);

            //        var rusBin = ObjectBinary.From<BioTlkFileSet>(rusTlkSet);
            //        var vtestBin = ObjectBinary.From<BioTlkFileSet>(vtestTlkSet);

            //        foreach (var lang in langs)
            //        {
            //            var newLangInfo = rusBin.TlkSets[lang];
            //            // Male
            //            var maleExport = rusP.GetUExport(newLangInfo.Male);
            //            EntryExporter.ExportExportToPackage(maleExport, vtestP, out var maleEntry);
            //            // Female
            //            var femaleExport = rusP.GetUExport(newLangInfo.Female);
            //            EntryExporter.ExportExportToPackage(femaleExport, vtestP, out var femaleEntry);

            //            vtestBin.TlkSets[lang] = new BioTlkFileSet.BioTlkSet() {Female = femaleEntry.UIndex, Male = maleEntry.UIndex};
            //        }
            //        vtestTlkSet.WriteBinary(vtestBin);
            //    }

            //    var outPath = Path.Combine(outDir, inFileName);
            //    vtestP.Save(outPath);
            //}
            //return;

            CompareVerticeCountBetweenGames(pe);
            return;

            // Pain and suffering
            var inputCookedISB = @"X:\Downloads\ChocolateLabStuff\VTEST\output\vtest.isb";
            using var ms = new MemoryStream(File.ReadAllBytes(inputCookedISB));
            using var outStr = new MemoryStream();
            //var riff = ms.ReadStringASCII(4);
            //var isbSize = ms.ReadInt32();
            //var isbf = ms.ReadStringASCII(4); 

            ms.CopyToEx(outStr, 12);

            // Strip 'data' chunk
            long currentListSizeOffset = -1;
            while (ms.Position + 1 < ms.Length)
            {
                var chunk = ms.ReadStringASCII(4);
                var len = ms.ReadInt32();
                ms.Position -= 8;

                if (chunk == "data")
                {
                    Debug.WriteLine($"Skip data len {len}");
                    ms.Position += len + 8;
                    long returnPos = outStr.Position;
                    if (currentListSizeOffset < 0)
                    {
                        throw new Exception("WRONG PARSING!");
                    }

                    outStr.Position = currentListSizeOffset + 4;
                    var size = outStr.ReadInt32();
                    outStr.Position -= 4;
                    outStr.WriteInt32(size - (len + 8)); // Gut 'data'
                    outStr.Position = returnPos;
                }
                else if (chunk == "LIST")
                {
                    currentListSizeOffset = outStr.Position;
                    // LIST / size / samp
                    ms.CopyToEx(outStr, 12); // we will update the size later
                }
                else
                {
                    Debug.WriteLine($"Copy {chunk} {len}");
                    ms.CopyToEx(outStr, len + 8);
                }
            }

            outStr.WriteToFile(@"X:\Downloads\ChocolateLabStuff\VTEST\output\bsnwsd_vtest.isb");


            //var pl = pe.Pcc.FindExport("TheWorld.PersistentLevel");
            //var bin = ObjectBinary.From<Level>(pl);
            //foreach (var ti in bin.TextureToInstancesMap.ToList())
            //{
            //    var texEntry = pe.Pcc.GetEntry(ti.Key);
            //    ExportEntry tex = texEntry as ExportEntry;
            //    if (tex == null)
            //    {
            //        tex = EntryImporter.ResolveImport(texEntry as ImportEntry);
            //    }

            //    var texBin = ObjectBinary.From<UTexture2D>(tex);
            //    var neverSTream = tex.GetProperty<BoolProperty>("NeverStream");
            //    if (texBin.Mips.Count(x => x.StorageType != StorageTypes.empty) <= 6 || neverSTream is {Value: true})
            //    {
            //        Debug.WriteLine($@"Removing item {tex.InstancedFullPath}");
            //        bin.TextureToInstancesMap.Remove(ti);
            //        //Debugger.Break();
            //    }
            //}
            //pl.WriteBinary(bin);
            return;
            #region GlobalShaderCache.bin parsing

            /*var infile = @"D:\Steam\steamapps\common\Mass Effect Legendary Edition\Game\ME1\BioGame\CookedPCConsole\GlobalShaderCache-PC-D3D-SM5.bin"; ;
            var stream = new MemoryStream(File.ReadAllBytes(infile));
            Debug.WriteLine($"Magic: {stream.ReadStringASCII(4)}");
            Debug.WriteLine($"Unreal version: {stream.ReadInt32()}");
            Debug.WriteLine($"Licensee version: {stream.ReadInt32()}");

            var shaderModelNum = stream.ReadByte();
            Debug.WriteLine($"Shader model version?: {shaderModelNum}");


            // CRC MAP
            int crcMapCount = stream.ReadInt32();
            Debug.WriteLine($"CRC MAP COUNT: {crcMapCount}");
            for (int i = 0; i < crcMapCount; i++)
            {
                Debug.WriteLine($"String[{i}]: {stream.ReadUnrealString()}");
                Debug.WriteLine($"CRC[{i}]?: 0x{(stream.ReadInt32()):X8}");
            }

            // Some Zero
            Debug.WriteLine($"Some zero: {stream.ReadInt32()}");

            // Shaders
            var shaderCount = stream.ReadInt32();
            Debug.WriteLine($"Shader file count: {shaderCount}");
            for (int i = 0; i < shaderCount; i++)
            {
                if (i == 348)
                    Debug.WriteLine("ok");
                Debug.WriteLine($"Shader name[{i}]: {stream.ReadUnrealString()}");
                Debug.WriteLine($"Shader guid[{i}]: {stream.ReadGuid()}");
                var nextShaderStart = stream.ReadInt32();
                Debug.WriteLine($"Shader next offset[{i}]: 0x{nextShaderStart:X8}");
                if (i == 348)
                {
                    Debug.WriteLine($"SPECIAL UNKNOWN: {stream.ReadUInt32()}");
                    Debug.WriteLine($"SPECIAL UNKNOWN: {stream.ReadUInt16()}");
                }
                else if (i == 349)
                {
                    // No idea what this is
                    Debug.WriteLine("UNKNOWN STUFF BLOCK");
                    stream.Skip(0x30);
                }

                Debug.WriteLine($"Shader Platform ID[{i}]: 0x{stream.ReadByte():X2}");
                Debug.WriteLine($"Shader Frequency[{i}]: 0x{stream.ReadByte():X2}");
                var shaderFileSize = stream.ReadInt32();
                Debug.WriteLine($"Shader file[{i}]: 0x{stream.Position:X8} to 0x{nextShaderStart:X8} ({shaderFileSize} bytes)");
                stream.Skip(shaderFileSize);
                Debug.WriteLine($"Shader parameter map crc[{i}]: {stream.ReadInt32():X8}");
                Debug.WriteLine($"Shader guid clone[{i}]: {stream.ReadGuid()}");
                Debug.WriteLine($"Shader name clone[{i}]: {stream.ReadUnrealString()}");

                stream.Position = nextShaderStart;
            }

            var countAgain = stream.ReadInt32();
            for (int i = 0; i < countAgain; i++)
            {
                Debug.WriteLine($"Shader name/guid[{i}]: {stream.ReadUnrealString()} {stream.ReadGuid()}");
            }

            Debug.WriteLine($"Position: 0x{(stream.Position):X8}");


            return;*/

            #endregion

            //just dump whatever shit you want to find here
            ConcurrentDictionary<string, string> dupes = new ConcurrentDictionary<string, string>();
            Parallel.ForEach(MELoadedFiles.GetOfficialFiles(MEGame.LE1 /*, MEGame.LE2, MEGame.LE3*/), filePath =>
            {
                {
                    using IMEPackage pcc = MEPackageHandler.OpenMEPackage(filePath);
                    Dictionary<string, string> expMap = new();

                    foreach (ExportEntry export in pcc.Exports)
                    {
                        if (expMap.TryGetValue(export.InstancedFullPath, out _))
                        {
                            Debug.WriteLine($"FOUND A DUPLICATE: {export.InstancedFullPath} in {Path.GetFileName(filePath)}");
                            dupes[export.InstancedFullPath] = filePath;
                        }

                        expMap[export.InstancedFullPath] = export.InstancedFullPath;

                    }
                }
            });

            foreach (var duplicate in dupes)
            {
                Debug.WriteLine($"DUPLICATE IFP: {duplicate.Key} in {duplicate.Value}");
            }
#endif
        }

        private static void ConvertCover(IMEPackage srcPackage, IMEPackage destPackage)
        {
            var levelDestExp = destPackage.FindExport("TheWorld.PersistentLevel");
            var destLevel = ObjectBinary.From<Level>(levelDestExp);
            var sourceLevel = ObjectBinary.From<Level>(srcPackage.FindExport("TheWorld.PersistentLevel"));

            // Enumerate the CoverLink chain
            if (destLevel.CoverListStart <= 0)
                return; // Nothing

            // Build the CoverLinkRefs list.
            Dictionary<int, int> uindexToCoverRefIdx = new Dictionary<int, int>(); // used to map UIndex -> position in the list
            var currentCoverLink = destPackage.GetUExport(destLevel.CoverListStart);

            while (currentCoverLink != null)
            {
                uindexToCoverRefIdx[currentCoverLink.UIndex] = destLevel.CoverLinkRefs.Count; // Cache for lookup later
                destLevel.CoverLinkRefs.Add(currentCoverLink.UIndex);

                // Go to the next node
                var ncl = currentCoverLink.GetProperty<ObjectProperty>("NextCoverLink");
                if (ncl == null)
                {
                    currentCoverLink = null; // Nothing left to do
                }
                else
                {
                    currentCoverLink = destPackage.GetUExport(ncl.Value);
                }
            }

            // Enumerate each cover and build the data
            var sourceCoverLink = srcPackage.GetUExport(sourceLevel.CoverListStart);

            Dictionary<string, uint> coverRefPairLookup = new Dictionary<string, uint>(); // "CoverLinkRefsIndex-SlotIdx" -> Index
            while (sourceCoverLink != null)
            {
                var matchingDestCoverLink = destPackage.FindExport(sourceCoverLink.InstancedFullPath);

                var sourceSlots = sourceCoverLink.GetProperty<ArrayProperty<StructProperty>>("Slots");
                var destSlots = matchingDestCoverLink.GetProperty<ArrayProperty<StructProperty>>("Slots");

                // This code is for LE2 -> LE3
                if (sourceCoverLink.Game == MEGame.LE2)
                {
                    for (int i = 0; i < sourceSlots.Count; i++)
                    {
                        var sourceSlot = sourceSlots[i];
                        var destSlot = destSlots[i];

                        #region FIRELINKS
                        {
                            var sourceFireLinks = sourceSlot.GetProp<ArrayProperty<StructProperty>>("FireLinks");
                            var destFireLinks = destSlot.GetProp<ArrayProperty<StructProperty>>("FireLinks");
                            foreach (var sourceFireLink in sourceFireLinks)
                            {
                                var targetActor = sourceFireLink.GetProp<StructProperty>("TargetActor");
                                var actor = targetActor.GetProp<ObjectProperty>("Actor");
                                // Todo: Support cross-level refs via GUID
                                var slotIdx = (uint)targetActor.GetProp<IntProperty>("SlotIdx").Value;

                                uint packedCoverPairRefAndDynamicLinkInfo = 0;

                                if (actor.Value != 0)
                                {
                                    var actorExp = srcPackage.GetUExport(actor.Value);
                                    var destActorExp = destPackage.FindExport(actorExp.InstancedFullPath);

                                    var clrIdx =
                                        destLevel.CoverLinkRefs.IndexOf(destActorExp.UIndex); // Index into CoverLinkRefs
                                    var lookupStr = $"{clrIdx}-{slotIdx}";


                                    if (!coverRefPairLookup.TryGetValue(lookupStr, out var covRefIdx))
                                    {
                                        // Cache result for faster lookup
                                        coverRefPairLookup[lookupStr] = (uint)destLevel.CoverIndexPairs.Count;
                                        if (covRefIdx == 32)
                                            Debugger.Break();
                                        destLevel.CoverIndexPairs.Add(new CoverIndexPair()
                                        { CoverIndexIdx = (uint)clrIdx, SlotIdx = (byte)slotIdx });
                                    }

                                    // Set the cover reference
                                    covRefIdx &= 0x0000FFFF;
                                    packedCoverPairRefAndDynamicLinkInfo &= ~(0x0000FFFFu);
                                    packedCoverPairRefAndDynamicLinkInfo |= covRefIdx;

                                    // Set the dynamic link info
                                    var dynamicLinkInfoIndex =
                                        (uint)sourceFireLink.GetProp<ByteProperty>("DynamicLinkInfoIndex").Value;
                                    dynamicLinkInfoIndex &= 0x0000FFFF;
                                    packedCoverPairRefAndDynamicLinkInfo &= ~(0xFFFF0000);
                                    packedCoverPairRefAndDynamicLinkInfo |= (dynamicLinkInfoIndex << 16);
                                    //}

                                    // Convert the 'Items' to byte-packed Interactions
                                    ArrayProperty<ByteProperty> interactions =
                                        new ArrayProperty<ByteProperty>("Interactions");
                                    foreach (var item in sourceFireLink.GetProp<ArrayProperty<StructProperty>>("Items"))
                                    {
                                        var srcType = item.GetProp<EnumProperty>("SrcType");
                                        var srcAction = item.GetProp<EnumProperty>("SrcAction");
                                        var destType = item.GetProp<EnumProperty>("DestType");
                                        var destAction = item.GetProp<EnumProperty>("DestAction");

                                        byte packedByte = 0;

                                        // Pack Source
                                        if (srcType.Value == "CT_MidLevel") packedByte |= (1 << 0); // 0 = Standing
                                        if (srcAction.Value == "CA_LeanLeft") packedByte |= (1 << 1);
                                        else if (srcAction.Value == "CA_LeanRight") packedByte |= (1 << 2);
                                        else if (srcAction.Value == "CA_LeanPopUp")
                                            packedByte |= (1 << 3); // No bits set 1-3: CA_Default

                                        // Pack Dest
                                        if (destType.Value == "CT_MidLevel") packedByte |= (1 << 4); // 0 = Standing
                                        if (destAction.Value == "CA_LeanLeft") packedByte |= (1 << 5);
                                        else if (destAction.Value == "CA_LeanRight") packedByte |= (1 << 6);
                                        else if (destAction.Value == "CA_LeanPopUp")
                                            packedByte |= (1 << 7); // No bits set 1-3: CA_Default

                                        interactions.Add(new ByteProperty(packedByte));
                                    }


                                    // Generate new struct
                                    PropertyCollection newFireLinkProps = new PropertyCollection();
                                    newFireLinkProps.Add(interactions);
                                    newFireLinkProps.Add(new IntProperty((int)packedCoverPairRefAndDynamicLinkInfo,
                                        "PackedProperties_CoverPairRefAndDynamicInfo"));
                                    newFireLinkProps.Add(sourceFireLink.GetProp<BoolProperty>("bFallbackLink"));
                                    newFireLinkProps.Add(sourceFireLink.GetProp<BoolProperty>("bDynamicIndexInited"));

                                    destFireLinks.Add(new StructProperty("FireLink", newFireLinkProps, isImmutable: true));
                                }
                                else
                                {
                                    Debug.WriteLine("CROSS-LEVEL FIRELINK FOUND - TODO");
                                }
                            }
                        }

                        #endregion

                        #region EXPOSED FIRELINKS
                        {
                            var sourceExposedLinks = sourceSlot.GetProp<ArrayProperty<StructProperty>>("ExposedFireLinks");
                            var destExposedLinks = destSlot.GetProp<ArrayProperty<IntProperty>>("ExposedCoverPackedProperties");
                            foreach (var sourceFireLink in sourceExposedLinks)
                            {
                                var targetActor = sourceFireLink.GetProp<StructProperty>("TargetActor");
                                var actor = targetActor.GetProp<ObjectProperty>("Actor");
                                // Todo: Support cross-level refs via GUID
                                var slotIdx = (uint)targetActor.GetProp<IntProperty>("SlotIdx").Value;

                                uint packedExposureData = 0;

                                if (actor.Value != 0)
                                {
                                    var actorExp = srcPackage.GetUExport(actor.Value);
                                    var destActorExp = destPackage.FindExport(actorExp.InstancedFullPath);

                                    var clrIdx = destLevel.CoverLinkRefs.IndexOf(destActorExp
                                            .UIndex); // Index into CoverLinkRefs
                                    var lookupStr = $"{clrIdx}-{slotIdx}";

                                    if (!coverRefPairLookup.TryGetValue(lookupStr, out var covRefIdx))
                                    {
                                        // Cache result for faster lookup
                                        coverRefPairLookup[lookupStr] = (uint)destLevel.CoverIndexPairs.Count;
                                        destLevel.CoverIndexPairs.Add(new CoverIndexPair()
                                        { CoverIndexIdx = (uint)clrIdx, SlotIdx = (byte)slotIdx });
                                    }

                                    // Set the cover reference
                                    covRefIdx &= 0x0000FFFF;
                                    packedExposureData &= ~(0x0000FFFFu);
                                    packedExposureData |= covRefIdx;

                                    // Set the dynamic link info
                                    var exposureScale = (uint)sourceFireLink.GetProp<ByteProperty>("ExposedScale").Value;
                                    exposureScale &= 0x0000FFFF;
                                    packedExposureData &= ~(0xFFFF0000);
                                    packedExposureData |= (exposureScale << 16);
                                    //}


                                    // Generate new struct

                                    destExposedLinks.Add(new IntProperty((int)packedExposureData));
                                }
                                else
                                {
                                    Debug.WriteLine("CROSS-LEVEL EXPOSED FIRELINK FOUND - TODO");
                                }
                            }
                        }

                        #endregion

                        #region DANGER LINKS
                        {
                            var sourceDangerLinks = sourceSlot.GetProp<ArrayProperty<StructProperty>>("DangerLinks");
                            var destDangerLinks = destSlot.GetProp<ArrayProperty<IntProperty>>("DangerCoverPackedProperties");
                            foreach (var sourceDangerLink in sourceDangerLinks)
                            {
                                var targetNav = sourceDangerLink.GetProp<StructProperty>("DangerNav");
                                var actor = targetNav.GetProp<ObjectProperty>("Actor");
                                // Todo: Support cross-level refs via GUID

                                uint packedDangerData = 0;

                                if (actor.Value != 0)
                                {
                                    var actorExp = srcPackage.GetUExport(actor.Value);
                                    var destActorExp = destPackage.FindExport(actorExp.InstancedFullPath);

                                    var navRefIdx = (uint)destLevel.NavRefs.IndexOf(destActorExp
                                            .UIndex); // Index into NavRefs

                                    if (navRefIdx == uint.MaxValue) // '-1'
                                    {
                                        // Add to list
                                        navRefIdx = (uint)destLevel.NavRefs.Count;
                                        destLevel.NavRefs.Add(destActorExp.UIndex);
                                    }

                                    // Set the nav reference
                                    navRefIdx &= 0x0000FFFF;
                                    packedDangerData &= ~(0x0000FFFFu);
                                    packedDangerData |= navRefIdx;

                                    // Set the danger cost
                                    var dangercost = (uint)sourceDangerLink.GetProp<IntProperty>("DangerCost").Value;
                                    dangercost &= 0x0000FFFF;
                                    packedDangerData &= ~(0xFFFF0000);
                                    packedDangerData |= (dangercost << 16);
                                    //}

                                    // Generate new struct
                                    destDangerLinks.Add(new IntProperty((int)packedDangerData));
                                }
                                else
                                {
                                    Debug.WriteLine("CROSS-LEVEL EXPOSED DANGER LINK FOUND - TODO");
                                }
                            }
                        }
                        #endregion

                    }

                    matchingDestCoverLink.WriteProperty(destSlots);
                }


                // Go to the next node
                var ncl = sourceCoverLink.GetProperty<ObjectProperty>("NextCoverLink");
                if (ncl == null)
                {
                    sourceCoverLink = null; // Nothing left to do
                }
                else
                {
                    sourceCoverLink = srcPackage.GetUExport(ncl.Value);
                }
            }

            levelDestExp.WriteBinary(destLevel);
        }

        private static void GenerateAllMemoryPathedObjects(MEGame game)
        {
            SortedSet<string> objects = new SortedSet<string>();

            var packages = MELoadedFiles.GetFilesLoadedInGame(game);

            foreach (var p in packages)
            {
                var pack = MEPackageHandler.UnsafePartialLoad(p.Value, x => false); // tables only
                foreach (var e in pack.Exports)
                {
                    if (e.InstancedFullPath.StartsWith("TheWorld"))
                        continue; // Do not do these

                    if (e.IsForcedExport)
                    {
                        objects.Add(e.FullPath);
                    }
                    else
                    {
                        objects.Add($"{e.FileRef.FileNameNoExtension}.{e.FullPath}");
                    }
                }
            }

            var objectsSorted = objects.ToList();
            objectsSorted.Sort();
            File.WriteAllLines($@"C:\users\public\{game}-memorypaths.txt", objectsSorted);
        }

        public static void OrganizeParticleSystems(PackageEditorWindow pe)
        {
            if (pe.Pcc == null)
                return;

            foreach (var ps in pe.Pcc.Exports.Where(x => x.ClassName == "ParticleSystem"))
            {
                var emitters = ps.GetProperty<ArrayProperty<ObjectProperty>>("Emitters");
                foreach (var emitter in emitters.Select(x => x.ResolveToEntry(pe.Pcc)).OfType<ExportEntry>())
                {
                    var lodLevels = emitter.GetProperty<ArrayProperty<ObjectProperty>>("LODLevels");
                    if (lodLevels == null)
                        continue; // bCookedOut
                    foreach (var lodLevel in lodLevels.Select(x => x.ResolveToEntry(pe.Pcc)).OfType<ExportEntry>())
                    {
                        lodLevel.idxLink = emitter.UIndex;
                        var modules = lodLevel.GetProperty<ArrayProperty<ObjectProperty>>("Modules");
                        foreach (var module in modules.Select(x => x.ResolveToEntry(pe.Pcc)).OfType<ExportEntry>())
                        {
                            module.idxLink = lodLevel.UIndex;
                        }

                        foreach (var objProp in lodLevel.GetProperties().OfType<ObjectProperty>().Select(x => x.ResolveToEntry(pe.Pcc)).OfType<ExportEntry>())
                        {
                            objProp.idxLink = lodLevel.UIndex;
                        }
                    }
                }
            }
        }

        public static void ImportUDKTerrain(PackageEditorWindow pe)
        {
            if (pe.Pcc == null)
                return;

            var localTerrain = pe.Pcc.Exports.FirstOrDefault(x => x.ClassName == "Terrain");
            if (localTerrain == null)
            {
                MessageBox.Show("The local file must have a terrain.");
                return;
            }

            OpenFileDialog d = new OpenFileDialog
            {
                Title = "Select UDK file with terrain",
                Filter = "*.udk|*.udk",
                CustomPlaces = AppDirectories.GameCustomPlaces
            };
            if (d.ShowDialog() == true)
            {
                using var udkP = MEPackageHandler.OpenUDKPackage(d.FileName);
                var udkTerrain = udkP.Exports.FirstOrDefault(x => x.ClassName == "Terrain");
                if (udkTerrain == null)
                {
                    MessageBox.Show("Selected UDK file doesn't contain a Terrain.");
                    return;
                }

                ImportUDKTerrainData(udkTerrain, localTerrain);
            }
        }

        public static void ImportUDKTerrainData(ExportEntry udkTerrain, ExportEntry targetTerrain, bool removeExistingComponents = true)
        {
            // Binary (Terrain)
            var udkBin = ObjectBinary.From<Terrain>(udkTerrain);
            var destBin = ObjectBinary.From<Terrain>(targetTerrain);
            destBin.Heights = udkBin.Heights;
            destBin.InfoData = udkBin.InfoData;
            destBin.CachedDisplacements = new byte[udkBin.Heights.Length];
            targetTerrain.WriteBinary(destBin);

            // Properties (Terrain)
            var terrainProps = targetTerrain.GetProperties();
            var udkProps = udkTerrain.GetProperties();
            terrainProps.RemoveNamedProperty("DrawScale3D");
            var udkDS3D = udkProps.GetProp<StructProperty>("DrawScale3D");
            if (udkDS3D != null)
            {
                terrainProps.AddOrReplaceProp(udkDS3D);
            }

            terrainProps.RemoveNamedProperty("DrawScale");
            var udkDS = udkProps.GetProp<FloatProperty>("DrawScale");
            if (udkDS != null)
            {
                terrainProps.AddOrReplaceProp(udkDS);
            }

            terrainProps.RemoveNamedProperty("Location");
            var loc = udkProps.GetProp<StructProperty>("Location");
            if (loc != null)
            {
                terrainProps.AddOrReplaceProp(loc);
            }

            // All Ints
            terrainProps.RemoveAll(x => x is IntProperty);
            terrainProps.AddRange(udkProps.Where(x => x is IntProperty));

            // Components
            if (removeExistingComponents)
            {
                var components = terrainProps.GetProp<ArrayProperty<ObjectProperty>>("TerrainComponents");
                EntryPruner.TrashEntries(targetTerrain.FileRef, components.Select(x => x.ResolveToEntry(targetTerrain.FileRef))); // Trash the components
                components.Clear();

                // Port over the UDK ones
                var udkComponents = udkTerrain.GetProperty<ArrayProperty<ObjectProperty>>("TerrainComponents");
                foreach (var tc in udkComponents)
                {
                    var entry = tc.ResolveToEntry(udkTerrain.FileRef);
                    EntryImporter.ImportAndRelinkEntries(EntryImporter.PortingOption.CloneAllDependencies, entry, targetTerrain.FileRef, targetTerrain, true, new RelinkerOptionsPackage(), out var portedComp);
                    components.Add(new ObjectProperty(portedComp.UIndex));
                }
            }

            targetTerrain.WriteProperties(terrainProps);
        }

        public static void ExpertTerrainDataToUDK(PackageEditorWindow pe)
        {
            {
                OpenFileDialog d = new OpenFileDialog
                {
                    Title = "Select UDK file to export to (MUST HAVE TERRAIN ALREADY)",
                    Filter = "*.udk|*.udk",
                    CustomPlaces = AppDirectories.GameCustomPlaces
                };
                if (d.ShowDialog() != true)
                    return;
                var udkDestFile = d.FileName;
                using var udkP = MEPackageHandler.OpenUDKPackage(udkDestFile);

                OpenFileDialog f = new OpenFileDialog { Title = "Select source file to export from", Filter = GameFileFilters.OpenFileFilter, CustomPlaces = AppDirectories.GameCustomPlaces };
                if (f.ShowDialog() != true)
                    return;

                var sourcePackage = f.FileName;
                using var sourceP = MEPackageHandler.OpenMEPackage(sourcePackage);

                var udkT = udkP.Exports.FirstOrDefault(x => x.ClassName == "Terrain");

                // Might need changed if files have multiple terrains... is that normal?
                var sourceT = sourceP.Exports.FirstOrDefault(x => x.ClassName == "Terrain");

                var udkTerrBin = ObjectBinary.From<Terrain>(udkT);
                var sourceTerrBin = ObjectBinary.From<Terrain>(sourceT);

                udkTerrBin.Heights = sourceTerrBin.Heights;
                udkTerrBin.InfoData = sourceTerrBin.InfoData;
                udkT.WriteBinary(udkTerrBin);

                var udkComponents = udkT.GetProperty<ArrayProperty<ObjectProperty>>("TerrainComponents");
                var le1Components = sourceT.GetProperty<ArrayProperty<ObjectProperty>>("TerrainComponents");
                for (int i = 0; i < udkComponents.Count; i++)
                {
                    var udkComp = udkComponents[i].ResolveToEntry(udkP) as ExportEntry;
                    var le1Comp = le1Components[i].ResolveToEntry(sourceP) as ExportEntry;

                    var udkCompBin = ObjectBinary.From<TerrainComponent>(udkComp);
                    var le1CompBin = ObjectBinary.From<TerrainComponent>(le1Comp);

                    udkCompBin.CollisionVertices = le1CompBin.CollisionVertices;
                    udkComp.WriteBinary(udkCompBin);
                }


                udkP.Save(udkDestFile);
            }
        }

        // This method depended on VTest which was moved to CrossGenV. It may be re-instated later if we ever want to make mako maps again
        /*
        public static void MakeMakoLevel(PackageEditorWindow pe)
        {
            //if (pe.Pcc == null)
            //    return;

            //var localTerrain = pe.Pcc.Exports.FirstOrDefault(x => x.ClassName == "Terrain");
            //if (localTerrain == null)
            //{
            //    MessageBox.Show("There's no terrain export in this file!", "Terrain required");
            //    return;
            //}

            var outputFile = Path.Combine(LE1Directory.CookedPCPath, @"BIOA_TERRAINTEST.pcc");
            MEPackageHandler.CreateEmptyLevel(outputFile, MEGame.LE1);
            using var destPackage = MEPackageHandler.OpenMEPackage(outputFile);
            var destLevel = destPackage.FindExport("TheWorld.PersistentLevel");

            // Select file to donate from
            var preselected = @"B:\SteamLibrary\steamapps\common\Mass Effect Legendary Edition\Game\ME1\BioGame\CookedPCConsole\BIOA_ICE20_08_ART.pcc";

            OpenFileDialog d = new OpenFileDialog { Title = "Select donor file with terrain", Filter = "*.pcc|*.pcc" };
            if (preselected == null && d.ShowDialog() == false)
                return;
            using var donorFile = MEPackageHandler.OpenMEPackage(preselected ?? d.FileName);
            var donorTerrain = donorFile.Exports.FirstOrDefault(x => x.ClassName == "Terrain");
            if (donorTerrain == null)
            {
                MessageBox.Show("There's no terrain export in the selected file!", "Terrain required");
                return;
            }

            // Port in the donor terrain to begin with
            EntryImporter.ImportAndRelinkEntries(EntryImporter.PortingOption.CloneAllDependencies, donorTerrain, destPackage, destLevel, true, new RelinkerOptionsPackage(), out var destTerrainEntry);
            var destTerrain = (ExportEntry)destTerrainEntry;

            // Overwrite the terrain with our data
            var inputPath = @"B:\Documents\SpiralMountain.udk";
            using var udkP = MEPackageHandler.OpenUDKPackage(inputPath);
            var udkTerrain = udkP.FindExport("TheWorld.PersistentLevel.Terrain_1");

            // Binary (Terrain)
            var udkBin = ObjectBinary.From<Terrain>(udkTerrain);
            var destBin = ObjectBinary.From<Terrain>(destTerrain);
            destBin.Heights = udkBin.Heights;
            destBin.InfoData = udkBin.InfoData;
            destBin.CachedDisplacements = new byte[udkBin.Heights.Length];
            destTerrain.WriteBinary(destBin);

            // Properties (Terrain)
            var terrainProps = destTerrain.GetProperties();
            var udkProps = udkTerrain.GetProperties();
            terrainProps.RemoveNamedProperty("DrawScale3D");
            terrainProps.RemoveAll(x => x is IntProperty);
            terrainProps.AddRange(udkProps.Where(x => x is IntProperty));
            terrainProps.RemoveNamedProperty("Location");
            var loc = udkProps.GetProp<StructProperty>("Location");
            if (loc != null)
            {
                terrainProps.AddOrReplaceProp(loc);
            }


            // Components
            var components = terrainProps.GetProp<ArrayProperty<ObjectProperty>>("TerrainComponents");
            EntryPruner.TrashEntries(destPackage, components.Select(x => x.ResolveToEntry(destPackage))); // Trash the components
            components.Clear();

            // Port over the UDK ones
            var udkComponents = udkTerrain.GetProperty<ArrayProperty<ObjectProperty>>("TerrainComponents");
            foreach (var tc in udkComponents)
            {
                var entry = tc.ResolveToEntry(udkP);
                EntryImporter.ImportAndRelinkEntries(EntryImporter.PortingOption.CloneAllDependencies, entry, destPackage, destTerrain, true, new RelinkerOptionsPackage(), out var portedComp);
                components.Add(new ObjectProperty(portedComp.UIndex));
            }


            destTerrain.WriteProperties(terrainProps);

            //localBin.CachedTerrainMaterials = donorBin.CachedTerrainMaterials;
            //localBin.CachedTerrainMaterials2 = donorBin.CachedTerrainMaterials2;


            //// Correct the material parent ref (I don't think the game uses these)
            //foreach (var ctm in localBin.CachedTerrainMaterials)
            //{
            //    foreach (var utex in ctm.UniformExpressionTextures)
            //    {
            //        var sourceTex = donorFile.GetEntry(utex.value);
            //        if (sourceTex is ImportEntry imp)
            //        {
            //            utex.value = EntryImporter.GetOrAddCrossImportOrPackage(imp.InstancedFullPath, donorFile, destPackage, new RelinkerOptionsPackage()).UIndex;
            //        }
            //        else if (sourceTex is ExportEntry exp)
            //        {
            //            EntryExporter.ExportExportToPackage(exp, destPackage, out var newExp);
            //            utex.value = newExp.UIndex;
            //        }
            //    }

            //    ctm.Terrain.value = localTerrain.UIndex;
            //}
            //localTerrain.WriteBinary(localBin);

            //// Port over the TerrainLayers and relink them
            //localTerrain.WriteProperty(donorTerrain.GetProperty<ArrayProperty<StructProperty>>("Layers"));
            //var localLayers = localTerrain.GetProperty<ArrayProperty<StructProperty>>("Layers");
            //foreach (var layer in localLayers)
            //{
            //    var setup = layer.GetProp<ObjectProperty>("Setup");
            //    var donorObj = donorFile.GetUExport(setup.Value);
            //    EntryImporter.ImportAndRelinkEntries(EntryImporter.PortingOption.CloneAllDependencies, donorObj, destPackage, null, true, new RelinkerOptionsPackage(), out var newSetup);
            //    setup.Value = newSetup.UIndex;
            //}
            //localTerrain.WriteProperty(localLayers);


            // Port in a PlayerStart
            //using var psDonor = MEPackageHandler.OpenMEPackage(Path.Combine(LE1Directory.CookedPCPath, @"BIOA_STA00.pcc"));
            //var psStart = psDonor.FindExport("TheWorld.PersistentLevel.PlayerStart_0");
            //psStart.RemoveProperty("nextNavigationPoint");
            //EntryExporter.ExportExportToPackage(psStart, destPackage, out var newPStart);

            // Map already has a player start, just port it in too
            string[] otherClassesToPortIn = new[] { "PlayerStart", "HeightFog"};
            Point3D startLoc = null;
            foreach (var exp in udkP.Exports.Where(x => otherClassesToPortIn.Contains(x.ClassName)))
            {
                EntryImporter.ImportAndRelinkEntries(EntryImporter.PortingOption.CloneAllDependencies, exp, destPackage, destLevel, true, new RelinkerOptionsPackage(), out var playerStart);
                if (exp.ClassName == "PlayerStart")
                {
                    startLoc = PathEdUtils.GetLocation(playerStart as ExportEntry);
                }
            }

            // Import the pathfinding network
            var udkPLBin = ObjectBinary.From<Level>(udkP.FindExport("TheWorld.PersistentLevel"));
            var le1PLBin = ObjectBinary.From<Level>(destLevel);

            var pathfindingSource = udkPLBin.NavListStart;
            if (pathfindingSource != null && pathfindingSource.value != 0)
            {
                EntryImporter.ImportAndRelinkEntries(EntryImporter.PortingOption.CloneAllDependencies, udkP.GetUExport(pathfindingSource.value), destPackage, destLevel, true, new RelinkerOptionsPackage(), out var chainStart);
                EntryImporter.ImportAndRelinkEntries(EntryImporter.PortingOption.CloneAllDependencies, udkP.GetUExport(udkPLBin.NavListEnd.value), destPackage, destLevel, true, new RelinkerOptionsPackage(), out var chainEnd);
                le1PLBin.NavListStart.value = chainStart.UIndex;
                le1PLBin.NavListEnd.value = chainEnd.UIndex;
                destLevel.WriteBinary(le1PLBin);
            }

            VTestExperiment.CorrectReachSpecs(udkP, destPackage);

            // Port in a skybox
            using var skyDonor = MEPackageHandler.OpenMEPackage(Path.Combine(LE1Directory.CookedPCPath, @"BIOA_WAR00.pcc"));
            var sky = skyDonor.FindExport("TheWorld.PersistentLevel.StaticMeshActor_1");
            //psStart.RemoveProperty("nextNavigationPoint");
            EntryExporter.ExportExportToPackage(sky, destPackage, out var newSky);
            PathEdUtils.SetLocation(newSky as ExportEntry, 2000, 2000, 92);

            // Put in a mako because why not
            using var makoDonor = MEPackageHandler.OpenMEPackage(Path.Combine(LE1Directory.CookedPCPath, @"BIOA_LOS00.pcc"));
            var mako = makoDonor.FindExport("TheWorld.PersistentLevel.BioVehicleWheeled_0");
            //psStart.RemoveProperty("nextNavigationPoint");
            EntryExporter.ExportExportToPackage(mako, destPackage, out var newMako);
            PathEdUtils.SetLocation(newMako as ExportEntry, (float)startLoc.X + 500f, (float)startLoc.Y + 500, (float)startLoc.Z + 50);

            VTestExperiment.RebuildPersistentLevelChildren(destLevel, null);
            destPackage.Save();
        }*/

        public static void TestCurrentPackageForUnknownBinary(PackageEditorWindow pe)
        {
            if (pe.Pcc == null)
                return;

            List<EntryStringPair> unknowns = new List<EntryStringPair>();

            foreach (var export in pe.Pcc.Exports)
            {
                if (ObjectBinary.From(export) is ObjectBinary bin)
                {
                    var original = export.Data;
                    export.WriteBinary(bin);
                    if (!export.DataReadOnly.SequenceEqual(original))
                    {
                        unknowns.Add(new EntryStringPair(export, $"({export.ClassName}) {export.UIndex} {export.ObjectName} has binary that didn't reserialize back to itself"));
                    }
                }
                else
                {
                    // Binary class is not defined for this
                    // Check to make sure there is in fact no binary so 
                    // we aren't missing anything
                    if (export.propsEnd() != export.DataSize)
                    {
                        unknowns.Add(new EntryStringPair(export, $"({export.ClassName}) {export.UIndex} {export.ObjectName} has unparsed binary"));
                    }
                }
            }

            if (unknowns.Any())
            {
                ListDialog ld = new ListDialog(unknowns, "Unknown binary found", "The following items are not parsed by LEX but appear to have binary following the properties:", pe) { DoubleClickEntryHandler = pe.GetEntryDoubleClickAction() };
                ld.Show();
            }
        }

        private static void FindTexture2D(AssetDB db, ExportEntry exp)
        {
            var dbName = TexToDbName(exp);
            var found = db.Textures.FirstOrDefault(x => dbName == x.TextureName);
            if (found == null)
            {
                if (dbName.EndsWith("_dup", StringComparison.InvariantCultureIgnoreCase))
                {
                    dbName = dbName.Substring(0, dbName.Length - 4);
                }

                found = db.Textures.FirstOrDefault(x => dbName == x.TextureName);
                if (found == null)
                {
                    Debug.WriteLine($@"Didn't find {exp.InstancedFullPath} ({dbName})");
                }
            }
        }

        private static string TexToDbName(ExportEntry exp)
        {
            IEntry currentItem = exp;
            Stack<IEntry> entries = new Stack<IEntry>();

            while (true)
            {
                if (currentItem != null && currentItem.ClassName != "Package")
                {
                    entries.Push(currentItem);
                    currentItem = currentItem.Parent;
                }
                else
                    break;
            }

            return string.Join("_", entries.Select(x => x.ObjectName.Name));
        }

        public static void BuildAllObjectsGameDB(MEGame game, PackageEditorWindow pe)
        {
            Task.Run(() =>
            {
                //using (var sw = new DebugStopWatch("bin deserialization"))
                //using (var fileStream = File.OpenRead(Path.Combine(AppDirectories.ObjectDatabasesFolder, $"{game}.bin")))
                //{
                //    var oldDb = ObjectInstanceDB.Deserialize(fileStream);
                //}
                //return;
                pe.SetBusy("Building Object IFP DB");
                var allPackages = MELoadedFiles.GetFilesLoadedInGame(game).Values.ToList();
                if (game == MEGame.ME3)
                {
                    allPackages.AddRange(Directory.GetFiles(ME3Directory.DLCPath, "*.sfar", SearchOption.AllDirectories));
                }
                int fullCount = allPackages.Count;

                void addMoreItems(int count)
                {
                    fullCount += count;
                }


                var objectDB = ObjectInstanceDB.Create(game, allPackages, numDone => pe.BusyText = $"Indexed [{numDone}/{fullCount}] files", addMoreItems);

                // Compile the database
                pe.BusyText = "Compiling database";
                var oldDbpath = Path.Combine(AppDirectories.ObjectDatabasesFolder, $"{game}.json");
                if (File.Exists(oldDbpath))
                {
                    File.Delete(oldDbpath);
                }
                using FileStream fs = File.Create(AppDirectories.GetObjectDatabasePath(game));
                objectDB.Serialize(fs);
            }).ContinueWithOnUIThread(_ => { pe.EndBusy(); });
        }



        public static void PortSequenceObjectClassAcrossGame(PackageEditorWindow pe)
        {
            var seqObjsToPort = pe.Pcc.Exports.Where(x => !x.IsDefaultObject && x.SuperClassName == "SequenceAction" && x.IsClass).ToList();
            var sourceDir = PAEMPaths.VTest_DonorsDir;

            List<string> createdPackages = new List<string>();
            foreach (var seqObjClass in seqObjsToPort)
            {
                var package = seqObjClass.ParentName;
                var donorDest = Path.Combine(PAEMPaths.VTest_DonorsDir, $"{package}.pcc");
                if (!createdPackages.Contains(package))
                {
                    createdPackages.Add(package);
                    MEPackageHandler.CreateAndSavePackage(donorDest, pe.Pcc.Game.ToLEVersion());
                }

                using var p = MEPackageHandler.OpenMEPackage(donorDest);
            }

        }

        public static void SearchObjectInfos(PackageEditorWindow pe)
        {
            var searchTerm = PromptDialog.Prompt(pe, "Enter key value to search", "ObjectInfos Search");
            if (searchTerm != null)
            {
                string searchResult = "";
                MEGame[] games = new[] { MEGame.ME1, MEGame.ME2, MEGame.ME3, MEGame.LE1, MEGame.LE2, MEGame.LE3 };

                foreach (var game in games)
                {
                    if (GlobalUnrealObjectInfo.GetClasses(game).TryGetValue(searchTerm, out _)) searchResult += $"Key found in {game} Classes\n";
                    if (GlobalUnrealObjectInfo.GetStructs(game).TryGetValue(searchTerm, out _)) searchResult += $"Key found in {game} Classes\n";
                    if (GlobalUnrealObjectInfo.GetEnums(game).TryGetValue(searchTerm, out _)) searchResult += $"Key found in {game} Classes\n";
                }

                if (searchResult == "")
                {
                    searchResult = "Key " + searchTerm +
                                   " not found in any ObjectInfo Structs/Classes/Enums dictionaries for any games";
                }
                else
                {
                    searchResult = "Key " + searchTerm + " found in the following:\n" + searchResult;
                }

                MessageBox.Show(searchResult);
            }
        }

        public static void TestCrossGenClassPorting(PackageEditorWindow pe)
        {
            var destFile = Path.Combine(PAEMPaths.VTest_DonorsDir, "BIOC_BaseDLC_Vegas.pcc");
            var sourceFile = "BIOC_BaseDLC_Vegas.u";

            var loadedFiles = MELoadedFiles.GetFilesLoadedInGame(MEGame.ME1);
            if (loadedFiles.TryGetValue(sourceFile, out var vegasU))
            {
                using var vegasP = MEPackageHandler.OpenMEPackage(vegasU);
                MEPackageHandler.CreateAndSavePackage(destFile, MEGame.LE1);
                using var destP = MEPackageHandler.OpenMEPackage(destFile);

                // BIOC_BASE -> SFXGame
                var bcBaseIdx = vegasP.findName("BIOC_Base");
                vegasP.replaceName(bcBaseIdx, "SFXGame");

                // Should probably make method for name correction

                var packageName = Path.GetFileNameWithoutExtension(sourceFile);
                var link = ExportCreator.CreatePackageExport(destP, packageName);

                List<EntryStringPair> results = new List<EntryStringPair>();
                RelinkerOptionsPackage rop = new RelinkerOptionsPackage()
                {
                    IsCrossGame = vegasP.Game != destP.Game,
                    ImportExportDependencies = true
                };

                foreach (var v in vegasP.Exports.Where(x => x.IsClass))
                {
                    results.AddRange(EntryImporter.ImportAndRelinkEntries(EntryImporter.PortingOption.CloneAllDependencies, v, destP, null, true, rop, out _));
                }

                foreach (var v in destP.Exports.Where(x => x.ObjectName != packageName && x.Parent == null))
                {
                    v.idxLink = link.UIndex;
                }

                destP.Save();

                if (results.Any())
                {
                    var b = new ListDialog(results, "Errors porting classes", "The following errors occurred porting classes.", pe);
                    b.Show();
                }


            }
        }

        /// <summary>
        /// Converts a WwiseBank to a basic Wwise project with events.
        /// </summary>
        /// <param name="getPeWindow"></param>
        /// <exception cref="NotImplementedException"></exception>
        public static void ConvertWwiseBankToProject(PackageEditorWindow peWindow)
        {
            // This is just experimental version for now
            var pcc = peWindow.Pcc;
            if (pcc == null || (pcc.Game != MEGame.LE2 && pcc.Game != MEGame.LE3))
            {
                MessageBox.Show("Unsupported game - only can support LE2/LE3");
                return;
            }

            //if (!peWindow.TryGetSelectedExport(out var exp) || (exp.IsDefaultObject || exp.ClassName != "WwiseBank"))
            //{
            //    MessageBox.Show("Unsupported export - must select a WwiseBank");
            //    return;
            //}

            //var dlg = new CommonOpenFileDialog("Select directory to output project to") { IsFolderPicker = true };
            //if (dlg.ShowDialog(peWindow) != CommonFileDialogResult.Ok) { return; }

            // Debug: Just do first bank (in our BankTest.pcc) file
            var exp = pcc.Exports.FirstOrDefault(x => x.ClassName == "WwiseBank");
            var outDir = Path.Combine(@"B:\Documents\WwiseExports", exp.ObjectName);
            WwiseIO.ExportBankToProject(exp, Directory.CreateDirectory(outDir).FullName);
        }

        public static void StripLightmap(PackageEditorWindow peWindow)
        {
            if (!peWindow.TryGetSelectedExport(out var exp) || (exp.IsDefaultObject || exp.ClassName != "StaticMeshComponent"))
            {
                MessageBox.Show("Unsupported export - must select a StaticMeshComponent");
                return;
            }

            var smc = ObjectBinary.From<StaticMeshComponent>(exp);
            foreach (var lod in smc.LODData)
            {
                lod.LightMap = new LightMap(); // This means no lightmap.
            }
            exp.WriteBinary(smc);
        }

        public static void FixFXAMemoryNames(PackageEditorWindow peWindow)
        {
            if (peWindow == null || peWindow.Pcc == null)
                return;

            foreach (var fxa in peWindow.Pcc.Exports.Where(x => x.ClassName == "FaceFXAnimSet"))
            {
                var fxaO = ObjectBinary.From<FaceFXAnimSet>(fxa);

                if (fxa.ObjectName.Name.EndsWith("_F") || fxa.ObjectName.Name.EndsWith("_M"))
                {
                    // Gendered
                    fxaO.Names[0] = fxa.ObjectName.Name[..^2]; // Cut off _F / _M
                }
                else
                {
                    // Non gendered
                    fxaO.Names[0] = fxa.ObjectName.Name; // Exact name
                }

                fxa.WriteBinary(fxaO);

            }
        }

<<<<<<< HEAD
        public static void ResynthesizePackage(PackageEditorWindow peWindow)
        {
            var result = MessageBox.Show("WARNING: This will save the package to disk and may break it!! Continue?",
                            "Destructive operation", MessageBoxButton.YesNo, MessageBoxImage.Warning);

            if (result == MessageBoxResult.Yes)
            {
                var p = PackageResynthesizer.ResynthesizePackage(peWindow.Pcc, new PackageCache());
                p.Save();
            }
        }

        public static void ShowMaterialEditor()
        {
            void test(IMEPackage ms, string ifp)
            {

            }
            new MaterialEditor(MEGame.LE3, test, parameter => { }, parameter => { }).Show();
=======
        public static void CompilePackageUScriptFromFolder(PackageEditorWindow window)
        {
            MessageBox.Show(window, "Sorry not implemented yet");
>>>>>>> 9a5f94a2
        }
    }
}<|MERGE_RESOLUTION|>--- conflicted
+++ resolved
@@ -35,17 +35,12 @@
 using LegendaryExplorerCore.Textures;
 using LegendaryExplorerCore.UnrealScript;
 using Function = LegendaryExplorerCore.Unreal.Classes.Function;
-<<<<<<< HEAD
 using static LegendaryExplorerCore.Packages.CloningImportingAndRelinking.EntryImporter;
 using LegendaryExplorer.Tools.LiveLevelEditor;
 using LegendaryExplorer.Tools.LiveLevelEditor.MatEd;
-=======
-using DocumentFormat.OpenXml.Vml.Spreadsheet;
-using ICSharpCode.AvalonEdit;
 using LegendaryExplorer.UserControls.ExportLoaderControls.ScriptEditor.IDE;
 using LegendaryExplorerCore.UnrealScript.Analysis.Visitors;
 using LegendaryExplorerCore.UnrealScript.Language.Tree;
->>>>>>> 9a5f94a2
 
 //using ImageMagick;
 
@@ -81,8 +76,8 @@
             if (dlg.ShowDialog(pe) == CommonFileDialogResult.Ok)
             {
                 var fileLib = new FileLib(pe.Pcc, true);
-                fileLib.Initialize();
-                foreach (var exp in pe.Pcc.Exports)
+                fileLib.Initialize(new UnrealScriptOptionsPackage());
+                foreach (var exp in pe.Pcc.Exports.Where(x=>!x.IsClass))
                 {
                     string outputText = PEEM_DecompileUScript(exp, fileLib);
                     var outPath = Path.Combine(dlg.FileName, exp.InstancedFullPath + ".uc");
@@ -2872,29 +2867,6 @@
 
         public static void MScanner(PackageEditorWindow pe)
         {
-<<<<<<< HEAD
-=======
-            var outPackage = MEPackageHandler.CreateAndOpenPackage(@"C:\Users\mgame\source\repos\ME3Tweaks\ME3TweaksModManager\submodules\ME3TweaksCore\ME3TweaksCore\ME3Tweaks\M3Merge\Bio2DATable\VanillaTables.pcc", MEGame.LE1);
-
-            foreach (var p in EntryImporter.FilesSafeToImportFrom(MEGame.LE1)
-                         .Concat(MELoadedFiles.GetFilesLoadedInGame(MEGame.LE1).Where(x => x.Key.StartsWith("BIOG_2DA") || x.Key == "EntryMenu.pcc").Select(x => x.Key)))
-            {
-                var fpath = Path.Combine(LE1Directory.CookedPCPath, p);
-                if (File.Exists(fpath))
-                {
-                    var package = MEPackageHandler.OpenMEPackage(fpath);
-                    foreach (var e in package.Exports.Where(x => !x.IsDefaultObject && x.IsA("Bio2DA")))
-                    {
-                        EntryExporter.ExportExportToPackage(e, outPackage, out _);
-                    }
-                }
-            }
-
-            outPackage.Save();
-            return;
-
-#if FALSE
->>>>>>> 9a5f94a2
             var packages = new[] { "Engine.pcc", "SFXGame.pcc", "SFXOnlineFoundation.pcc" };
             foreach (var f in packages)
             {
@@ -2987,6 +2959,9 @@
             }*/
 
             return;
+
+// This is to just let me re-use variables. Sometimes I use this old code
+#if FALSE
             //if (pe.TryGetSelectedExport(out var exp2))
             //{
             //    var targets = exp2.GetProperty<ArrayProperty<ObjectProperty>>("Targets");
@@ -4499,7 +4474,11 @@
             }
         }
 
-<<<<<<< HEAD
+        public static void CompilePackageUScriptFromFolder(PackageEditorWindow window)
+        {
+            MessageBox.Show(window, "Sorry not implemented yet");
+        }
+
         public static void ResynthesizePackage(PackageEditorWindow peWindow)
         {
             var result = MessageBox.Show("WARNING: This will save the package to disk and may break it!! Continue?",
@@ -4519,11 +4498,6 @@
 
             }
             new MaterialEditor(MEGame.LE3, test, parameter => { }, parameter => { }).Show();
-=======
-        public static void CompilePackageUScriptFromFolder(PackageEditorWindow window)
-        {
-            MessageBox.Show(window, "Sorry not implemented yet");
->>>>>>> 9a5f94a2
         }
     }
 }