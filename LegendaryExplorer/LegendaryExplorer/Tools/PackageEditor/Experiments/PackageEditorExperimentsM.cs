﻿using System;
using System.Collections.Concurrent;
using System.Collections.Generic;
using System.Diagnostics;
using System.IO;
using System.Linq;
using System.Text;
using System.Threading;
using System.Threading.Tasks;
using System.Windows;
using System.Numerics;
using LegendaryExplorer.Dialogs;
using LegendaryExplorer.Misc;
using LegendaryExplorer.Packages;
using LegendaryExplorer.Tools.AssetDatabase;
using LegendaryExplorer.Tools.WwiseEditor;
using LegendaryExplorerCore;
using LegendaryExplorerCore.Audio;
using LegendaryExplorerCore.GameFilesystem;
using LegendaryExplorerCore.Gammtek.Extensions.Collections.Generic;
using LegendaryExplorerCore.Gammtek.IO;
using LegendaryExplorerCore.Helpers;
using LegendaryExplorerCore.ME1.Unreal.UnhoodBytecode;
using LegendaryExplorerCore.Packages;
using LegendaryExplorerCore.Packages.CloningImportingAndRelinking;
using LegendaryExplorerCore.Unreal;
using LegendaryExplorerCore.Unreal.BinaryConverters;
using LegendaryExplorerCore.Unreal.Classes;
using LegendaryExplorerCore.Unreal.ObjectInfo;
using Microsoft.Win32;
using Microsoft.WindowsAPICodePack.Dialogs;
using Newtonsoft.Json;
using LegendaryExplorerCore.Misc;
using LegendaryExplorerCore.Misc.ME3Tweaks;
using LegendaryExplorerCore.Textures;
using LegendaryExplorerCore.UnrealScript;
using Function = LegendaryExplorerCore.Unreal.Classes.Function;
<<<<<<< HEAD
using static LegendaryExplorerCore.Packages.CloningImportingAndRelinking.EntryImporter;
using LegendaryExplorer.Tools.LiveLevelEditor;
using LegendaryExplorer.Tools.LiveLevelEditor.MatEd;
=======
>>>>>>> 06b5682c
using LegendaryExplorer.UserControls.ExportLoaderControls.ScriptEditor.IDE;
using LegendaryExplorerCore.UnrealScript.Analysis.Visitors;
using LegendaryExplorerCore.UnrealScript.Language.Tree;

//using ImageMagick;

namespace LegendaryExplorer.Tools.PackageEditor.Experiments
{
    /// <summary>
    /// Class where Mgamerz can put debug/dev/experimental code
    /// </summary>
    public static class PackageEditorExperimentsM
    {
        private static MaterialScreenshotLE1 msLE1; // Don't fall out of scope
        public static void StartMatScreenshot(PackageEditorWindow pe)
        {
            msLE1 = new MaterialScreenshotLE1();
            msLE1.StartWorkflow(pe);
        }

        public static void DumpUScriptFromPackage(PackageEditorWindow pe)
        {
            if (pe.Pcc == null)
            {
                MessageBox.Show("Must have package open first");
                return;
            }

            var dlg = new CommonOpenFileDialog
            {
                IsFolderPicker = true,
                EnsurePathExists = true,
                Title = "Select output folder"
            };
            if (dlg.ShowDialog(pe) == CommonFileDialogResult.Ok)
            {
                var fileLib = new FileLib(pe.Pcc, true);
                fileLib.Initialize(new UnrealScriptOptionsPackage());
                foreach (var exp in pe.Pcc.Exports.Where(x => !x.IsClass && x.ClassName != "State" && x.ClassName != "Function"))
                {
                    string outputText = PEEM_DecompileUScript(exp, fileLib);
                    var outPath = Path.Combine(dlg.FileName, exp.InstancedFullPath + ".uc");
                    File.WriteAllText(outPath,outputText);
                }
            }

            MessageBox.Show("Done");
        }

        private static string PEEM_DecompileUScript(ExportEntry exp, FileLib currentFileLib)
        {
            try
            {
                ASTNode ast = UnrealScriptCompiler.ExportToAstNode(exp, currentFileLib, null);
                if (ast is null)
                {
                    return "Could not decompile!";
                }
                if (!(exp.IsClass && exp.ObjectNameString is "Object"))
                {
                    var codeBuilder = new CodeBuilderVisitor<PlainTextCodeFormatter>();
                    ast.AcceptVisitor(codeBuilder);
                    return codeBuilder.GetOutput();
                }
                else
                {
                    var codeBuilder = new CodeBuilderVisitor<SyntaxInfoCodeFormatter, (string, SyntaxInfo)>();
                    ast.AcceptVisitor(codeBuilder);
                    (string text, SyntaxInfo syntaxInfo) = codeBuilder.GetOutput();
                    return text;
                }

            }
            catch (Exception e) //when (!App.IsDebug)
            {
                return $"/*Error occurred while decompiling {exp?.InstancedFullPath}:\n\n{e.FlattenException()}*/";
            }
        }

        public static void FindBadReference(PackageEditorWindow pe)
        {
            if (pe.Pcc == null)
            {
                MessageBox.Show("Must have package open first");
                return;
            }

            var clipBoardText = Clipboard.GetText();
            bool nameRef = false;
            bool importRef = false;
            bool exportRef = false;
            int index = 0;
            if (!string.IsNullOrWhiteSpace(clipBoardText))
            {
                parseErrorLine(clipBoardText);
            }

            if (!importRef && !exportRef && !nameRef)
            {
                // Prompt
                var errorLine = PromptDialog.Prompt(pe, "Paste the entire error line into this dialog box.", "Search by pattern");
                parseErrorLine(errorLine);
            }

            if (!importRef && !exportRef && !nameRef)
            {
                MessageBox.Show("Can't parse the input string. Make sure it's the whole line starting with 'Bad <X> index i/j.");
                return;
            }

            if (exportRef)
                index += 1;
            if (importRef)
                index = (index * -1) - 1;

            var searchStream = pe.Pcc.SaveToStream(false);
            var matches = new List<int>();
            while (searchStream.Position < searchStream.Position - 4)
            {
                if (searchStream.ReadInt32() != index)
                {
                    searchStream.Position -= 3;
                    continue;
                }

                matches.Add((int)searchStream.Position - 4);
            }

            ListDialog ld = new ListDialog(matches.Select(x => x.ToString("X8")), "Matches", "The following areas in the file have the specified integer value.", pe);
            ld.Show();

            void parseErrorLine(string text)
            {
                if (text.StartsWith("Bad import index "))
                {
                    importRef = true;
                    string str = text.Substring("Bad import index ".Length);
                    str = str.Substring(0, str.IndexOf('/'));
                    index = int.Parse(str); // will be corrected later
                }
                else if (text.StartsWith("Bad export index "))
                {
                    exportRef = true;
                    string str = text.Substring("Bad export index ".Length);
                    str = str.Substring(0, str.IndexOf('/'));
                    index = int.Parse(str); // will be corrected later
                }
                else if (text.StartsWith("Bad name index "))
                {
                    nameRef = true;
                    string str = text.Substring("Bad name index ".Length);
                    str = str.Substring(0, str.IndexOf('/'));
                    index = int.Parse(str); // will be corrected later
                }
            }
        }

        public static void UpdateMaterialExpressionsList(PackageEditorWindow pe)
        {
            if (pe.Pcc != null && pe.GetSelected(out var idx) && idx > 0)
            {
                var exp = pe.Pcc.GetUExport(idx);
                if (exp.ClassName != "Material")
                    return;

                exp.WriteProperty(new ArrayProperty<ObjectProperty>(pe.Pcc.Exports.Where(x => x.idxLink == exp.UIndex && x.InheritsFrom("MaterialExpression")).Select(x => new ObjectProperty(x.UIndex)), "Expressions"));
            }
        }

        public static void CoalesceBioActorTypes(PackageEditorWindow pewpf)
        {
            Task.Run(() =>
            {
                MEPackageHandler.GlobalSharedCacheEnabled = false;
                PackageCache globalCache = new PackageCache();

                // Load global files into the cache to speed this process up.
                globalCache.InsertIntoCache(MEPackageHandler.OpenMEPackages(EntryImporter.FilesSafeToImportFrom(MEGame.LE1).Select(x => Path.Combine(MEDirectories.GetCookedPath(MEGame.LE1), x))));
                using var actorTypesPackage = MEPackageHandler.CreateAndOpenPackage(Path.Combine(MEDirectories.GetCookedPath(MEGame.LE1), "LE1ActorTypes.pcc"), MEGame.LE1);
                pewpf.BusyText = "Coalescing actor types...";
                pewpf.IsBusy = true;
                var allFiles = MELoadedFiles.GetOfficialFiles(MEGame.LE1).Where(x => Path.GetExtension(x) == ".pcc").ToList();
                int totalFiles = allFiles.Count;
                int numDone = 0;
                foreach (string filePath in allFiles)
                {
                    //if (!filePath.EndsWith("Engine.pcc"))
                    //    continue;
                    using IMEPackage pcc = MEPackageHandler.OpenMEPackage(filePath);
                    foreach (var f in pcc.Exports.Where(x => !x.IsDefaultObject && x.IsA("BioActorType")))
                    {
                        EntryExporter.ExportExportToPackage(f, actorTypesPackage, out var _, globalCache);
                    }

                    numDone++;
                    pewpf.BusyText = $"Coalescing actor types [{numDone}/{totalFiles}]";
                }
                actorTypesPackage.Save();
                MEPackageHandler.GlobalSharedCacheEnabled = true;
            }).ContinueWithOnUIThread(foundCandidates => { pewpf.IsBusy = false; });
        }

        public static void CramLevelFullOfStuff(IMEPackage startPackage, PackageEditorWindow pewpf)
        {
            if (pewpf.Pcc.Game != MEGame.LE3)
            {
                MessageBox.Show(pewpf, "Not an LE3 file!");
                return;
            }

            var btsGlobal = pewpf.Pcc.Exports.FirstOrDefault(x => x.ClassName == "BioTriggerStream" && x.GetProperty<NameProperty>("TierName")?.Value.Name == "TIER_Global");
            if (btsGlobal == null)
            {
                return;
            }

            var lskPackageNames = pewpf.Pcc.Exports.Where(x => x.ClassName == "LevelStreamingKismet").Select(x => x.GetProperty<NameProperty>("PackageName").Value).ToList();

            var addedLSKs = new List<NameReference>();
            //addedLSKs.Add(new NameReference("BioA_GthLeg", 201));
            //addedLSKs.Add(new NameReference("BioA_GthLeg", 211));
            //addedLSKs.Add(new NameReference("BioA_GthLeg", 216));
            //addedLSKs.Add(new NameReference("BioA_GthLeg", 251));
            //addedLSKs.Add(new NameReference("BioA_GthLeg", 261));
            //addedLSKs.Add(new NameReference("BioA_GthLeg", 301));
            addedLSKs.Add(new NameReference("BioA_GthLeg300BSP"));
            addedLSKs.Add(new NameReference("BioA_GthLeg325Temp"));
            //addedLSKs.Add(new NameReference("BioA_GthLeg",351));

            //addedLSKs.Add(new NameReference("BioA_GthLeg", 500));
            //addedLSKs.Add(new NameReference("BioA_GthLeg", 550));

            var ss = btsGlobal.GetProperty<ArrayProperty<StructProperty>>("StreamingStates");
            lskPackageNames.AddRange(addedLSKs);

            var existingStuff = ss[0].GetProp<ArrayProperty<NameProperty>>("VisibleChunkNames");
            existingStuff.AddRange(addedLSKs.Select(x => new NameProperty(x)));
            btsGlobal.WriteProperty(ss);

            var sourceToClone = pewpf.Pcc.Exports.First(x => x.ClassName == "LevelStreamingKismet");
            foreach (var added in addedLSKs)
            {
                var newEntry = EntryCloner.CloneEntry(sourceToClone) as ExportEntry;
                newEntry.WriteProperty(new NameProperty(added, "PackageName"));
            }

            // Step 2: Rebuild StreamingLevels
            RebuildStreamingLevels(pewpf.Pcc);
        }

        private static void RebuildStreamingLevels(IMEPackage Pcc)
        {
            try
            {
                var levelStreamingKismets = new List<ExportEntry>();
                ExportEntry bioworldinfo = null;
                foreach (ExportEntry exp in Pcc.Exports)
                {
                    switch (exp.ClassName)
                    {
                        case "BioWorldInfo" when exp.ObjectName == "BioWorldInfo":
                            bioworldinfo = exp;
                            continue;
                        case "LevelStreamingKismet" when exp.ObjectName == "LevelStreamingKismet":
                            levelStreamingKismets.Add(exp);
                            continue;
                    }
                }

                levelStreamingKismets = levelStreamingKismets
                    .OrderBy(o => o.GetProperty<NameProperty>("PackageName").ToString()).ToList();
                if (bioworldinfo != null)
                {
                    var streamingLevelsProp =
                        bioworldinfo.GetProperty<ArrayProperty<ObjectProperty>>("StreamingLevels") ??
                        new ArrayProperty<ObjectProperty>("StreamingLevels");

                    streamingLevelsProp.Clear();
                    foreach (ExportEntry exp in levelStreamingKismets)
                    {
                        streamingLevelsProp.Add(new ObjectProperty(exp.UIndex));
                    }

                    bioworldinfo.WriteProperty(streamingLevelsProp);
                    //MessageBox.Show("Done.");
                }
                else
                {
                    MessageBox.Show("No BioWorldInfo object found in this file.");
                }
            }
            catch (Exception ex)
            {
                MessageBox.Show("Error setting streaming levels:\n" + ex.Message);
            }
        }

        public static void ResetTexturesInFile(IMEPackage sourcePackage, PackageEditorWindow pewpf)
        {
            if (sourcePackage.Game != MEGame.ME1 && sourcePackage.Game != MEGame.ME2 &&
                sourcePackage.Game != MEGame.ME3)
            {
                MessageBox.Show(pewpf, "Not a trilogy file!");
                return;
            }

            Task.Run(() =>
            {
                pewpf.BusyText = "Finding unmodded candidates...";
                pewpf.IsBusy = true;
                return SharedPackageTools.GetUnmoddedCandidatesForPackage(pewpf);
            }).ContinueWithOnUIThread(foundCandidates =>
            {
                pewpf.IsBusy = false;
                if (!foundCandidates.Result.Any())
                {
                    MessageBox.Show(pewpf, "Cannot find any candidates for this file!");
                    return;
                }

                var choices = foundCandidates.Result.DiskFiles.ToList(); //make new list
                choices.AddRange(foundCandidates.Result.SFARPackageStreams.Select(x => x.Key));

                var choice = InputComboBoxDialog.GetValue(pewpf, "Choose file to reset to:", "Texture reset", choices,
                    choices.Last());
                if (string.IsNullOrEmpty(choice))
                {
                    return;
                }

                var restorePackage = MEPackageHandler.OpenMEPackage(choice, forceLoadFromDisk: true);

                // Get classes
                var differences = restorePackage.CompareToPackage(sourcePackage);

                // Classes
                var classNames = differences.Where(x => x.Entry != null).Select(x => x.Entry.ClassName).Distinct().OrderBy(x => x).ToList();
                if (classNames.Any())
                {
                    var allDiffs = "[ALL DIFFERENCES]";
                    classNames.Insert(0, allDiffs);
                    var restoreClass = InputComboBoxDialog.GetValue(pewpf, "Select class type to restore instances of:",
                        "Data reset", classNames, classNames.FirstOrDefault());
                    if (string.IsNullOrEmpty(restoreClass))
                    {
                        return;
                    }

                    foreach (var exp in restorePackage.Exports.Where(x =>
                        x.ClassName != "BioMaterialInstanceConstant" || restoreClass == allDiffs ||
                        x.ClassName == restoreClass))
                    {
                        var origExp = restorePackage.GetUExport(exp.UIndex);
                        sourcePackage.GetUExport(exp.UIndex).Data = origExp.Data;
                        sourcePackage.GetUExport(exp.UIndex).SetHeaderValuesFromByteArray(origExp.GenerateHeader());
                    }
                }
            });
        }

        public static void DumpPackageTextures(IMEPackage sourcePackage, PackageEditorWindow pewpf)
        {
            var dlg = new CommonOpenFileDialog
            {
                IsFolderPicker = true,
                EnsurePathExists = true,
                Title = "Select Folder Containing Localized Files"
            };
            if (dlg.ShowDialog(pewpf) == CommonFileDialogResult.Ok)
            {
                foreach (var t2dx in sourcePackage.Exports.Where(x => x.IsTexture()))
                {
                    var outF = Path.Combine(dlg.FileName, t2dx.ObjectName + ".png");
                    var t2d = new Texture2D(t2dx);
                    t2d.ExportToPNG(outF);
                }
            }

            MessageBox.Show("Done");
        }

        public static void FindExternalizableTextures(PackageEditorWindow pewpf)
        {
            MessageBox.Show(pewpf,
                "WARNING: THIS WILL MODIFY ALL PACKAGES IN THE FOLDER YOU SELECT.\nMake a backup of this folder as this operation cannot be undone!\nMake sure there are no tool windows open in Legendary Explorer.");
            var dlg = new CommonOpenFileDialog
            {
                IsFolderPicker = true,
                EnsurePathExists = true,
                Title = "Select Folder Containing Package Files"
            };
            if (dlg.ShowDialog(pewpf) == CommonFileDialogResult.Ok)
            {
                TFCTools.FindExternalizableTextures(dlg.FileName);
            }
        }
<<<<<<< HEAD


        /// <summary>
        /// Builds a comparison of TESTPATCH functions against their original design. View the difference with WinMerge Folder View.
        /// By Mgamerz
        /// </summary>
        public static void BuildTestPatchComparison()
        {
            var oldPath = ME3Directory.DefaultGamePath;
            // To run this change these values

            // Point to unpacked path.
            ME3Directory.DefaultGamePath = @"Z:\Mass Effect 3";
            var patchedOutDir = Directory.CreateDirectory(@"C:\users\mgamerz\desktop\patchcomp\patch").FullName;
            var origOutDir = Directory.CreateDirectory(@"C:\users\mgamerz\desktop\patchcomp\orig").FullName;
            var patchFiles =
                Directory.GetFiles(
                    @"C:\Users\Mgamerz\Desktop\ME3CMM\data\Patch_001_Extracted\BIOGame\DLC\DLC_TestPatch\CookedPCConsole",
                    "Patch_*.pcc");

            // End variables

            //preload these packages to speed up lookups
            using var package1 = MEPackageHandler.OpenMEPackage(Path.Combine(ME3Directory.CookedPCPath, "SFXGame.pcc"));
            using var package2 = MEPackageHandler.OpenMEPackage(Path.Combine(ME3Directory.CookedPCPath, "Engine.pcc"));
            using var package3 = MEPackageHandler.OpenMEPackage(Path.Combine(ME3Directory.CookedPCPath, "Core.pcc"));
            using var package4 = MEPackageHandler.OpenMEPackage(Path.Combine(ME3Directory.CookedPCPath, "Startup.pcc"));
            using var package5 =
                MEPackageHandler.OpenMEPackage(Path.Combine(ME3Directory.CookedPCPath, "GameFramework.pcc"));
            using var package6 = MEPackageHandler.OpenMEPackage(Path.Combine(ME3Directory.CookedPCPath, "GFxUI.pcc"));
            using var package7 =
                MEPackageHandler.OpenMEPackage(Path.Combine(ME3Directory.CookedPCPath, "BIOP_MP_COMMON.pcc"));

            // These paths can't be easily determined so just manually build list
            // Some are empty paths cause they could be determined with code updates 
            // and i was too lazy to remove them.
            Dictionary<string, string> extraMappings = new Dictionary<string, string>()
            {
                {"SFXGameContent.SFXAICmd_Base_GethPrimeShieldDrone", "SFXPawn_GethPrime"},
                {"SFXGameMPContent.SFXGameEffect_MatchConsumable_AmmoPower_ArmorPiercing", "SFXGE_MatchConsumables"},
                {"SFXGameMPContent.SFXGameEffect_MatchConsumable_AmmoPower_Disruptor", "SFXGE_MatchConsumables"},
                {"SFXGameMPContent.SFXObjective_Retrieve_PickupObject", "SFXEngagement_Retrieve"},
                {"SFXGameContentDLC_CON_MP2.SFXObjective_Retrieve_PickupObject_DLC", "SFXEngagement_RetrieveDLC"},
                {"SFXGameContentDLC_CON_MP2.SFXObjective_Retrieve_DropOffLocation_DLC", "SFXEngagement_RetrieveDLC"},
                {"SFXGameContent.SFXPowerCustomAction_GethPrimeTurret", "SFXPawn_GethPrime"},
                {"SFXGameContent.SFXPowerCustomAction_ConcussiveShot", ""},
                {"SFXGameContent.SFXPowerCustomAction_BioticCharge", ""},
                {"SFXGameContentDLC_CON_MP1.SFXProjectile_BatarianSniperRound", "SFXWeapon_SniperRifle_BatarianDLC"},
                {"SFXGameContentDLC_CON_MP1.SFXPowerCustomActionMP_BioticCharge_Krogan", "SFXPower_KroganBioticCharge"},
                {"SFXGameMPContent.SFXPowerCustomActionMP_FemQuarianPassive", "SFXPowerMP_FemQuarPassive"},
                {
                    "SFXGameContentDLC_CON_MP1.SFXPowerCustomActionMP_KroganPassive_Vanguard",
                    "SFXPower_KroganVanguardPassive"
                },
                {"SFXGameContentDLC_CON_MP2.SFXPowerCustomActionMP_MaleQuarianPassive", "SFXPower_MQPassive"},
                {"SFXGameMPContent.SFXPowerCustomActionMP_AsariPassive", ""},
                {"SFXGameMPContent.SFXPowerCustomActionMP_DrellPassive", ""},
                {"SFXGameMPContent.SFXPowerCustomActionMP_HumanPassive", ""},
                {"SFXGameMPContent.SFXPowerCustomActionMP_KroganPassive", ""},
                {"SFXGameMPContent.SFXPowerCustomActionMP_PassiveBase", ""},
                {"SFXGameMPContent.SFXPowerCustomActionMP_SalarianPassive", ""},
                {"SFXGameMPContent.SFXPowerCustomActionMP_TurianPassive", ""},
                {"SFXGameContentDLC_CON_MP2.SFXPowerCustomActionMP_VorchaPassive", "SFXPower_VorchaPassive"},
                {"SFXGameContentDLC_CON_MP2.SFXPowerCustomActionMP_WhipManPassive", "SFXPower_WhipManPassive"},
                {"SFXGameContent.SFXAICmd_Banshee_Aggressive", "SFXpawn_Banshee"},
                {"SFXGameContent.SFXAI_GethPrimeShieldDrone", "SFXPawn_GethPrime"},
                {"SFXGameContent.SFXAI_ProtectorDrone", "SFXPower_ProtectorDrone"},
                {"SFXGameContent.SFXAmmoContainer", "Biod_MPTowr"},
                {"SFXGameContentDLC_CON_MP3.SFXCustomAction_N7TeleportPunchBase", "N7_Vanguard_MP"},
                {"SFXGameContentDLC_CON_MP3.SFXCustomAction_N7VanguardEvadeBase", "N7_Vanguard_MP"},
                {"SFXGameContent.SFXCustomAction_SimpleMoveBase", "SFXPawn_GethPyro"},
                {"SFXGameContent.SFXCustomAction_BansheeDeath", "SFXPawn_Banshee"},
                {"SFXGameContent.SFXCustomAction_BansheePhase", "SFXPawn_Banshee"},
                {"SFXGameContent.SFXCustomAction_DeployTurret", "SFXPawn_Gunner"},
                {"SFXGameMPContent.SFXCustomAction_KroganRoar", "Krogan_Soldier_MP"},
                {"SFXGameContent.SFXCustomAction_Revive", "SFXCharacterClass_Infiltrator"},
                {"SFXGameContent.SFXDroppedGrenade", "Biod_MPTowr"},
                {"SFXGameContentDLC_CON_MP2_Retrieve.SFXEngagement_Retrieve_DLC", "Startup_DLC_CON_MP2_INT"},
                {"SFXGameContent.SFXGameEffect_WeaponMod_PenetrationDamageBonus", "SFXWeaponMods_AssaultRifles"},
                {"SFXGameContent.SFXGameEffect_WeaponMod_WeightBonus", "SFXWeaponMods_SMGs"},
                {"SFXGameContentDLC_CON_MP1.SFXGameEffect_BatarianBladeDamageOverTime", "Batarian_Soldier_MP"},
                {"SFXGameContent.SFXGrenadeContainer", "Biod_MPTowr"},
                {"SFXGameMPContent.SFXObjective_Retrieve_DropOffLocation", "SFXEngagement_Retrieve"},
                {"SFXGameMPContent.SFXObjective_Annex_DefendZone", "SFXEngagement_Annex_Upload"},
                {"SFXGameMPContent.SFXObjective_Disarm_Base", "SFXEngagement_Disarm_Disable"},
                {"SFXGameContentDLC_CON_MP3.SFXObjective_MobileAnnex", "SFXMobileAnnex"},
                {"SFXOnlineFoundation.SFXOnlineComponentAchievementPC", ""}, //totes new
                {"SFXGameContentDLC_CON_MP2.SFXPawn_PlayerMP_Sentinel_Vorcha", "Vorcha_Sentinel_MP"},
                {"SFXGameContentDLC_CON_MP2.SFXPawn_PlayerMP_Soldier_Vorcha", "Vorcha_Soldier_MP"},
                {"SFXGameContent.SFXPawn_GethPrimeShieldDrone", "SFXPawn_gethPrime"},
                {"SFXGameContent.SFXPawn_GethPrimeTurret", "SFXPawn_GethPrime"},
                {"SFXGameContent.SFXPawn_GunnerTurret", "SFXPawn_Gunner"},
                {"SFXGameMPContent.SFXPawn_Krogan_MP", "Krogan_Soldier_MP"},
                {"SFXGameContentDLC_CON_MP3.SFXPawn_PlayerMP_Sentinel_N7", "N7_Sentinel_MP"},
                {"SFXGameContent.SFXPawn_Swarmer", "SFXPawn_Ravager"},
                {"SFXGameContentDLC_CON_MP2.SFXPowerCustomActionMP_Damping", ""},
                {"SFXGameContent.SFXPowerCustomAction_AIHacking", ""},
                {"SFXGameContentDLC_CON_MP2.SFXPowerCustomActionMP_Flamer", ""},
                {"SFXGameMPContent.SFXPowerCustomActionMP_Reave", ""},
                {"SFXGameContentDLC_CON_MP3.SFXPowerCustomActionMP_Slash", ""},
                {"SFXGameContent.SFXPowerCustomAction_Carnage", "SFXPower_Carnage"},
                {"SFXGameContent.SFXPowerCustomAction_Marksman", "SFXPower_Marksman"},
                {"SFXGameContent.SFXPowerCustomAction_Reave", "SFXPower_Reave"},
                {"SFXGameContent.SFXPowerCustomAction_Stasis", "SFXPower_Stasis"},
                {"SFXGameContent.SFXProjectile_BansheePhase", "SFXPawn_Banshee"},
                {"SFXGameContentDLC_CON_MP1.SFXPawn_PlayerMP_Sentinel_Batarian", "Batarian_Sentinel_MP"},
                {"SFXGameContentDLC_CON_MP1.SFXPawn_PlayerMP_Soldier_Batarian", "Batarian_Soldier_MP"},
                {"SFXGameContent.SFXPowerCustomAction_AdrenalineRush", "SFXPower_AdrenalineRush"},
                {"SFXGameContent.SFXPowerCustomAction_DefensiveShield", ""},
                {"SFXGameContent.SFXPowerCustomAction_Fortification", ""},
                {
                    "SFXGameContentDLC_CON_MP1.SFXPowerCustomActionMP_AsariCommandoPassive",
                    "SFXPower_AsariCommandoPassive"
                },
                {"SFXGameContentDLC_CON_MP1.SFXPowerCustomActionMP_BatarianAttack", "SFXPower_BatarianAttack"},
                {"SFXGameMPContent.SFXPowerCustomActionMP_BioticCharge", ""},
                {"SFXGameMPContent.SFXPowerCustomActionMP_ConcussiveShot", ""},
                {"SFXGameMPContent.SFXPowerCustomActionMP_Marksman", ""},
                {"SFXGameContentDLC_CON_MP3.SFXPowerCustomActionMP_ShadowStrike", ""},
                {"SFXGameMPContent.SFXPowerCustomActionMP_Singularity", ""},
                {"SFXGameContentDLC_CON_MP1.SFXPowerCustomActionMP_BatarianPassive", "SFXPower_BatarianPassive"},
                {"SFXGameContentDLC_CON_MP1.SFXPowerCustomActionMP_GethPassive", "SFXPower_GethPassive"},
                {"SFXGameContent.SFXPowerCustomAction_Singularity", "SFXPower_Singularity"},
                {"SFXGameContent.SFXPowerCustomAction_Incinerate", "SFXPower_Incinerate"},
                {"SFXGameContent.SFXSeqAct_OpenWeaponSelection", "BioP_Cat002"},
                {"SFXGameContent.SFXSeqAct_ClearParticlePools", "BioD_KroGar_500Gate"},
                {"SFXGameContentLiveKismet.SFXSeqAct_SetAreaMap", "BioD_Cithub_Dock"},
                {"SFXGameContent.SFXShield_EVA", "Biod_promar_710chase"},
                {"SFXGameContent.SFXShield_Phantom", "SFXPawn_Phantom"},
                {"SFXGameContentDLC_CON_MP2.SFXWeapon_Shotgun_Quarian", "SFXWeapon_Shotgun_QuarianDLC"},
                {"SFXGameContentDLC_CON_MP2.SFXWeapon_SniperRifle_Turian", "SFXWeapon_SniperRifle_TurianDLC"},
                {
                    "SFXGameContentDLC_CON_GUN01.SFXWeapon_SniperRifle_Turian_GUN01",
                    "SFXWeapon_SniperRifle_Turian_GUN01"
                },
                {"SFXGameContentDLC_CON_MP1.SFXWeapon_Heavy_FlameThrower_GethTurret", "SFXPower_GethSentryTurret"}
            };
            var gameFiles = MELoadedFiles.GetFilesLoadedInGame(MEGame.ME3);
            List<string> outs = new List<string>();

            foreach (var pf in patchFiles)
            {
                using var package = MEPackageHandler.OpenMEPackage(pf);
                var classExp = package.Exports.FirstOrDefault(x => x.ClassName == "Class");
                if (classExp != null)
                {
                    // attempt to find base class?
                    // use resolver code so just fake an import
                    var ie = new ImportEntry(classExp.FileRef, classExp.idxLink, classExp.ObjectName)
                    {
                        ClassName = classExp.ClassName,
                        PackageFile = classExp.ParentName,
                    };
                    Debug.WriteLine("Looking up patch source " + classExp.InstancedFullPath);
                    ExportEntry matchingExport = null;
                    if (extraMappings.TryGetValue(classExp.FullPath, out var lookAtFname) &&
                        gameFiles.TryGetValue(lookAtFname + ".pcc", out var fullpath))
                    {
                        using var newP = MEPackageHandler.OpenMEPackage(fullpath);
                        var lookupCE = newP.Exports.FirstOrDefault(x => x.FullPath == classExp.FullPath);
                        if (lookupCE != null)
                        {
                            matchingExport = lookupCE;
                        }
                    }
                    else if (gameFiles.TryGetValue(
                        classExp.ObjectName.Name.Replace("SFXPowerCustomAction", "SFXPower") + ".pcc",
                        out var fullpath2))
                    {
                        using var newP = MEPackageHandler.OpenMEPackage(fullpath2);
                        // sfxgame.sfxgame is special case
                        if (classExp.ObjectName == "SFXGame")
                        {
                            var lookupCE = newP.Exports.FirstOrDefault(x => x.FullPath == "SFXGame");
                            if (lookupCE != null)
                            {
                                matchingExport = lookupCE;
                            }
                        }
                        else
                        {
                            var lookupCE = newP.Exports.FirstOrDefault(x => x.FullPath == classExp.FullPath);
                            if (lookupCE != null)
                            {
                                matchingExport = lookupCE;
                            }
                        }
                    }
                    else if (gameFiles.TryGetValue(
                        classExp.ObjectName.Name.Replace("SFXPowerCustomActionMP", "SFXPower") + ".pcc",
                        out var fullpath3))
                    {
                        using var newP = MEPackageHandler.OpenMEPackage(fullpath3);
                        var lookupCE = newP.Exports.FirstOrDefault(x => x.FullPath == classExp.FullPath);
                        if (lookupCE != null)
                        {
                            matchingExport = lookupCE;
                        }
                    }
                    else
                    {
                        matchingExport = EntryImporter.ResolveImport(ie, new PackageCache());

                        if (matchingExport == null)
                        {
                            outs.Add(classExp.InstancedFullPath);
                        }
                    }


                    if (matchingExport != null)
                    {
                        //outs.Add(" >> Found original definition: " + matchingExport.ObjectName + " in " +
                        //                matchingExport.FileRef.FilePath);

                        var childrenFuncs = matchingExport.FileRef.Exports.Where(x =>
                            x.idxLink == matchingExport.UIndex && x.ClassName == "Function");
                        foreach (var v in childrenFuncs)
                        {
                            var localFunc = package.Exports.FirstOrDefault(x => x.FullPath == v.FullPath);
                            if (localFunc != null)
                            {
                                // Decomp original func
                                Function func3 = new Function(v.Data, v);
                                func3.ParseFunction();
                                StringBuilder stringoutput = new StringBuilder();
                                stringoutput.AppendLine(func3.GetSignature());
                                foreach (var t in func3.ScriptBlocks)
                                {
                                    stringoutput.AppendLine(t.text);
                                }

                                string originalFunc = stringoutput.ToString();

                                func3 = new Function(localFunc.Data, localFunc);
                                func3.ParseFunction();
                                stringoutput = new StringBuilder();
                                stringoutput.AppendLine(func3.GetSignature());
                                foreach (var t in func3.ScriptBlocks)
                                {
                                    stringoutput.AppendLine(t.text);
                                }

                                string newFunc = stringoutput.ToString();

                                if (newFunc != originalFunc)
                                {
                                    // put into files for winmerge to look at.
                                    var outname =
                                        $"{localFunc.FullPath} {Path.GetFileName(pf)}_{localFunc.UIndex}__{Path.GetFileName(v.FileRef.FilePath)}_{v.UIndex}.txt";
                                    File.WriteAllText(Path.Combine(origOutDir, outname), originalFunc);
                                    File.WriteAllText(Path.Combine(patchedOutDir, outname), newFunc);
                                    Debug.WriteLine("   ============= DIFFERENCE " + localFunc.FullPath);
                                }
                            }
                        }


                    }
                    else
                    {
                        outs.Add(" XX Could not find " + classExp.ObjectName);
                    }
                }
            }

            foreach (var o in outs)
            {
                Debug.WriteLine(o);
            }

            //Restore path.
            ME3Directory.DefaultGamePath = oldPath;
        }
=======
        
>>>>>>> 06b5682c

        /// <summary>
        /// Rebuilds all netindexes based on the AdditionalPackageToCook list in the listed file's header
        /// </summary>
        public static void RebuildFullLevelNetindexes()
        {
            string pccPath = @"X:\SteamLibrary\steamapps\common\Mass Effect 3\BIOGame\CookedPCConsole\BioP_MPTowr.pcc";
            //string pccPath = @"X:\m3modlibrary\ME3\Redemption\DLC_MOD_MPMapPack - NetIndexing\CookedPCConsole\BioP_MPCron2.pcc";
            string[] subFiles =
            {
                "BioA_Cat004_000Global",
                "BioA_Cat004_100HangarBay",
                "BioD_Cat004_050Landing",
                "BioD_Cat004_100HangarBay",
                "BioD_MPCron_SubMaster",
                "BioSnd_MPCron"
            };
            Dictionary<int, List<string>> indices = new Dictionary<int, List<string>>();
            using var package = (MEPackage)MEPackageHandler.OpenMEPackage(pccPath);
            //package.AdditionalPackagesToCook = subFiles.ToList();
            //package.Save();
            //return;
            int currentNetIndex = 1;

            var netIndexedObjects = package.Exports.Where(x => x.NetIndex >= 0).OrderBy(x => x.NetIndex).ToList();

            foreach (var v in netIndexedObjects)
            {
                List<string> usages = null;
                if (!indices.TryGetValue(v.NetIndex, out usages))
                {
                    usages = new List<string>();
                    indices[v.NetIndex] = usages;
                }

                usages.Add($"{Path.GetFileNameWithoutExtension(v.FileRef.FilePath)} {v.InstancedFullPath}");
            }

            foreach (var f in package.AdditionalPackagesToCook)
            {
                var packPath = Path.Combine(Path.GetDirectoryName(pccPath), f + ".pcc");
                using var sPackage = (MEPackage)MEPackageHandler.OpenMEPackage(packPath);

                netIndexedObjects = sPackage.Exports.Where(x => x.NetIndex >= 0).OrderBy(x => x.NetIndex).ToList();
                foreach (var v in netIndexedObjects)
                {
                    List<string> usages = null;
                    if (!indices.TryGetValue(v.NetIndex, out usages))
                    {
                        usages = new List<string>();
                        indices[v.NetIndex] = usages;
                    }

                    usages.Add($"{Path.GetFileNameWithoutExtension(v.FileRef.FilePath)} {v.InstancedFullPath}");
                }
            }

            foreach (var i in indices)
            {
                Debug.WriteLine($"NetIndex {i.Key}");
                foreach (var s in i.Value)
                {
                    Debug.WriteLine("   " + s);
                }
            }
        }

        public static void ShiftInterpTrackMovesInPackage(IMEPackage package, Func<ExportEntry, bool> predicate)
        {
            var offsetX = int.Parse(PromptDialog.Prompt(null, "Enter X shift offset", "Offset X", "0", true));
            var offsetY = int.Parse(PromptDialog.Prompt(null, "Enter Y shift offset", "Offset Y", "0", true));
            var offsetZ = int.Parse(PromptDialog.Prompt(null, "Enter Z shift offset", "Offset Z", "0", true));
            foreach (var exp in package.Exports.Where(x => x.ClassName == "InterpTrackMove"))
            {
                if (predicate == null || predicate.Invoke(exp))
                {
                    ShiftInterpTrackMove(exp, offsetX, offsetY, offsetZ);
                }
            }
        }

        public static void ShiftInterpTrackMove(ExportEntry interpTrackMove, int? offsetX = null, int? offsetY = null, int? offsetZ = null)
        {
            offsetX ??= int.Parse(PromptDialog.Prompt(null, "Enter X shift offset", "Offset X", "0", true));
            offsetY ??= int.Parse(PromptDialog.Prompt(null, "Enter Y shift offset", "Offset Y", "0", true));
            offsetZ ??= int.Parse(PromptDialog.Prompt(null, "Enter Z shift offset", "Offset Z", "0", true));

            var props = interpTrackMove.GetProperties();
            var posTrack = props.GetProp<StructProperty>("PosTrack");
            var points = posTrack.GetProp<ArrayProperty<StructProperty>>("Points");
            foreach (var point in points)
            {
                var outval = point.GetProp<StructProperty>("OutVal");
                outval.GetProp<FloatProperty>("X").Value += offsetX.Value;
                outval.GetProp<FloatProperty>("Y").Value += offsetY.Value;
                outval.GetProp<FloatProperty>("Z").Value += offsetZ.Value;
            }

            interpTrackMove.WriteProperties(props);
        }

        /// <summary>
        /// Shifts an ME1 AnimCutscene by specified X Y Z values. Only supports 96NoW (3 32-bit float) animations
        /// By Mgamerz 
        /// </summary>
        /// <param name="export"></param>
        public static void ShiftME1AnimCutscene(ExportEntry export)
        {
            if (ObjectBinary.From(export) is AnimSequence animSeq)
            {
                var offsetX = int.Parse(PromptDialog.Prompt(null, "Enter X offset", "Offset X", "0", true));
                var offsetY = int.Parse(PromptDialog.Prompt(null, "Enter Y offset", "Offset Y", "0", true));
                var offsetZ = int.Parse(PromptDialog.Prompt(null, "Enter Z offset", "Offset Z", "0", true));
                var offsetVec = new Vector3(offsetX, offsetY, offsetZ);

                animSeq.DecompressAnimationData();
                foreach (AnimTrack track in animSeq.RawAnimationData)
                {
                    for (int i = 0; i < track.Positions.Count; i++)
                    {
                        track.Positions[i] = Vector3.Add(track.Positions[i], offsetVec);
                    }
                }

                PropertyCollection props = export.GetProperties();
                animSeq.UpdateProps(props, export.Game);
                export.WritePropertiesAndBinary(props, animSeq);
            }
        }

       

        /// <summary>
        /// Extracts all NormalizedAverageColors, tints them, and then reinstalls them to the export they came from
        /// </summary>
        /// <param name="Pcc"></param>
        public static void TintAllNormalizedAverageColors(IMEPackage Pcc)
        {
            MessageBox.Show("This is not implemented, code must be uncommented out");
            //var normalizedExports = Pcc.Exports
            //    .Where(x => x.ClassName == "LightMapTexture2D" && x.ObjectName.Name.StartsWith("NormalizedAverageColor")).ToList();
            //foreach (var v in normalizedExports)
            //{
            //    MemoryStream pngImage = new MemoryStream();
            //    Texture2D t2d = new Texture2D(v);
            //    t2d.ExportToPNG(outStream: pngImage);
            //    pngImage.Position = 0; //reset
            //    MemoryStream outStream = new MemoryStream();
            //    using (var image = new MagickImage(pngImage))
            //    {

            //        var tintColor = MagickColor.FromRgb((byte)128, (byte)0, (byte)0);
            //        //image.Colorize(tintColor, new Percentage(80), new Percentage(5), new Percentage(5) );
            //        //image.Settings.FillColor = tintColor;
            //        //image.Tint("30%", tintColor);
            //        image.Modulate(new Percentage(82), new Percentage(100), new Percentage(0));
            //        //image.Colorize(tintColor, new Percentage(100), new Percentage(0), new Percentage(0) );
            //        image.Write(outStream, MagickFormat.Png32);
            //    }
            //    //outStream = pngImage;
            //    outStream.Position = 0;
            //    outStream.WriteToFile(Path.Combine(Directory.CreateDirectory(@"C:\users\mgame\desktop\normalizedCols").FullName, v.ObjectName.Instanced + ".png"));
            //    var convertedBackImage = new MassEffectModder.Images.Image(outStream, Image.ImageFormat.PNG);
            //    t2d.Replace(convertedBackImage, t2d.Export.GetProperties());
            //}
        }

        /// <summary>
        /// Traverses the Level object's navigation point start to its end and finds which objects are not in the NavList of the Level
        /// By Mgamerz
        /// </summary>
        /// <param name="pcc"></param>
        public static void ValidateNavpointChain(IMEPackage pcc)
        {
            var pl = pcc.Exports.FirstOrDefault(x => x.ClassName == "Level" && x.ObjectName == "PersistentLevel");
            if (pl != null)
            {
                var persistentLevel = ObjectBinary.From<Level>(pl);
                var nlSU = persistentLevel.NavListStart;
                var nlS = pcc.GetUExport(nlSU);
                var navList = new List<ExportEntry>();
                var itemsMissingFromWorldNPC = new List<ExportEntry>();
                if (persistentLevel.NavRefs.All(x => x != nlS.UIndex))
                {
                    itemsMissingFromWorldNPC.Add(nlS);
                }

                var nnP = nlS.GetProperty<ObjectProperty>("nextNavigationPoint");
                navList.Add(nlS);
                Debug.WriteLine($"{nlS.UIndex} {nlS.InstancedFullPath}");
                while (nnP != null)
                {
                    var nextNavigationPoint = nnP.ResolveToEntry(pcc) as ExportEntry;
                    Debug.WriteLine($"{nextNavigationPoint.UIndex} {nextNavigationPoint.InstancedFullPath}");
                    if (persistentLevel.NavRefs.All(x => x != nextNavigationPoint.UIndex))
                    {
                        itemsMissingFromWorldNPC.Add(nextNavigationPoint);
                    }

                    navList.Add(nextNavigationPoint);
                    nnP = nextNavigationPoint.GetProperty<ObjectProperty>("nextNavigationPoint");
                }

                Debug.WriteLine($"{navList.Count} items in actual nav chain");
                foreach (var v in itemsMissingFromWorldNPC)
                {
                    Debug.WriteLine($"Item missing from NavPoints list: {v.UIndex} {v.InstancedFullPath}");
                }
            }
        }

        public static void SetAllWwiseEventDurations(IMEPackage Pcc)
        {
            var wwevents = Pcc.Exports.Where(x => x.ClassName == "WwiseEvent").ToList();
            foreach (var wwevent in wwevents)
            {
                var eventbin = wwevent.GetBinaryData<WwiseEvent>();
                if (!eventbin.Links.IsEmpty() && !eventbin.Links[0].WwiseStreams.IsEmpty())
                {
                    var wwstream = Pcc.GetUExport(eventbin.Links[0].WwiseStreams[0]);
                    if (eventbin.Links[0].WwiseStreams.Count > 1 && wwevent.ObjectNameString.Length == 16)  //must be standard VO_123456_m_Play wwiseevent name format
                    {
                        var tlkref = wwevent.ObjectNameString.Remove(9).Remove(0, 3);
                        var genderref = wwevent.ObjectNameString.ToLower().Remove(11).Remove(0, 10);
                        foreach (var stream in eventbin.Links[0].WwiseStreams)
                        {
                            var potentialStream = Pcc.GetUExport(stream);
                            if (potentialStream.ObjectNameString.Contains(tlkref))
                            {
                                if (potentialStream.ObjectNameString.Contains("player", StringComparison.OrdinalIgnoreCase))
                                {
                                    if (!potentialStream.ObjectNameString.Contains($"_{genderref}_", StringComparison.OrdinalIgnoreCase))
                                        continue;
                                }
                                wwstream = potentialStream;
                                break;
                            }
                        }
                    }
                    var streambin = wwstream?.GetBinaryData<WwiseStream>() ?? null;
                    if (streambin != null)
                    {
                        var duration = streambin.GetAudioInfo()?.GetLength();
                        switch (Pcc.Game)
                        {
                            case MEGame.ME3:
                                var durtnMS = wwevent.GetProperty<FloatProperty>("DurationMilliseconds");
                                if (durtnMS != null && duration != null)
                                {
                                    durtnMS.Value = (float)duration.Value.TotalMilliseconds;
                                    wwevent.WriteProperty(durtnMS);
                                }
                                break;
                            case MEGame.LE3:
                                var durtnSec = wwevent.GetProperty<FloatProperty>("DurationSeconds");
                                if (durtnSec != null && duration != null)
                                {
                                    durtnSec.Value = (float)duration.Value.TotalSeconds;
                                    wwevent.WriteProperty(durtnSec);
                                }
                                break;
                        }
                    }
                }
            }
        }

        public static void FindAllME3PowerCustomActions()
        {
            if (ME3Directory.DefaultGamePath != null)
            {
                var newCachedInfo = new SortedDictionary<string, List<string>>();
                var dir = new DirectoryInfo(ME3Directory.DefaultGamePath);
                var filesToSearch = dir.GetFiles("*.pcc", SearchOption.AllDirectories).ToArray();
                Debug.WriteLine("Number of files: " + filesToSearch.Length);
                foreach (FileInfo fi in filesToSearch)
                {
                    using (var package = MEPackageHandler.OpenME3Package(fi.FullName))
                    {
                        foreach (ExportEntry export in package.Exports)
                        {
                            if (export.SuperClassName == "SFXPowerCustomAction")
                            {
                                Debug.WriteLine(
                                    $"{export.ClassName}({export.ObjectName}) in {fi.Name} at export {export.UIndex}");
                                if (newCachedInfo.TryGetValue(export.ObjectName, out List<string> instances))
                                {
                                    instances.Add($"{fi.Name} at export {export.UIndex}");
                                }
                                else
                                {
                                    newCachedInfo[export.ObjectName] = new List<string>
                                        {$"{fi.Name} at export {export.UIndex}"};
                                }
                            }
                        }
                    }
                }

                string outstr = "";
                foreach (KeyValuePair<string, List<string>> instancelist in newCachedInfo)
                {
                    outstr += instancelist.Key;
                    outstr += "\n";
                    foreach (string str in instancelist.Value)
                    {
                        outstr += " - " + str + "\n";
                    }
                }

                File.WriteAllText(@"C:\users\public\me3powers.txt", outstr);
                Debug.WriteLine("Done");
            }
        }

        public static void FindAllME2Powers()
        {
            if (ME2Directory.DefaultGamePath != null)
            {
                var newCachedInfo = new SortedDictionary<string, List<string>>();
                var dir = new DirectoryInfo(ME2Directory.DefaultGamePath);
                var filesToSearch = dir.GetFiles("*.pcc", SearchOption.AllDirectories).ToArray();
                Debug.WriteLine("Number of files: " + filesToSearch.Length);
                foreach (FileInfo fi in filesToSearch)
                {
                    using var package = MEPackageHandler.OpenMEPackage(fi.FullName);
                    foreach (ExportEntry export in package.Exports)
                    {
                        if (export.SuperClassName == "SFXPower")
                        {
                            Debug.WriteLine(
                                $"{export.ClassName}({export.ObjectName}) in {fi.Name} at export {export.UIndex}");
                            if (newCachedInfo.TryGetValue(export.ObjectName, out List<string> instances))
                            {
                                instances.Add($"{fi.Name} at export {export.UIndex}");
                            }
                            else
                            {
                                newCachedInfo[export.ObjectName] = new List<string>
                                    {$"{fi.Name} at export {export.UIndex}"};
                            }
                        }
                    }
                }

                string outstr = "";
                foreach (KeyValuePair<string, List<string>> instancelist in newCachedInfo)
                {
                    outstr += instancelist.Key;
                    outstr += "\n";
                    foreach (string str in instancelist.Value)
                    {
                        outstr += " - " + str + "\n";
                    }
                }

                File.WriteAllText(@"C:\users\public\me2powers.txt", outstr);
                Debug.WriteLine("Done");
            }
        }

        /// <summary>
        /// Asset Database doesn't search by memory entry, so if I'm looking to see if another entry exists I can't find it. For example I'm trying to find all copies of a specific FaceFX anim set.
        /// </summary>
        /// <param name="packageEditorWpf"></param>
        public static void FindNamedObject(PackageEditorWindow packageEditorWpf)
        {
            var namedObjToFind = PromptDialog.Prompt(packageEditorWpf,
                "Enter the name of the object you want to search for in files", "Object finder");
            if (!string.IsNullOrWhiteSpace(namedObjToFind))
            {
                var dlg = new CommonOpenFileDialog("Pick a folder to scan (includes subdirectories)")
                {
                    IsFolderPicker = true,
                    EnsurePathExists = true
                };
                if (dlg.ShowDialog() == CommonFileDialogResult.Ok)
                {
                    packageEditorWpf.IsBusy = true;
                    Task.Run(() =>
                    {
                        ConcurrentDictionary<string, string>
                            threadSafeList = new ConcurrentDictionary<string, string>();
                        packageEditorWpf.BusyText = "Getting list of all package files";
                        int numPackageFiles = 0;
                        var files = Directory.GetFiles(dlg.FileName, "*.pcc", SearchOption.AllDirectories)
                            .Where(x => x.RepresentsPackageFilePath()).ToList();
                        var totalfiles = files.Count;
                        long filesDone = 0;
                        Parallel.ForEach(files, pf =>
                        {
                            try
                            {
                                using var package = MEPackageHandler.OpenMEPackage(pf);
                                var hasObject = package.Exports.Any(x =>
                                    x.ObjectName.Name.Equals(namedObjToFind,
                                        StringComparison.InvariantCultureIgnoreCase));
                                if (hasObject)
                                {
                                    threadSafeList.TryAdd(pf, pf);
                                }
                            }
                            catch
                            {
                            }

                            long v = Interlocked.Increment(ref filesDone);
                            packageEditorWpf.BusyText = $"Scanning files [{v}/{totalfiles}]";
                        });
                        return threadSafeList;
                    }).ContinueWithOnUIThread(filesWithObjName =>
                    {
                        packageEditorWpf.IsBusy = false;
                        ListDialog ld = new ListDialog(filesWithObjName.Result.Select(x => x.Value), "Object name scan",
                            "Here is the list of files that have this objects of this name within them.",
                            packageEditorWpf);
                        ld.Show();
                    });
                }
            }
        }

        public static void CheckImports(IMEPackage Pcc, PackageCache globalCache = null)
        {
            if (Pcc == null) return;
            PackageCache pc = new PackageCache();
            // Enumerate and resolve all imports.
            foreach (var import in Pcc.Imports)
            {
                if (import.InstancedFullPath.StartsWith("Core."))
                    continue; // Most of these are native-native
                if (GlobalUnrealObjectInfo.IsAKnownNativeClass(import))
                    continue; // Native is always loaded iirc
                //Debug.WriteLine($@"Resolving {import.FullPath}");
                var export = EntryImporter.ResolveImport(import, globalCache);
                if (export != null)
                {
                }
                else
                {
                    Debug.WriteLine($@" >>> UNRESOLVABLE IMPORT: {import.FullPath}!");
                }
            }

            pc.ReleasePackages();
        }

        public static void RandomizeTerrain(IMEPackage Pcc)
        {
            ExportEntry terrain = Pcc.Exports.FirstOrDefault(x => x.ClassName == "Terrain");
            if (terrain != null)
            {
                Random r = new Random();

                var terrainBin = terrain.GetBinaryData<Terrain>();
                for (int i = 0; i < terrainBin.Heights.Length; i++)
                {
                    terrainBin.Heights[i] = (ushort)(r.Next(2000) + 13000);
                }

                terrain.WriteBinary(terrainBin);
            }
        }

        public static void ResetPackageVanillaPart(IMEPackage sourcePackage, PackageEditorWindow pewpf)
        {
            if (sourcePackage.Game != MEGame.ME1 && sourcePackage.Game != MEGame.ME2 &&
                sourcePackage.Game != MEGame.ME3)
            {
                MessageBox.Show(pewpf, "Not a trilogy file!");
                return;
            }

            Task.Run(() =>
            {
                pewpf.BusyText = "Finding unmodded candidates...";
                pewpf.IsBusy = true;
                return SharedPackageTools.GetUnmoddedCandidatesForPackage(pewpf);
            }).ContinueWithOnUIThread(foundCandidates =>
            {
                pewpf.IsBusy = false;
                if (!foundCandidates.Result.Any()) MessageBox.Show(pewpf, "Cannot find any candidates for this file!");

                var choices = foundCandidates.Result.DiskFiles.ToList(); //make new list
                choices.AddRange(foundCandidates.Result.SFARPackageStreams.Select(x => x.Key));

                var choice = InputComboBoxDialog.GetValue(pewpf, "Choose file to reset to:", "Package reset", choices,
                    choices.Last());
                if (string.IsNullOrEmpty(choice))
                {
                    return;
                }

                var restorePackage = MEPackageHandler.OpenMEPackage(choice, forceLoadFromDisk: true);
                for (int i = 0; i < restorePackage.NameCount; i++)
                {
                    sourcePackage.replaceName(i, restorePackage.GetNameEntry(i));
                }

                foreach (var imp in sourcePackage.Imports)
                {
                    var origImp = restorePackage.FindImport(imp.InstancedFullPath);
                    if (origImp != null)
                    {
                        imp.SetHeaderValuesFromByteArray(origImp.GenerateHeader());
                    }
                }

                foreach (var exp in sourcePackage.Exports)
                {
                    var origExp = restorePackage.FindExport(exp.InstancedFullPath);
                    if (origExp != null)
                    {
                        exp.Data = origExp.Data;
                        exp.SetHeaderValuesFromByteArray(origExp.GenerateHeader());
                    }
                }
            });
        }

        public static void FindEmptyMips(PackageEditorWindow pew)
        {
            string[] extensions = { ".pcc" };
            FileInfo[] files = new DirectoryInfo(LE3Directory.CookedPCPath)
                .EnumerateFiles("*", SearchOption.AllDirectories)
                .Where(f => extensions.Contains(f.Extension.ToLower()))
                .ToArray();
            foreach (var f in files)
            {
                var p = MEPackageHandler.OpenMEPackage(f.FullName, forceLoadFromDisk: true);
                foreach (var tex in p.Exports.Where(x => x.ClassName == "Texture2D"))
                {
                    var t = ObjectBinary.From<UTexture2D>(tex);
                    if (t.Mips[0].StorageType == StorageTypes.empty)
                        Debugger.Break();
                }
            }
        }

        public static void ListNetIndexes(PackageEditorWindow pew)
        {
            // Not sure this works
            var strs = new List<string>();
            var Pcc = pew.Pcc;
            foreach (ExportEntry exp in Pcc.Exports)
            {
                if (exp.ParentName == "PersistentLevel")
                {
                    strs.Add($"{exp.NetIndex} {exp.InstancedFullPath}");
                }
            }

            var d = new ListDialog(strs, "NetIndexes", "Here are the netindexes in Package Editor's loaded file", pew);
            d.Show();
        }

        public static void GenerateNewGUIDForFile(PackageEditorWindow pew)
        {
            MessageBox.Show(
                "Generate New GUID for file process applies immediately and cannot be undone.\nEnsure the file you are going to regenerate is not open in Legendary Explorer in any tools.\nBe absolutely sure you know what you're doing before you use GetPEWindow()!");
            OpenFileDialog d = AppDirectories.GetOpenPackageDialog();
            if (d.ShowDialog() == true)
            {
                using (IMEPackage sourceFile = MEPackageHandler.OpenMEPackage(d.FileName))
                {
                    string fname = Path.GetFileNameWithoutExtension(d.FileName);
                    Guid newGuid = Guid.NewGuid();
                    ExportEntry selfNamingExport = null;
                    foreach (ExportEntry exp in sourceFile.Exports)
                    {
                        if (exp.ClassName == "Package"
                            && exp.idxLink == 0
                            && string.Equals(exp.ObjectName.Name, fname, StringComparison.InvariantCultureIgnoreCase))
                        {
                            selfNamingExport = exp;
                            break;
                        }
                    }

                    if (selfNamingExport == null)
                    {
                        MessageBox.Show(
                            "Selected package does not contain a self-naming package export.\nCannot regenerate package file-level GUID if it doesn't contain self-named export.");
                        return;
                    }

                    selfNamingExport.PackageGUID = newGuid;
                    sourceFile.PackageGuid = newGuid;
                    sourceFile.Save();
                }

                MessageBox.Show("Generated a new GUID for package.");
            }
        }

        public static void GenerateGUIDCacheForFolder(PackageEditorWindow pew)
        {
            CommonOpenFileDialog m = new CommonOpenFileDialog
            {
                IsFolderPicker = true,
                EnsurePathExists = true,
                Title = "Select folder to generate GUID cache on"
            };
            if (m.ShowDialog(pew) == CommonFileDialogResult.Ok)
            {
                string dir = m.FileName;
                string[] files = Directory.GetFiles(dir, "*.pcc");
                if (Enumerable.Any(files))
                {
                    var packageGuidMap = new Dictionary<string, Guid>();
                    var GuidPackageMap = new Dictionary<Guid, string>();

                    pew.IsBusy = true;
                    string guidcachefile = null;
                    foreach (string file in files)
                    {
                        string fname = Path.GetFileNameWithoutExtension(file);
                        if (fname.StartsWith("GuidCache"))
                        {
                            guidcachefile = file;
                            continue;
                        }

                        if (fname.Contains("_LOC_"))
                        {
                            Debug.WriteLine("--> Skipping " + fname);
                            continue; //skip localizations
                        }

                        Debug.WriteLine(Path.GetFileName(file));
                        bool hasPackageNamingItself = false;
                        using (var package = MEPackageHandler.OpenMEPackage(file))
                        {
                            var filesToSkip = new[]
                            {
                                "BioD_Cit004_270ShuttleBay1", "BioD_Cit003_600MechEvent", "CAT6_Executioner",
                                "SFXPawn_Demo", "SFXPawn_Sniper", "SFXPawn_Heavy", "GethAssassin",
                                "BioD_OMG003_125LitExtra"
                            };
                            foreach (ExportEntry exp in package.Exports)
                            {
                                if (exp.ClassName == "Package" && exp.idxLink == 0 &&
                                    !filesToSkip.Contains(exp.ObjectName.Name))
                                {
                                    if (string.Equals(exp.ObjectName.Name, fname,
                                        StringComparison.InvariantCultureIgnoreCase))
                                    {
                                        hasPackageNamingItself = true;
                                    }

                                    Guid guid = exp.PackageGUID;
                                    if (guid != Guid.Empty)
                                    {
                                        GuidPackageMap.TryGetValue(guid, out string packagename);
                                        if (packagename != null && packagename != exp.ObjectName.Name)
                                        {
                                            Debug.WriteLine(
                                                $"-> {exp.UIndex} {exp.ObjectName.Name} has a guid different from already found one ({packagename})! {guid}");
                                        }

                                        if (packagename == null)
                                        {
                                            GuidPackageMap[guid] = exp.ObjectName.Name;
                                        }
                                    }
                                }
                            }
                        }

                        if (!hasPackageNamingItself)
                        {
                            Debug.WriteLine("----HAS NO SELF NAMING EXPORT");
                        }
                    }

                    foreach (KeyValuePair<Guid, string> entry in GuidPackageMap)
                    {
                        // do something with entry.Value or entry.Key
                        Debug.WriteLine($"  {entry.Value} {entry.Key}");
                    }

                    if (guidcachefile != null)
                    {
                        Debug.WriteLine("Opening GuidCache file " + guidcachefile);
                        using (var package = MEPackageHandler.OpenMEPackage(guidcachefile))
                        {
                            var cacheExp = package.Exports.FirstOrDefault(x => x.ObjectName == "GuidCache");
                            if (cacheExp != null)
                            {
                                var data = new MemoryStream();
                                var expPre = cacheExp.Data.Take(12).ToArray();
                                data.Write(expPre, 0, 12); //4 byte header, None
                                data.WriteInt32(GuidPackageMap.Count);
                                foreach (KeyValuePair<Guid, string> entry in GuidPackageMap)
                                {
                                    int nametableIndex = cacheExp.FileRef.FindNameOrAdd(entry.Value);
                                    data.WriteInt32(nametableIndex);
                                    data.WriteInt32(0);
                                    data.Write(entry.Key.ToByteArray(), 0, 16);
                                }

                                cacheExp.Data = data.ToArray();
                            }

                            package.Save();
                        }
                    }

                    Debug.WriteLine("Done. Cache size: " + GuidPackageMap.Count);
                    pew.IsBusy = false;
                }
            }
        }

        public static void PrintTerrainsBySize(PackageEditorWindow pewpf)
        {
            pewpf.SetBusy("Inventorying terrains...");
            Task.Run(() =>
            {
                List<(int numComponents, string file)> items = new List<(int numComponents, string file)>();
                var loadedFiles = MELoadedFiles.GetFilesLoadedInGame(MEGame.LE1);
                int done = 0;
                foreach (var v in loadedFiles)
                {
                    pewpf.BusyText = $"Inventorying terrains [{done++}/{loadedFiles.Count}]";
                    using var p = MEPackageHandler.OpenMEPackage(v.Value);
                    foreach (var t in p.Exports.Where(x => x.ClassName == "Terrain" && !x.IsDefaultObject))
                    {
                        var tcSize = t.GetProperty<ArrayProperty<ObjectProperty>>("TerrainComponents");
                        if (tcSize != null)
                        {
                            items.Add((tcSize.Count, v.Key));
                        }
                    }
                }
                items = items.OrderBy(x => x.numComponents).ToList();
                foreach (var item in items)
                {
                    Debug.WriteLine($"{item.numComponents} terrain components in {item.file}");
                }
            }).ContinueWithOnUIThread(foundCandidates => { pewpf.IsBusy = false; });



        }

        public static void MakeAllGrenadesAndAmmoRespawn(PackageEditorWindow pew)
        {
            var ammoGrenades = pew.Pcc.Exports.Where(x =>
                x.ClassName != "Class" && !x.IsDefaultObject && (x.ObjectName == "SFXAmmoContainer" ||
                                                                 x.ObjectName == "SFXGrenadeContainer" ||
                                                                 x.ObjectName == "SFXAmmoContainer_Simulator"));
            foreach (var container in ammoGrenades)
            {
                BoolProperty respawns = new BoolProperty(true, "bRespawns");
                float respawnTimeVal = 20;
                if (container.ObjectName == "SFXGrenadeContainer")
                {
                    respawnTimeVal = 8;
                }

                if (container.ObjectName == "SFXAmmoContainer")
                {
                    respawnTimeVal = 3;
                }

                if (container.ObjectName == "SFXAmmoContainer_Simulator")
                {
                    respawnTimeVal = 5;
                }

                FloatProperty respawnTime = new FloatProperty(respawnTimeVal, "RespawnTime");
                var currentprops = container.GetProperties();
                currentprops.AddOrReplaceProp(respawns);
                currentprops.AddOrReplaceProp(respawnTime);
                container.WriteProperties(currentprops);
            }
        }

        public static void CheckAllGameImports(IMEPackage pewPcc)
        {
            if (pewPcc == null)
                return;

            var loadedFiles = MELoadedFiles.GetFilesLoadedInGame(pewPcc.Game);

            PackageCache pc = new PackageCache();
            var safeFiles = EntryImporter.FilesSafeToImportFrom(pewPcc.Game).ToList();
            safeFiles.AddRange(loadedFiles
                .Where(x => x.Key.StartsWith("Startup_") && (!pewPcc.Game.IsGame2() || x.Key.Contains("_INT")))
                .Select(x => x.Key));
            if (pewPcc.Game.IsGame3())
            {
                // SP ONLY
                safeFiles.Add(@"BIO_COMMON.pcc");
            }

            foreach (var f in safeFiles.Distinct())
            {
                pc.GetCachedPackage(loadedFiles[f]);
            }

            foreach (var f in loadedFiles)
            {
                using var p = MEPackageHandler.OpenMEPackage(f.Value);
                CheckImports(p, pc);
            }
        }

        public static void DumpAllLE1TLK(PackageEditorWindow pewpf)
        {
            var dlg = new CommonOpenFileDialog
            {
                IsFolderPicker = true,
                EnsurePathExists = true,
                Title = "Select output folder"
            };
            if (dlg.ShowDialog(pewpf) == CommonFileDialogResult.Ok)
            {
                var langFilter = PromptDialog.Prompt(pewpf,
                    "Enter the language suffix to filter, or blank to dump INT. For example, PLPC, DE, FR.",
                    "Enter language filter", "", true);
                if (string.IsNullOrWhiteSpace(langFilter)) langFilter = null;
                Task.Run(() =>
                {
                    pewpf.BusyText = "Dumping TLKs...";
                    pewpf.IsBusy = true;
                    var allPackages = MELoadedFiles.GetFilesLoadedInGame(MEGame.LE1).ToList();
                    int numDone = 0;
                    foreach (var f in allPackages)
                    {
                        //if (!f.Key.Contains("Startup"))
                        //    continue;
                        pewpf.BusyText = $"Dumping TLKs [{++numDone}/{allPackages.Count}]";
                        using var package = MEPackageHandler.OpenMEPackage(f.Value);
                        foreach (var v in ((MEPackage)package).ReadLocalTLKs(langFilter, getAllGenders: true))
                        {
                            if (!string.IsNullOrWhiteSpace(langFilter) && !v.Name.EndsWith($"_{langFilter}"))
                            {
                                continue;
                            }

                            var outPath = Path.Combine(dlg.FileName,
                                $"{Path.GetFileNameWithoutExtension(f.Key)}.{package.GetEntry(v.UIndex).InstancedFullPath}.xml");
                            v.SaveToXML(outPath);
                        }
                    }
                }).ContinueWithOnUIThread(x => { pewpf.IsBusy = false; });
            }
        }

        // For making testing materials faster
        public static void ConvertMaterialToDonor(PackageEditorWindow pe)
        {
            if (pe.Pcc != null && pe.TryGetSelectedExport(out var exp) && (exp.ClassName == "Material" || exp.ClassName == "MaterialInstanceConstant"))
            {
                var donorFullName = PromptDialog.Prompt(pe, "Enter instanced full path of donor this is for", "Material Donor");
                if (string.IsNullOrEmpty(donorFullName))
                    return;
                var donorPath = Path.Combine(ModManagerIntegration.GetDonorOutputPath(), $"{donorFullName}.pcc");
                MEPackageHandler.CreateAndSavePackage(donorPath, pe.Pcc.Game);
                using var donorPackage = MEPackageHandler.OpenMEPackage(donorPath);

                var parts = donorFullName.Split('.');
                ExportEntry parent = null;
                for (int i = 0; i < parts.Length; i++)
                {
                    if (i < parts.Length - 1)
                    {
                        parent = ExportCreator.CreatePackageExport(donorPackage, parts[i], parent);
                        parent.indexValue = 0;
                    }
                    else
                    {
                        exp.ObjectName = parts[i];
                        EntryExporter.ExportExportToPackage(exp, donorPackage, out var portedEntry);
                        portedEntry.idxLink = parent?.UIndex ?? 0;
                        //EntryImporter.ImportAndRelinkEntries(EntryImporter.PortingOption.CloneAllDependencies, exp, donorPackage, parent, true, new RelinkerOptionsPackage() { ImportExportDependencies = true }, out var newDonor);
                    }
                }
                donorPackage.Save();
            }
        }

        public static void GenerateMaterialInstanceConstantFromMaterial(PackageEditorWindow pe)
        {
            if (pe.Pcc != null && pe.TryGetSelectedExport(out var matExp) && (matExp.ClassName == "Material" || matExp.ClassName == "MaterialInstanceConstant"))
            {
                var matExpProps = matExp.GetProperties();

                // Create the export
                var matInstConst = ExportCreator.CreateExport(pe.Pcc, matExp.ObjectName.Name + "_matInst", "MaterialInstanceConstant", matExp.Parent);
                matInstConst.indexValue--; // Decrement it by one so it starts at 0

                var matInstConstProps = matInstConst.GetProperties();
                var lightingParent = matExpProps.GetProp<StructProperty>("LightingGuid");
                if (lightingParent != null)
                {
                    lightingParent.Name = "ParentLightingGuid"; // we aren't writing to parent so this is fine
                    matInstConstProps.AddOrReplaceProp(lightingParent);
                }

                matInstConstProps.AddOrReplaceProp(new ObjectProperty(matExp.UIndex, "Parent"));
                matInstConstProps.AddOrReplaceProp(CommonStructs.GuidProp(Guid.NewGuid(), "m_Guid")); // IDK if this is used but we're gonna do it anyways

                ArrayProperty<StructProperty> vectorParameters = new ArrayProperty<StructProperty>("VectorParameterValues");
                ArrayProperty<StructProperty> scalarParameters = new ArrayProperty<StructProperty>("ScalarParameterValues");
                ArrayProperty<StructProperty> textureParameters = new ArrayProperty<StructProperty>("TextureParameterValues");

                var expressions = matExpProps.GetProp<ArrayProperty<ObjectProperty>>("Expressions");
                if (expressions != null)
                {
                    foreach (var expressionOP in expressions)
                    {
                        if (expressionOP.Value <= 0)
                            continue; // It's null
                        var expression = expressionOP.ResolveToEntry(pe.Pcc) as ExportEntry;
                        switch (expression.ClassName)
                        {
                            case "MaterialExpressionScalarParameter":
                                {
                                    var spvP = expression.GetProperties();
                                    var paramValue = spvP.GetProp<FloatProperty>("DefaultValue");
                                    if (paramValue == null)
                                    {
                                        spvP.Add(new FloatProperty(0, "ParameterValue"));
                                    }
                                    else
                                    {
                                        paramValue.Name = "ParameterValue";
                                        spvP.RemoveAt(0);
                                        spvP.AddOrReplaceProp(paramValue); // This value goes on the end
                                    }
                                    scalarParameters.Add(new StructProperty("ScalarParameterValue", spvP));
                                }
                                break;
                            case "MaterialExpressionVectorParameter":
                                {
                                    var vpvP = expression.GetProperties();
                                    var paramValue = vpvP.GetProp<StructProperty>("DefaultValue");
                                    if (paramValue == null)
                                    {
                                        vectorParameters.Add(CommonStructs.Vector3Prop(0, 0, 0, "DefaultValue"));
                                    }
                                    else
                                    {
                                        paramValue.Name = "ParameterValue";
                                        vectorParameters.Add(new StructProperty("VectorParameterValue", vpvP));
                                    }
                                }
                                break;
                            case "MaterialExpressionTextureSampleParameter2D":
                                {
                                    var tpvP = expression.GetProperties();
                                    var paramValue = tpvP.GetProp<ObjectProperty>("Texture");
                                    paramValue.Name = "ParameterValue";
                                    textureParameters.Add(new StructProperty("TextureParameterValue", tpvP));
                                }
                                break;
                        }
                    }
                }

                if (vectorParameters.Any()) matInstConstProps.AddOrReplaceProp(vectorParameters);
                if (scalarParameters.Any()) matInstConstProps.AddOrReplaceProp(scalarParameters);
                if (textureParameters.Any()) matInstConstProps.AddOrReplaceProp(textureParameters);

                matInstConst.WriteProperties(matInstConstProps);
            }
        }

        public static void CheckNeverstream(PackageEditorWindow pe)
        {
            List<ExportEntry> badNST = new List<ExportEntry>();
            foreach (var exp in pe.Pcc.Exports.Where(x => x.IsTexture()))
            {
                var props = exp.GetProperties();
                var texinfo = ObjectBinary.From<UTexture2D>(exp);
                var numMips = texinfo.Mips.Count;
                var ns = props.GetProp<BoolProperty>("NeverStream");
                int lowMipCount = 0;
                for (int i = numMips - 1; i > 0; i--)
                {
                    if (lowMipCount > 6 && (ns == null || ns.Value == false) && texinfo.Mips[i].IsLocallyStored && texinfo.Mips[i].StorageType != StorageTypes.empty)
                    {
                        exp.WriteProperty(new BoolProperty(true, "NeverStream"));
                        badNST.Add(exp);
                        break;
                    }
                    lowMipCount++;
                }
            }

            var ld = new ListDialog(badNST.Select(x => new EntryStringPair(x, $"{x.InstancedFullPath} has incorrect neverstream")),
                "Bad NeverStream settings", "The following textures have incorrect NeverStream values:", pe)
            {
                DoubleClickEntryHandler = pe.GetEntryDoubleClickAction()
            };
            ld.Show();
        }

        public static void MapMaterialIDs(PackageEditorWindow pe)
        {
            MEGame game = MEGame.ME1;
            var materialGuidMap = new Dictionary<Guid, string>();
            //foreach (var exp in pe.Pcc.Exports.Where(x => x.IsTexture()))
            //{
            //    var props = exp.GetProperties();
            //    var format = props.GetProp<EnumProperty>("Format");
            //    badNST.Add(new EntryStringPair(exp, $"{format.Value} | {exp.InstancedFullPath}"));
            //}
            Task.Run(() =>
            {
                pe.SetBusy("Checking materials");

                var allPackages = MELoadedFiles.GetFilesLoadedInGame(game).ToList();
                int numDone = 0;
                foreach (var f in allPackages)
                {
                    pe.BusyText = $"Indexing file [{++numDone}/{allPackages.Count}]";
                    using var package = MEPackageHandler.OpenMEPackage(f.Value);

                    // Index objects
                    foreach (var exp in package.Exports.Where(x => x.ClassName == "Material" && !x.IsDefaultObject))
                    {
                        var material = ObjectBinary.From<Material>(exp);
                        var guid = material.SM3MaterialResource.ID;
                        materialGuidMap[guid] = exp.InstancedFullPath;
                    }

                    File.WriteAllText(Path.Combine(AppDirectories.ObjectDatabasesFolder, $"{game}MaterialMap.json"), JsonConvert.SerializeObject(materialGuidMap));
                }
            }).ContinueWithOnUIThread(list =>
            {
                pe.EndBusy();
            });
        }

        public static void MakeAllConversationsLinear(PackageEditorWindow pe)
        {
            var conversations = pe.Pcc.Exports.Where(x => x.ClassName == "BioConversation" && !x.IsDefaultObject).ToList();
            foreach (var convExp in conversations)
            {
                PropertyCollection convProps = convExp.GetProperties();

                // OH BOY

                // ONLY 1 ENTRY POINT
                var startingList = convProps.GetProp<ArrayProperty<IntProperty>>("m_StartingList");
                startingList.Clear();
                startingList.Add(0);

                // REMOVE ALL REPLIES TO ENTRIES
                var entryList = convProps.GetProp<ArrayProperty<StructProperty>>("m_EntryList");
                var replyList = convProps.GetProp<ArrayProperty<StructProperty>>("m_ReplyList");

                foreach (var entry in entryList)
                {
                    var entryReplyList = entry.GetProp<ArrayProperty<StructProperty>>("ReplyListNew");
                }

                convExp.WriteProperties(convProps);
            }
        }

        public static void CompareVerticeCountBetweenGames(PackageEditorWindow pe)
        {
            var me1Vertices = JsonConvert.DeserializeObject<Dictionary<string, Dictionary<int, uint>>>(File.ReadAllText(@"Y:\ModLibrary\LE1\V Test\Donors\Mappings\ME1VertexMap.json"));
            var le1Vertices = JsonConvert.DeserializeObject<Dictionary<string, Dictionary<int, uint>>>(File.ReadAllText(@"Y:\ModLibrary\LE1\V Test\Donors\Mappings\LE1VertexMap.json"));

            foreach (var me1Mesh in me1Vertices)
            {
                if (le1Vertices.TryGetValue(me1Mesh.Key, out var matchingLE1Models))
                {
                    var matchingME1Models = me1Mesh.Value;
                    if (matchingME1Models.Count == matchingLE1Models.Count)
                    {
                        // The number of LODs are identical
                        bool works = true;
                        for (int i = 0; i < matchingLE1Models.Count; i++)
                        {
                            if (matchingME1Models[i] != matchingLE1Models[i])
                            {
                                works = false; //vertex count has changed
                            }
                        }

                        if (works)
                        {
                            Debug.WriteLine($"MATCHING VERTEX COUNT: {me1Mesh.Key}");
                        }
                    }
                }
            }
            return;
        }

        // GENERATING
        public static void GenerateVerticeCount(PackageEditorWindow pe)
        {
            Dictionary<string, Dictionary<int, uint>> me1VertexMap = new();
            {
                var me1Files = Directory.GetFiles(@"Y:\ModLibrary\LE1\V Test\ModdedSource", "*", SearchOption.AllDirectories);
                foreach (var me1FilePath in me1Files)
                {
                    using var me1File = MEPackageHandler.OpenMEPackage(me1FilePath);
                    foreach (var export in me1File.Exports.Where(x => x.ClassName == "StaticMesh"))
                    {
                        if (!me1VertexMap.ContainsKey(export.InstancedFullPath))
                        {
                            var sm = ObjectBinary.From<StaticMesh>(export);
                            Dictionary<int, uint> lodVerticeMap = new();
                            for (int i = 0; i < sm.LODModels.Length; i++)
                                lodVerticeMap[i] = sm.LODModels[i].NumVertices;
                            me1VertexMap[export.InstancedFullPath] = lodVerticeMap;
                        }
                    }
                }

                var outText = JsonConvert.SerializeObject(me1VertexMap);
                File.WriteAllText(@"Y:\ModLibrary\LE1\V Test\Donors\Mappings\ME1VertexMap.json", outText);
            }

            // Calculate LE1
            var le1Files = MELoadedFiles.GetOfficialFiles(MEGame.LE1);
            Dictionary<string, Dictionary<int, uint>> le1VertexMap = new();

            foreach (var le1FilePath in le1Files)
            {
                using var le1File = MEPackageHandler.OpenMEPackage(le1FilePath);
                foreach (var export in le1File.Exports.Where(x => x.ClassName == "StaticMesh"))
                {
                    if (me1VertexMap.ContainsKey(export.InstancedFullPath) && !le1VertexMap.ContainsKey(export.InstancedFullPath))
                    {
                        var sm = ObjectBinary.From<StaticMesh>(export);
                        Dictionary<int, uint> lodVerticeMap = new();
                        for (int i = 0; i < sm.LODModels.Length; i++)
                            lodVerticeMap[i] = sm.LODModels[i].NumVertices;
                        le1VertexMap[export.InstancedFullPath] = lodVerticeMap;
                    }
                }
            }
            File.WriteAllText(@"Y:\ModLibrary\LE1\V Test\Donors\Mappings\LE1VertexMap.json", JsonConvert.SerializeObject(le1VertexMap));
        }

        public static void ShowTextureFormats(PackageEditorWindow pe)
        {
            List<string> texFormats = [];
            //foreach (var exp in pe.Pcc.Exports.Where(x => x.IsTexture()))
            //{
            //    var props = exp.GetProperties();
            //    var format = props.GetProp<EnumProperty>("Format");
            //    badNST.Add(new EntryStringPair(exp, $"{format.Value} | {exp.InstancedFullPath}"));
            //}
            Task.Run(() =>
            {
                pe.SetBusy("Checking textures");

                if (pe.Pcc == null)
                {
                    var allPackages = MELoadedFiles.GetFilesLoadedInGame(MEGame.LE1).ToList();
                    int numDone = 0;
                    foreach (var f in allPackages)
                    {
                        pe.BusyText = $"Indexing file [{++numDone}/{allPackages.Count}]";
                        using var package = MEPackageHandler.OpenMEPackage(f.Value);

                        // Index objects
                        foreach (var exp in package.Exports.Where(x => x.IsTexture()))
                        {
                            var format = exp.GetProperty<EnumProperty>("Format");
                            if (format != null && !texFormats.Contains(format.Value))
                            {
                                texFormats.Add(format.Value);
                            }
                        }
                    }
                }
                else
                {
                    foreach (var exp in pe.Pcc.Exports.Where(x => x.IsTexture()))
                    {
                        var format = exp.GetProperty<EnumProperty>("Format");
                        if (format != null && !texFormats.Contains(format.Value))
                        {
                            texFormats.Add(format.Value);
                        }
                    }
                }

                return texFormats;
            }).ContinueWithOnUIThread(list =>
            {
                pe.EndBusy();
                var ld = new ListDialog(list.Result, "Texture formats", "The game uses the following texture formats:", pe);
                ld.Show();
            });
        }

        public static void RebuildInternalResourceClassInformations(PackageEditorWindow pe)
        {
            MEGame game = MEGame.LE1;
            StringBuilder sb = new StringBuilder();
            var loadStream = LegendaryExplorerCoreUtilities.LoadFileFromCompressedResource("GameResources.zip",
                LegendaryExplorerCoreLib.CustomResourceFileName(MEGame.LE1));

            using var p = MEPackageHandler.OpenMEPackageFromStream(loadStream,
                GlobalUnrealObjectInfo.Me3ExplorerCustomNativeAdditionsName);
            foreach (var c in p.Exports.Where(x => x.IsClass))
            {
                sb.AppendLine($"#region {c.ObjectName}");
                sb.AppendLine($"classes[\"{c.ObjectName}\"] = new ClassInfo");
                sb.AppendLine("{");
                sb.AppendLine($"\tbaseClass = \"{c.SuperClassName}\",");
                sb.AppendLine($"\tpccPath = GlobalUnrealObjectInfo.Me3ExplorerCustomNativeAdditionsName,");
                sb.AppendLine($"\texportIndex = {c.UIndex}, // in {game}Resources.pcc");

                // Properties
                var ci = GlobalUnrealObjectInfo.generateClassInfo(c);
                if (ci.properties.Any())
                {
                    sb.AppendLine("\tproperties =");
                    sb.AppendLine("\t\t\t\t{"); // stupid intellisense
                    foreach (var prop in ci.properties)
                    {
                        var propInfoStr = $"new PropertyInfo(PropertyType.{prop.Value.Type.ToString()}";
                        // If this is an array it needs a reference type
                        // Probably on objectproperty too?
                        if (prop.Value.Reference != null)
                        {
                            propInfoStr += $", reference: \"{prop.Value.Reference}\"";
                        }

                        if (prop.Value.Transient)
                        {
                            propInfoStr += ", transient: true";
                        }

                        propInfoStr += ")";

                        sb.AppendLine($"\t\t\t\t\tnew KeyValuePair<NameReference, PropertyInfo>(\"{prop.Key}\", {propInfoStr}),");
                    }

                    sb.AppendLine("\t\t\t\t}"); // stupid intellisense
                }

                sb.AppendLine("};");
                if (c.SuperClass.InheritsFrom("SequenceObject"))
                {
                    sb.AppendLine();
                    sb.AppendLine($"sequenceObjects[\"{c.ObjectName}\"] = new SequenceObjectInfo");
                    sb.AppendLine("{");
                    sb.AppendLine($"\tObjInstanceVersion = 1"); // Not sure if this is correct...
                    sb.AppendLine("};");
                }

                sb.AppendLine("#endregion");
            }

            Clipboard.SetText(sb.ToString());
        }

        public static void ConvertSLCALightToNonSLCA(PackageEditorWindow pe)
        {
            if (pe.Pcc != null && pe.TryGetSelectedExport(out var exp) && exp.IsA("LightComponent") && exp.Parent.ClassName == "StaticLightCollectionActor")
            {
                var parent = ObjectBinary.From<StaticLightCollectionActor>(exp.Parent as ExportEntry);
                var slcaIndex = parent.Components.IndexOf(exp.UIndex);

                var pl = pe.Pcc.FindExport("TheWorld.PersistentLevel");
                var lightType = exp.ObjectName.Name.Substring(0, exp.ObjectName.Name.IndexOf('_'));
                var newExport = ExportCreator.CreateExport(pe.Pcc, lightType, lightType, pl);

                var positioning = parent.LocalToWorldTransforms[slcaIndex].UnrealDecompose();

                var newProps = newExport.GetProperties();
                newProps.AddOrReplaceProp(new ObjectProperty(exp, "LightComponent"));
                newProps.AddOrReplaceProp(CommonStructs.Vector3Prop(positioning.translation, "Location"));
                newProps.AddOrReplaceProp(CommonStructs.RotatorProp(positioning.rotation, "Rotation"));
                //newProps.AddOrReplaceProp(CommonStructs.Vector3Prop(parent.LocalToWorldTransforms[slcaIndex].M41, parent.LocalToWorldTransforms[slcaIndex].M42, parent.LocalToWorldTransforms[slcaIndex].M43, "Rotation")); // No idea which var is this...
                newProps.AddOrReplaceProp(new NameProperty(lightType, "Tag"));
                newExport.WriteProperties(newProps);
            }
        }

        // This depended on CrossGenV which was removed. Might see if there is way we can support it in the future at some point...
        //public static void TerrainLevelMaker(PackageEditorWindow pe)
        //{
        //    // Open base
        //    using var terrainBaseP = MEPackageHandler.OpenMEPackage(Path.Combine(LE1Directory.CookedPCPath, "BIOA_TERRAINTEST_BASE.pcc"));
        //    var tbpPL = terrainBaseP.FindExport("TheWorld.PersistentLevel");

        //    // SET STARTING LOCATION
        //    PathEdUtils.SetLocation(terrainBaseP.FindExport("TheWorld.PersistentLevel.PlayerStart_0"), 62863, -91054, -7000);
        //    PathEdUtils.SetLocation(terrainBaseP.FindExport("TheWorld.PersistentLevel.BlockingVolume_21"), 62863, -91054, -7200); // -200 Z from player start to make base

        //    // DONOR TERRAIN TO TEST
        //    using var meTerrainP = MEPackageHandler.OpenMEPackage(Path.Combine(ME1Directory.CookedPCPath, @"Maps\LAV\LAY\BIOA_LAV70_01_LAY.sfm"));
        //    var meTerrain = meTerrainP.FindExport("TheWorld.PersistentLevel.Terrain_1");

        //    // Precorrect and port
        //    VTestExperiment.PrePortingCorrections(meTerrainP, null);
        //    EntryImporter.ImportAndRelinkEntries(EntryImporter.PortingOption.CloneAllDependencies, meTerrain, tbpPL.FileRef, tbpPL, true, new RelinkerOptionsPackage(), out var newTerrain);
        //    VTestExperiment.RebuildPersistentLevelChildren(tbpPL, null);
        //    terrainBaseP.Save(Path.Combine(LE1Directory.CookedPCPath, "BIOA_TERRAINTEST.pcc"));

        //    // Check values...
        //    using var leSameTerrainP = MEPackageHandler.OpenMEPackage(Path.Combine(LE1Directory.CookedPCPath, @"BIOA_LAV70_00_ART.pcc"));
        //    var leSameTerrain = leSameTerrainP.FindExport("TheWorld.PersistentLevel.Terrain_1");
        //    var leSameTerrainComponents = leSameTerrain.GetProperty<ArrayProperty<ObjectProperty>>("TerrainComponents");
        //    var portTerrainComponents = (newTerrain as ExportEntry).GetProperty<ArrayProperty<ObjectProperty>>("TerrainComponents");

        //    for (int i = 0; i < leSameTerrainComponents.Count; i++)
        //    {
        //        var leTC = leSameTerrainP.GetUExport(leSameTerrainComponents[i].Value);
        //        var portedTC = terrainBaseP.GetUExport(portTerrainComponents[i].Value);

        //        var leC = ObjectBinary.From<TerrainComponent>(leTC);
        //        var portedC = ObjectBinary.From<TerrainComponent>(portedTC);

        //        for (int j = 0; j < leC.CollisionVertices.Length; j++)
        //        {
        //            var leCol = leC.CollisionVertices[j];
        //            var portedCol = portedC.CollisionVertices[j];
        //            if (leCol.X != portedCol.X || leCol.Y != portedCol.Y || leCol.Z != portedCol.Z)
        //                Debug.WriteLine($"{i}-{j}\t({leCol.X}, {leCol.Y}, {leCol.Z}) | ({portedCol.X}, {portedCol.Y} ,{portedCol.Z}) | DIFF [LE-PORTED]: ({leCol.X - portedCol.X}, {leCol.Y - portedCol.Y}, {leCol.Z - portedCol.Z})");
        //        }

        //        // Bounding volume
        //        for (int j = 0; j < leC.BVTree.Length; j++)
        //        {
        //            var leColMin = leC.BVTree[j].BoundingVolume.Min;
        //            var leColMax = leC.BVTree[j].BoundingVolume.Max;
        //            var portedColMin = portedC.BVTree[j].BoundingVolume.Min;
        //            var portedColMax = portedC.BVTree[j].BoundingVolume.Max;

        //            if (leColMin.X != portedColMin.X || leColMin.Y != portedColMin.Y || leColMin.Z != portedColMin.Z)
        //                Debug.WriteLine($"{i}-{j} MIN\t({leColMin.X}, {leColMin.Y}, {leColMin.Z}) | ({portedColMin.X}, {portedColMin.Y} ,{portedColMin.Z}) | DIFF [LE-PORTED]: ({leColMin.X - portedColMin.X}, {leColMin.Y - portedColMin.Y}, {leColMin.Z - portedColMin.Z})");

        //            if (leColMax.X != portedColMax.X || leColMax.Y != portedColMax.Y || leColMax.Z != portedColMax.Z)
        //                Debug.WriteLine($"{i}-{j} MAX\t({leColMax.X}, {leColMax.Y}, {leColMax.Z}) | ({portedColMax.X}, {portedColMax.Y} ,{portedColMax.Z}) | DIFF [LE-PORTED]: ({leColMax.X - portedColMax.X}, {leColMax.Y - portedColMax.Y}, {leColMax.Z - portedColMax.Z})");

        //        }
        //    }
        //}

        public static void CreatePowerMaster()
        {
            MEPackageHandler.CreateAndSavePackage(@"C:\Users\Mgamerz\Desktop\LE2Powers.pcc", MEGame.LE2);
            using var masterFile = MEPackageHandler.OpenMEPackage(@"C:\Users\Mgamerz\Desktop\LE2Powers.pcc");

            PackageCache globalCache = new PackageCache();

            var allPowers = new List<string>();
            foreach (var f in MELoadedFiles.GetFilesLoadedInGame(MEGame.LE2, true))
            {
                using var p = MEPackageHandler.OpenMEPackage(f.Value);
                foreach (var powerExp in p.Exports.Where(x => x.InheritsFrom("SFXPower") && !allPowers.Contains(x.InstancedFullPath)))
                {
                    EntryExporter.ExportExportToPackage(powerExp, masterFile, out var newEntry, globalCache);
                    allPowers.Add(powerExp.InstancedFullPath);
                }
            }

            masterFile.Save();
            File.WriteAllLines(@"C:\users\mgamerz\desktop\le2powers.txt", allPowers);
        }

        public static void ImportBankTest(PackageEditorWindow pe)
        {
            if (pe.Pcc == null)
                return;
            OpenFileDialog ofd = new OpenFileDialog()
            {
                Filter = "WwiseBank files|*.bnk",
                Title = "Select generated soundbank",
                CustomPlaces = AppDirectories.GameCustomPlaces
            };
            if (ofd.ShowDialog() == true)
            {
                var askResult = Xceed.Wpf.Toolkit.MessageBox.Show(pe, "Are you using this for a dialogue import? If using this for a dialogue bank the streamed audio and events must be named correctly in the editor. \n" +
                       "Each audio must contain the tlk reference e.g. '123546' plus a gendered reference with '_f_' if the line is spoken by femshep, else '_m_'.\n" +
                       "Each event must be named in the format VO_123456_m_Play where 123456 is the tlk ref and the gender is determined by the m/f.\n" +
                       "To set durations turn them on in wwise (Project Settings -> Soundbanks -> Estimated Duration).",
                       "Dialogue Bank Import", MessageBoxButton.YesNoCancel, MessageBoxImage.Question,
                       MessageBoxResult.Cancel);
                if (askResult == MessageBoxResult.Cancel)
                    return;
                WwiseBankImport.ImportBank(ofd.FileName, askResult == MessageBoxResult.Yes, pe.Pcc);
            }
        }

        public static void MaterializeModel(PackageEditorWindow pe)
        {
            var pcc = pe.Pcc;
            if (pcc == null)
                return;

            var sel = EntrySelector.GetEntry<ExportEntry>(pe, pcc, "Select a material to set on this object", x => x.ClassName == @"Material" || x.ClassName == @"MaterialInstanceConstant");
            if (sel == null) return;
            var matValue = sel.UIndex;

            if (pe.TryGetSelectedExport(out var exp) && exp.ClassName == @"Model")
            {
                var model = ObjectBinary.From<Model>(exp);

                foreach (var v in model.Surfs)
                {
                    v.Material = matValue;
                }

                exp.WriteBinary(model);
            }

            if (pe.TryGetSelectedExport(out var exp2) && exp2.ClassName == @"ModelComponent")
            {
                var model = ObjectBinary.From<ModelComponent>(exp2);

                foreach (var v in model.Elements)
                {
                    v.Material = matValue;
                }

                exp2.WriteBinary(model);
            }
        }

        /// <summary>
        /// Converts an instance of a BioPawn to a class SFXPawn that can be spawned directly with BioPawnType
        /// </summary>
        /// <param name="pe"></param>
        public static void LE2ConvertBioPawnToSFXPawn(PackageEditorWindow pe)
        {
            if (pe.Pcc == null)
                return;

            if (!pe.TryGetSelectedExport(out var bioPawnExport) && bioPawnExport.ClassName == "BioPawn" && bioPawnExport.InstancedFullPath.StartsWith("TheWorld.PersistentLevel."))
            {
                return;
            }

            var pcc = pe.Pcc;
            var merGamePawns = pcc.FindExport("MERGamePawns");
            merGamePawns ??= ExportCreator.CreatePackageExport(pcc, "MERGamePawns");

            var tag = bioPawnExport.GetProperty<NameProperty>("Tag");
            FileLib lib = new FileLib(pcc);
            lib.Initialize(new UnrealScriptOptionsPackage());
            var exportName = $"SFXPawn_{tag.Value.Instanced}";
            var classIFP = $"MERGamePawns.{exportName}";

            var bodyMesh = bioPawnExport.GetProperty<ObjectProperty>("Mesh").ResolveToEntry(pcc) as ExportEntry;
            var mdl = bodyMesh.GetProperty<ObjectProperty>("SkeletalMesh").ResolveToEntry(pcc);
            var bodyMeshIFP = mdl.InstancedFullPath;
            var bodyMaterials = bodyMesh.GetProperty<ArrayProperty<ObjectProperty>>("Materials");

            var headMesh = bioPawnExport.GetProperty<ObjectProperty>("HeadMesh").ResolveToEntry(pcc) as ExportEntry;
            var hmdl = headMesh.GetProperty<ObjectProperty>("SkeletalMesh").ResolveToEntry(pcc);
            var headMeshIFP = hmdl.InstancedFullPath;
            //var headMaterials = headMesh.GetProperty<ArrayProperty<ObjectProperty>>("Materials");

            var actorType = bioPawnExport.GetProperty<ObjectProperty>("ActorType").ResolveToEntry(pcc) as IEntry;
            var actorTypeIFP = actorType.InstancedFullPath;

            var classText = $@"Class {exportName} extends SFXPawn
    placeable
    config(Game);

//class default properties can be edited in the Properties tab for the class's Default__ object.
defaultproperties
{{
        Begin Template Class=BioPawnBehavior Name=Behavior
        Begin Template Class=BioInterface_Appearance_Pawn Name=PawnApperInterface
            Begin Template Class=Bio_Appr_Character_Settings Name=oSettings
                Begin Template Class=Bio_Appr_Character_Body_Settings Name=oBodySettings
                    Begin Template Class=Bio_Appr_Character_HeadGear_Settings Name=oHeadGearSettings
                    End Template
                    m_oHeadGearSettings = oHeadGearSettings
                End Template
                Begin Template Class=Bio_Appr_Character_Head_Settings Name=oHeadSettings
                    Begin Template Class=Bio_Appr_Character_Hair_Settings Name=oHairSettings
                    End Template
                    m_oHairSettings = oHairSettings
                End Template
                m_oBodySettings = oBodySettings
                m_oHeadSettings = oHeadSettings
            End Template
            Begin Template Class=BioMaterialOverride Name=s_pDefaultMaterialParameters
            End Template
            m_oSettings = oSettings
            m_pMaterialParameters = s_pDefaultMaterialParameters
        End Template
        Begin Template Class=BioAttributesPawn Name=AttributesPawn
        End Template
        Begin Template Class=BioPawnCameraShakeInterface Name=CameraShakeInterface
        End Template
        m_PawnAttributes = AttributesPawn
        m_oAppearanceType = PawnApperInterface
        m_cameraShakeInterface = CameraShakeInterface
    End Template
    Begin Template Class=BioDynamicLightEnvironmentComponent Name=BioLightEnvComponent0
    End Template
    Begin Template Class=BioGestureAnimSetMgr Name=oAnimSetMgr
    End Template
    Begin Template Class=CylinderComponent Name=CollisionCylinder
        ReplacementPrimitive = None
    End Template
    Begin Template Class=ForceFeedbackWaveform Name=FootstepShakeFF0
    End Template
    Begin Template Class=SFXModule_Damage Name=DmgMod0
    End Template
    Begin Template Class=SFXModule_GameEffectManager Name=GEMod0
    End Template
    Begin Template Class=SFXModule_Radar Name=RadarModule
    End Template
    Begin Template Class=SkeletalMeshComponent Name=HeadMesh0
        SkeletalMesh = SkeletalMesh'{headMeshIFP}'
        ParentAnimComponent = BioPawnSkeletalMeshComponent
        ShadowParent = BioPawnSkeletalMeshComponent
        ReplacementPrimitive = None
        LightEnvironment = BioLightEnvComponent0
    End Template
    Begin Template Class=SkeletalMeshComponent Name=BioPawnSkeletalMeshComponent
        SkeletalMesh = SkeletalMesh'{bodyMeshIFP}'
        ReplacementPrimitive = None
        LightEnvironment = BioLightEnvComponent0
    End Template
    Begin Template Class=SFXPowerManager Name=PowerMgr
    End Template
    FootstepForceFeedback = FootstepShakeFF0
    HeadMesh = HeadMesh0
    LightEnvironment = BioLightEnvComponent0
    m_pAnimSetMgr = oAnimSetMgr
    PowerManager = PowerMgr
    Mesh = BioPawnSkeletalMeshComponent
    CylinderComponent = CollisionCylinder
    Components = (CollisionCylinder, None, BioLightEnvComponent0, BioPawnSkeletalMeshComponent, HeadMesh0)
    Modules = (DmgMod0, GEMod0, RadarModule)
    CollisionComponent = CollisionCylinder
    oBioComponent = Behavior
    ActorType = BioPawnType'{actorTypeIFP}'
}}";

            UnrealScriptCompiler.CompileClass(pcc, classText, lib, new UnrealScriptOptionsPackage(), parent: merGamePawns);
            var classExport = pcc.FindExport(classIFP);

            var newMats = new ArrayProperty<ObjectProperty>("Materials");
            var skelMeshComp = pcc.FindExport(pcc.GetUExport(ObjectBinary.From<UClass>(classExport).Defaults).InstancedFullPath + ".BioPawnSkeletalMeshComponent");
            if (bodyMaterials != null)
            {
                foreach (var bm in bodyMaterials)
                {
                    var bodyMatExp = bm.ResolveToEntry(pcc);
                    var clone = EntryCloner.CloneEntry(bodyMatExp);
                    clone.idxLink = skelMeshComp.UIndex;
                    newMats.Add(new ObjectProperty(clone));
                }
            }

            if (newMats.Any())
            {
                skelMeshComp.WriteProperty(newMats);
            }
        }

        public static void MakeInterpTrackMoveEndAtZero(PackageEditorWindow pe)
        {
            if (pe.TryGetSelectedExport(out var interpTrackMove) && interpTrackMove.ClassName == "InterpTrackMove")
            {
                // This moves an interptrackmove to end at 0,0,0 by shifiting it all - which makes it so you can do relativetoinitial instead of world
                var posTrack = interpTrackMove.GetProperty<StructProperty>("PosTrack");
                var points = posTrack.GetProp<ArrayProperty<StructProperty>>("Points");
                var lastPoint = points.Last();
                var lastOut = lastPoint.GetProp<StructProperty>("OutVal");

                var offsetX = -(lastOut.GetProp<FloatProperty>("X"));
                var offsetY = -(lastOut.GetProp<FloatProperty>("Y"));
                var offsetZ = -(lastOut.GetProp<FloatProperty>("Z"));

                foreach (var p in points)
                {
                    var outVal = p.GetProp<StructProperty>("OutVal");
                    outVal.GetProp<FloatProperty>("X").Value += offsetX;
                    outVal.GetProp<FloatProperty>("Y").Value += offsetY;
                    outVal.GetProp<FloatProperty>("Z").Value += offsetZ;
                }

                interpTrackMove.WriteProperty(posTrack);
            }
            return;
        }

        internal class MatContainer
        {
            public string MatIFP { get; set; }
            public List<string> MatVectors { get; } = new List<string>();
            public List<string> MatScalars { get; } = new List<string>();
        }

        public static void ConvertExportToImport(PackageEditorWindow pe)
        {
            PackageCache cache = new PackageCache();
            if (pe.TryGetSelectedExport(out var exp2))
            {
                var import = new ImportEntry(exp2, exp2.Parent?.UIndex ?? 0, exp2.FileRef);
                if (EntryImporter.ResolveImport(import, cache) != null)
                {
                    EntryImporter.ConvertExportToImport(exp2);
                }
                else
                {
                    MessageBox.Show($"Could not resolve import: {exp2.InstancedFullPath}.\nFix your setup and try again.\nOr maybe this is just importable?\nOr maybe the code is just bugged.");
                }
            }
        }

        private static Dictionary<string, IMEPackage> TestPatchPackageMap = null;
        public static ExportEntry GetTestPatchClass(string className)
        {
            // Used to fetch Testpatch versions of ME3 classes
            if (TestPatchPackageMap == null)
            {
                var sfarPath = Path.Combine(ME3Directory.BioGamePath, @"Patches", @"PCConsole", @"Patch_001.sfar");
                var sfar = new DLCPackage(sfarPath);
                TestPatchPackageMap = new(sfar.Files.Count);

                foreach (var fe in sfar.Files)
                {
                    if (fe.isActualFile && fe.FileName.RepresentsPackageFilePath())
                    {
                        var package = MEPackageHandler.OpenMEPackageFromStream(sfar.DecompressEntry(fe), fe.FileName);
                        var inventoryClass = package.Exports.FirstOrDefault(x => x.IsClass);
                        if (inventoryClass != null)
                        {
                            // Some TP things are not classes like GuidCache so they are filtered out here
                            TestPatchPackageMap[inventoryClass.ObjectName] = package;
                        }
                    }
                }
            }

            if (TestPatchPackageMap.TryGetValue(className, out var tpClass))
            {
                return tpClass.Exports.FirstOrDefault(x => x.IsClass && x.ObjectName == className);
            }

            return null;
        }

        /// <summary>
        /// Creates a startup file containing all classes outside of basegame-only and startup files, to feed into SDK gen
        /// </summary>
        /// <param name="pe"></param>
        public static void GenerateGigaChungusClassFileForSDKGen(PackageEditorWindow pe)
        {
            pe.BusyText = "Creating SDKGen startup";
            pe.IsBusy = true;

            Task.Run(() =>
            {
                var game = MEGame.LE3; // Which game we are generating for.

                var outP = MEPackageHandler.CreateAndOpenPackage(@"C:\Users\Public\Startup_MOD_Giga_INT.pcc", game);
                var gameRoot = ME3TweaksBackups.GetGameBackupPath(game); // Use backup. This ensures we are not working on a modified game

                // We could use Asset DB. But I am lazy and don't want to figure out how to lookup things in Asset DB code.
                // Iterate over all files, skipping startup files and basegame-only ones. If it has a class, pull it in.

                PackageCache cache = new PackageCache(); // Maybe make chained cache
                var files = MELoadedFiles.GetFilesLoadedInGame(game, gameRootOverride: gameRoot);
                foreach (var f in files)
                {
                    if (EntryImporter.IsSafeToImportFrom(f.Key, game, null))
                    {
                        continue; // File can be imported from. We do not check postload.
                    }

                    if (f.Key.Contains("Startup", StringComparison.OrdinalIgnoreCase))
                        continue; // Do not check any startup files either

                    if (f.Key.Contains("SFXTest", StringComparison.OrdinalIgnoreCase))
                        continue; // Do not check any startup files either

                    if (f.Key.Contains("EngineTest", StringComparison.OrdinalIgnoreCase))
                        continue; // Do not check any startup files either

                    Debug.WriteLine($"File: {f.Key}");
                    using var pack = MEPackageHandler.OpenMEPackage(f.Value);
                    foreach (var exp in pack.Exports.Where(x => x.IsClass))
                    {
                        if (outP.FindExport(exp.InstancedFullPath) == null)
                        {
                            // Needs ported
                            Debug.WriteLine($"  Porting {exp.InstancedFullPath}");
                            var res = EntryExporter.ExportExportToPackage(exp, outP, out var outClass, cache);
                            if (res.Any())
                            {
                                // Debugger.Break();
                            }
                        }
                    }

                }


                // Done.
                outP.Save();
                pe.IsBusy = false;
            });
        }

        public static void MScanner(PackageEditorWindow pe)
        {
            var packages = new[] { "Engine.pcc", "SFXGame.pcc", "SFXOnlineFoundation.pcc" };
            foreach (var f in packages)
            {
                PackageCache otPC = new PackageCache();
                PackageCache otLE = new PackageCache();
                var packageO = MEPackageHandler.OpenMEPackage(Path.Combine(ME3Directory.CookedPCPath, f));
                var packageL = MEPackageHandler.OpenMEPackage(Path.Combine(LE3Directory.CookedPCPath, f));

                var outdir = Directory.CreateDirectory(@"C:\users\mgame\filecomp").FullName;
                var outdirO = Directory.CreateDirectory(Path.Combine(outdir, "ME3")).FullName;
                var outdirL = Directory.CreateDirectory(Path.Combine(outdir, "LE3")).FullName;

                UnrealScriptOptionsPackage usopOT = new UnrealScriptOptionsPackage()
                {
                    Cache = otPC,
                };
                UnrealScriptOptionsPackage usopLE = new UnrealScriptOptionsPackage()
                {
                    Cache = otLE,
                };
                var flOT = new FileLib(packageO);
                var flLE = new FileLib(packageL);
                flOT.Initialize(usopOT);
                flLE.Initialize(usopLE);

                foreach (var cls in packageL.Exports.Where(x => x.IsClass))
                {
                    Debug.WriteLine($"Decompiling {cls.ObjectName}");
                    // LE
                    var outFilePathLE = Path.Combine(outdirL, cls.ObjectName + ".uc");
                    (_, string functionTextLE) = UnrealScriptCompiler.DecompileExport(cls, flLE, usopLE);
                    File.WriteAllText(outFilePathLE, functionTextLE);

                    // OT
                    FileLib flOTToUse = flOT;
                    ExportEntry me3Class = packageO.FindExport(cls.InstancedFullPath);
                    var testPatchVer = GetTestPatchClass(cls.ObjectName);
                    if (testPatchVer != null)
                    {
                        me3Class = testPatchVer;
                        flOTToUse = new FileLib(me3Class.FileRef);
                        flOTToUse.Initialize(usopOT);
                    }

                    if (me3Class != null)
                    {
                        var outFilePathOT = Path.Combine(outdirO, me3Class.ObjectName + ".uc");
                        (_, string functionTextOT) = UnrealScriptCompiler.DecompileExport(me3Class, flOTToUse, usopOT);
                        File.WriteAllText(outFilePathOT, functionTextOT);
                    }
                }
            }



            /*
            // Convert to import
            if (pe.TryGetSelectedExport(out var exp2))
            {
                var referencingEntries = exp2.GetEntriesThatReferenceThisOne();
                if (referencingEntries.Any())
                {
                    // Create a temporary import
                    var convertedItem = new ImportEntry(exp2.FileRef, exp2.Parent, new NameReference(exp2.ObjectName.Name + "_TMP", exp2.ObjectName.Number))
                    {
                        ClassName = exp2.ClassName,
                        PackageFile = "Core", // Do a better lookup for this - it's possible to find where class of class is stored.
                                              // This works for LEX merges (import finds existing export in package)
                                              // but will not work in game if it gets turned into an actual import for use
                    };
                    exp2.FileRef.AddImport((ImportEntry)convertedItem);

                    foreach (var f in referencingEntries)
                    {
                        // Make a new map for every iteration since this technically could add some items... somehow...
                        var objectMap = new ListenableDictionary<IEntry, IEntry>();
                        objectMap.Add(exp2, convertedItem); // Convert references to import
                        objectMap.Add(f.Key, f.Key); // Force this to relink on itself.
                        RelinkerOptionsPackage rop = new RelinkerOptionsPackage()
                        {
                            CrossPackageMap = objectMap
                        };
                        Relinker.RelinkAll(rop);
                    }

                    // Cleanup temporary stuff
                    convertedItem.ObjectName = exp2.ObjectName;
                    EntryPruner.TrashEntries(exp2.FileRef, new[] { exp2 });
                }
            }*/

            return;

// This is to just let me re-use variables. Sometimes I use this old code
#if FALSE
            //if (pe.TryGetSelectedExport(out var exp2))
            //{
            //    var targets = exp2.GetProperty<ArrayProperty<ObjectProperty>>("Targets");
            //    foreach (var t in targets.Select(x => x.ResolveToEntry(pe.Pcc) as ExportEntry))
            //    {
            //        var bin = ObjectBinary.From<MorphTarget>(t);
            //        if (bin.BoneOffsets.Length > 0)
            //        {
            //            for (int i = 0; i < bin.BoneOffsets.Length; i++)
            //            {
            //                bin.BoneOffsets[i].Offset.X *= 10;
            //                bin.BoneOffsets[i].Offset.Y *= 10;
            //                bin.BoneOffsets[i].Offset.Z *= 10;
            //            }
            //            t.WriteBinary(bin);
            //        }
            //    }
            //}
            //return;
            var merEyes =
                "B:\\UserProfile\\source\\repos\\ME2Randomizer\\Randomizer\\Randomizers\\Game2\\Assets\\Binary\\Packages\\LE2\\Always_MEREyes\\BIOG_MEREyes.pcc";
            using var merEyesP = MEPackageHandler.OpenMEPackage(merEyes);
            foreach (var v in merEyesP.Exports)
            {
                v.ExportFlags = v.ExportFlags & ~UnrealFlags.EExportFlags.ForcedExport;
            }
            merEyesP.Save();
            return;
            if (pe.TryGetSelectedExport(out var matInst))
            {
                var tpv = matInst.GetProperty<ArrayProperty<StructProperty>>("TextureParameterValues");
                if (tpv == null) return;
                foreach (var v in tpv)
                {
                    var parm = v.GetProp<NameProperty>("ParameterName").Value.Name;
                    ExportEntry valueExp;
                    var value = v.GetProp<ObjectProperty>("ParameterValue").ResolveToEntry(pe.Pcc);
                    if (value is ImportEntry ie)
                    {
                        valueExp = EntryImporter.ResolveImport(ie, new PackageCache());
                    }
                    else
                    {
                        valueExp = value as ExportEntry;
                    }

                    var packageParent = merEyesP.FindExport(matInst.ObjectName) ?? ExportCreator.CreatePackageExport(merEyesP, matInst.ObjectName);
                    if (parm.Contains("EYE_Iris_Norm"))
                    {
                        valueExp.ObjectName = "EYE_Iris_Norm";
                    }
                    else if (parm.Contains("EYE_Mask"))
                    {
                        valueExp.ObjectName = "EYE_Mask";

                    }
                    else if (parm.Contains("EYE_Diff"))
                    {
                        valueExp.ObjectName = "EYE_Diff";

                    }
                    else if (parm.Contains("EYE_Lens_Norm"))
                    {
                        valueExp.ObjectName = "EYE_Lens_Norm";
                    }
                    else
                    {
                        Debugger.Break();
                    }

                    EntryImporter.ImportAndRelinkEntries(PortingOption.AddSingularAsChild, valueExp, packageParent.FileRef, packageParent, true, new RelinkerOptionsPackage(), out var _);
                }
                merEyesP.Save();
            }

            return;

            CaseInsensitiveDictionary<MatContainer> map = new CaseInsensitiveDictionary<MatContainer>();
            foreach (var f in MELoadedFiles.GetFilesLoadedInGame(MEGame.LE2))
            {
                using var pack = MEPackageHandler.UnsafePartialLoad(f.Value, x => x.ClassName is "Material" || x.Parent?.ClassName == "Material");
                foreach (var c in pack.Exports.Where(x => x.ClassName == "Material"))
                {
                    if (map.ContainsKey(c.InstancedFullPath))
                        continue;

                    var container = new MatContainer() { MatIFP = c.InstancedFullPath };
                    var expressions = c.GetProperty<ArrayProperty<ObjectProperty>>("Expressions");
                    if (expressions == null) continue;
                    foreach (var expr in expressions.Select(x => x.ResolveToEntry(pack)).OfType<ExportEntry>())
                    {
                        var parmName = expr.GetProperty<NameProperty>("ParameterName");
                        if (parmName == null)
                        {
                            continue;
                        }
                        if (expr.ClassName == "MaterialExpressionVectorParameter")
                        {
                            container.MatVectors.Add(parmName.Value);
                        }
                        else if (expr.ClassName == "MaterialExpressionScalarParameter")
                        {
                            container.MatScalars.Add(parmName.Value);
                        }
                    }

                    map[c.InstancedFullPath] = container;
                }
            }

            var text = JsonConvert.SerializeObject(map.Values, Formatting.Indented);
            File.WriteAllText(@"C:\users\public\LE2MatInfo.txt", text);

            return;

            //            Debug.WriteLine("Done");

            //// Generate BioP stuff
            var destDir = Path.Combine(LE3Directory.DLCPath, "DLC_MOD_SquadmateCheeseburger", "CookedPCConsole");

            //var bioP = Path.Combine(LE2Directory.CookedPCPath, "BioP_BchLmL.pcc");
            //var destBioP = Path.Combine(destDir, "BioP_BchLmL.pcc");

            //using var bioP1 = MEPackageHandler.OpenMEPackage(bioP);
            //using var destBioP2 = MEPackageHandler.OpenMEPackage(destBioP);

            ///c
            //var world2 = destBioP2.FindExport("TheWorld.PersistentLevel.BioWorldInfo_0");

            //EntryImporter.ImportAndRelinkEntries(EntryImporter.PortingOption.ReplaceSingularWithRelink, world1,
            //    destBioP2, world2, true, new RelinkerOptionsPackage(), out _);

            //destBioP2.Save();

            //return;

            string objectDBPath = AppDirectories.GetObjectDatabasePath(MEGame.LE3);
            using FileStream fs = File.OpenRead(objectDBPath);
            var objectDB = ObjectInstanceDB.Deserialize(MEGame.LE3, fs);

            //var sourceFiles = new[] { "BioP_BchLmL.pcc", "BioA_BchLmL.pcc", "BioD_BchLmL.pcc",
            //    // ART
            //    //"BioA_BchLmL_100Landing.pcc",
            //    //"BioA_BchLmL_101Beach.pcc",
            //    //"BioA_BchLmL_102Village.pcc",
            //    //"BioA_BchLmL_103Temple.pcc",
            //    //"BioA_BchLmL_200VillagePath.pcc",
            //    //"BioA_BchLmL_300Ship.pcc",
            //    //"BioA_BchLmL_400PathTwo.pcc",
            //    //"BioA_BchLmL_500VillageTwo.pcc",
            //    //"BioA_BchLmL_600PathThree.pcc",

            //    //"BioA_BchLmL_100BSP.pcc",
            //    //"BioA_BchLmL_200BSP.pcc",
            //    //"BioA_BchLmL_300BSP.pcc",

            //    // DESIGN
            //    "BioD_BchLml_101Ship.pcc",
            //    "BioD_BchLml_102BeachFight.pcc",
            //    "BioD_BchLml_201BeachPath.pcc",
            //    "BioD_BchLml_202Village.pcc",
            //    "BioD_BchLmL_301TemplePath.pcc",
            //    "BioD_BchLmL_302MechFight.pcc",
            //    "BioD_BchLmL_303TempleInterior.pcc",
            //};

            var sourcePersistentFiles = new[] {/* "BioP_BchLmL.pcc", "BioP_BlbGtl.pcc", "BioP_CitAsL.pcc", "BioP_CitHub.pcc", "BioP_EndGm2.pcc",*//* "BioP_HorCr1.pcc", "BioP_JunCvL.pcc", "BioP_KroPrL.pcc", "BioP_N7NorCrash.pcc"*/ /*"BioP_Exp1Lvl4.pcc", "BioP_ArvLvl5.pcc" */ "BioP_OmgHub.pcc", "BioP_SunTlA.pcc", "BioP_ProCer.pcc" };

            foreach (var sourceP in sourcePersistentFiles)
            {
                var sourcePackage = MELoadedFiles.GetFilesLoadedInGame(MEGame.LE2)[sourceP];
                var package = MEPackageHandler.UnsafePartialLoad(sourcePackage, x => false);

                foreach (var sf in ((MEPackage)package).AdditionalPackagesToCook.Concat(new[] { Path.GetFileNameWithoutExtension(sourceP) }))
                {
                    if (sf == "BioP_Global")
                        continue; // Skip

                    //if (sf != "BioD_EndGm2_420CombatZone")
                    //    continue; // Skip

                    var sf2 = sf + ".pcc";
                    // Debug
                    // sf2 = "BioD_CitGrL_120Warehouse1.pcc";

                    var savePath = Path.Combine(destDir, Path.GetFileName(sf2));
                    using var srcPackage =
                        MEPackageHandler.OpenMEPackage(MELoadedFiles.GetFilesLoadedInGame(MEGame.LE2)[sf2]);

                    MEPackageHandler.CreateEmptyLevel(savePath, MEGame.LE3);
                    using var destPackage = MEPackageHandler.OpenMEPackage(savePath);

                    var srcLevelExp = srcPackage.FindExport("TheWorld.PersistentLevel");
                    var srcWorldExp = srcPackage.FindExport("TheWorld");
                    var destLevelExp = destPackage.FindExport("TheWorld.PersistentLevel");

                    var srcLevel = ObjectBinary.From<Level>(srcLevelExp);
                    var srcWorld = ObjectBinary.From<World>(srcWorldExp);

                    // PRE PORTING
                    var srcExtraRefs = srcWorld.ExtraReferencedObjects;

                    srcWorld.ExtraReferencedObjects = srcExtraRefs.Where(x =>
                    {
                        if (x == 0) return false;
                        var entry = srcPackage.GetEntry(x);
                        if (!LE3UnrealObjectInfo.Classes.ContainsKey(entry.ClassName))
                        {
                            Debug.WriteLine($"Not porting missing class {entry.ClassName} ({entry.ObjectName})");
                            return false;
                        }

                        if (entry.IsA("SequenceObject"))
                        {
                            return false; // We are not porting any sequencing.
                        }
                        return true;
                    }).ToArray();
                    srcWorldExp.WriteBinary(srcWorld);

                    var srcActors = srcLevel.Actors;
                    srcLevel.Actors.ReplaceAll(srcActors.Where(x =>
                    {
                        if (x == 0) return false;
                        var entry = srcPackage.GetEntry(x);
                        if (entry.IsA("Pawn"))
                            return false;
                        if (entry.IsA("BioStage"))
                            return false;
                        if (entry.IsA("BioBaseSquadDesign"))
                            return false;
                        if (entry.IsA("PrefabInstance")) // This might cut out some stuff...
                            return false;
                        return true;
                    }).ToList());
                    srcLevelExp.WriteBinary(srcLevel);

                    foreach (var exp in srcPackage.Exports.Where(x => x.ClassName == "Prefab"))
                    {
                        exp.RemoveProperty("PrefabSequence"); // This has script which is probably game specific.
                    }

                    var bwi = srcPackage.Exports.FirstOrDefault(x => x.ClassName == @"BioWorldInfo");
                    bwi.RemoveProperty("ClientDestroyedActorContent");

                    var autoPersist = bwi.GetProperty<ArrayProperty<ObjectProperty>>("m_AutoPersistentObjects");
                    if (autoPersist != null)
                    {
                        autoPersist.RemoveAll(x =>
                        {
                            if (x.Value == 0) return true;
                            var entry = srcPackage.GetEntry(x.Value);

                            if (!LE3UnrealObjectInfo.Classes.ContainsKey(entry.ClassName))
                            {
                                Debug.WriteLine($"Not porting missing class {entry.ClassName} ({entry.ObjectName})");
                                return true;
                            }

                            // Do not port any of this crap.
                            if (entry.IsA("SequenceObject"))
                                return true;
                            if (entry.IsA("BioStage"))
                                return true;

                            return false;
                        });

                        bwi.WriteProperty(autoPersist);
                    }

                    // Clear sequences
                    var seq = srcPackage.FindExport(@"TheWorld.PersistentLevel.Main_Sequence");
                    seq?.WriteProperty(new ArrayProperty<ObjectProperty>("SequenceObjects")); // Do not port these

                    EntryImporter.ImportAndRelinkEntries(EntryImporter.PortingOption.ReplaceSingularWithRelink,
                        srcLevelExp, destPackage, destLevelExp, true,
                        new RelinkerOptionsPackage()
                        { PortImportsMemorySafe = true, IsCrossGame = true, TargetGameDonorDB = objectDB }, out _);

                    var destWorld = destPackage.FindExport("TheWorld");


                    EntryImporter.ImportAndRelinkEntries(EntryImporter.PortingOption.ReplaceSingularWithRelink,
                        srcWorldExp, destPackage, destWorld, true,
                        new RelinkerOptionsPackage()
                        { PortImportsMemorySafe = true, IsCrossGame = true, TargetGameDonorDB = objectDB }, out _);

                    ConvertCover(srcPackage, destPackage);

                    destPackage.Save();
                }
            }

            Debug.WriteLine("Done with MScanner()");
            return;

            //var sfxGameME3 = MEPackageHandler.OpenMEPackage(Path.Combine(ME3Directory.CookedPCPath, @"SFXGame.pcc"));
            //var sfxGameLE3 = MEPackageHandler.OpenMEPackage(Path.Combine(LE3Directory.CookedPCPath, @"SFXGame.pcc"));

            //FileLib le3Lib = new FileLib(sfxGameLE3);
            //le3Lib.Initialize();

            //FileLib me3Lib = new FileLib(sfxGameME3);
            //me3Lib.Initialize();

            //foreach (var func in sfxGameLE3.Exports.Where(x => x.ClassName == "Function"))
            //{
            //    var matchingFuncME3 = sfxGameME3.FindExport(func.InstancedFullPath);
            //    if (matchingFuncME3 != null)
            //    {
            //        var le3Script = UnrealScriptCompiler.DecompileExport(func, le3Lib);
            //        var me3Script = UnrealScriptCompiler.DecompileExport(matchingFuncME3, me3Lib);
            //        if (me3Script.text != le3Script.text)
            //        {
            //            Debug.WriteLine($"Script differs: {matchingFuncME3.InstancedFullPath}");
            //        }
            //    }
            //}
            //Debug.WriteLine("Done");
            //return;


            // Strip cached collision data
            //foreach (var v in pe.Pcc.Exports.Where(x => x.IsA("BrushComponent")))
            //{
            //    var brush = ObjectBinary.From<BrushComponent>(v);
            //    brush.CachedPhysBrushData = new KCachedConvexData(); // Blank it out
            //    v.WriteBinary(brush);
            //    v.RemoveProperty("CachedPhysBrushDataVersion");
            //}

            //return;
            Debug.WriteLine("ME1");

            GenerateAllMemoryPathedObjects(MEGame.ME1);
            Debug.WriteLine("LE1");

            GenerateAllMemoryPathedObjects(MEGame.LE1);
            Debug.WriteLine("Done");
            return;
            SortedSet<string> configNames = new SortedSet<string>();
            foreach (var f in MELoadedFiles.GetFilesLoadedInGame(MEGame.LE1))
            {
                using var pack = MEPackageHandler.UnsafePartialLoad(f.Value, x => x.ClassName == "Class"); // Only load class files
                foreach (var c in pack.Exports.Where(x => x.ClassName == "Class"))
                {
                    var uclass = ObjectBinary.From<UClass>(c);
                    configNames.Add("Bio" + uclass.ClassConfigName);
                    Debug.WriteLine($"{c.ObjectName}: {uclass.ClassConfigName}");
                }
            }

            Debug.WriteLine("ALL ITEMS:");
            foreach (var v in configNames)
            {
                Debug.WriteLine(v);
            }

            //using var package = MEPackageHandler.OpenMEPackage(@"Y:\ModLibrary\ME3\Customizable EDI Armor\DLC_MOD_CustomizableEDIArmor\CookedPCConsole\BIOG_HMF_ARM_SHP_R_X.pcc");


            //var inputFilesDir = @"C:\Program Files (x86)\Mass Effect\DLC\DLC_Vegas\CookedPC\Maps\PRC2AA";
            //var destFileDir = @"Y:\ModLibrary\LE1\V Test\ModdedSource\PRC2AA";
            //var outDir = @"Y:\ModLibrary\LE1\V Test\ModdedSource\PRC2-LOCUpdate";

            //var langs = new[] { "RA", "RU" };
            //foreach (var inputFile in Directory.GetFiles(inputFilesDir))
            //{
            //    var inFileName = Path.GetFileName(inputFile);
            //    var matchingVtestFile = Directory.GetFiles(destFileDir, "*", SearchOption.AllDirectories)
            //        .FirstOrDefault(x => Path.GetFileName(x) == inFileName);
            //    if (matchingVtestFile == null)
            //        continue;
            //    using var rusP = MEPackageHandler.OpenMEPackage(inputFile);
            //    using var vtestP = MEPackageHandler.OpenMEPackage(matchingVtestFile);

            //    foreach (var rusTlkSet in rusP.Exports.Where(x => x.ClassName == "BioTlkFileSet"))
            //    {
            //        var vtestTlkSet = vtestP.FindExport(rusTlkSet.InstancedFullPath);

            //        var rusBin = ObjectBinary.From<BioTlkFileSet>(rusTlkSet);
            //        var vtestBin = ObjectBinary.From<BioTlkFileSet>(vtestTlkSet);

            //        foreach (var lang in langs)
            //        {
            //            var newLangInfo = rusBin.TlkSets[lang];
            //            // Male
            //            var maleExport = rusP.GetUExport(newLangInfo.Male);
            //            EntryExporter.ExportExportToPackage(maleExport, vtestP, out var maleEntry);
            //            // Female
            //            var femaleExport = rusP.GetUExport(newLangInfo.Female);
            //            EntryExporter.ExportExportToPackage(femaleExport, vtestP, out var femaleEntry);

            //            vtestBin.TlkSets[lang] = new BioTlkFileSet.BioTlkSet() {Female = femaleEntry.UIndex, Male = maleEntry.UIndex};
            //        }
            //        vtestTlkSet.WriteBinary(vtestBin);
            //    }

            //    var outPath = Path.Combine(outDir, inFileName);
            //    vtestP.Save(outPath);
            //}
            //return;

            CompareVerticeCountBetweenGames(pe);
            return;

            // Pain and suffering
            var inputCookedISB = @"X:\Downloads\ChocolateLabStuff\VTEST\output\vtest.isb";
            using var ms = new MemoryStream(File.ReadAllBytes(inputCookedISB));
            using var outStr = new MemoryStream();
            //var riff = ms.ReadStringASCII(4);
            //var isbSize = ms.ReadInt32();
            //var isbf = ms.ReadStringASCII(4); 

            ms.CopyToEx(outStr, 12);

            // Strip 'data' chunk
            long currentListSizeOffset = -1;
            while (ms.Position + 1 < ms.Length)
            {
                var chunk = ms.ReadStringASCII(4);
                var len = ms.ReadInt32();
                ms.Position -= 8;

                if (chunk == "data")
                {
                    Debug.WriteLine($"Skip data len {len}");
                    ms.Position += len + 8;
                    long returnPos = outStr.Position;
                    if (currentListSizeOffset < 0)
                    {
                        throw new Exception("WRONG PARSING!");
                    }

                    outStr.Position = currentListSizeOffset + 4;
                    var size = outStr.ReadInt32();
                    outStr.Position -= 4;
                    outStr.WriteInt32(size - (len + 8)); // Gut 'data'
                    outStr.Position = returnPos;
                }
                else if (chunk == "LIST")
                {
                    currentListSizeOffset = outStr.Position;
                    // LIST / size / samp
                    ms.CopyToEx(outStr, 12); // we will update the size later
                }
                else
                {
                    Debug.WriteLine($"Copy {chunk} {len}");
                    ms.CopyToEx(outStr, len + 8);
                }
            }

            outStr.WriteToFile(@"X:\Downloads\ChocolateLabStuff\VTEST\output\bsnwsd_vtest.isb");


            //var pl = pe.Pcc.FindExport("TheWorld.PersistentLevel");
            //var bin = ObjectBinary.From<Level>(pl);
            //foreach (var ti in bin.TextureToInstancesMap.ToList())
            //{
            //    var texEntry = pe.Pcc.GetEntry(ti.Key);
            //    ExportEntry tex = texEntry as ExportEntry;
            //    if (tex == null)
            //    {
            //        tex = EntryImporter.ResolveImport(texEntry as ImportEntry);
            //    }

            //    var texBin = ObjectBinary.From<UTexture2D>(tex);
            //    var neverSTream = tex.GetProperty<BoolProperty>("NeverStream");
            //    if (texBin.Mips.Count(x => x.StorageType != StorageTypes.empty) <= 6 || neverSTream is {Value: true})
            //    {
            //        Debug.WriteLine($@"Removing item {tex.InstancedFullPath}");
            //        bin.TextureToInstancesMap.Remove(ti);
            //        //Debugger.Break();
            //    }
            //}
            //pl.WriteBinary(bin);
            return;
            #region GlobalShaderCache.bin parsing

            /*var infile = @"D:\Steam\steamapps\common\Mass Effect Legendary Edition\Game\ME1\BioGame\CookedPCConsole\GlobalShaderCache-PC-D3D-SM5.bin"; ;
            var stream = new MemoryStream(File.ReadAllBytes(infile));
            Debug.WriteLine($"Magic: {stream.ReadStringASCII(4)}");
            Debug.WriteLine($"Unreal version: {stream.ReadInt32()}");
            Debug.WriteLine($"Licensee version: {stream.ReadInt32()}");

            var shaderModelNum = stream.ReadByte();
            Debug.WriteLine($"Shader model version?: {shaderModelNum}");


            // CRC MAP
            int crcMapCount = stream.ReadInt32();
            Debug.WriteLine($"CRC MAP COUNT: {crcMapCount}");
            for (int i = 0; i < crcMapCount; i++)
            {
                Debug.WriteLine($"String[{i}]: {stream.ReadUnrealString()}");
                Debug.WriteLine($"CRC[{i}]?: 0x{(stream.ReadInt32()):X8}");
            }

            // Some Zero
            Debug.WriteLine($"Some zero: {stream.ReadInt32()}");

            // Shaders
            var shaderCount = stream.ReadInt32();
            Debug.WriteLine($"Shader file count: {shaderCount}");
            for (int i = 0; i < shaderCount; i++)
            {
                if (i == 348)
                    Debug.WriteLine("ok");
                Debug.WriteLine($"Shader name[{i}]: {stream.ReadUnrealString()}");
                Debug.WriteLine($"Shader guid[{i}]: {stream.ReadGuid()}");
                var nextShaderStart = stream.ReadInt32();
                Debug.WriteLine($"Shader next offset[{i}]: 0x{nextShaderStart:X8}");
                if (i == 348)
                {
                    Debug.WriteLine($"SPECIAL UNKNOWN: {stream.ReadUInt32()}");
                    Debug.WriteLine($"SPECIAL UNKNOWN: {stream.ReadUInt16()}");
                }
                else if (i == 349)
                {
                    // No idea what this is
                    Debug.WriteLine("UNKNOWN STUFF BLOCK");
                    stream.Skip(0x30);
                }

                Debug.WriteLine($"Shader Platform ID[{i}]: 0x{stream.ReadByte():X2}");
                Debug.WriteLine($"Shader Frequency[{i}]: 0x{stream.ReadByte():X2}");
                var shaderFileSize = stream.ReadInt32();
                Debug.WriteLine($"Shader file[{i}]: 0x{stream.Position:X8} to 0x{nextShaderStart:X8} ({shaderFileSize} bytes)");
                stream.Skip(shaderFileSize);
                Debug.WriteLine($"Shader parameter map crc[{i}]: {stream.ReadInt32():X8}");
                Debug.WriteLine($"Shader guid clone[{i}]: {stream.ReadGuid()}");
                Debug.WriteLine($"Shader name clone[{i}]: {stream.ReadUnrealString()}");

                stream.Position = nextShaderStart;
            }

            var countAgain = stream.ReadInt32();
            for (int i = 0; i < countAgain; i++)
            {
                Debug.WriteLine($"Shader name/guid[{i}]: {stream.ReadUnrealString()} {stream.ReadGuid()}");
            }

            Debug.WriteLine($"Position: 0x{(stream.Position):X8}");


            return;*/

            #endregion

            //just dump whatever shit you want to find here
            ConcurrentDictionary<string, string> dupes = new ConcurrentDictionary<string, string>();
            Parallel.ForEach(MELoadedFiles.GetOfficialFiles(MEGame.LE1 /*, MEGame.LE2, MEGame.LE3*/), filePath =>
            {
                {
                    using IMEPackage pcc = MEPackageHandler.OpenMEPackage(filePath);
                    Dictionary<string, string> expMap = new();

                    foreach (ExportEntry export in pcc.Exports)
                    {
                        if (expMap.TryGetValue(export.InstancedFullPath, out _))
                        {
                            Debug.WriteLine($"FOUND A DUPLICATE: {export.InstancedFullPath} in {Path.GetFileName(filePath)}");
                            dupes[export.InstancedFullPath] = filePath;
                        }

                        expMap[export.InstancedFullPath] = export.InstancedFullPath;

                    }
                }
            });

            foreach (var duplicate in dupes)
            {
                Debug.WriteLine($"DUPLICATE IFP: {duplicate.Key} in {duplicate.Value}");
            }
#endif
        }

        private static void ConvertCover(IMEPackage srcPackage, IMEPackage destPackage)
        {
            var levelDestExp = destPackage.FindExport("TheWorld.PersistentLevel");
            var destLevel = ObjectBinary.From<Level>(levelDestExp);
            var sourceLevel = ObjectBinary.From<Level>(srcPackage.FindExport("TheWorld.PersistentLevel"));

            // Enumerate the CoverLink chain
            if (destLevel.CoverListStart <= 0)
                return; // Nothing

            // Build the CoverLinkRefs list.
            Dictionary<int, int> uindexToCoverRefIdx = new Dictionary<int, int>(); // used to map UIndex -> position in the list
            var currentCoverLink = destPackage.GetUExport(destLevel.CoverListStart);

            while (currentCoverLink != null)
            {
                uindexToCoverRefIdx[currentCoverLink.UIndex] = destLevel.CoverLinkRefs.Count; // Cache for lookup later
                destLevel.CoverLinkRefs.Add(currentCoverLink.UIndex);

                // Go to the next node
                var ncl = currentCoverLink.GetProperty<ObjectProperty>("NextCoverLink");
                if (ncl == null)
                {
                    currentCoverLink = null; // Nothing left to do
                }
                else
                {
                    currentCoverLink = destPackage.GetUExport(ncl.Value);
                }
            }

            // Enumerate each cover and build the data
            var sourceCoverLink = srcPackage.GetUExport(sourceLevel.CoverListStart);

            Dictionary<string, uint> coverRefPairLookup = new Dictionary<string, uint>(); // "CoverLinkRefsIndex-SlotIdx" -> Index
            while (sourceCoverLink != null)
            {
                var matchingDestCoverLink = destPackage.FindExport(sourceCoverLink.InstancedFullPath);

                var sourceSlots = sourceCoverLink.GetProperty<ArrayProperty<StructProperty>>("Slots");
                var destSlots = matchingDestCoverLink.GetProperty<ArrayProperty<StructProperty>>("Slots");

                // This code is for LE2 -> LE3
                if (sourceCoverLink.Game == MEGame.LE2)
                {
                    for (int i = 0; i < sourceSlots.Count; i++)
                    {
                        var sourceSlot = sourceSlots[i];
                        var destSlot = destSlots[i];

                        #region FIRELINKS
                        {
                            var sourceFireLinks = sourceSlot.GetProp<ArrayProperty<StructProperty>>("FireLinks");
                            var destFireLinks = destSlot.GetProp<ArrayProperty<StructProperty>>("FireLinks");
                            foreach (var sourceFireLink in sourceFireLinks)
                            {
                                var targetActor = sourceFireLink.GetProp<StructProperty>("TargetActor");
                                var actor = targetActor.GetProp<ObjectProperty>("Actor");
                                // Todo: Support cross-level refs via GUID
                                var slotIdx = (uint)targetActor.GetProp<IntProperty>("SlotIdx").Value;

                                uint packedCoverPairRefAndDynamicLinkInfo = 0;

                                if (actor.Value != 0)
                                {
                                    var actorExp = srcPackage.GetUExport(actor.Value);
                                    var destActorExp = destPackage.FindExport(actorExp.InstancedFullPath);

                                    var clrIdx =
                                        destLevel.CoverLinkRefs.IndexOf(destActorExp.UIndex); // Index into CoverLinkRefs
                                    var lookupStr = $"{clrIdx}-{slotIdx}";

                                    if (!coverRefPairLookup.TryGetValue(lookupStr, out var covRefIdx))
                                    {
                                        // Cache result for faster lookup
                                        coverRefPairLookup[lookupStr] = (uint)destLevel.CoverIndexPairs.Count;
                                        if (covRefIdx == 32)
                                            Debugger.Break();
                                        destLevel.CoverIndexPairs.Add(new CoverIndexPair()
                                        { CoverIndexIdx = (uint)clrIdx, SlotIdx = (byte)slotIdx });
                                    }

                                    // Set the cover reference
                                    covRefIdx &= 0x0000FFFF;
                                    packedCoverPairRefAndDynamicLinkInfo &= ~(0x0000FFFFu);
                                    packedCoverPairRefAndDynamicLinkInfo |= covRefIdx;

                                    // Set the dynamic link info
                                    var dynamicLinkInfoIndex =
                                        (uint)sourceFireLink.GetProp<ByteProperty>("DynamicLinkInfoIndex").Value;
                                    dynamicLinkInfoIndex &= 0x0000FFFF;
                                    packedCoverPairRefAndDynamicLinkInfo &= ~(0xFFFF0000);
                                    packedCoverPairRefAndDynamicLinkInfo |= (dynamicLinkInfoIndex << 16);
                                    //}

                                    // Convert the 'Items' to byte-packed Interactions
                                    ArrayProperty<ByteProperty> interactions =
                                        new ArrayProperty<ByteProperty>("Interactions");
                                    foreach (var item in sourceFireLink.GetProp<ArrayProperty<StructProperty>>("Items"))
                                    {
                                        var srcType = item.GetProp<EnumProperty>("SrcType");
                                        var srcAction = item.GetProp<EnumProperty>("SrcAction");
                                        var destType = item.GetProp<EnumProperty>("DestType");
                                        var destAction = item.GetProp<EnumProperty>("DestAction");

                                        byte packedByte = 0;

                                        // Pack Source
                                        if (srcType.Value == "CT_MidLevel") packedByte |= (1 << 0); // 0 = Standing
                                        if (srcAction.Value == "CA_LeanLeft") packedByte |= (1 << 1);
                                        else if (srcAction.Value == "CA_LeanRight") packedByte |= (1 << 2);
                                        else if (srcAction.Value == "CA_LeanPopUp")
                                            packedByte |= (1 << 3); // No bits set 1-3: CA_Default

                                        // Pack Dest
                                        if (destType.Value == "CT_MidLevel") packedByte |= (1 << 4); // 0 = Standing
                                        if (destAction.Value == "CA_LeanLeft") packedByte |= (1 << 5);
                                        else if (destAction.Value == "CA_LeanRight") packedByte |= (1 << 6);
                                        else if (destAction.Value == "CA_LeanPopUp")
                                            packedByte |= (1 << 7); // No bits set 1-3: CA_Default

                                        interactions.Add(new ByteProperty(packedByte));
                                    }

                                    // Generate new struct
                                    PropertyCollection newFireLinkProps = new PropertyCollection();
                                    newFireLinkProps.Add(interactions);
                                    newFireLinkProps.Add(new IntProperty((int)packedCoverPairRefAndDynamicLinkInfo,
                                        "PackedProperties_CoverPairRefAndDynamicInfo"));
                                    newFireLinkProps.Add(sourceFireLink.GetProp<BoolProperty>("bFallbackLink"));
                                    newFireLinkProps.Add(sourceFireLink.GetProp<BoolProperty>("bDynamicIndexInited"));

                                    destFireLinks.Add(new StructProperty("FireLink", newFireLinkProps, isImmutable: true));
                                }
                                else
                                {
                                    Debug.WriteLine("CROSS-LEVEL FIRELINK FOUND - TODO");
                                }
                            }
                        }

                        #endregion

                        #region EXPOSED FIRELINKS
                        {
                            var sourceExposedLinks = sourceSlot.GetProp<ArrayProperty<StructProperty>>("ExposedFireLinks");
                            var destExposedLinks = destSlot.GetProp<ArrayProperty<IntProperty>>("ExposedCoverPackedProperties");
                            foreach (var sourceFireLink in sourceExposedLinks)
                            {
                                var targetActor = sourceFireLink.GetProp<StructProperty>("TargetActor");
                                var actor = targetActor.GetProp<ObjectProperty>("Actor");
                                // Todo: Support cross-level refs via GUID
                                var slotIdx = (uint)targetActor.GetProp<IntProperty>("SlotIdx").Value;

                                uint packedExposureData = 0;

                                if (actor.Value != 0)
                                {
                                    var actorExp = srcPackage.GetUExport(actor.Value);
                                    var destActorExp = destPackage.FindExport(actorExp.InstancedFullPath);

                                    var clrIdx = destLevel.CoverLinkRefs.IndexOf(destActorExp
                                            .UIndex); // Index into CoverLinkRefs
                                    var lookupStr = $"{clrIdx}-{slotIdx}";

                                    if (!coverRefPairLookup.TryGetValue(lookupStr, out var covRefIdx))
                                    {
                                        // Cache result for faster lookup
                                        coverRefPairLookup[lookupStr] = (uint)destLevel.CoverIndexPairs.Count;
                                        destLevel.CoverIndexPairs.Add(new CoverIndexPair()
                                        { CoverIndexIdx = (uint)clrIdx, SlotIdx = (byte)slotIdx });
                                    }

                                    // Set the cover reference
                                    covRefIdx &= 0x0000FFFF;
                                    packedExposureData &= ~(0x0000FFFFu);
                                    packedExposureData |= covRefIdx;

                                    // Set the dynamic link info
                                    var exposureScale = (uint)sourceFireLink.GetProp<ByteProperty>("ExposedScale").Value;
                                    exposureScale &= 0x0000FFFF;
                                    packedExposureData &= ~(0xFFFF0000);
                                    packedExposureData |= (exposureScale << 16);
                                    //}

                                    // Generate new struct

                                    destExposedLinks.Add(new IntProperty((int)packedExposureData));
                                }
                                else
                                {
                                    Debug.WriteLine("CROSS-LEVEL EXPOSED FIRELINK FOUND - TODO");
                                }
                            }
                        }

                        #endregion

                        #region DANGER LINKS
                        {
                            var sourceDangerLinks = sourceSlot.GetProp<ArrayProperty<StructProperty>>("DangerLinks");
                            var destDangerLinks = destSlot.GetProp<ArrayProperty<IntProperty>>("DangerCoverPackedProperties");
                            foreach (var sourceDangerLink in sourceDangerLinks)
                            {
                                var targetNav = sourceDangerLink.GetProp<StructProperty>("DangerNav");
                                var actor = targetNav.GetProp<ObjectProperty>("Actor");
                                // Todo: Support cross-level refs via GUID

                                uint packedDangerData = 0;

                                if (actor.Value != 0)
                                {
                                    var actorExp = srcPackage.GetUExport(actor.Value);
                                    var destActorExp = destPackage.FindExport(actorExp.InstancedFullPath);

                                    var navRefIdx = (uint)destLevel.NavRefs.IndexOf(destActorExp
                                            .UIndex); // Index into NavRefs

                                    if (navRefIdx == uint.MaxValue) // '-1'
                                    {
                                        // Add to list
                                        navRefIdx = (uint)destLevel.NavRefs.Count;
                                        destLevel.NavRefs.Add(destActorExp.UIndex);
                                    }

                                    // Set the nav reference
                                    navRefIdx &= 0x0000FFFF;
                                    packedDangerData &= ~(0x0000FFFFu);
                                    packedDangerData |= navRefIdx;

                                    // Set the danger cost
                                    var dangercost = (uint)sourceDangerLink.GetProp<IntProperty>("DangerCost").Value;
                                    dangercost &= 0x0000FFFF;
                                    packedDangerData &= ~(0xFFFF0000);
                                    packedDangerData |= (dangercost << 16);
                                    //}

                                    // Generate new struct
                                    destDangerLinks.Add(new IntProperty((int)packedDangerData));
                                }
                                else
                                {
                                    Debug.WriteLine("CROSS-LEVEL EXPOSED DANGER LINK FOUND - TODO");
                                }
                            }
                        }
                        #endregion

                    }

                    matchingDestCoverLink.WriteProperty(destSlots);
                }

                // Go to the next node
                var ncl = sourceCoverLink.GetProperty<ObjectProperty>("NextCoverLink");
                if (ncl == null)
                {
                    sourceCoverLink = null; // Nothing left to do
                }
                else
                {
                    sourceCoverLink = srcPackage.GetUExport(ncl.Value);
                }
            }

            levelDestExp.WriteBinary(destLevel);
        }

        private static void GenerateAllMemoryPathedObjects(MEGame game)
        {
            SortedSet<string> objects = new SortedSet<string>();

            var packages = MELoadedFiles.GetFilesLoadedInGame(game);

            foreach (var p in packages)
            {
                var pack = MEPackageHandler.UnsafePartialLoad(p.Value, x => false); // tables only
                foreach (var e in pack.Exports)
                {
                    if (e.InstancedFullPath.StartsWith("TheWorld"))
                        continue; // Do not do these

                    if (e.IsForcedExport)
                    {
                        objects.Add(e.FullPath);
                    }
                    else
                    {
                        objects.Add($"{e.FileRef.FileNameNoExtension}.{e.FullPath}");
                    }
                }
            }

            var objectsSorted = objects.ToList();
            objectsSorted.Sort();
            File.WriteAllLines($@"C:\users\public\{game}-memorypaths.txt", objectsSorted);
        }

        public static void OrganizeParticleSystems(PackageEditorWindow pe)
        {
            if (pe.Pcc == null)
                return;

            foreach (var ps in pe.Pcc.Exports.Where(x => x.ClassName == "ParticleSystem"))
            {
                var emitters = ps.GetProperty<ArrayProperty<ObjectProperty>>("Emitters");
                foreach (var emitter in emitters.Select(x => x.ResolveToEntry(pe.Pcc)).OfType<ExportEntry>())
                {
                    var lodLevels = emitter.GetProperty<ArrayProperty<ObjectProperty>>("LODLevels");
                    if (lodLevels == null)
                        continue; // bCookedOut
                    foreach (var lodLevel in lodLevels.Select(x => x.ResolveToEntry(pe.Pcc)).OfType<ExportEntry>())
                    {
                        lodLevel.idxLink = emitter.UIndex;
                        var modules = lodLevel.GetProperty<ArrayProperty<ObjectProperty>>("Modules");
                        foreach (var module in modules.Select(x => x.ResolveToEntry(pe.Pcc)).OfType<ExportEntry>())
                        {
                            module.idxLink = lodLevel.UIndex;
                        }

                        foreach (var objProp in lodLevel.GetProperties().OfType<ObjectProperty>().Select(x => x.ResolveToEntry(pe.Pcc)).OfType<ExportEntry>())
                        {
                            objProp.idxLink = lodLevel.UIndex;
                        }
                    }
                }
            }
        }

        public static void ImportUDKTerrain(PackageEditorWindow pe)
        {
            if (pe.Pcc == null)
                return;

            var localTerrain = pe.Pcc.Exports.FirstOrDefault(x => x.ClassName == "Terrain");
            if (localTerrain == null)
            {
                MessageBox.Show("The local file must have a terrain.");
                return;
            }

            OpenFileDialog d = new OpenFileDialog
            {
                Title = "Select UDK file with terrain",
                Filter = "*.udk|*.udk",
                CustomPlaces = AppDirectories.GameCustomPlaces
            };
            if (d.ShowDialog() == true)
            {
                using var udkP = MEPackageHandler.OpenUDKPackage(d.FileName);
                var udkTerrain = udkP.Exports.FirstOrDefault(x => x.ClassName == "Terrain");
                if (udkTerrain == null)
                {
                    MessageBox.Show("Selected UDK file doesn't contain a Terrain.");
                    return;
                }

                ImportUDKTerrainData(udkTerrain, localTerrain);
            }
        }

        public static void ImportUDKTerrainData(ExportEntry udkTerrain, ExportEntry targetTerrain, bool removeExistingComponents = true)
        {
            // Binary (Terrain)
            var udkBin = ObjectBinary.From<Terrain>(udkTerrain);
            var destBin = ObjectBinary.From<Terrain>(targetTerrain);
            destBin.Heights = udkBin.Heights;
            destBin.InfoData = udkBin.InfoData;
            destBin.CachedDisplacements = new byte[udkBin.Heights.Length];
            targetTerrain.WriteBinary(destBin);

            // Properties (Terrain)
            var terrainProps = targetTerrain.GetProperties();
            var udkProps = udkTerrain.GetProperties();
            terrainProps.RemoveNamedProperty("DrawScale3D");
            var udkDS3D = udkProps.GetProp<StructProperty>("DrawScale3D");
            if (udkDS3D != null)
            {
                terrainProps.AddOrReplaceProp(udkDS3D);
            }

            terrainProps.RemoveNamedProperty("DrawScale");
            var udkDS = udkProps.GetProp<FloatProperty>("DrawScale");
            if (udkDS != null)
            {
                terrainProps.AddOrReplaceProp(udkDS);
            }

            terrainProps.RemoveNamedProperty("Location");
            var loc = udkProps.GetProp<StructProperty>("Location");
            if (loc != null)
            {
                terrainProps.AddOrReplaceProp(loc);
            }

            // All Ints
            terrainProps.RemoveAll(x => x is IntProperty);
            terrainProps.AddRange(udkProps.Where(x => x is IntProperty));

            // Components
            if (removeExistingComponents)
            {
                var components = terrainProps.GetProp<ArrayProperty<ObjectProperty>>("TerrainComponents");
                EntryPruner.TrashEntries(targetTerrain.FileRef, components.Select(x => x.ResolveToEntry(targetTerrain.FileRef))); // Trash the components
                components.Clear();

                // Port over the UDK ones
                var udkComponents = udkTerrain.GetProperty<ArrayProperty<ObjectProperty>>("TerrainComponents");
                foreach (var tc in udkComponents)
                {
                    var entry = tc.ResolveToEntry(udkTerrain.FileRef);
                    EntryImporter.ImportAndRelinkEntries(EntryImporter.PortingOption.CloneAllDependencies, entry, targetTerrain.FileRef, targetTerrain, true, new RelinkerOptionsPackage(), out var portedComp);
                    components.Add(new ObjectProperty(portedComp.UIndex));
                }
            }

            targetTerrain.WriteProperties(terrainProps);
        }

        public static void ExpertTerrainDataToUDK(PackageEditorWindow pe)
        {
            {
                OpenFileDialog d = new OpenFileDialog
                {
                    Title = "Select UDK file to export to (MUST HAVE TERRAIN ALREADY)",
                    Filter = "*.udk|*.udk",
                    CustomPlaces = AppDirectories.GameCustomPlaces
                };
                if (d.ShowDialog() != true)
                    return;
                var udkDestFile = d.FileName;
                using var udkP = MEPackageHandler.OpenUDKPackage(udkDestFile);

                OpenFileDialog f = new OpenFileDialog { Title = "Select source file to export from", Filter = GameFileFilters.OpenFileFilter, CustomPlaces = AppDirectories.GameCustomPlaces };
                if (f.ShowDialog() != true)
                    return;

                var sourcePackage = f.FileName;
                using var sourceP = MEPackageHandler.OpenMEPackage(sourcePackage);

                var udkT = udkP.Exports.FirstOrDefault(x => x.ClassName == "Terrain");

                // Might need changed if files have multiple terrains... is that normal?
                var sourceT = sourceP.Exports.FirstOrDefault(x => x.ClassName == "Terrain");

                var udkTerrBin = ObjectBinary.From<Terrain>(udkT);
                var sourceTerrBin = ObjectBinary.From<Terrain>(sourceT);

                udkTerrBin.Heights = sourceTerrBin.Heights;
                udkTerrBin.InfoData = sourceTerrBin.InfoData;
                udkT.WriteBinary(udkTerrBin);

                var udkComponents = udkT.GetProperty<ArrayProperty<ObjectProperty>>("TerrainComponents");
                var le1Components = sourceT.GetProperty<ArrayProperty<ObjectProperty>>("TerrainComponents");
                for (int i = 0; i < udkComponents.Count; i++)
                {
                    var udkComp = udkComponents[i].ResolveToEntry(udkP) as ExportEntry;
                    var le1Comp = le1Components[i].ResolveToEntry(sourceP) as ExportEntry;

                    var udkCompBin = ObjectBinary.From<TerrainComponent>(udkComp);
                    var le1CompBin = ObjectBinary.From<TerrainComponent>(le1Comp);

                    udkCompBin.CollisionVertices = le1CompBin.CollisionVertices;
                    udkComp.WriteBinary(udkCompBin);
                }

                udkP.Save(udkDestFile);
            }
        }

        // This method depended on VTest which was moved to CrossGenV. It may be re-instated later if we ever want to make mako maps again
        /*
        public static void MakeMakoLevel(PackageEditorWindow pe)
        {
            //if (pe.Pcc == null)
            //    return;

            //var localTerrain = pe.Pcc.Exports.FirstOrDefault(x => x.ClassName == "Terrain");
            //if (localTerrain == null)
            //{
            //    MessageBox.Show("There's no terrain export in this file!", "Terrain required");
            //    return;
            //}

            var outputFile = Path.Combine(LE1Directory.CookedPCPath, @"BIOA_TERRAINTEST.pcc");
            MEPackageHandler.CreateEmptyLevel(outputFile, MEGame.LE1);
            using var destPackage = MEPackageHandler.OpenMEPackage(outputFile);
            var destLevel = destPackage.FindExport("TheWorld.PersistentLevel");

            // Select file to donate from
            var preselected = @"B:\SteamLibrary\steamapps\common\Mass Effect Legendary Edition\Game\ME1\BioGame\CookedPCConsole\BIOA_ICE20_08_ART.pcc";

            OpenFileDialog d = new OpenFileDialog { Title = "Select donor file with terrain", Filter = "*.pcc|*.pcc" };
            if (preselected == null && d.ShowDialog() == false)
                return;
            using var donorFile = MEPackageHandler.OpenMEPackage(preselected ?? d.FileName);
            var donorTerrain = donorFile.Exports.FirstOrDefault(x => x.ClassName == "Terrain");
            if (donorTerrain == null)
            {
                MessageBox.Show("There's no terrain export in the selected file!", "Terrain required");
                return;
            }

            // Port in the donor terrain to begin with
            EntryImporter.ImportAndRelinkEntries(EntryImporter.PortingOption.CloneAllDependencies, donorTerrain, destPackage, destLevel, true, new RelinkerOptionsPackage(), out var destTerrainEntry);
            var destTerrain = (ExportEntry)destTerrainEntry;

            // Overwrite the terrain with our data
            var inputPath = @"B:\Documents\SpiralMountain.udk";
            using var udkP = MEPackageHandler.OpenUDKPackage(inputPath);
            var udkTerrain = udkP.FindExport("TheWorld.PersistentLevel.Terrain_1");

            // Binary (Terrain)
            var udkBin = ObjectBinary.From<Terrain>(udkTerrain);
            var destBin = ObjectBinary.From<Terrain>(destTerrain);
            destBin.Heights = udkBin.Heights;
            destBin.InfoData = udkBin.InfoData;
            destBin.CachedDisplacements = new byte[udkBin.Heights.Length];
            destTerrain.WriteBinary(destBin);

            // Properties (Terrain)
            var terrainProps = destTerrain.GetProperties();
            var udkProps = udkTerrain.GetProperties();
            terrainProps.RemoveNamedProperty("DrawScale3D");
            terrainProps.RemoveAll(x => x is IntProperty);
            terrainProps.AddRange(udkProps.Where(x => x is IntProperty));
            terrainProps.RemoveNamedProperty("Location");
            var loc = udkProps.GetProp<StructProperty>("Location");
            if (loc != null)
            {
                terrainProps.AddOrReplaceProp(loc);
            }


            // Components
            var components = terrainProps.GetProp<ArrayProperty<ObjectProperty>>("TerrainComponents");
            EntryPruner.TrashEntries(destPackage, components.Select(x => x.ResolveToEntry(destPackage))); // Trash the components
            components.Clear();

            // Port over the UDK ones
            var udkComponents = udkTerrain.GetProperty<ArrayProperty<ObjectProperty>>("TerrainComponents");
            foreach (var tc in udkComponents)
            {
                var entry = tc.ResolveToEntry(udkP);
                EntryImporter.ImportAndRelinkEntries(EntryImporter.PortingOption.CloneAllDependencies, entry, destPackage, destTerrain, true, new RelinkerOptionsPackage(), out var portedComp);
                components.Add(new ObjectProperty(portedComp.UIndex));
            }


            destTerrain.WriteProperties(terrainProps);

            //localBin.CachedTerrainMaterials = donorBin.CachedTerrainMaterials;
            //localBin.CachedTerrainMaterials2 = donorBin.CachedTerrainMaterials2;


            //// Correct the material parent ref (I don't think the game uses these)
            //foreach (var ctm in localBin.CachedTerrainMaterials)
            //{
            //    foreach (var utex in ctm.UniformExpressionTextures)
            //    {
            //        var sourceTex = donorFile.GetEntry(utex.value);
            //        if (sourceTex is ImportEntry imp)
            //        {
            //            utex.value = EntryImporter.GetOrAddCrossImportOrPackage(imp.InstancedFullPath, donorFile, destPackage, new RelinkerOptionsPackage()).UIndex;
            //        }
            //        else if (sourceTex is ExportEntry exp)
            //        {
            //            EntryExporter.ExportExportToPackage(exp, destPackage, out var newExp);
            //            utex.value = newExp.UIndex;
            //        }
            //    }

            //    ctm.Terrain.value = localTerrain.UIndex;
            //}
            //localTerrain.WriteBinary(localBin);

            //// Port over the TerrainLayers and relink them
            //localTerrain.WriteProperty(donorTerrain.GetProperty<ArrayProperty<StructProperty>>("Layers"));
            //var localLayers = localTerrain.GetProperty<ArrayProperty<StructProperty>>("Layers");
            //foreach (var layer in localLayers)
            //{
            //    var setup = layer.GetProp<ObjectProperty>("Setup");
            //    var donorObj = donorFile.GetUExport(setup.Value);
            //    EntryImporter.ImportAndRelinkEntries(EntryImporter.PortingOption.CloneAllDependencies, donorObj, destPackage, null, true, new RelinkerOptionsPackage(), out var newSetup);
            //    setup.Value = newSetup.UIndex;
            //}
            //localTerrain.WriteProperty(localLayers);


            // Port in a PlayerStart
            //using var psDonor = MEPackageHandler.OpenMEPackage(Path.Combine(LE1Directory.CookedPCPath, @"BIOA_STA00.pcc"));
            //var psStart = psDonor.FindExport("TheWorld.PersistentLevel.PlayerStart_0");
            //psStart.RemoveProperty("nextNavigationPoint");
            //EntryExporter.ExportExportToPackage(psStart, destPackage, out var newPStart);

            // Map already has a player start, just port it in too
            string[] otherClassesToPortIn = new[] { "PlayerStart", "HeightFog"};
            Point3D startLoc = null;
            foreach (var exp in udkP.Exports.Where(x => otherClassesToPortIn.Contains(x.ClassName)))
            {
                EntryImporter.ImportAndRelinkEntries(EntryImporter.PortingOption.CloneAllDependencies, exp, destPackage, destLevel, true, new RelinkerOptionsPackage(), out var playerStart);
                if (exp.ClassName == "PlayerStart")
                {
                    startLoc = PathEdUtils.GetLocation(playerStart as ExportEntry);
                }
            }

            // Import the pathfinding network
            var udkPLBin = ObjectBinary.From<Level>(udkP.FindExport("TheWorld.PersistentLevel"));
            var le1PLBin = ObjectBinary.From<Level>(destLevel);

            var pathfindingSource = udkPLBin.NavListStart;
            if (pathfindingSource != null && pathfindingSource.value != 0)
            {
                EntryImporter.ImportAndRelinkEntries(EntryImporter.PortingOption.CloneAllDependencies, udkP.GetUExport(pathfindingSource.value), destPackage, destLevel, true, new RelinkerOptionsPackage(), out var chainStart);
                EntryImporter.ImportAndRelinkEntries(EntryImporter.PortingOption.CloneAllDependencies, udkP.GetUExport(udkPLBin.NavListEnd.value), destPackage, destLevel, true, new RelinkerOptionsPackage(), out var chainEnd);
                le1PLBin.NavListStart.value = chainStart.UIndex;
                le1PLBin.NavListEnd.value = chainEnd.UIndex;
                destLevel.WriteBinary(le1PLBin);
            }

            VTestExperiment.CorrectReachSpecs(udkP, destPackage);

            // Port in a skybox
            using var skyDonor = MEPackageHandler.OpenMEPackage(Path.Combine(LE1Directory.CookedPCPath, @"BIOA_WAR00.pcc"));
            var sky = skyDonor.FindExport("TheWorld.PersistentLevel.StaticMeshActor_1");
            //psStart.RemoveProperty("nextNavigationPoint");
            EntryExporter.ExportExportToPackage(sky, destPackage, out var newSky);
            PathEdUtils.SetLocation(newSky as ExportEntry, 2000, 2000, 92);

            // Put in a mako because why not
            using var makoDonor = MEPackageHandler.OpenMEPackage(Path.Combine(LE1Directory.CookedPCPath, @"BIOA_LOS00.pcc"));
            var mako = makoDonor.FindExport("TheWorld.PersistentLevel.BioVehicleWheeled_0");
            //psStart.RemoveProperty("nextNavigationPoint");
            EntryExporter.ExportExportToPackage(mako, destPackage, out var newMako);
            PathEdUtils.SetLocation(newMako as ExportEntry, (float)startLoc.X + 500f, (float)startLoc.Y + 500, (float)startLoc.Z + 50);

            VTestExperiment.RebuildPersistentLevelChildren(destLevel, null);
            destPackage.Save();
        }*/

        public static void TestCurrentPackageForUnknownBinary(PackageEditorWindow pe)
        {
            if (pe.Pcc == null)
                return;

            List<EntryStringPair> unknowns = new List<EntryStringPair>();

            foreach (var export in pe.Pcc.Exports)
            {
                if (ObjectBinary.From(export) is ObjectBinary bin)
                {
                    var original = export.Data;
                    export.WriteBinary(bin);
                    if (!export.DataReadOnly.SequenceEqual(original))
                    {
                        unknowns.Add(new EntryStringPair(export, $"({export.ClassName}) {export.UIndex} {export.ObjectName} has binary that didn't reserialize back to itself"));
                    }
                }
                else
                {
                    // Binary class is not defined for this
                    // Check to make sure there is in fact no binary so 
                    // we aren't missing anything
                    if (export.propsEnd() != export.DataSize)
                    {
                        unknowns.Add(new EntryStringPair(export, $"({export.ClassName}) {export.UIndex} {export.ObjectName} has unparsed binary"));
                    }
                }
            }

            if (unknowns.Any())
            {
                ListDialog ld = new ListDialog(unknowns, "Unknown binary found", "The following items are not parsed by LEX but appear to have binary following the properties:", pe) { DoubleClickEntryHandler = pe.GetEntryDoubleClickAction() };
                ld.Show();
            }
        }

        private static void FindTexture2D(AssetDB db, ExportEntry exp)
        {
            var dbName = TexToDbName(exp);
            var found = db.Textures.FirstOrDefault(x => dbName == x.TextureName);
            if (found == null)
            {
                if (dbName.EndsWith("_dup", StringComparison.InvariantCultureIgnoreCase))
                {
                    dbName = dbName.Substring(0, dbName.Length - 4);
                }

                found = db.Textures.FirstOrDefault(x => dbName == x.TextureName);
                if (found == null)
                {
                    Debug.WriteLine($@"Didn't find {exp.InstancedFullPath} ({dbName})");
                }
            }
        }

        private static string TexToDbName(ExportEntry exp)
        {
            IEntry currentItem = exp;
            Stack<IEntry> entries = new Stack<IEntry>();

            while (true)
            {
                if (currentItem != null && currentItem.ClassName != "Package")
                {
                    entries.Push(currentItem);
                    currentItem = currentItem.Parent;
                }
                else
                    break;
            }

            return string.Join("_", entries.Select(x => x.ObjectName.Name));
        }

        public static void BuildAllObjectsGameDB(MEGame game, PackageEditorWindow pe)
        {
            Task.Run(() =>
            {
                //using (var sw = new DebugStopWatch("bin deserialization"))
                //using (var fileStream = File.OpenRead(Path.Combine(AppDirectories.ObjectDatabasesFolder, $"{game}.bin")))
                //{
                //    var oldDb = ObjectInstanceDB.Deserialize(fileStream);
                //}
                //return;
                pe.SetBusy("Building Object IFP DB");
                var allPackages = MELoadedFiles.GetFilesLoadedInGame(game).Values.ToList();
                if (game == MEGame.ME3)
                {
                    allPackages.AddRange(Directory.GetFiles(ME3Directory.DLCPath, "*.sfar", SearchOption.AllDirectories));
                }
                int fullCount = allPackages.Count;

                void addMoreItems(int count)
                {
                    fullCount += count;
                }

                var objectDB = ObjectInstanceDB.Create(game, allPackages, numDone => pe.BusyText = $"Indexed [{numDone}/{fullCount}] files", addMoreItems);

                // Compile the database
                pe.BusyText = "Compiling database";
                var oldDbpath = Path.Combine(AppDirectories.ObjectDatabasesFolder, $"{game}.json");
                if (File.Exists(oldDbpath))
                {
                    File.Delete(oldDbpath);
                }
                using FileStream fs = File.Create(AppDirectories.GetObjectDatabasePath(game));
                objectDB.Serialize(fs);
            }).ContinueWithOnUIThread(_ => { pe.EndBusy(); });
        }

        public static void PortSequenceObjectClassAcrossGame(PackageEditorWindow pe)
        {
            var seqObjsToPort = pe.Pcc.Exports.Where(x => !x.IsDefaultObject && x.SuperClassName == "SequenceAction" && x.IsClass).ToList();
            var sourceDir = PAEMPaths.VTest_DonorsDir;

            List<string> createdPackages = new List<string>();
            foreach (var seqObjClass in seqObjsToPort)
            {
                var package = seqObjClass.ParentName;
                var donorDest = Path.Combine(PAEMPaths.VTest_DonorsDir, $"{package}.pcc");
                if (!createdPackages.Contains(package))
                {
                    createdPackages.Add(package);
                    MEPackageHandler.CreateAndSavePackage(donorDest, pe.Pcc.Game.ToLEVersion());
                }

                using var p = MEPackageHandler.OpenMEPackage(donorDest);
            }
        }

        public static void SearchObjectInfos(PackageEditorWindow pe)
        {
            var searchTerm = PromptDialog.Prompt(pe, "Enter key value to search", "ObjectInfos Search");
            if (searchTerm != null)
            {
                string searchResult = "";
                MEGame[] games = new[] { MEGame.ME1, MEGame.ME2, MEGame.ME3, MEGame.LE1, MEGame.LE2, MEGame.LE3 };

                foreach (var game in games)
                {
                    if (GlobalUnrealObjectInfo.GetClasses(game).TryGetValue(searchTerm, out _)) searchResult += $"Key found in {game} Classes\n";
                    if (GlobalUnrealObjectInfo.GetStructs(game).TryGetValue(searchTerm, out _)) searchResult += $"Key found in {game} Classes\n";
                    if (GlobalUnrealObjectInfo.GetEnums(game).TryGetValue(searchTerm, out _)) searchResult += $"Key found in {game} Classes\n";
                }

                if (searchResult == "")
                {
                    searchResult = "Key " + searchTerm +
                                   " not found in any ObjectInfo Structs/Classes/Enums dictionaries for any games";
                }
                else
                {
                    searchResult = "Key " + searchTerm + " found in the following:\n" + searchResult;
                }

                MessageBox.Show(searchResult);
            }
        }

        public static void TestCrossGenClassPorting(PackageEditorWindow pe)
        {
            var destFile = Path.Combine(PAEMPaths.VTest_DonorsDir, "BIOC_BaseDLC_Vegas.pcc");
            var sourceFile = "BIOC_BaseDLC_Vegas.u";

            var loadedFiles = MELoadedFiles.GetFilesLoadedInGame(MEGame.ME1);
            if (loadedFiles.TryGetValue(sourceFile, out var vegasU))
            {
                using var vegasP = MEPackageHandler.OpenMEPackage(vegasU);
                MEPackageHandler.CreateAndSavePackage(destFile, MEGame.LE1);
                using var destP = MEPackageHandler.OpenMEPackage(destFile);

                // BIOC_BASE -> SFXGame
                var bcBaseIdx = vegasP.findName("BIOC_Base");
                vegasP.replaceName(bcBaseIdx, "SFXGame");

                // Should probably make method for name correction

                var packageName = Path.GetFileNameWithoutExtension(sourceFile);
                var link = ExportCreator.CreatePackageExport(destP, packageName);

                List<EntryStringPair> results = new List<EntryStringPair>();
                RelinkerOptionsPackage rop = new RelinkerOptionsPackage()
                {
                    IsCrossGame = vegasP.Game != destP.Game,
                    ImportExportDependencies = true
                };

                foreach (var v in vegasP.Exports.Where(x => x.IsClass))
                {
                    results.AddRange(EntryImporter.ImportAndRelinkEntries(EntryImporter.PortingOption.CloneAllDependencies, v, destP, null, true, rop, out _));
                }

                foreach (var v in destP.Exports.Where(x => x.ObjectName != packageName && x.Parent == null))
                {
                    v.idxLink = link.UIndex;
                }

                destP.Save();

                if (results.Any())
                {
                    var b = new ListDialog(results, "Errors porting classes", "The following errors occurred porting classes.", pe);
                    b.Show();
                }

            }
        }

        /// <summary>
        /// Converts a WwiseBank to a basic Wwise project with events.
        /// </summary>
        /// <exception cref="NotImplementedException"></exception>
        public static void ConvertWwiseBankToProject(PackageEditorWindow peWindow)
        {
            // This is just experimental version for now
            var pcc = peWindow.Pcc;
            if (pcc == null || (pcc.Game != MEGame.LE2 && pcc.Game != MEGame.LE3))
            {
                MessageBox.Show("Unsupported game - only can support LE2/LE3");
                return;
            }

            //if (!peWindow.TryGetSelectedExport(out var exp) || (exp.IsDefaultObject || exp.ClassName != "WwiseBank"))
            //{
            //    MessageBox.Show("Unsupported export - must select a WwiseBank");
            //    return;
            //}

            //var dlg = new CommonOpenFileDialog("Select directory to output project to") { IsFolderPicker = true };
            //if (dlg.ShowDialog(peWindow) != CommonFileDialogResult.Ok) { return; }

            // Debug: Just do first bank (in our BankTest.pcc) file
            var exp = pcc.Exports.FirstOrDefault(x => x.ClassName == "WwiseBank");
            var outDir = Path.Combine(@"B:\Documents\WwiseExports", exp.ObjectName);
            WwiseIO.ExportBankToProject(exp, Directory.CreateDirectory(outDir).FullName);
        }

        public static void StripLightmap(PackageEditorWindow peWindow)
        {
            if (!peWindow.TryGetSelectedExport(out var exp) || (exp.IsDefaultObject || exp.ClassName != "StaticMeshComponent"))
            {
                MessageBox.Show("Unsupported export - must select a StaticMeshComponent");
                return;
            }

            var smc = ObjectBinary.From<StaticMeshComponent>(exp);
            foreach (var lod in smc.LODData)
            {
                lod.LightMap = new LightMap(); // This means no lightmap.
            }
            exp.WriteBinary(smc);
        }

        public static void FixFXAMemoryNames(PackageEditorWindow peWindow)
        {
            if (peWindow == null || peWindow.Pcc == null)
                return;

            foreach (var fxa in peWindow.Pcc.Exports.Where(x => x.ClassName == "FaceFXAnimSet"))
            {
                var fxaO = ObjectBinary.From<FaceFXAnimSet>(fxa);

                if (fxa.ObjectName.Name.EndsWith("_F") || fxa.ObjectName.Name.EndsWith("_M"))
                {
                    // Gendered
                    fxaO.Names[0] = fxa.ObjectName.Name[..^2]; // Cut off _F / _M
                }
                else
                {
                    // Non gendered
                    fxaO.Names[0] = fxa.ObjectName.Name; // Exact name
                }

                fxa.WriteBinary(fxaO);
            }
        }

        public static void CompilePackageUScriptFromFolder(PackageEditorWindow window)
        {
            MessageBox.Show(window, "Sorry not implemented yet");
        }

        public static void ResynthesizePackage(PackageEditorWindow peWindow)
        {
            var result = MessageBox.Show("WARNING: This will save the package to disk and may break it!! Continue?",
                            "Destructive operation", MessageBoxButton.YesNo, MessageBoxImage.Warning);

            if (result == MessageBoxResult.Yes)
            {
                var p = PackageResynthesizer.ResynthesizePackage(peWindow.Pcc, new PackageCache());
                p.Save();
            }
        }

        public static void ShowMaterialEditor()
        {
            void test(IMEPackage ms, string ifp)
            {

            }
            new MaterialEditor(MEGame.LE3, test, parameter => { }, parameter => { }).Show();
        }
    }
}<|MERGE_RESOLUTION|>--- conflicted
+++ resolved
@@ -35,12 +35,6 @@
 using LegendaryExplorerCore.Textures;
 using LegendaryExplorerCore.UnrealScript;
 using Function = LegendaryExplorerCore.Unreal.Classes.Function;
-<<<<<<< HEAD
-using static LegendaryExplorerCore.Packages.CloningImportingAndRelinking.EntryImporter;
-using LegendaryExplorer.Tools.LiveLevelEditor;
-using LegendaryExplorer.Tools.LiveLevelEditor.MatEd;
-=======
->>>>>>> 06b5682c
 using LegendaryExplorer.UserControls.ExportLoaderControls.ScriptEditor.IDE;
 using LegendaryExplorerCore.UnrealScript.Analysis.Visitors;
 using LegendaryExplorerCore.UnrealScript.Language.Tree;
@@ -437,284 +431,7 @@
                 TFCTools.FindExternalizableTextures(dlg.FileName);
             }
         }
-<<<<<<< HEAD
-
-
-        /// <summary>
-        /// Builds a comparison of TESTPATCH functions against their original design. View the difference with WinMerge Folder View.
-        /// By Mgamerz
-        /// </summary>
-        public static void BuildTestPatchComparison()
-        {
-            var oldPath = ME3Directory.DefaultGamePath;
-            // To run this change these values
-
-            // Point to unpacked path.
-            ME3Directory.DefaultGamePath = @"Z:\Mass Effect 3";
-            var patchedOutDir = Directory.CreateDirectory(@"C:\users\mgamerz\desktop\patchcomp\patch").FullName;
-            var origOutDir = Directory.CreateDirectory(@"C:\users\mgamerz\desktop\patchcomp\orig").FullName;
-            var patchFiles =
-                Directory.GetFiles(
-                    @"C:\Users\Mgamerz\Desktop\ME3CMM\data\Patch_001_Extracted\BIOGame\DLC\DLC_TestPatch\CookedPCConsole",
-                    "Patch_*.pcc");
-
-            // End variables
-
-            //preload these packages to speed up lookups
-            using var package1 = MEPackageHandler.OpenMEPackage(Path.Combine(ME3Directory.CookedPCPath, "SFXGame.pcc"));
-            using var package2 = MEPackageHandler.OpenMEPackage(Path.Combine(ME3Directory.CookedPCPath, "Engine.pcc"));
-            using var package3 = MEPackageHandler.OpenMEPackage(Path.Combine(ME3Directory.CookedPCPath, "Core.pcc"));
-            using var package4 = MEPackageHandler.OpenMEPackage(Path.Combine(ME3Directory.CookedPCPath, "Startup.pcc"));
-            using var package5 =
-                MEPackageHandler.OpenMEPackage(Path.Combine(ME3Directory.CookedPCPath, "GameFramework.pcc"));
-            using var package6 = MEPackageHandler.OpenMEPackage(Path.Combine(ME3Directory.CookedPCPath, "GFxUI.pcc"));
-            using var package7 =
-                MEPackageHandler.OpenMEPackage(Path.Combine(ME3Directory.CookedPCPath, "BIOP_MP_COMMON.pcc"));
-
-            // These paths can't be easily determined so just manually build list
-            // Some are empty paths cause they could be determined with code updates 
-            // and i was too lazy to remove them.
-            Dictionary<string, string> extraMappings = new Dictionary<string, string>()
-            {
-                {"SFXGameContent.SFXAICmd_Base_GethPrimeShieldDrone", "SFXPawn_GethPrime"},
-                {"SFXGameMPContent.SFXGameEffect_MatchConsumable_AmmoPower_ArmorPiercing", "SFXGE_MatchConsumables"},
-                {"SFXGameMPContent.SFXGameEffect_MatchConsumable_AmmoPower_Disruptor", "SFXGE_MatchConsumables"},
-                {"SFXGameMPContent.SFXObjective_Retrieve_PickupObject", "SFXEngagement_Retrieve"},
-                {"SFXGameContentDLC_CON_MP2.SFXObjective_Retrieve_PickupObject_DLC", "SFXEngagement_RetrieveDLC"},
-                {"SFXGameContentDLC_CON_MP2.SFXObjective_Retrieve_DropOffLocation_DLC", "SFXEngagement_RetrieveDLC"},
-                {"SFXGameContent.SFXPowerCustomAction_GethPrimeTurret", "SFXPawn_GethPrime"},
-                {"SFXGameContent.SFXPowerCustomAction_ConcussiveShot", ""},
-                {"SFXGameContent.SFXPowerCustomAction_BioticCharge", ""},
-                {"SFXGameContentDLC_CON_MP1.SFXProjectile_BatarianSniperRound", "SFXWeapon_SniperRifle_BatarianDLC"},
-                {"SFXGameContentDLC_CON_MP1.SFXPowerCustomActionMP_BioticCharge_Krogan", "SFXPower_KroganBioticCharge"},
-                {"SFXGameMPContent.SFXPowerCustomActionMP_FemQuarianPassive", "SFXPowerMP_FemQuarPassive"},
-                {
-                    "SFXGameContentDLC_CON_MP1.SFXPowerCustomActionMP_KroganPassive_Vanguard",
-                    "SFXPower_KroganVanguardPassive"
-                },
-                {"SFXGameContentDLC_CON_MP2.SFXPowerCustomActionMP_MaleQuarianPassive", "SFXPower_MQPassive"},
-                {"SFXGameMPContent.SFXPowerCustomActionMP_AsariPassive", ""},
-                {"SFXGameMPContent.SFXPowerCustomActionMP_DrellPassive", ""},
-                {"SFXGameMPContent.SFXPowerCustomActionMP_HumanPassive", ""},
-                {"SFXGameMPContent.SFXPowerCustomActionMP_KroganPassive", ""},
-                {"SFXGameMPContent.SFXPowerCustomActionMP_PassiveBase", ""},
-                {"SFXGameMPContent.SFXPowerCustomActionMP_SalarianPassive", ""},
-                {"SFXGameMPContent.SFXPowerCustomActionMP_TurianPassive", ""},
-                {"SFXGameContentDLC_CON_MP2.SFXPowerCustomActionMP_VorchaPassive", "SFXPower_VorchaPassive"},
-                {"SFXGameContentDLC_CON_MP2.SFXPowerCustomActionMP_WhipManPassive", "SFXPower_WhipManPassive"},
-                {"SFXGameContent.SFXAICmd_Banshee_Aggressive", "SFXpawn_Banshee"},
-                {"SFXGameContent.SFXAI_GethPrimeShieldDrone", "SFXPawn_GethPrime"},
-                {"SFXGameContent.SFXAI_ProtectorDrone", "SFXPower_ProtectorDrone"},
-                {"SFXGameContent.SFXAmmoContainer", "Biod_MPTowr"},
-                {"SFXGameContentDLC_CON_MP3.SFXCustomAction_N7TeleportPunchBase", "N7_Vanguard_MP"},
-                {"SFXGameContentDLC_CON_MP3.SFXCustomAction_N7VanguardEvadeBase", "N7_Vanguard_MP"},
-                {"SFXGameContent.SFXCustomAction_SimpleMoveBase", "SFXPawn_GethPyro"},
-                {"SFXGameContent.SFXCustomAction_BansheeDeath", "SFXPawn_Banshee"},
-                {"SFXGameContent.SFXCustomAction_BansheePhase", "SFXPawn_Banshee"},
-                {"SFXGameContent.SFXCustomAction_DeployTurret", "SFXPawn_Gunner"},
-                {"SFXGameMPContent.SFXCustomAction_KroganRoar", "Krogan_Soldier_MP"},
-                {"SFXGameContent.SFXCustomAction_Revive", "SFXCharacterClass_Infiltrator"},
-                {"SFXGameContent.SFXDroppedGrenade", "Biod_MPTowr"},
-                {"SFXGameContentDLC_CON_MP2_Retrieve.SFXEngagement_Retrieve_DLC", "Startup_DLC_CON_MP2_INT"},
-                {"SFXGameContent.SFXGameEffect_WeaponMod_PenetrationDamageBonus", "SFXWeaponMods_AssaultRifles"},
-                {"SFXGameContent.SFXGameEffect_WeaponMod_WeightBonus", "SFXWeaponMods_SMGs"},
-                {"SFXGameContentDLC_CON_MP1.SFXGameEffect_BatarianBladeDamageOverTime", "Batarian_Soldier_MP"},
-                {"SFXGameContent.SFXGrenadeContainer", "Biod_MPTowr"},
-                {"SFXGameMPContent.SFXObjective_Retrieve_DropOffLocation", "SFXEngagement_Retrieve"},
-                {"SFXGameMPContent.SFXObjective_Annex_DefendZone", "SFXEngagement_Annex_Upload"},
-                {"SFXGameMPContent.SFXObjective_Disarm_Base", "SFXEngagement_Disarm_Disable"},
-                {"SFXGameContentDLC_CON_MP3.SFXObjective_MobileAnnex", "SFXMobileAnnex"},
-                {"SFXOnlineFoundation.SFXOnlineComponentAchievementPC", ""}, //totes new
-                {"SFXGameContentDLC_CON_MP2.SFXPawn_PlayerMP_Sentinel_Vorcha", "Vorcha_Sentinel_MP"},
-                {"SFXGameContentDLC_CON_MP2.SFXPawn_PlayerMP_Soldier_Vorcha", "Vorcha_Soldier_MP"},
-                {"SFXGameContent.SFXPawn_GethPrimeShieldDrone", "SFXPawn_gethPrime"},
-                {"SFXGameContent.SFXPawn_GethPrimeTurret", "SFXPawn_GethPrime"},
-                {"SFXGameContent.SFXPawn_GunnerTurret", "SFXPawn_Gunner"},
-                {"SFXGameMPContent.SFXPawn_Krogan_MP", "Krogan_Soldier_MP"},
-                {"SFXGameContentDLC_CON_MP3.SFXPawn_PlayerMP_Sentinel_N7", "N7_Sentinel_MP"},
-                {"SFXGameContent.SFXPawn_Swarmer", "SFXPawn_Ravager"},
-                {"SFXGameContentDLC_CON_MP2.SFXPowerCustomActionMP_Damping", ""},
-                {"SFXGameContent.SFXPowerCustomAction_AIHacking", ""},
-                {"SFXGameContentDLC_CON_MP2.SFXPowerCustomActionMP_Flamer", ""},
-                {"SFXGameMPContent.SFXPowerCustomActionMP_Reave", ""},
-                {"SFXGameContentDLC_CON_MP3.SFXPowerCustomActionMP_Slash", ""},
-                {"SFXGameContent.SFXPowerCustomAction_Carnage", "SFXPower_Carnage"},
-                {"SFXGameContent.SFXPowerCustomAction_Marksman", "SFXPower_Marksman"},
-                {"SFXGameContent.SFXPowerCustomAction_Reave", "SFXPower_Reave"},
-                {"SFXGameContent.SFXPowerCustomAction_Stasis", "SFXPower_Stasis"},
-                {"SFXGameContent.SFXProjectile_BansheePhase", "SFXPawn_Banshee"},
-                {"SFXGameContentDLC_CON_MP1.SFXPawn_PlayerMP_Sentinel_Batarian", "Batarian_Sentinel_MP"},
-                {"SFXGameContentDLC_CON_MP1.SFXPawn_PlayerMP_Soldier_Batarian", "Batarian_Soldier_MP"},
-                {"SFXGameContent.SFXPowerCustomAction_AdrenalineRush", "SFXPower_AdrenalineRush"},
-                {"SFXGameContent.SFXPowerCustomAction_DefensiveShield", ""},
-                {"SFXGameContent.SFXPowerCustomAction_Fortification", ""},
-                {
-                    "SFXGameContentDLC_CON_MP1.SFXPowerCustomActionMP_AsariCommandoPassive",
-                    "SFXPower_AsariCommandoPassive"
-                },
-                {"SFXGameContentDLC_CON_MP1.SFXPowerCustomActionMP_BatarianAttack", "SFXPower_BatarianAttack"},
-                {"SFXGameMPContent.SFXPowerCustomActionMP_BioticCharge", ""},
-                {"SFXGameMPContent.SFXPowerCustomActionMP_ConcussiveShot", ""},
-                {"SFXGameMPContent.SFXPowerCustomActionMP_Marksman", ""},
-                {"SFXGameContentDLC_CON_MP3.SFXPowerCustomActionMP_ShadowStrike", ""},
-                {"SFXGameMPContent.SFXPowerCustomActionMP_Singularity", ""},
-                {"SFXGameContentDLC_CON_MP1.SFXPowerCustomActionMP_BatarianPassive", "SFXPower_BatarianPassive"},
-                {"SFXGameContentDLC_CON_MP1.SFXPowerCustomActionMP_GethPassive", "SFXPower_GethPassive"},
-                {"SFXGameContent.SFXPowerCustomAction_Singularity", "SFXPower_Singularity"},
-                {"SFXGameContent.SFXPowerCustomAction_Incinerate", "SFXPower_Incinerate"},
-                {"SFXGameContent.SFXSeqAct_OpenWeaponSelection", "BioP_Cat002"},
-                {"SFXGameContent.SFXSeqAct_ClearParticlePools", "BioD_KroGar_500Gate"},
-                {"SFXGameContentLiveKismet.SFXSeqAct_SetAreaMap", "BioD_Cithub_Dock"},
-                {"SFXGameContent.SFXShield_EVA", "Biod_promar_710chase"},
-                {"SFXGameContent.SFXShield_Phantom", "SFXPawn_Phantom"},
-                {"SFXGameContentDLC_CON_MP2.SFXWeapon_Shotgun_Quarian", "SFXWeapon_Shotgun_QuarianDLC"},
-                {"SFXGameContentDLC_CON_MP2.SFXWeapon_SniperRifle_Turian", "SFXWeapon_SniperRifle_TurianDLC"},
-                {
-                    "SFXGameContentDLC_CON_GUN01.SFXWeapon_SniperRifle_Turian_GUN01",
-                    "SFXWeapon_SniperRifle_Turian_GUN01"
-                },
-                {"SFXGameContentDLC_CON_MP1.SFXWeapon_Heavy_FlameThrower_GethTurret", "SFXPower_GethSentryTurret"}
-            };
-            var gameFiles = MELoadedFiles.GetFilesLoadedInGame(MEGame.ME3);
-            List<string> outs = new List<string>();
-
-            foreach (var pf in patchFiles)
-            {
-                using var package = MEPackageHandler.OpenMEPackage(pf);
-                var classExp = package.Exports.FirstOrDefault(x => x.ClassName == "Class");
-                if (classExp != null)
-                {
-                    // attempt to find base class?
-                    // use resolver code so just fake an import
-                    var ie = new ImportEntry(classExp.FileRef, classExp.idxLink, classExp.ObjectName)
-                    {
-                        ClassName = classExp.ClassName,
-                        PackageFile = classExp.ParentName,
-                    };
-                    Debug.WriteLine("Looking up patch source " + classExp.InstancedFullPath);
-                    ExportEntry matchingExport = null;
-                    if (extraMappings.TryGetValue(classExp.FullPath, out var lookAtFname) &&
-                        gameFiles.TryGetValue(lookAtFname + ".pcc", out var fullpath))
-                    {
-                        using var newP = MEPackageHandler.OpenMEPackage(fullpath);
-                        var lookupCE = newP.Exports.FirstOrDefault(x => x.FullPath == classExp.FullPath);
-                        if (lookupCE != null)
-                        {
-                            matchingExport = lookupCE;
-                        }
-                    }
-                    else if (gameFiles.TryGetValue(
-                        classExp.ObjectName.Name.Replace("SFXPowerCustomAction", "SFXPower") + ".pcc",
-                        out var fullpath2))
-                    {
-                        using var newP = MEPackageHandler.OpenMEPackage(fullpath2);
-                        // sfxgame.sfxgame is special case
-                        if (classExp.ObjectName == "SFXGame")
-                        {
-                            var lookupCE = newP.Exports.FirstOrDefault(x => x.FullPath == "SFXGame");
-                            if (lookupCE != null)
-                            {
-                                matchingExport = lookupCE;
-                            }
-                        }
-                        else
-                        {
-                            var lookupCE = newP.Exports.FirstOrDefault(x => x.FullPath == classExp.FullPath);
-                            if (lookupCE != null)
-                            {
-                                matchingExport = lookupCE;
-                            }
-                        }
-                    }
-                    else if (gameFiles.TryGetValue(
-                        classExp.ObjectName.Name.Replace("SFXPowerCustomActionMP", "SFXPower") + ".pcc",
-                        out var fullpath3))
-                    {
-                        using var newP = MEPackageHandler.OpenMEPackage(fullpath3);
-                        var lookupCE = newP.Exports.FirstOrDefault(x => x.FullPath == classExp.FullPath);
-                        if (lookupCE != null)
-                        {
-                            matchingExport = lookupCE;
-                        }
-                    }
-                    else
-                    {
-                        matchingExport = EntryImporter.ResolveImport(ie, new PackageCache());
-
-                        if (matchingExport == null)
-                        {
-                            outs.Add(classExp.InstancedFullPath);
-                        }
-                    }
-
-
-                    if (matchingExport != null)
-                    {
-                        //outs.Add(" >> Found original definition: " + matchingExport.ObjectName + " in " +
-                        //                matchingExport.FileRef.FilePath);
-
-                        var childrenFuncs = matchingExport.FileRef.Exports.Where(x =>
-                            x.idxLink == matchingExport.UIndex && x.ClassName == "Function");
-                        foreach (var v in childrenFuncs)
-                        {
-                            var localFunc = package.Exports.FirstOrDefault(x => x.FullPath == v.FullPath);
-                            if (localFunc != null)
-                            {
-                                // Decomp original func
-                                Function func3 = new Function(v.Data, v);
-                                func3.ParseFunction();
-                                StringBuilder stringoutput = new StringBuilder();
-                                stringoutput.AppendLine(func3.GetSignature());
-                                foreach (var t in func3.ScriptBlocks)
-                                {
-                                    stringoutput.AppendLine(t.text);
-                                }
-
-                                string originalFunc = stringoutput.ToString();
-
-                                func3 = new Function(localFunc.Data, localFunc);
-                                func3.ParseFunction();
-                                stringoutput = new StringBuilder();
-                                stringoutput.AppendLine(func3.GetSignature());
-                                foreach (var t in func3.ScriptBlocks)
-                                {
-                                    stringoutput.AppendLine(t.text);
-                                }
-
-                                string newFunc = stringoutput.ToString();
-
-                                if (newFunc != originalFunc)
-                                {
-                                    // put into files for winmerge to look at.
-                                    var outname =
-                                        $"{localFunc.FullPath} {Path.GetFileName(pf)}_{localFunc.UIndex}__{Path.GetFileName(v.FileRef.FilePath)}_{v.UIndex}.txt";
-                                    File.WriteAllText(Path.Combine(origOutDir, outname), originalFunc);
-                                    File.WriteAllText(Path.Combine(patchedOutDir, outname), newFunc);
-                                    Debug.WriteLine("   ============= DIFFERENCE " + localFunc.FullPath);
-                                }
-                            }
-                        }
-
-
-                    }
-                    else
-                    {
-                        outs.Add(" XX Could not find " + classExp.ObjectName);
-                    }
-                }
-            }
-
-            foreach (var o in outs)
-            {
-                Debug.WriteLine(o);
-            }
-
-            //Restore path.
-            ME3Directory.DefaultGamePath = oldPath;
-        }
-=======
         
->>>>>>> 06b5682c
 
         /// <summary>
         /// Rebuilds all netindexes based on the AdditionalPackageToCook list in the listed file's header
