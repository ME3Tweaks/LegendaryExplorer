--- conflicted
+++ resolved
@@ -111,16 +111,9 @@
 
         public ObservableCollectionExtended<string> ClassDropdownList { get; } = [];
 
-<<<<<<< HEAD
-        public ObservableCollectionExtended<IEntry> BackwardsEntries { get; } = new();
-        public ObservableCollectionExtended<IEntry> ForwardsEntries { get; } = new();
-
-        public ObservableCollectionExtended<TreeViewEntry> AllTreeViewNodesX { get; } = new();
-=======
         public ObservableCollectionExtended<TreeViewEntry> AllTreeViewNodesX { get; } = [];
         public ObservableCollectionExtended<IEntry> BackwardsEntries { get; } = new();
         public ObservableCollectionExtended<IEntry> ForwardsEntries { get; } = new();
->>>>>>> 06b5682c
 
         private TreeViewEntry _selectedItem;
         public TreeViewEntry SelectedItem
