--- conflicted
+++ resolved
@@ -1705,18 +1705,11 @@
                                 Filter = $"*{extension}|*{extension}"
                             };
 
-<<<<<<< HEAD
                             var d2 = new OpenFileDialog
                             {
                                 Title = "Select stripped processed ICB from ISACT",
                                 Filter = $"Stripped ISB|*isb"
                             };
-=======
-                        if (d.ShowDialog() == true)
-                        {
-                            var baseName = Path.GetFileNameWithoutExtension(d.FileName);
-                            var basePath = Directory.GetParent(d.FileName).FullName;
->>>>>>> 177e81f1
 
                             string embeddedICBf = null;
                             string embeddedISBf = null;
