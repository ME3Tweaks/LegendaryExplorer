using System;
using System.Collections.Generic;
using System.Drawing;
using System.Windows.Forms;
using Piccolo;
using Piccolo.Event;

namespace LegendaryExplorer.DialogueEditor
{
    /// <summary>
    /// Creates a simple graph control with some random nodes and connected edges.
    /// An event handler allows users to drag nodes around, keeping the edges connected.
    /// </summary>
    public class ConvGraphEditor : PCanvas
    {
        /// <summary>
        /// Required designer variable.
        /// </summary>
        private System.ComponentModel.Container components;

        private readonly ZoomController zoomController;

        private const int DEFAULT_WIDTH = 1;
        private const int DEFAULT_HEIGHT = 1;

        public bool updating;

        /// <summary>
        /// Empty Constructor is necessary so that this control can be used as an applet.
        /// </summary>
        public ConvGraphEditor() : this(DEFAULT_WIDTH, DEFAULT_HEIGHT) { }
        public PLayer nodeLayer;
        public PLayer edgeLayer;
        public PLayer backLayer;
        public ConvGraphEditor(int width, int height)
        {
            InitializeComponent();
            this.Size = new Size(width, height);
            nodeLayer = this.Layer;
            edgeLayer = new PLayer();
            Root.AddChild(edgeLayer);
            this.Camera.AddLayer(0, edgeLayer);
            backLayer = new PLayer();
            Root.AddChild(backLayer);
            backLayer.MoveToBack();
            this.Camera.AddLayer(1, backLayer);
            dragHandler = new NodeDragHandler();
            nodeLayer.AddInputEventListener(dragHandler);
            zoomController = new ZoomController(this);
        }

        public void AllowDragging()
        {
            nodeLayer.RemoveInputEventListener(dragHandler);
            nodeLayer.AddInputEventListener(dragHandler);
        }

        public void DisableDragging()
        {
            nodeLayer.RemoveInputEventListener(dragHandler);
        }

        public void addBack(PNode p)
        {
            backLayer.AddChild(p);
        }

        public void addEdge(DiagEdEdge p)
        {
            edgeLayer.AddChild(p);
            UpdateEdge(p);
        }

        public void addNode(PNode p)
        {
            nodeLayer.AddChild(p);
        }

        public static void UpdateEdge(DiagEdEdge edge)
        {
            // Note that the node's "FullBounds" must be used (instead of just the "Bound") 
            // because the nodes have non-identity transforms which must be included when
            // determining their position.

            PNode node1 = edge.start;
            PNode node2 = edge.end;
            PointF start = node1.GlobalBounds.Location;
            PointF end = node2.GlobalBounds.Location;
            float h1x, h1y, h2x, h2y;

            start.X += node1.GlobalBounds.Width;
            start.Y += node1.GlobalBounds.Height * 0.5f;
            end.Y += node2.GlobalBounds.Height * 0.5f;
            h1x = h2x = end.X > start.X ? 200 * MathF.Log10((end.X - start.X) / 200 + 1) : 200 * MathF.Log10((start.X - end.X) / 100 + 1);
            if (h1x < 15)
            {
                h1x = h2x = 15;
            }
            h1y = h2y = 0;

            edge.Reset();
            edge.AddBezier(start.X, start.Y, start.X + h1x, start.Y + h1y, end.X - h2x, end.Y - h2y, end.X, end.Y);
        }
       

        private readonly NodeDragHandler dragHandler;
        /// <summary>
        /// Simple event handler which applies the following actions to every node it is called on:
        ///   * Drag the node, and associated edges on mousedrag
        /// with a list of associated nodes.
        /// </summary>
        public class NodeDragHandler : PDragEventHandler
        {
            public override bool DoesAcceptEvent(PInputEventArgs e)
            {
                return e.IsMouseEvent && (e.Button != MouseButtons.None || e.IsMouseEnterOrMouseLeave);
            }

            protected override void OnStartDrag(object sender, PInputEventArgs e)
            {

                base.OnStartDrag(sender, e);
                e.Handled = true;
                e.PickedNode.MoveToFront();
            }

            protected override void OnDrag(object sender, PInputEventArgs e)
            {
                if (!e.Handled)
                {
                    var edgesToUpdate = new HashSet<DiagEdEdge>();
                    base.OnDrag(sender, e);
                    if (e.PickedNode is DObj DObj)
                    {
                        foreach (DiagEdEdge edge in DObj.Edges)
                        {
                            edgesToUpdate.Add(edge);
                        }
                    }

                    if (e.Canvas is ConvGraphEditor g)
                    {
                        foreach (PNode node in g.nodeLayer)
                        {
                            if (node is DObj { IsSelected: true } obj && obj != e.PickedNode)
                            {
                                SizeF s = e.GetDeltaRelativeTo(obj);
                                s = obj.LocalToParent(s);
                                obj.OffsetBy(s.Width, s.Height);
                                foreach (DiagEdEdge edge in obj.Edges)
                                {
                                    edgesToUpdate.Add(edge);
                                }
                            }
                        }
                    }

                    foreach (DiagEdEdge edge in edgesToUpdate)
                    {
                        UpdateEdge(edge);
                    }
                }
            }
        }

        /// <summary>
        /// Clean up any resources being used.
        /// </summary>
        protected override void Dispose(bool disposing)
        {
            if (disposing)
            {
                components?.Dispose();
                nodeLayer.RemoveAllChildren();
                edgeLayer.RemoveAllChildren();
                backLayer.RemoveAllChildren();
                zoomController?.Dispose();
            }
            base.Dispose(disposing);
        }

        #region Component Designer generated code
        /// <summary>
        /// Required method for Designer support - do not modify 
        /// the contents of this method with the code editor.
        /// </summary>
        public void InitializeComponent()
        {
            components = new System.ComponentModel.Container();
        }
        #endregion
        
        private int updatingCount = 0;
        protected override void OnPaint(PaintEventArgs e)
        {
            if (!updating)
            {
                base.OnPaint(e);
            }
            else
            {
                const string msg = "Updating, please wait............";
                e.Graphics.DrawString(msg.Substring(0, updatingCount + 21), SystemFonts.DefaultFont, Brushes.Black, Width - Width / 2, Height - Height / 2);
                updatingCount++;
                if (updatingCount + 21 > msg.Length)
                {
                    updatingCount = 0;
                }
            }
        }
    }

    public class ZoomController : IDisposable
    {
        public const float MIN_SCALE = .005f;
        public const float MAX_SCALE = 15;
        private PCamera camera;
        private ConvGraphEditor ConvGraphEditor;

        public ZoomController(ConvGraphEditor convGraphEditor)
        {
            ConvGraphEditor = convGraphEditor;
            camera = convGraphEditor.Camera;
            camera.Canvas.ZoomEventHandler = null;
            camera.MouseWheel += OnMouseWheel;
            convGraphEditor.KeyDown += OnKeyDown;
        }

        public void Dispose()
        {
            //Remove event handlers for memory cleanup
            if (ConvGraphEditor != null)
            {
                ConvGraphEditor.KeyDown -= OnKeyDown;
                ConvGraphEditor.Camera.MouseWheel -= OnMouseWheel;
<<<<<<< HEAD
                ConvGraphEditor = null;
            }

=======
            }
            ConvGraphEditor = null;
>>>>>>> d114e7d2
            camera = null;

        }

        public void OnKeyDown(object o, KeyEventArgs e)
        {
            if (e.Control)
            {
                switch (e.KeyCode)
                {
                    case Keys.OemMinus:
                        scaleView(0.8f, new PointF(camera.ViewBounds.X + (camera.ViewBounds.Height / 2), camera.ViewBounds.Y + (camera.ViewBounds.Width / 2)));
                        break;
                    case Keys.Oemplus:
                        scaleView(1.2f, new PointF(camera.ViewBounds.X + (camera.ViewBounds.Height / 2), camera.ViewBounds.Y + (camera.ViewBounds.Width / 2)));
                        break;
                }
            }
        }

        public void OnMouseWheel(object o, PInputEventArgs ea)
        {
            scaleView(1.0f + (0.001f * ea.WheelDelta), ea.Position);
        }

        private void scaleView(float scaleDelta, PointF p)
        {
            float currentScale = camera.ViewScale;
            float newScale = currentScale * scaleDelta;
            if (newScale < MIN_SCALE)
            {
                camera.ViewScale = MIN_SCALE;
                return;
            }
            if ((MAX_SCALE > 0) && (newScale > MAX_SCALE))
            {
                camera.ViewScale = MAX_SCALE;
                return;
            }
            camera.ScaleViewBy(scaleDelta, p.X, p.Y);
        }
    }
}<|MERGE_RESOLUTION|>--- conflicted
+++ resolved
@@ -233,14 +233,8 @@
             {
                 ConvGraphEditor.KeyDown -= OnKeyDown;
                 ConvGraphEditor.Camera.MouseWheel -= OnMouseWheel;
-<<<<<<< HEAD
-                ConvGraphEditor = null;
-            }
-
-=======
             }
             ConvGraphEditor = null;
->>>>>>> d114e7d2
             camera = null;
 
         }
