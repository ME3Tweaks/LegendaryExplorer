﻿
using DocumentFormat.OpenXml.Wordprocessing;
using LegendaryExplorer.Dialogs;
using LegendaryExplorer.Tools.PackageEditor.Experiments;
using LegendaryExplorerCore.Helpers;
using LegendaryExplorerCore.Kismet;
using LegendaryExplorerCore.Matinee;
using LegendaryExplorerCore.Packages;
using LegendaryExplorerCore.Unreal;
using LegendaryExplorerCore.Unreal.ObjectInfo;
using System;
using System.Collections.Generic;
using System.ComponentModel.Composition.Hosting;
using System.Linq;
using System.Net.Http.Headers;
using System.Windows;
using System.Windows.Forms;
using static LegendaryExplorerCore.Kismet.SeqTools;

namespace LegendaryExplorer.Tools.Sequence_Editor.Experiments
{
    /// <summary>
    /// Experiments in Sequence Editor (Kinkojiro's stuff)
    /// </summary>
    public static class SequenceEditorExperimentsK
    {
        /// <summary>
        /// Updates the variable links of the selected Interp. Add links to an Anchor object.
        /// </summary>
        /// <param name="sew">Sequence Editor window.</param>
        /// <param name="inLoop">Whether we're updating in a loop. Used to avoid double-checking what the caller has already checked.</param>
        /// <param name="interp">Interp to update. Used to pass an interp gotten from a loop, rather than being a selected object.</param>
        public static void UpdateAnchorVarLink(SequenceEditorWPF sew, ExportEntry anchorSeqVar, bool inLoop = false, ExportEntry interp = null)
        {
            if (interp == null)
            {
                if (sew.Pcc == null || sew.SelectedItem == null || sew.SelectedItem.Entry == null) { return; }

                interp = sew.SelectedObjects[0].Export;
                if (interp.ClassName != "SeqAct_Interp")
                {
                    ShowError("Selected object is not a SeqAct_Interp");
                    return;
                }
            }

            // We get a list of StructProperties instead of VarLinkInfo because we want to keep existing ones intact
            List<StructProperty> varLinks = interp.GetProperty<ArrayProperty<StructProperty>>("VariableLinks").ToList();
            if (varLinks == null)
            {
                ShowError("The selected Interp contains no VariableLinks");
                return;
            }

            List<StructProperty> anchorLinks = varLinks.Where(link => link.GetProp<StrProperty>("LinkDesc").Value == "Anchor").ToList();
            if (!anchorLinks.Any())
            {
                ShowError("Skipping as the selected Interp contains no Anchor variable link");
                return;
            }

            ObjectProperty anchorObj = anchorLinks.First().GetProp<ArrayProperty<ObjectProperty>>("LinkedVariables").FirstOrDefault();
            if (anchorObj != null)
            {
                ShowError("Skipping as anchor exists");
                return;
            }

            if (anchorSeqVar.ClassName != "SeqVar_Object" && anchorSeqVar.ClassName != "BioSeqVar_ObjectFindByTag")
            {
                ShowError("The anchor needs to be a SeqVar_Object or BioSeqVar_ObjectFindByTag");
                return;
            }

            StructProperty varLink = varLinks.Find(link => string.Equals(link.GetProp<StrProperty>("LinkDesc").Value, "Anchor", StringComparison.OrdinalIgnoreCase));
            KismetHelper.CreateVariableLink(interp, "Anchor", anchorSeqVar);

            if (!inLoop)
            {
                System.Windows.MessageBox.Show($"Variable links updated", "Success", MessageBoxButton.OK);
            }
        }

        /// <summary>
        /// Updates the variable links of all selected interps, or all interps in the selected sequence, that contain an interpData.
        /// </summary>
        /// <param name="sew">Sequence Editor window.</param>
        /// <param name="selected">True to update only selected interps. Falls to update the whole sequence.</param>
        public static void UpdateAllInterpAnchorsVarLinks(SequenceEditorWPF sew)
        {
            if (sew.Pcc == null || sew.SelectedSequence == null) { return; }

            if (sew.SelectedObjects.Count == 0)
            {
                ShowError("No Anchor selected.");
                return;
            }

            ExportEntry anchorObject = sew.Pcc.GetUExport(sew.SelectedObjects[0].UIndex);
            if (anchorObject == null || (anchorObject.ClassName != "SeqVar_Object" && anchorObject.ClassName != "BioSeqVar_ObjectFindByTag"))
            {
                ShowError("Selected anchor is not valid.");
                return;
            }

            ExportEntry selectedSequence = null;
            selectedSequence = sew.Pcc.GetUExport(sew.SelectedSequence.UIndex);
            if (selectedSequence.ClassName != "Sequence")
            {
                ShowError("Selected sequence is not a valid sequence.");
                return;
            }

            IEnumerable<ExportEntry> interps = GetAllSequenceElements(selectedSequence).Select(el => (ExportEntry)el);

            interps = interps.Where(export =>
            {
                // Keep only Interps that contain valid InterpDatas
                if (export.ClassName == "SeqAct_Interp")
                {
                    List<StructProperty> varLinks = export.GetProperty<ArrayProperty<StructProperty>>("VariableLinks").ToList();
                    if (varLinks == null) { return false; }
                    List<StructProperty> dataLinks = varLinks.Where(link => link.GetProp<StrProperty>("LinkDesc").Value == "Anchor").ToList();
                    if (!dataLinks.Any()) { return false; }
                    ObjectProperty dataObj = dataLinks.First().GetProp<ArrayProperty<ObjectProperty>>("LinkedVariables").FirstOrDefault();
                    if (dataObj != null) { return false; }
                    return true;
                }
                else
                {
                    return false;
                }
            }).ToList();

            if (!interps.Any())
            {
                ShowError($"No Interps without anchors found.");
                return;
            }

            foreach (ExportEntry interp in interps)
            {
                UpdateAnchorVarLink(sew, anchorObject, true, interp);
            }

            System.Windows.MessageBox.Show($"Interps' anchor links were updated", "Success", MessageBoxButton.OK);
        }


        private static void ShowError(string errMsg)
        {
            System.Windows.MessageBox.Show(errMsg, "Warning", MessageBoxButton.OK);
        }

        private static string promptForActor(string msg, string err)
        {
            if (PromptDialog.Prompt(null, msg) is string actor)
            {
                if (string.IsNullOrEmpty(actor))
                {
                    System.Windows.MessageBox.Show(err, "Warning", MessageBoxButton.OK);
                    return null;
                }
                return actor;
            }
            return null;
        }

        public static void convertSeqVarObjToObjByTag(SequenceEditorWPF sew)
        {
            if (sew.Pcc == null || sew.SelectedSequence == null) { return; }

            if (sew.SelectedObjects.Count == 0)
            {
                ShowError("No Anchor selected.");
                return;
            }
            ExportEntry seqvarobj = sew.Pcc.GetUExport(sew.SelectedObjects[0].UIndex);
            if (seqvarobj == null || seqvarobj.ClassName != "SeqVar_Object")
            {
                ShowError("Not a SeqVar_Object");
                return;
            }
            var existingObjByTags = sew.Pcc.Exports.Where(x => x.ClassName == "BioSeqVar_ObjectFindByTag").ToList();
            int maxTag = existingObjByTags.Max(b => b.indexValue);
            var actorRef = seqvarobj.GetProperty<ObjectProperty>("ObjValue");
            if (actorRef == null)
                return;
            var actor = sew.Pcc.GetUExport(actorRef.Value);
            if (actor == null)
                return;
            var tag = actor.GetProperty<NameProperty>("Tag");
            if (tag == null)
            {
                ShowError("Referenced actor does not have a tag.");
                return;
            }
            //check if tag is unique
            var pl = sew.Pcc.Exports.FirstOrDefault(x => x.ClassName == "Level" && x.ObjectName == "PersistentLevel");
            if (tag.Value == actor.ClassName || pl == null)
            {
                ShowError("Referenced actor does not have a unique tag.");
                return;
            }
            LegendaryExplorerCore.Unreal.BinaryConverters.Level levelBin = pl.GetBinaryData<LegendaryExplorerCore.Unreal.BinaryConverters.Level>();
            var uIndices = levelBin.Actors.Where(uIndex => sew.Pcc.IsUExport(uIndex)).ToList();
<<<<<<< HEAD
            foreach(var uidx in uIndices)
                {
                    var a = sew.Pcc.GetUExport(uidx);
                    if (a == null)
                        continue;
                    var atag = actor.GetProperty<NameProperty>("Tag");
                    if (atag == null)
                        continue;
                    if(atag == tag)
                    {
                        ShowError("Referenced actor does not have a unique tag.");
                        return;
                    }
                }
=======
            foreach (var uidx in uIndices)
            {
                var a = sew.Pcc.GetUExport(uidx);
                if (a == null)
                    continue;
                var atag = actor.GetProperty<NameProperty>("Tag");
                if (atag == null)
                    continue;
                if (atag == tag)
                {
                    ShowError("Referenced actor does not have a unique tag.");
                    return;
                }
            }
>>>>>>> 3a4713f1

            seqvarobj.ObjectName = "BioSeqVar_ObjectFindByTag";
            seqvarobj.Class = sew.Pcc.GetEntryOrAddImport("SFXGame.BioSeqVar_ObjectFindByTag", "BioSeqVar_ObjectFindByTag");
            seqvarobj.indexValue = maxTag + 1;
            var varprops = seqvarobj.GetProperties();
<<<<<<< HEAD
            
=======

>>>>>>> 3a4713f1
            varprops.Remove(actorRef);
            varprops.Add(new NameProperty(tag.Value, "m_sObjectTagToFind"));
            seqvarobj.WriteProperties(varprops);
        }
    }
}<|MERGE_RESOLUTION|>--- conflicted
+++ resolved
@@ -204,22 +204,6 @@
             }
             LegendaryExplorerCore.Unreal.BinaryConverters.Level levelBin = pl.GetBinaryData<LegendaryExplorerCore.Unreal.BinaryConverters.Level>();
             var uIndices = levelBin.Actors.Where(uIndex => sew.Pcc.IsUExport(uIndex)).ToList();
-<<<<<<< HEAD
-            foreach(var uidx in uIndices)
-                {
-                    var a = sew.Pcc.GetUExport(uidx);
-                    if (a == null)
-                        continue;
-                    var atag = actor.GetProperty<NameProperty>("Tag");
-                    if (atag == null)
-                        continue;
-                    if(atag == tag)
-                    {
-                        ShowError("Referenced actor does not have a unique tag.");
-                        return;
-                    }
-                }
-=======
             foreach (var uidx in uIndices)
             {
                 var a = sew.Pcc.GetUExport(uidx);
@@ -234,17 +218,12 @@
                     return;
                 }
             }
->>>>>>> 3a4713f1
 
             seqvarobj.ObjectName = "BioSeqVar_ObjectFindByTag";
             seqvarobj.Class = sew.Pcc.GetEntryOrAddImport("SFXGame.BioSeqVar_ObjectFindByTag", "BioSeqVar_ObjectFindByTag");
             seqvarobj.indexValue = maxTag + 1;
             var varprops = seqvarobj.GetProperties();
-<<<<<<< HEAD
-            
-=======
-
->>>>>>> 3a4713f1
+
             varprops.Remove(actorRef);
             varprops.Add(new NameProperty(tag.Value, "m_sObjectTagToFind"));
             seqvarobj.WriteProperties(varprops);
