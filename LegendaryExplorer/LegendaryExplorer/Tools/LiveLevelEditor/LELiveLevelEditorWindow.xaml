﻿<bases:TrackingNotifyPropertyChangedWindowBase x:Class="LegendaryExplorer.Tools.LiveLevelEditor.LELiveLevelEditorWindow"
        xmlns="http://schemas.microsoft.com/winfx/2006/xaml/presentation"
        xmlns:x="http://schemas.microsoft.com/winfx/2006/xaml"
        xmlns:d="http://schemas.microsoft.com/expression/blend/2008"
        xmlns:mc="http://schemas.openxmlformats.org/markup-compatibility/2006"
        xmlns:local="clr-namespace:LegendaryExplorer.GameInterop"
        xmlns:bases="clr-namespace:LegendaryExplorer.SharedUI.Bases"
        xmlns:xctk="http://schemas.xceed.com/wpf/xaml/toolkit"
        xmlns:sharedUi="clr-namespace:LegendaryExplorer.SharedUI"
        xmlns:fa5="http://schemas.fontawesome.com/icons/"
        xmlns:converters="clr-namespace:LegendaryExplorer.SharedUI.Converters"
        xmlns:controls="clr-namespace:LegendaryExplorer.SharedUI.Controls" 
        xmlns:exportLoaderControls="clr-namespace:LegendaryExplorer.UserControls.ExportLoaderControls"
        xmlns:liveLevelEditor="clr-namespace:LegendaryExplorer.Tools.LiveLevelEditor"
        xmlns:editorPanels="clr-namespace:LegendaryExplorer.Tools.LiveLevelEditor.EditorPanels"
        mc:Ignorable="d"
        Width="800"
        Height="1000"
        MinWidth="580"
        MinHeight="500"
        Icon="pack://application:,,,/Tools/Icons/16x16/LiveLevelEditor_Icon_16.ico"
        d:DataContext="{Binding RelativeSource={RelativeSource Self}}"
        Title="Live Level Editor" SizeToContent="Manual" Closing="LiveLevelEditor_OnClosing">
    <Window.Resources>
        <converters:BoolToVisibilityConverter x:Key="BoolToVisibilityConverter"/>
        <converters:NullEnabledConverter x:Key="NullEnabledConverter"/>
        <converters:InverseBoolToVisibilityConverter x:Key="InverseBoolToVisibilityConverter"/>
        <converters:GameToVisibilityConverter x:Key="GameToVisibilityConverter"/>
        <ContextMenu x:Key="packagesContextMenu">
            <MenuItem Header="Open In Package Editor" Command="{Binding OpenPackageCommand}" sharedUi:Bindings.VisibilityToEnabled="True"/>
        </ContextMenu>
        <ContextMenu x:Key="actorsContextMenu">
            <MenuItem Header="Open In Package Editor" Command="{Binding OpenActorInPackEdCommand}"  sharedUi:Bindings.VisibilityToEnabled="True"/>
        </ContextMenu>
    </Window.Resources>
    <xctk:BusyIndicator IsBusy="{Binding Path=IsBusy}">
        <Grid>
            <TabControl>
                <TabItem Name="instructionsTab" Header="Instructions" Visibility="{Binding ReadyToView, Converter={StaticResource InverseBoolToVisibilityConverter}}">
                    <Grid Width="523">
                        <Border BorderBrush="LightSlateGray" BorderThickness="0.65">
                            <StackPanel MinWidth="200" Margin="8">
                                <TextBlock x:Name="welcomeTextBlock" Text="Welcome to Live Level Editor" Margin="0,5,0,0" />
                                <TextBlock Text="Requirements:" Margin="0,5,0,0" />
                                <StackPanel>
                                    <controls:Requirement x:Name="gameInstalledReq"
                                                       FullfilledText="Legendary Edition is installed" Margin="0,5,0,5"
                                                       UnFullfilledText="Can't find Legendary Edition installation!"
                                                       ButtonText="Set Legendary Edition Path"
                                                       Command="{Binding GameInstalledRequirementCommand, RelativeSource={RelativeSource AncestorType={x:Type liveLevelEditor:LELiveLevelEditorWindow}}}" />
                                    <controls:Requirement x:Name="asiLoaderInstalledReq"
                                                       FullfilledText="ASI loader is installed"
                                                       Margin="0,5,0,5"
                                                       UnFullfilledText="ASI loader is not installed!"
                                                       ButtonText="Get dlls"
                                                       Command="{Binding ASILoaderInstalledRequirementCommand, RelativeSource={RelativeSource AncestorType={x:Type liveLevelEditor:LELiveLevelEditorWindow}}}" />
                                    <controls:Requirement x:Name="interopASIInstalledReq"
                                                          FullfilledText="Interop ASI is installed"
                                                          Margin="0,5,0,5"
                                                          UnFullfilledText="Interop ASI is not installed or is out of date!"
                                                          ButtonText="Get Latest Interop ASI"
                                                          Command="{Binding InteropASIInstalledRequirementCommand, RelativeSource={RelativeSource AncestorType={x:Type liveLevelEditor:LELiveLevelEditorWindow}}}" />
                                    <TextBlock Text="Once the above requirements are fulfilled, start the game, load into the level you want to edit, and press the button below."
                                               Margin="15,5,15,5" TextWrapping="Wrap"/>
                                </StackPanel>
                                <Button Name="initializeEditorButton" Content="Initialize Editor"
                                        Margin="20,10,20,0"
                                        Command="{Binding LoadLiveEditorCommand, RelativeSource={RelativeSource AncestorType={x:Type liveLevelEditor:LELiveLevelEditorWindow}}}" />
                                <TextBlock Text="When you load into a new level, you will have to initialize the editor again"
                                           Margin="15,5,15,5" TextWrapping="Wrap" HorizontalAlignment="Center"/>
                            </StackPanel>
                        </Border>
                    </Grid>
                </TabItem>
                <TabItem Name="actorTab" Header="Actors" Visibility="{Binding ReadyToView, Converter={StaticResource BoolToVisibilityConverter}}">
                    <Grid>
                        <Grid.RowDefinitions>
                            <RowDefinition Height="Auto"/>
                            <RowDefinition/>
                            <RowDefinition Height="Auto"/>
                        </Grid.RowDefinitions>
                        <StackPanel Grid.Row="0">
                            <TextBlock Text="The actor list will automatically stay up to date as levels are loaded and unloaded, but you can force reload if neccesary."
                                       Margin="15,5,15,5" TextWrapping="Wrap" TextAlignment="Center"/>
                            <Button Margin="15,0,15,6" Content="Manually Regenerate Actor List"
                                    Command="{Binding RegenActorListCommand}" />
                        </StackPanel>
                        <Grid Grid.Row="1">
                            <Grid.ColumnDefinitions>
                                <ColumnDefinition Width="Auto"/>
                                <ColumnDefinition Width="5" />
                                <ColumnDefinition Width="*"/>
                            </Grid.ColumnDefinitions>
                            <Grid.RowDefinitions>
                                <RowDefinition Height="*"/>
                                <RowDefinition Height="5"/>
                                <RowDefinition Height="Auto"/>
                                <RowDefinition Height="Auto"/>
                            </Grid.RowDefinitions>
                            <controls:ListBoxScroll x:Name="listBoxPackages" ItemsSource="{Binding ActorDict}" DisplayMemberPath="Key" SelectedValuePath="Value" ContextMenu="{StaticResource packagesContextMenu}" Grid.Row="0" Grid.RowSpan="3"/>
                            <Border BorderBrush="LightSlateGray" BorderThickness="0.65" Grid.Row="0" Grid.Column="2" >
                                <DockPanel>
                                    <controls:SearchBox x:Name="actorFilterSearchBox" DockPanel.Dock="Top" WatermarkText="Filter Actors (In selected file)" TextChanged="ActorFilterSearchBox_OnTextChanged"/>
                                    <controls:ListBoxScroll
                                        ItemsSource="{Binding SelectedValue, ElementName=listBoxPackages}"
                                        DisplayMemberPath="DisplayText" SelectedItem="{Binding SelectedActor}"
                                        ContextMenu="{StaticResource actorsContextMenu}"
                                        sharedUi:Filter.By="{Binding ActorFilter}" />
                                </DockPanel>
                            </Border>
                            <editorPanels:LLEActorEditorPanel x:Name="ActorEditorPanel" Grid.Row="2" Grid.Column="2"/>

                            <!--<editorPanels:LLELightEditorPanel x:Name="LightEditorPanel" Grid.Row="3" Grid.Column="2"/>-->

                        </Grid>
                    </Grid>
                </TabItem>
<<<<<<< HEAD
                <TabItem Name="materialtab" Header="Material" Visibility="{Binding MaterialInstanceActorSelected, Converter={StaticResource BoolToVisibilityConverter}}">
=======
                <TabItem Name="materialtab" Header="Material" Visibility="{Binding StaticMeshComponentSelected, Converter={StaticResource BoolToVisibilityConverter}}">
>>>>>>> 3a4713f1
                    <Grid>
                        <Grid.RowDefinitions>
                            <RowDefinition Height="Auto"/>
                            <RowDefinition/>
                            <RowDefinition Height="Auto"/>
<<<<<<< HEAD
                        </Grid.RowDefinitions>
                        <StackPanel Grid.Row="0">
                            <TextBlock Text="The material list will automatically stay up to date as levels are loaded and unloaded, but you can force reload if necessary."
=======
                            <RowDefinition Height="Auto"/>
                        </Grid.RowDefinitions>
                        <StackPanel Grid.Row="0">
                            <TextBlock Text="The material list shows all "
>>>>>>> 3a4713f1
                                Margin="15,5,15,5" TextWrapping="Wrap" TextAlignment="Center"/>
                            <Button Margin="15,0,15,6" Content="Manually Regenerate Materials List"
                                Command="{Binding RegenMaterialsListCommand}" />
                        </StackPanel>
                        <Grid Grid.Row="1">
                            <Grid.ColumnDefinitions>
                                <ColumnDefinition Width="Auto"/>
                                <ColumnDefinition Width="5" />
                                <ColumnDefinition Width="*"/>
                            </Grid.ColumnDefinitions>
                            <Grid.RowDefinitions>
                                <RowDefinition Height="*"/>
                                <RowDefinition Height="5"/>
                                <RowDefinition Height="Auto"/>
                                <RowDefinition Height="Auto"/>
                            </Grid.RowDefinitions>
<<<<<<< HEAD
                            <controls:ListBoxScroll x:Name="listBoxMaterials" ItemsSource="{Binding MaterialsDict}" DisplayMemberPath="Key" SelectedValuePath="Value" ContextMenu="{StaticResource packagesContextMenu}" Grid.Row="0" Grid.RowSpan="3"/>
=======
>>>>>>> 3a4713f1
                            <Border BorderBrush="LightSlateGray" BorderThickness="0.65" Grid.Row="0" Grid.Column="2" >
                                <DockPanel>
                                    <controls:SearchBox x:Name="materialFilterSearchBox" DockPanel.Dock="Top" WatermarkText="Filter Loaded Materials" TextChanged="MaterialFilterSearchBox_OnTextChanged"/>
                                    <controls:ListBoxScroll
<<<<<<< HEAD
                    ItemsSource="{Binding SelectedValue, ElementName=listBoxPackages}"
                    DisplayMemberPath="DisplayText" SelectedItem="{Binding SelectedActor}"
                    ContextMenu="{StaticResource actorsContextMenu}"
                    sharedUi:Filter.By="{Binding ActorFilter}" />
=======
                                        ItemsSource="{Binding LoadedMaterials}"
                                        SelectedItem="{Binding SelectedMaterial}"
                                        ContextMenu="{StaticResource actorsContextMenu}"
                                        sharedUi:Filter.By="{Binding MaterialFilter}" />
>>>>>>> 3a4713f1
                                </DockPanel>
                            </Border>
                            <!--<editorPanels:LLEActorEditorPanel x:Name="ActorEditorPanel" Grid.Row="2" Grid.Column="2"/>-->

                            <!--<editorPanels:LLELightEditorPanel x:Name="LightEditorPanel" Grid.Row="3" Grid.Column="2"/>-->
<<<<<<< HEAD

=======
                            <DockPanel Grid.Column="2" Grid.Row="2">
                                <xctk:IntegerUpDown Value="{Binding MaterialIndex}" Padding="10,0"/>
                                <Button Content="Set custom material" Padding="4,2"  Command="{Binding SetCustomMaterialCommand}"/>
                                <Button Content="Set material" Command="{Binding SetMaterialCommand}"/>
                            </DockPanel>
>>>>>>> 3a4713f1
                        </Grid>
                    </Grid>

                </TabItem>
                <!--<TabItem Name="optionsTab" Header="Controls/Options" Visibility="{Binding ReadyToView, Converter={StaticResource BoolToVisibilityConverter}}">
                </TabItem>-->
                <TabItem Name="camPathTab" Header="Create Camera Path" Visibility="{Binding CamPathReadyToView, Converter={StaticResource BoolToVisibilityConverter}}">
                    <StackPanel>
                        <Label Content="Curve Editor" Margin="10,0,0,0"/>
                        <Border Margin="10,0,10,10" BorderBrush="#FFD8D8D8" BorderThickness="2" CornerRadius="5" Height="438">
                            <TabControl TabStripPlacement="Bottom" >
                                <TabItem Header="Position/Rotation">
                                    <exportLoaderControls:CurveEditor x:Name="Move_CurveEditor"/>
                                </TabItem>
                                <TabItem Header="FOV">
                                    <exportLoaderControls:CurveEditor x:Name="FOV_CurveEditor"/>
                                </TabItem>
                            </TabControl>
                        </Border>
                        <Label Content="Controls" Margin="10,0,0,0"/>
                        <Border Margin="10,0,10,10" BorderBrush="#FFD8D8D8" BorderThickness="2" CornerRadius="5">
                            <StackPanel>
                                <StackPanel Orientation="Horizontal">
                                    <Button ToolTip="ce playcam / ce pausecam" Click="PlayPause_Click" Margin="5">
                                        <fa5:ImageAwesome Icon="{Binding PlayPauseIcon}" Height="16" Width="16" Margin="4"/>
                                    </Button>
                                    <Button ToolTip="ce stopcam" Click="StopAnimation_Click" Margin="5">
                                        <fa5:ImageAwesome Icon="Solid_Stop" Height="16" Width="16" Margin="4"/>
                                    </Button>
                                    <StackPanel Orientation="Vertical" VerticalAlignment="Center">
                                        <CheckBox IsChecked="{Binding ShouldLoop}" ToolTip="ce loopcam / ce noloopcam"/>
                                        <TextBlock Text="Loop"/>
                                    </StackPanel>
                                    <Button Click="SaveCamPath" Margin="5">
                                        Save Curve to Game
                                        <!--<Button.Style>
                                            <Style TargetType="{x:Type Button}">
                                                <Style.Triggers>
                                                    <DataTrigger Binding="{Binding Path=interpTrackMove.EntryHasPendingChanges}" Value="true">
                                                        <Setter Property="Background" Value="#FFFF7B4A"/>
                                                    </DataTrigger>
                                                </Style.Triggers>
                                            </Style>
                                        </Button.Style>-->
                                    </Button>
                                    <Button Click="ClearKeys"  Margin="5">
                                        Clear Keys
                                    </Button>
                                </StackPanel>
                            </StackPanel>
                        </Border>
                        <Label Content="Saved Cameras" Margin="10,0,0,0"/>

                        <Border Margin="10,0,10,10" BorderBrush="#FFD8D8D8" BorderThickness="2" CornerRadius="5">
                            <ListView ItemsSource="{Binding SavedCams}" AlternationCount="10">
                                <ListView.ItemTemplate>
                                    <DataTemplate DataType="local:POV">
                                        <StackPanel Orientation="Horizontal">
                                            <TextBlock Text="{Binding Path=Index}"/>
                                            <Button Content="Add as key" Click="AddSavedCamAsKey" Margin="5 0 5 0"/>
                                            <TextBlock Text="{Binding Path=Str}"/>
                                        </StackPanel>
                                    </DataTemplate>
                                </ListView.ItemTemplate>
                            </ListView>
                        </Border>
                    </StackPanel>
                </TabItem>
                <TabItem Name="camPathInstructionsTab" Header="Camera Path Instructions" Visibility="{Binding CamPathReadyToView, Converter={StaticResource BoolToVisibilityConverter}}">
                    <StackPanel>
                        <TextBlock Margin="15,5,15,5" TextWrapping="Wrap" Width="475">
                            To populate the Saved Cameras, turn on the flycam with
                            <Run Style="{DynamicResource cmdStyle}">ToggleFlyCam</Run>, then use the
                            <Run Style="{DynamicResource cmdStyle}">savecam</Run> console command followed by the numbers 0-9.
                            (eg. <Run Style="{DynamicResource cmdStyle}">savecam 0</Run> would save the current camera position to the first slot)
                            You can use <Run Style="{DynamicResource cmdStyle}">loadcam</Run> to return to a saved position while in flycam mode.
                        </TextBlock>
                        <TextBlock Margin="15,5,15,5" TextWrapping="Wrap" Width="475">
                            You can add Saved Cameras as keys to the Curve Editor with the Add Key buttons, or create keys manually by right-clicking in the Curve Editor.
                            Rest the Curve Editor with the Clear Keys button. To get your edits to show up in game, use the Save Curve to Game button.
                            You must exit flycam mode before you can play the camera move.
                        </TextBlock>
                        <TextBlock Margin="15,5,15,5" TextWrapping="Wrap" Width="475">
                            Special care must be taken with rotation values from the Saved Cameras. While they will be accurate, the same rotation can be represented in more than one way,
                            and the transition from one to the next may not be what you intended. For example, your first saved cam may have a yaw of 15°, and the second a yaw of 350°.
                            That will result in almost a full rotation when played back, when you probably just wanted a smaller turn the other way around the circle.
                            This can be fixed by subtracting 360 to get a yaw of -10°, which represents the same yaw as 350°, but will result in the camera turning in the opposite direction to get there.
                            The Saved Cameras are a <Run FontStyle="Italic">starting point</Run>, and you will probably have to do quite a bit of manual tweaking to get what you want.
                        </TextBlock>
                    </StackPanel>
                    <TabItem.Resources>
                        <Style x:Key="cmdStyle" TargetType="{x:Type Run}">
                            <Setter Property="FontFamily" Value="Lucida Console"/>
                            <Setter Property="Background" Value="#33000000"/>
                        </Style>
                    </TabItem.Resources>
                </TabItem>
            </TabControl>
        </Grid>
        <xctk:BusyIndicator.BusyContentTemplate>
            <DataTemplate>
                <StackPanel DataContext="{Binding RelativeSource={RelativeSource Mode=FindAncestor, AncestorType={x:Type Window}}}">
                    <!--<TextBlock Text="{Binding BusyHeader}" FontWeight="Bold" TextAlignment="Center"/>-->
                    <TextBlock Text="{Binding BusyText}"/>
                    <ProgressBar IsIndeterminate="True"  Margin="0,5,0,0" Height="15" />
                    <Button Content="Cancel" HorizontalAlignment="center" Margin="0,5,0,0" Padding="3" Command="{Binding CancelBusyCommand}" sharedUi:Bindings.VisibilityToEnabled="True"/>
                </StackPanel>
            </DataTemplate>
        </xctk:BusyIndicator.BusyContentTemplate>
        <xctk:BusyIndicator.ProgressBarStyle>
            <Style TargetType="ProgressBar" >
                <Setter Property="Visibility" Value="Collapsed"/>
            </Style>
        </xctk:BusyIndicator.ProgressBarStyle>
    </xctk:BusyIndicator>
</bases:TrackingNotifyPropertyChangedWindowBase><|MERGE_RESOLUTION|>--- conflicted
+++ resolved
@@ -115,26 +115,16 @@
                         </Grid>
                     </Grid>
                 </TabItem>
-<<<<<<< HEAD
-                <TabItem Name="materialtab" Header="Material" Visibility="{Binding MaterialInstanceActorSelected, Converter={StaticResource BoolToVisibilityConverter}}">
-=======
                 <TabItem Name="materialtab" Header="Material" Visibility="{Binding StaticMeshComponentSelected, Converter={StaticResource BoolToVisibilityConverter}}">
->>>>>>> 3a4713f1
                     <Grid>
                         <Grid.RowDefinitions>
                             <RowDefinition Height="Auto"/>
                             <RowDefinition/>
                             <RowDefinition Height="Auto"/>
-<<<<<<< HEAD
-                        </Grid.RowDefinitions>
-                        <StackPanel Grid.Row="0">
-                            <TextBlock Text="The material list will automatically stay up to date as levels are loaded and unloaded, but you can force reload if necessary."
-=======
                             <RowDefinition Height="Auto"/>
                         </Grid.RowDefinitions>
                         <StackPanel Grid.Row="0">
                             <TextBlock Text="The material list shows all "
->>>>>>> 3a4713f1
                                 Margin="15,5,15,5" TextWrapping="Wrap" TextAlignment="Center"/>
                             <Button Margin="15,0,15,6" Content="Manually Regenerate Materials List"
                                 Command="{Binding RegenMaterialsListCommand}" />
@@ -151,39 +141,24 @@
                                 <RowDefinition Height="Auto"/>
                                 <RowDefinition Height="Auto"/>
                             </Grid.RowDefinitions>
-<<<<<<< HEAD
-                            <controls:ListBoxScroll x:Name="listBoxMaterials" ItemsSource="{Binding MaterialsDict}" DisplayMemberPath="Key" SelectedValuePath="Value" ContextMenu="{StaticResource packagesContextMenu}" Grid.Row="0" Grid.RowSpan="3"/>
-=======
->>>>>>> 3a4713f1
                             <Border BorderBrush="LightSlateGray" BorderThickness="0.65" Grid.Row="0" Grid.Column="2" >
                                 <DockPanel>
                                     <controls:SearchBox x:Name="materialFilterSearchBox" DockPanel.Dock="Top" WatermarkText="Filter Loaded Materials" TextChanged="MaterialFilterSearchBox_OnTextChanged"/>
                                     <controls:ListBoxScroll
-<<<<<<< HEAD
-                    ItemsSource="{Binding SelectedValue, ElementName=listBoxPackages}"
-                    DisplayMemberPath="DisplayText" SelectedItem="{Binding SelectedActor}"
-                    ContextMenu="{StaticResource actorsContextMenu}"
-                    sharedUi:Filter.By="{Binding ActorFilter}" />
-=======
                                         ItemsSource="{Binding LoadedMaterials}"
                                         SelectedItem="{Binding SelectedMaterial}"
                                         ContextMenu="{StaticResource actorsContextMenu}"
                                         sharedUi:Filter.By="{Binding MaterialFilter}" />
->>>>>>> 3a4713f1
                                 </DockPanel>
                             </Border>
                             <!--<editorPanels:LLEActorEditorPanel x:Name="ActorEditorPanel" Grid.Row="2" Grid.Column="2"/>-->
 
                             <!--<editorPanels:LLELightEditorPanel x:Name="LightEditorPanel" Grid.Row="3" Grid.Column="2"/>-->
-<<<<<<< HEAD
-
-=======
                             <DockPanel Grid.Column="2" Grid.Row="2">
                                 <xctk:IntegerUpDown Value="{Binding MaterialIndex}" Padding="10,0"/>
                                 <Button Content="Set custom material" Padding="4,2"  Command="{Binding SetCustomMaterialCommand}"/>
                                 <Button Content="Set material" Command="{Binding SetMaterialCommand}"/>
                             </DockPanel>
->>>>>>> 3a4713f1
                         </Grid>
                     </Grid>
 
