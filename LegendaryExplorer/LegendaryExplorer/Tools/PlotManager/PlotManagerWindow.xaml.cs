﻿using LegendaryExplorer.Misc;
using LegendaryExplorer.SharedUI.Interfaces;
using System;
using System.Collections.Generic;
using System.Linq;
using System.Text;
using System.Threading.Tasks;
using System.Windows;
using System.Windows.Controls;
using System.Windows.Data;
using System.Windows.Documents;
using System.Windows.Input;
using System.Windows.Media;
using System.Windows.Media.Imaging;
using System.Windows.Shapes;
using LegendaryExplorerCore;
using LegendaryExplorerCore.PlotDatabase;
using LegendaryExplorerCore.Packages;
using LegendaryExplorerCore.Helpers;
using LegendaryExplorer.SharedUI;
using LegendaryExplorerCore.Misc;
using System.Threading;
using Newtonsoft.Json;


namespace LegendaryExplorer.Tools.PlotManager
{
    /// <summary>
    /// Interaction logic for PlotManagerWindow.xaml
    /// </summary>
    public partial class PlotManagerWindow : NotifyPropertyChangedWindowBase
    {

<<<<<<< HEAD
        public PlotDatabase BW_me3db { get; } = new();
        public Dictionary<int, PlotElement> BW_ME3_Plots { get; } = new();
        
=======
        public ObservableCollectionExtended<PlotElement> Elements3 { get; } = new();
        public ObservableCollectionExtended<PlotElement> RootNodes3 { get; } = new();
        public ObservableCollectionExtended<PlotElement> RootNodes2 { get; } = new();
        public ObservableCollectionExtended<PlotElement> RootNodes1 { get; } = new();

        private PlotElement _selectedNode;
        public PlotElement SelectedNode
        {
            get => _selectedNode;
            set => SetProperty(ref _selectedNode, value);
        }
>>>>>>> e764cff9

        public PlotManagerWindow()
        {

            LoadCommands();
            InitializeComponent();

            var dictionary3 = PlotDatabases.GetMasterDictionaryForGame(MEGame.LE3);
            RootNodes3.Add(dictionary3[1]);
            
            var dictionary2 = PlotDatabases.GetMasterDictionaryForGame(MEGame.LE2);
            RootNodes2.Add(dictionary2[1]);
            var dictionary1 = PlotDatabases.GetMasterDictionaryForGame(MEGame.LE1);
            RootNodes1.Add(dictionary1[1]);
            Focus();
        }


        private void LoadCommands()
        {

        }

<<<<<<< HEAD



        private void InitializeTreeView()
        {
            var sortedPlots = BW_me3db.GetMasterDictionary();
            PlotElement root = sortedPlots[1];
            //Create Tree
            var rootNode = new TreeViewItem();
            rootNode.Header = root.Label;

            foreach(var e in root.Children)
            {
                var node = CreateChildTree(e);
                rootNode.Items.Add(node);
            }

            ME3_Tree_BW.Items.Add(rootNode);

        }

        private TreeViewItem CreateChildTree(PlotElement childelement)
        {
            var childItem = new TreeViewItem();

            switch (childelement.Type)
            {
                case PlotElementType.Plot:
                case PlotElementType.Region:
                    childItem.Header = childelement.Label;
                    break;
                default:
                    childItem.Header = $"{childelement.Label} {childelement.Type} {childelement.PlotID}";
                    break;
            }
            foreach (var e in childelement.Children)
            {
                var node = CreateChildTree(e);
                childItem.Items.Add(node);
            }
            return childItem;
        }
=======
>>>>>>> e764cff9
    }

  
}<|MERGE_RESOLUTION|>--- conflicted
+++ resolved
@@ -31,11 +31,6 @@
     public partial class PlotManagerWindow : NotifyPropertyChangedWindowBase
     {
 
-<<<<<<< HEAD
-        public PlotDatabase BW_me3db { get; } = new();
-        public Dictionary<int, PlotElement> BW_ME3_Plots { get; } = new();
-        
-=======
         public ObservableCollectionExtended<PlotElement> Elements3 { get; } = new();
         public ObservableCollectionExtended<PlotElement> RootNodes3 { get; } = new();
         public ObservableCollectionExtended<PlotElement> RootNodes2 { get; } = new();
@@ -47,7 +42,6 @@
             get => _selectedNode;
             set => SetProperty(ref _selectedNode, value);
         }
->>>>>>> e764cff9
 
         public PlotManagerWindow()
         {
@@ -71,51 +65,6 @@
 
         }
 
-<<<<<<< HEAD
-
-
-
-        private void InitializeTreeView()
-        {
-            var sortedPlots = BW_me3db.GetMasterDictionary();
-            PlotElement root = sortedPlots[1];
-            //Create Tree
-            var rootNode = new TreeViewItem();
-            rootNode.Header = root.Label;
-
-            foreach(var e in root.Children)
-            {
-                var node = CreateChildTree(e);
-                rootNode.Items.Add(node);
-            }
-
-            ME3_Tree_BW.Items.Add(rootNode);
-
-        }
-
-        private TreeViewItem CreateChildTree(PlotElement childelement)
-        {
-            var childItem = new TreeViewItem();
-
-            switch (childelement.Type)
-            {
-                case PlotElementType.Plot:
-                case PlotElementType.Region:
-                    childItem.Header = childelement.Label;
-                    break;
-                default:
-                    childItem.Header = $"{childelement.Label} {childelement.Type} {childelement.PlotID}";
-                    break;
-            }
-            foreach (var e in childelement.Children)
-            {
-                var node = CreateChildTree(e);
-                childItem.Items.Add(node);
-            }
-            return childItem;
-        }
-=======
->>>>>>> e764cff9
     }
 
   
