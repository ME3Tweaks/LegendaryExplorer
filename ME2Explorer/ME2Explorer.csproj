--- conflicted
+++ resolved
@@ -1,298 +1,279 @@
-﻿<?xml version="1.0" encoding="utf-8"?>
-<Project ToolsVersion="12.0" DefaultTargets="Build" xmlns="http://schemas.microsoft.com/developer/msbuild/2003">
-  <PropertyGroup>
-    <Configuration Condition=" '$(Configuration)' == '' ">Debug</Configuration>
-    <Platform Condition=" '$(Platform)' == '' ">x86</Platform>
-    <ProductVersion>8.0.30703</ProductVersion>
-    <SchemaVersion>2.0</SchemaVersion>
-    <ProjectGuid>{AFA017ED-5E32-459C-A204-8D9C6C1657FC}</ProjectGuid>
-    <OutputType>WinExe</OutputType>
-    <AppDesignerFolder>Properties</AppDesignerFolder>
-    <RootNamespace>ME2Explorer</RootNamespace>
-    <AssemblyName>ME2Explorer</AssemblyName>
-    <TargetFrameworkVersion>v4.5</TargetFrameworkVersion>
-    <TargetFrameworkProfile>
-    </TargetFrameworkProfile>
-    <FileAlignment>512</FileAlignment>
-    <PublishUrl>publish\</PublishUrl>
-    <Install>true</Install>
-    <InstallFrom>Disk</InstallFrom>
-    <UpdateEnabled>false</UpdateEnabled>
-    <UpdateMode>Foreground</UpdateMode>
-    <UpdateInterval>7</UpdateInterval>
-    <UpdateIntervalUnits>Days</UpdateIntervalUnits>
-    <UpdatePeriodically>false</UpdatePeriodically>
-    <UpdateRequired>false</UpdateRequired>
-    <MapFileExtensions>true</MapFileExtensions>
-    <ApplicationRevision>0</ApplicationRevision>
-    <ApplicationVersion>1.0.0.%2a</ApplicationVersion>
-    <IsWebBootstrapper>false</IsWebBootstrapper>
-    <UseApplicationTrust>false</UseApplicationTrust>
-    <BootstrapperEnabled>true</BootstrapperEnabled>
-  </PropertyGroup>
-  <PropertyGroup Condition=" '$(Configuration)|$(Platform)' == 'Debug|x86' ">
-    <PlatformTarget>x86</PlatformTarget>
-    <DebugSymbols>true</DebugSymbols>
-    <DebugType>full</DebugType>
-    <Optimize>false</Optimize>
-    <OutputPath>bin\Debug\</OutputPath>
-    <DefineConstants>DEBUG;TRACE</DefineConstants>
-    <ErrorReport>prompt</ErrorReport>
-    <WarningLevel>4</WarningLevel>
-    <AllowUnsafeBlocks>true</AllowUnsafeBlocks>
-    <Prefer32Bit>false</Prefer32Bit>
-  </PropertyGroup>
-  <PropertyGroup Condition=" '$(Configuration)|$(Platform)' == 'Release|x86' ">
-    <PlatformTarget>AnyCPU</PlatformTarget>
-    <DebugType>pdbonly</DebugType>
-    <Optimize>true</Optimize>
-    <OutputPath>bin\Release\</OutputPath>
-    <DefineConstants>TRACE</DefineConstants>
-    <ErrorReport>prompt</ErrorReport>
-    <WarningLevel>4</WarningLevel>
-    <AllowUnsafeBlocks>true</AllowUnsafeBlocks>
-    <Prefer32Bit>false</Prefer32Bit>
-  </PropertyGroup>
-  <PropertyGroup>
-    <StartupObject>ME2Explorer.Program</StartupObject>
-  </PropertyGroup>
-  <ItemGroup>
-    <Reference Include="Microsoft.IO.RecyclableMemoryStream, Version=1.1.0.0, Culture=neutral, PublicKeyToken=31bf3856ad364e35, processorArchitecture=MSIL">
-      <HintPath>..\packages\Microsoft.IO.RecyclableMemoryStream.1.1.0.0\lib\net45\Microsoft.IO.RecyclableMemoryStream.dll</HintPath>
-      <Private>True</Private>
-    </Reference>
-    <Reference Include="Microsoft.VisualBasic" />
-    <Reference Include="Newtonsoft.Json, Version=4.5.0.0, Culture=neutral, PublicKeyToken=30ad4fe6b2a6aeed, processorArchitecture=MSIL">
-      <SpecificVersion>False</SpecificVersion>
-      <HintPath>..\Libraries\Newtonsoft.Json.dll</HintPath>
-    </Reference>
-    <Reference Include="PresentationCore" />
-    <Reference Include="PresentationFramework" />
-    <Reference Include="System" />
-    <Reference Include="System.Core" />
-    <Reference Include="System.Xml.Linq" />
-    <Reference Include="System.Data.DataSetExtensions" />
-    <Reference Include="Microsoft.CSharp" />
-    <Reference Include="System.Data" />
-    <Reference Include="System.Deployment" />
-    <Reference Include="System.Drawing" />
-    <Reference Include="System.Windows.Forms" />
-    <Reference Include="System.Xml" />
-    <Reference Include="UsefulThings, Version=1.5.6.0, Culture=neutral, processorArchitecture=MSIL">
-      <HintPath>..\packages\UsefulCSharpThings.1.5.6.0\lib\net45\UsefulThings.dll</HintPath>
-      <Private>True</Private>
-    </Reference>
-    <Reference Include="WindowsBase" />
-  </ItemGroup>
-  <ItemGroup>
-<<<<<<< HEAD
-    <Compile Include="DialogEditor\AddReply.cs">
-      <SubType>Form</SubType>
-    </Compile>
-    <Compile Include="DialogEditor\AddReply.Designer.cs">
-      <DependentUpon>AddReply.cs</DependentUpon>
-    </Compile>
-    <Compile Include="DialogEditor\DialogEditor.cs">
-      <SubType>Form</SubType>
-    </Compile>
-    <Compile Include="DialogEditor\DialogEditor.Designer.cs">
-      <DependentUpon>DialogEditor.cs</DependentUpon>
-    </Compile>
-    <Compile Include="DialogEditor\InputComboBox.cs">
-      <SubType>Form</SubType>
-    </Compile>
-    <Compile Include="DialogEditor\InputComboBox.Designer.cs">
-      <DependentUpon>InputComboBox.cs</DependentUpon>
-    </Compile>
-    <Compile Include="DLCCrack\DataProtection.cs" />
-    <Compile Include="DLCCrack\GiveEntitlements.cs">
-      <SubType>Form</SubType>
-    </Compile>
-    <Compile Include="DLCCrack\GiveEntitlements.Designer.cs">
-      <DependentUpon>GiveEntitlements.cs</DependentUpon>
-    </Compile>
-    <Compile Include="DLCCrack\IpHelp.cs" />
-=======
->>>>>>> 68aa7179
-    <Compile Include="Helper\Ini.cs" />
-    <Compile Include="Helper\SaltLZOHelper.cs" />
-    <Compile Include="Interpreter2\Interpreter2.cs">
-      <SubType>Form</SubType>
-    </Compile>
-    <Compile Include="Interpreter2\Interpreter2.Designer.cs">
-      <DependentUpon>Interpreter2.cs</DependentUpon>
-    </Compile>
-    <Compile Include="Selector.cs">
-      <SubType>Form</SubType>
-    </Compile>
-    <Compile Include="Selector.Designer.cs">
-      <DependentUpon>Selector.cs</DependentUpon>
-    </Compile>
-    <Compile Include="Helper\MiniLZO.cs" />
-    <Compile Include="Helper\Targa.cs" />
-    <Compile Include="MainWindow.cs">
-      <SubType>Form</SubType>
-    </Compile>
-    <Compile Include="MainWindow.Designer.cs">
-      <DependentUpon>MainWindow.cs</DependentUpon>
-    </Compile>
-    <Compile Include="PCCEditor\PCCEditor.cs">
-      <SubType>Form</SubType>
-    </Compile>
-    <Compile Include="PCCEditor\PCCEditor.Designer.cs">
-      <DependentUpon>PCCEditor.cs</DependentUpon>
-    </Compile>
-    <Compile Include="Program.cs" />
-    <Compile Include="Properties\AssemblyInfo.cs" />
-    <Compile Include="Sequence Editor\SequenceEditor.cs">
-      <SubType>Form</SubType>
-    </Compile>
-    <Compile Include="Sequence Editor\SequenceEditor.Designer.cs">
-      <DependentUpon>SequenceEditor.cs</DependentUpon>
-    </Compile>
-    <Compile Include="Sequence Editor\SequenceObjects.cs">
-      <SubType>Code</SubType>
-    </Compile>
-    <Compile Include="TalkFile.cs" />
-    <Compile Include="taskbar.cs" />
-    <Compile Include="TlkManager\TalkFiles.cs" />
-    <Compile Include="TlkManager\TlkManager.cs">
-      <SubType>Form</SubType>
-    </Compile>
-    <Compile Include="TlkManager\TlkManager.Designer.cs">
-      <DependentUpon>TlkManager.cs</DependentUpon>
-    </Compile>
-    <Compile Include="Unreal\UnrealObjectInfo.cs" />
-    <Compile Include="Unreal\BitConverter.cs" />
-    <Compile Include="Unreal\Classes\BioConversation.cs" />
-    <Compile Include="Unreal\Classes\Sequence.cs" />
-    <Compile Include="Unreal\Classes\Texture2D.cs" />
-    <Compile Include="Unreal\PCCObject.cs" />
-    <Compile Include="Unreal\PropertyReader.cs" />
-    <Compile Include="Unreal\PropGrid.cs" />
-    <Compile Include="Unreal\UnrealFlags.cs" />
-    <None Include="Resources\dialogue_editor_64x64.png" />
-    <None Include="Resources\TLKManager_icon_64x64.png" />
-    <EmbeddedResource Include="DialogEditor\InputComboBox.resx">
-      <DependentUpon>InputComboBox.cs</DependentUpon>
-    </EmbeddedResource>
-    <EmbeddedResource Include="TlkManager\TlkManager.resx">
-      <DependentUpon>TlkManager.cs</DependentUpon>
-    </EmbeddedResource>
-    <None Include="packages.config" />
-    <None Include="Resources\package_editor_64x64.png" />
-    <None Include="Resources\sequence_editor_icon.ico" />
-    <None Include="Resources\sequence_editor_64x64.png" />
-    <None Include="Resources\dlc_crackME2_icon.ico" />
-    <None Include="Resources\dlc_crackME2_64x64.png" />
-<<<<<<< HEAD
-    <EmbeddedResource Include="DialogEditor\AddReply.resx">
-      <DependentUpon>AddReply.cs</DependentUpon>
-    </EmbeddedResource>
-    <EmbeddedResource Include="DialogEditor\DialogEditor.resx">
-      <DependentUpon>DialogEditor.cs</DependentUpon>
-    </EmbeddedResource>
-    <EmbeddedResource Include="DLCCrack\GiveEntitlements.resx">
-      <DependentUpon>GiveEntitlements.cs</DependentUpon>
-    </EmbeddedResource>
-=======
->>>>>>> 68aa7179
-    <EmbeddedResource Include="Interpreter2\Interpreter2.resx">
-      <DependentUpon>Interpreter2.cs</DependentUpon>
-    </EmbeddedResource>
-    <EmbeddedResource Include="Selector.resx">
-      <DependentUpon>Selector.cs</DependentUpon>
-    </EmbeddedResource>
-    <EmbeddedResource Include="MainWindow.resx">
-      <DependentUpon>MainWindow.cs</DependentUpon>
-    </EmbeddedResource>
-    <EmbeddedResource Include="PCCEditor\PCCEditor.resx">
-      <DependentUpon>PCCEditor.cs</DependentUpon>
-    </EmbeddedResource>
-    <EmbeddedResource Include="Properties\Resources.resx">
-      <Generator>ResXFileCodeGenerator</Generator>
-      <LastGenOutput>Resources.Designer.cs</LastGenOutput>
-      <SubType>Designer</SubType>
-    </EmbeddedResource>
-    <Compile Include="Properties\Resources.Designer.cs">
-      <AutoGen>True</AutoGen>
-      <DependentUpon>Resources.resx</DependentUpon>
-      <DesignTime>True</DesignTime>
-    </Compile>
-    <EmbeddedResource Include="Sequence Editor\SequenceEditor.resx">
-      <DependentUpon>SequenceEditor.cs</DependentUpon>
-    </EmbeddedResource>
-    <None Include="app.config" />
-    <None Include="packages.config" />
-    <None Include="Properties\Settings.settings">
-      <Generator>SettingsSingleFileGenerator</Generator>
-      <LastGenOutput>Settings.Designer.cs</LastGenOutput>
-    </None>
-    <Compile Include="Properties\Settings.Designer.cs">
-      <AutoGen>True</AutoGen>
-      <DependentUpon>Settings.settings</DependentUpon>
-      <DesignTimeSharedInput>True</DesignTimeSharedInput>
-    </Compile>
-  </ItemGroup>
-  <ItemGroup>
-    <ProjectReference Include="..\AmaroK86\AmaroK86.ImageFormat\AmaroK86.ImageFormat\AmaroK86.ImageFormat.csproj">
-      <Project>{f1c6a2a0-5f1a-414a-be17-a2fda2a79e7f}</Project>
-      <Name>AmaroK86.ImageFormat</Name>
-    </ProjectReference>
-    <ProjectReference Include="..\AmaroK86\AmaroK86.ImageMipMapHandler\AmaroK86.ImageMipMapHandler\AmaroK86.ImageMipMapHandler.csproj">
-      <Project>{4740cdbd-dc9c-4964-bae0-8c401340ed95}</Project>
-      <Name>AmaroK86.ImageMipMapHandler</Name>
-    </ProjectReference>
-    <ProjectReference Include="..\AmaroK86\AmaroK86.MassEffect3.ZlibBlock\AmaroK86.MassEffect3.ZlibBlock\AmaroK86.MassEffect3.ZlibBlock.csproj">
-      <Project>{9010228e-4393-47e2-9dee-fb5090a1d1ab}</Project>
-      <Name>AmaroK86.MassEffect3.ZlibBlock</Name>
-    </ProjectReference>
-    <ProjectReference Include="..\Be.Windows.Forms.HexBox\Be.Windows.Forms.HexBox.csproj">
-      <Project>{26C5F25F-B450-4CAF-AD8B-B8D11AE73457}</Project>
-      <Name>Be.Windows.Forms.HexBox</Name>
-    </ProjectReference>
-    <ProjectReference Include="..\KFreonLib\KFreonLib.csproj">
-      <Project>{8b07ed45-42f4-4b0e-a581-2c257f77241e}</Project>
-      <Name>KFreonLib</Name>
-    </ProjectReference>
-    <ProjectReference Include="..\Piccolo\Piccolo.csproj">
-      <Project>{daf03684-bb0b-4528-bfee-8a3fbfc9fc4a}</Project>
-      <Name>Piccolo</Name>
-    </ProjectReference>
-    <ProjectReference Include="..\SaltTPF\SaltTPF.csproj">
-      <Project>{8637a2aa-e1fb-4ec9-88a5-688d7d1f7921}</Project>
-      <Name>SaltTPF</Name>
-    </ProjectReference>
-    <ProjectReference Include="..\Tools\Gibbed.IO\Gibbed.IO.csproj">
-      <Project>{047857ba-daa3-4ca7-afb8-a1b082b28c6a}</Project>
-      <Name>Gibbed.IO</Name>
-    </ProjectReference>
-  </ItemGroup>
-  <ItemGroup>
-    <BootstrapperPackage Include=".NETFramework,Version=v4.5">
-      <Visible>False</Visible>
-      <ProductName>Microsoft .NET Framework 4.5 %28x86 and x64%29</ProductName>
-      <Install>true</Install>
-    </BootstrapperPackage>
-    <BootstrapperPackage Include="Microsoft.Net.Framework.3.5.SP1">
-      <Visible>False</Visible>
-      <ProductName>.NET Framework 3.5 SP1</ProductName>
-      <Install>false</Install>
-    </BootstrapperPackage>
-  </ItemGroup>
-  <Import Project="$(MSBuildToolsPath)\Microsoft.CSharp.targets" />
-  <PropertyGroup>
-    <PostBuildEvent>xcopy /f /y "$(SolutionDir)Resources\exec\KismetFont.ttf" "$(ProjectDir)$(OutDir)\exec\"
-xcopy /f /y "$(SolutionDir)Resources\exec\ME2ObjectInfo.json" "$(ProjectDir)$(OutDir)\exec\"</PostBuildEvent>
-  </PropertyGroup>
-  <PropertyGroup>
-    <PreBuildEvent>xcopy /y "$(SolutionDir)Libraries\lzo*.dll" "$(TargetDir)"</PreBuildEvent>
-  </PropertyGroup>
+﻿<?xml version="1.0" encoding="utf-8"?>
+<Project ToolsVersion="12.0" DefaultTargets="Build" xmlns="http://schemas.microsoft.com/developer/msbuild/2003">
+  <PropertyGroup>
+    <Configuration Condition=" '$(Configuration)' == '' ">Debug</Configuration>
+    <Platform Condition=" '$(Platform)' == '' ">x86</Platform>
+    <ProductVersion>8.0.30703</ProductVersion>
+    <SchemaVersion>2.0</SchemaVersion>
+    <ProjectGuid>{AFA017ED-5E32-459C-A204-8D9C6C1657FC}</ProjectGuid>
+    <OutputType>WinExe</OutputType>
+    <AppDesignerFolder>Properties</AppDesignerFolder>
+    <RootNamespace>ME2Explorer</RootNamespace>
+    <AssemblyName>ME2Explorer</AssemblyName>
+    <TargetFrameworkVersion>v4.5</TargetFrameworkVersion>
+    <TargetFrameworkProfile>
+    </TargetFrameworkProfile>
+    <FileAlignment>512</FileAlignment>
+    <PublishUrl>publish\</PublishUrl>
+    <Install>true</Install>
+    <InstallFrom>Disk</InstallFrom>
+    <UpdateEnabled>false</UpdateEnabled>
+    <UpdateMode>Foreground</UpdateMode>
+    <UpdateInterval>7</UpdateInterval>
+    <UpdateIntervalUnits>Days</UpdateIntervalUnits>
+    <UpdatePeriodically>false</UpdatePeriodically>
+    <UpdateRequired>false</UpdateRequired>
+    <MapFileExtensions>true</MapFileExtensions>
+    <ApplicationRevision>0</ApplicationRevision>
+    <ApplicationVersion>1.0.0.%2a</ApplicationVersion>
+    <IsWebBootstrapper>false</IsWebBootstrapper>
+    <UseApplicationTrust>false</UseApplicationTrust>
+    <BootstrapperEnabled>true</BootstrapperEnabled>
+  </PropertyGroup>
+  <PropertyGroup Condition=" '$(Configuration)|$(Platform)' == 'Debug|x86' ">
+    <PlatformTarget>x86</PlatformTarget>
+    <DebugSymbols>true</DebugSymbols>
+    <DebugType>full</DebugType>
+    <Optimize>false</Optimize>
+    <OutputPath>bin\Debug\</OutputPath>
+    <DefineConstants>DEBUG;TRACE</DefineConstants>
+    <ErrorReport>prompt</ErrorReport>
+    <WarningLevel>4</WarningLevel>
+    <AllowUnsafeBlocks>true</AllowUnsafeBlocks>
+    <Prefer32Bit>false</Prefer32Bit>
+  </PropertyGroup>
+  <PropertyGroup Condition=" '$(Configuration)|$(Platform)' == 'Release|x86' ">
+    <PlatformTarget>AnyCPU</PlatformTarget>
+    <DebugType>pdbonly</DebugType>
+    <Optimize>true</Optimize>
+    <OutputPath>bin\Release\</OutputPath>
+    <DefineConstants>TRACE</DefineConstants>
+    <ErrorReport>prompt</ErrorReport>
+    <WarningLevel>4</WarningLevel>
+    <AllowUnsafeBlocks>true</AllowUnsafeBlocks>
+    <Prefer32Bit>false</Prefer32Bit>
+  </PropertyGroup>
+  <PropertyGroup>
+    <StartupObject>ME2Explorer.Program</StartupObject>
+  </PropertyGroup>
+  <ItemGroup>
+    <Reference Include="Microsoft.IO.RecyclableMemoryStream, Version=1.1.0.0, Culture=neutral, PublicKeyToken=31bf3856ad364e35, processorArchitecture=MSIL">
+      <HintPath>..\packages\Microsoft.IO.RecyclableMemoryStream.1.1.0.0\lib\net45\Microsoft.IO.RecyclableMemoryStream.dll</HintPath>
+      <Private>True</Private>
+    </Reference>
+    <Reference Include="Microsoft.VisualBasic" />
+    <Reference Include="Newtonsoft.Json, Version=4.5.0.0, Culture=neutral, PublicKeyToken=30ad4fe6b2a6aeed, processorArchitecture=MSIL">
+      <SpecificVersion>False</SpecificVersion>
+      <HintPath>..\Libraries\Newtonsoft.Json.dll</HintPath>
+    </Reference>
+    <Reference Include="PresentationCore" />
+    <Reference Include="PresentationFramework" />
+    <Reference Include="System" />
+    <Reference Include="System.Core" />
+    <Reference Include="System.Xml.Linq" />
+    <Reference Include="System.Data.DataSetExtensions" />
+    <Reference Include="Microsoft.CSharp" />
+    <Reference Include="System.Data" />
+    <Reference Include="System.Deployment" />
+    <Reference Include="System.Drawing" />
+    <Reference Include="System.Windows.Forms" />
+    <Reference Include="System.Xml" />
+    <Reference Include="UsefulThings, Version=1.5.6.0, Culture=neutral, processorArchitecture=MSIL">
+      <HintPath>..\packages\UsefulCSharpThings.1.5.6.0\lib\net45\UsefulThings.dll</HintPath>
+      <Private>True</Private>
+    </Reference>
+    <Reference Include="WindowsBase" />
+  </ItemGroup>
+  <ItemGroup>
+    <Compile Include="DialogEditor\AddReply.cs">
+      <SubType>Form</SubType>
+    </Compile>
+    <Compile Include="DialogEditor\AddReply.Designer.cs">
+      <DependentUpon>AddReply.cs</DependentUpon>
+    </Compile>
+    <Compile Include="DialogEditor\DialogEditor.cs">
+      <SubType>Form</SubType>
+    </Compile>
+    <Compile Include="DialogEditor\DialogEditor.Designer.cs">
+      <DependentUpon>DialogEditor.cs</DependentUpon>
+    </Compile>
+    <Compile Include="DialogEditor\InputComboBox.cs">
+      <SubType>Form</SubType>
+    </Compile>
+    <Compile Include="DialogEditor\InputComboBox.Designer.cs">
+      <DependentUpon>InputComboBox.cs</DependentUpon>
+    </Compile>
+    <Compile Include="Helper\Ini.cs" />
+    <Compile Include="Helper\SaltLZOHelper.cs" />
+    <Compile Include="Interpreter2\Interpreter2.cs">
+      <SubType>Form</SubType>
+    </Compile>
+    <Compile Include="Interpreter2\Interpreter2.Designer.cs">
+      <DependentUpon>Interpreter2.cs</DependentUpon>
+    </Compile>
+    <Compile Include="Selector.cs">
+      <SubType>Form</SubType>
+    </Compile>
+    <Compile Include="Selector.Designer.cs">
+      <DependentUpon>Selector.cs</DependentUpon>
+    </Compile>
+    <Compile Include="Helper\MiniLZO.cs" />
+    <Compile Include="Helper\Targa.cs" />
+    <Compile Include="MainWindow.cs">
+      <SubType>Form</SubType>
+    </Compile>
+    <Compile Include="MainWindow.Designer.cs">
+      <DependentUpon>MainWindow.cs</DependentUpon>
+    </Compile>
+    <Compile Include="PCCEditor\PCCEditor.cs">
+      <SubType>Form</SubType>
+    </Compile>
+    <Compile Include="PCCEditor\PCCEditor.Designer.cs">
+      <DependentUpon>PCCEditor.cs</DependentUpon>
+    </Compile>
+    <Compile Include="Program.cs" />
+    <Compile Include="Properties\AssemblyInfo.cs" />
+    <Compile Include="Sequence Editor\SequenceEditor.cs">
+      <SubType>Form</SubType>
+    </Compile>
+    <Compile Include="Sequence Editor\SequenceEditor.Designer.cs">
+      <DependentUpon>SequenceEditor.cs</DependentUpon>
+    </Compile>
+    <Compile Include="Sequence Editor\SequenceObjects.cs">
+      <SubType>Code</SubType>
+    </Compile>
+    <Compile Include="TalkFile.cs" />
+    <Compile Include="taskbar.cs" />
+    <Compile Include="TlkManager\TalkFiles.cs" />
+    <Compile Include="TlkManager\TlkManager.cs">
+      <SubType>Form</SubType>
+    </Compile>
+    <Compile Include="TlkManager\TlkManager.Designer.cs">
+      <DependentUpon>TlkManager.cs</DependentUpon>
+    </Compile>
+    <Compile Include="Unreal\UnrealObjectInfo.cs" />
+    <Compile Include="Unreal\BitConverter.cs" />
+    <Compile Include="Unreal\Classes\BioConversation.cs" />
+    <Compile Include="Unreal\Classes\Sequence.cs" />
+    <Compile Include="Unreal\Classes\Texture2D.cs" />
+    <Compile Include="Unreal\PCCObject.cs" />
+    <Compile Include="Unreal\PropertyReader.cs" />
+    <Compile Include="Unreal\PropGrid.cs" />
+    <Compile Include="Unreal\UnrealFlags.cs" />
+    <None Include="Resources\dialogue_editor_64x64.png" />
+    <None Include="Resources\TLKManager_icon_64x64.png" />
+    <EmbeddedResource Include="DialogEditor\InputComboBox.resx">
+      <DependentUpon>InputComboBox.cs</DependentUpon>
+    </EmbeddedResource>
+    <EmbeddedResource Include="TlkManager\TlkManager.resx">
+      <DependentUpon>TlkManager.cs</DependentUpon>
+    </EmbeddedResource>
+    <None Include="packages.config" />
+    <None Include="Resources\package_editor_64x64.png" />
+    <None Include="Resources\sequence_editor_icon.ico" />
+    <None Include="Resources\sequence_editor_64x64.png" />
+    <EmbeddedResource Include="DialogEditor\AddReply.resx">
+      <DependentUpon>AddReply.cs</DependentUpon>
+    </EmbeddedResource>
+    <EmbeddedResource Include="DialogEditor\DialogEditor.resx">
+      <DependentUpon>DialogEditor.cs</DependentUpon>
+    </EmbeddedResource>
+    <EmbeddedResource Include="Interpreter2\Interpreter2.resx">
+      <DependentUpon>Interpreter2.cs</DependentUpon>
+    </EmbeddedResource>
+    <EmbeddedResource Include="Selector.resx">
+      <DependentUpon>Selector.cs</DependentUpon>
+    </EmbeddedResource>
+    <EmbeddedResource Include="MainWindow.resx">
+      <DependentUpon>MainWindow.cs</DependentUpon>
+    </EmbeddedResource>
+    <EmbeddedResource Include="PCCEditor\PCCEditor.resx">
+      <DependentUpon>PCCEditor.cs</DependentUpon>
+    </EmbeddedResource>
+    <EmbeddedResource Include="Properties\Resources.resx">
+      <Generator>ResXFileCodeGenerator</Generator>
+      <LastGenOutput>Resources.Designer.cs</LastGenOutput>
+      <SubType>Designer</SubType>
+    </EmbeddedResource>
+    <Compile Include="Properties\Resources.Designer.cs">
+      <AutoGen>True</AutoGen>
+      <DependentUpon>Resources.resx</DependentUpon>
+      <DesignTime>True</DesignTime>
+    </Compile>
+    <EmbeddedResource Include="Sequence Editor\SequenceEditor.resx">
+      <DependentUpon>SequenceEditor.cs</DependentUpon>
+    </EmbeddedResource>
+    <None Include="app.config" />
+    <None Include="packages.config" />
+    <None Include="Properties\Settings.settings">
+      <Generator>SettingsSingleFileGenerator</Generator>
+      <LastGenOutput>Settings.Designer.cs</LastGenOutput>
+    </None>
+    <Compile Include="Properties\Settings.Designer.cs">
+      <AutoGen>True</AutoGen>
+      <DependentUpon>Settings.settings</DependentUpon>
+      <DesignTimeSharedInput>True</DesignTimeSharedInput>
+    </Compile>
+  </ItemGroup>
+  <ItemGroup>
+    <ProjectReference Include="..\AmaroK86\AmaroK86.ImageFormat\AmaroK86.ImageFormat\AmaroK86.ImageFormat.csproj">
+      <Project>{f1c6a2a0-5f1a-414a-be17-a2fda2a79e7f}</Project>
+      <Name>AmaroK86.ImageFormat</Name>
+    </ProjectReference>
+    <ProjectReference Include="..\AmaroK86\AmaroK86.ImageMipMapHandler\AmaroK86.ImageMipMapHandler\AmaroK86.ImageMipMapHandler.csproj">
+      <Project>{4740cdbd-dc9c-4964-bae0-8c401340ed95}</Project>
+      <Name>AmaroK86.ImageMipMapHandler</Name>
+    </ProjectReference>
+    <ProjectReference Include="..\AmaroK86\AmaroK86.MassEffect3.ZlibBlock\AmaroK86.MassEffect3.ZlibBlock\AmaroK86.MassEffect3.ZlibBlock.csproj">
+      <Project>{9010228e-4393-47e2-9dee-fb5090a1d1ab}</Project>
+      <Name>AmaroK86.MassEffect3.ZlibBlock</Name>
+    </ProjectReference>
+    <ProjectReference Include="..\Be.Windows.Forms.HexBox\Be.Windows.Forms.HexBox.csproj">
+      <Project>{26C5F25F-B450-4CAF-AD8B-B8D11AE73457}</Project>
+      <Name>Be.Windows.Forms.HexBox</Name>
+    </ProjectReference>
+    <ProjectReference Include="..\KFreonLib\KFreonLib.csproj">
+      <Project>{8b07ed45-42f4-4b0e-a581-2c257f77241e}</Project>
+      <Name>KFreonLib</Name>
+    </ProjectReference>
+    <ProjectReference Include="..\Piccolo\Piccolo.csproj">
+      <Project>{daf03684-bb0b-4528-bfee-8a3fbfc9fc4a}</Project>
+      <Name>Piccolo</Name>
+    </ProjectReference>
+    <ProjectReference Include="..\SaltTPF\SaltTPF.csproj">
+      <Project>{8637a2aa-e1fb-4ec9-88a5-688d7d1f7921}</Project>
+      <Name>SaltTPF</Name>
+    </ProjectReference>
+    <ProjectReference Include="..\Tools\Gibbed.IO\Gibbed.IO.csproj">
+      <Project>{047857ba-daa3-4ca7-afb8-a1b082b28c6a}</Project>
+      <Name>Gibbed.IO</Name>
+    </ProjectReference>
+  </ItemGroup>
+  <ItemGroup>
+    <BootstrapperPackage Include=".NETFramework,Version=v4.5">
+      <Visible>False</Visible>
+      <ProductName>Microsoft .NET Framework 4.5 %28x86 and x64%29</ProductName>
+      <Install>true</Install>
+    </BootstrapperPackage>
+    <BootstrapperPackage Include="Microsoft.Net.Framework.3.5.SP1">
+      <Visible>False</Visible>
+      <ProductName>.NET Framework 3.5 SP1</ProductName>
+      <Install>false</Install>
+    </BootstrapperPackage>
+  </ItemGroup>
+  <Import Project="$(MSBuildToolsPath)\Microsoft.CSharp.targets" />
+  <PropertyGroup>
+    <PostBuildEvent>xcopy /f /y "$(SolutionDir)Resources\exec\KismetFont.ttf" "$(ProjectDir)$(OutDir)\exec\"
+xcopy /f /y "$(SolutionDir)Resources\exec\ME2ObjectInfo.json" "$(ProjectDir)$(OutDir)\exec\"</PostBuildEvent>
+  </PropertyGroup>
+  <PropertyGroup>
+    <PreBuildEvent>xcopy /y "$(SolutionDir)Libraries\lzo*.dll" "$(TargetDir)"</PreBuildEvent>
+  </PropertyGroup>
   <!-- To modify your build process, add your task inside one of the targets below and uncomment it. 
        Other similar extension points exist, see Microsoft.Common.targets.
   <Target Name="BeforeBuild">
   </Target>
   <Target Name="AfterBuild">
   </Target>
-  -->
+  -->
 </Project>