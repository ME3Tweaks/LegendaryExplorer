--- conflicted
+++ resolved
@@ -1,12 +1,4 @@
-<<<<<<< HEAD
-cd ME3Explorer\bin\Debug\
-del /s *.pdb
-del *.xml
-del /s *.vshost.*
-=======
-del /s *.pdb
-del /s *.vshost.*
-cd ME3Explorer\bin\Debug\
-del *.xml
-
->>>>>>> 9b9167e9
+del /s *.pdb
+del /s *.vshost.*
+cd ME3Explorer\bin\Debug\
+del *.xml