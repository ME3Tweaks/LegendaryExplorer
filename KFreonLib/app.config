﻿<?xml version="1.0" encoding="utf-8"?>
<configuration>
    <configSections>
        <sectionGroup name="userSettings" type="System.Configuration.UserSettingsGroup, System, Version=4.0.0.0, Culture=neutral, PublicKeyToken=b77a5c561934e089">
            <section name="KFreonLib.Properties.Settings" type="System.Configuration.ClientSettingsSection, System, Version=4.0.0.0, Culture=neutral, PublicKeyToken=b77a5c561934e089" allowExeDefinition="MachineToLocalUser" requirePermission="false" />
        </sectionGroup>
    </configSections>
    <userSettings>
        <KFreonLib.Properties.Settings>
            <setting name="ME1Directory" serializeAs="String">
                <value />
            </setting>
            <setting name="ME2Directory" serializeAs="String">
                <value />
            </setting>
            <setting name="ME3Directory" serializeAs="String">
                <value />
            </setting>
        </KFreonLib.Properties.Settings>
    </userSettings>
<startup><supportedRuntime version="v4.0" sku=".NETFramework,Version=v4.7.1" /></startup>
  <runtime>
    <assemblyBinding xmlns="urn:schemas-microsoft-com:asm.v1">
      <dependentAssembly>
<<<<<<< HEAD
=======
        <assemblyIdentity name="System.Numerics.Vectors" publicKeyToken="b03f5f7f11d50a3a" culture="neutral" />
        <bindingRedirect oldVersion="0.0.0.0-4.1.3.0" newVersion="4.1.3.0" />
      </dependentAssembly>
      <dependentAssembly>
>>>>>>> e25622c6
        <assemblyIdentity name="Microsoft.IO.RecyclableMemoryStream" publicKeyToken="31bf3856ad364e35" culture="neutral" />
        <bindingRedirect oldVersion="0.0.0.0-1.2.2.0" newVersion="1.2.2.0" />
      </dependentAssembly>
    </assemblyBinding>
  </runtime>
</configuration>
<|MERGE_RESOLUTION|>--- conflicted
+++ resolved
@@ -1,37 +1,30 @@
-﻿<?xml version="1.0" encoding="utf-8"?>
-<configuration>
-    <configSections>
-        <sectionGroup name="userSettings" type="System.Configuration.UserSettingsGroup, System, Version=4.0.0.0, Culture=neutral, PublicKeyToken=b77a5c561934e089">
-            <section name="KFreonLib.Properties.Settings" type="System.Configuration.ClientSettingsSection, System, Version=4.0.0.0, Culture=neutral, PublicKeyToken=b77a5c561934e089" allowExeDefinition="MachineToLocalUser" requirePermission="false" />
-        </sectionGroup>
-    </configSections>
-    <userSettings>
-        <KFreonLib.Properties.Settings>
-            <setting name="ME1Directory" serializeAs="String">
-                <value />
-            </setting>
-            <setting name="ME2Directory" serializeAs="String">
-                <value />
-            </setting>
-            <setting name="ME3Directory" serializeAs="String">
-                <value />
-            </setting>
-        </KFreonLib.Properties.Settings>
-    </userSettings>
-<startup><supportedRuntime version="v4.0" sku=".NETFramework,Version=v4.7.1" /></startup>
-  <runtime>
-    <assemblyBinding xmlns="urn:schemas-microsoft-com:asm.v1">
-      <dependentAssembly>
-<<<<<<< HEAD
-=======
-        <assemblyIdentity name="System.Numerics.Vectors" publicKeyToken="b03f5f7f11d50a3a" culture="neutral" />
-        <bindingRedirect oldVersion="0.0.0.0-4.1.3.0" newVersion="4.1.3.0" />
-      </dependentAssembly>
-      <dependentAssembly>
->>>>>>> e25622c6
-        <assemblyIdentity name="Microsoft.IO.RecyclableMemoryStream" publicKeyToken="31bf3856ad364e35" culture="neutral" />
-        <bindingRedirect oldVersion="0.0.0.0-1.2.2.0" newVersion="1.2.2.0" />
-      </dependentAssembly>
-    </assemblyBinding>
-  </runtime>
-</configuration>
+﻿<?xml version="1.0" encoding="utf-8"?>
+<configuration>
+    <configSections>
+        <sectionGroup name="userSettings" type="System.Configuration.UserSettingsGroup, System, Version=4.0.0.0, Culture=neutral, PublicKeyToken=b77a5c561934e089">
+            <section name="KFreonLib.Properties.Settings" type="System.Configuration.ClientSettingsSection, System, Version=4.0.0.0, Culture=neutral, PublicKeyToken=b77a5c561934e089" allowExeDefinition="MachineToLocalUser" requirePermission="false" />
+        </sectionGroup>
+    </configSections>
+    <userSettings>
+        <KFreonLib.Properties.Settings>
+            <setting name="ME1Directory" serializeAs="String">
+                <value />
+            </setting>
+            <setting name="ME2Directory" serializeAs="String">
+                <value />
+            </setting>
+            <setting name="ME3Directory" serializeAs="String">
+                <value />
+            </setting>
+        </KFreonLib.Properties.Settings>
+    </userSettings>
+<startup><supportedRuntime version="v4.0" sku=".NETFramework,Version=v4.7.1" /></startup>
+  <runtime>
+    <assemblyBinding xmlns="urn:schemas-microsoft-com:asm.v1">
+      <dependentAssembly>
+        <assemblyIdentity name="Microsoft.IO.RecyclableMemoryStream" publicKeyToken="31bf3856ad364e35" culture="neutral" />
+        <bindingRedirect oldVersion="0.0.0.0-1.2.2.0" newVersion="1.2.2.0" />
+      </dependentAssembly>
+    </assemblyBinding>
+  </runtime>
+</configuration>