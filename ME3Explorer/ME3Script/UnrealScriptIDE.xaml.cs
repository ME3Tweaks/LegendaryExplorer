﻿using System;
using System.Collections.Generic;
using System.IO;
using System.Linq;
using System.Windows;
using System.Windows.Controls;
using System.Windows.Input;
using System.Windows.Threading;
using System.Xml;
using ICSharpCode.AvalonEdit.Document;
using ICSharpCode.AvalonEdit.Editing;
using ICSharpCode.AvalonEdit.Folding;
using ICSharpCode.AvalonEdit.Highlighting;
using ICSharpCode.AvalonEdit.Highlighting.Xshd;
using ICSharpCode.AvalonEdit.Indentation.CSharp;
using ME3Explorer;
using ME3Explorer.ME3Script;
using ME3Explorer.SharedUI;
using ME3ExplorerCore.Helpers;
using ME3ExplorerCore.Packages;
using ME3Script;
using ME3Script.Analysis.Visitors;
using ME3Script.Compiling.Errors;
using ME3Script.Language.Tree;
<<<<<<< HEAD
=======
using ME3Script.Lexing.Tokenizing;
using ME3Script.Parsing;
>>>>>>> 67137f11

namespace ME3Explorer.ME3Script.IDE
{
    /// <summary>
    /// Interaction logic for UnrealScriptIDE.xaml
    /// </summary>
    public partial class UnrealScriptIDE : ExportLoaderControl
    {
        public string ScriptText
        {
            get => Document?.Text;
            set => Dispatcher.Invoke(() =>
            {
                if (Document is not null)
                {
                    Document.TextChanged -= TextAreaOnTextEntered;
                }

                if (foldingManager != null)
                {
                    FoldingManager.Uninstall(foldingManager);
                }
                Document = new TextDocument(value);
                foldingManager = FoldingManager.Install(textEditor.TextArea);
                foldingStrategy.UpdateFoldings(foldingManager, Document);
            });
        }

        private ASTNode _rootNode;
        public ASTNode RootNode
        {
            get => _rootNode;
            set => SetProperty(ref _rootNode, value);
        }

<<<<<<< HEAD
        private bool _fullyInitialized;

        public bool FullyInitialized
        {
            get => _fullyInitialized;
            set => SetProperty(ref _fullyInitialized, value);
        }

        private FileLib CurrentFileLib;

        public UnrealScriptIDE() : base("UnrealScript IDE")
=======
        public UnrealScriptIDE()
>>>>>>> 67137f11
        {
            InitializeComponent();
            DataContext = this;
            progressBarTimer = new DispatcherTimer { Interval = TimeSpan.FromSeconds(1) };
            progressBarTimer.Tick += ProgressBarTimer_Tick;
            if (StandardLibrary.IsInitialized)
            {
                FullyInitialized = !StandardLibrary.HadInitializationError;
            }
            else
            {
                IsBusy = true;
                BusyText = "Initializing Script Compiler";
                StandardLibrary.Initialized += StandardLibrary_Initialized;
                if (StandardLibrary.IsInitialized)
                {
                    StandardLibrary_Initialized(null, EventArgs.Empty);
                }
            }
        }

        static UnrealScriptIDE()
        {
            using Stream s = typeof(UnrealScriptIDE).Assembly.GetManifestResourceStream("ME3Explorer.Resources.Unrealscript-Mode.xshd");
            if (s != null)
            {
                using var reader = new XmlTextReader(s);
                HighlightingManager.Instance.RegisterHighlighting("Unrealscript", new []{".uc"}, HighlightingLoader.Load(reader, HighlightingManager.Instance));
            }
        }

        public override bool CanParse(ExportEntry exportEntry) =>
            exportEntry.Game == MEGame.ME3 && (exportEntry.ClassName switch
            {
                "Class" => true,
                "State" => true,
                "Function" => true,
                "Enum" => true,
                "ScriptStruct" => true,
                _ => false
            } || exportEntry.IsDefaultObject);

        public override void LoadExport(ExportEntry export)
        {
            if (CurrentLoadedExport != export)
            {
                UnloadExport();
            }
            CurrentLoadedExport = export;
            if (IsStandardLibFile())
            {
                UnloadFileLib();
                FullyInitialized = StandardLibrary.IsInitialized;
            }
            else if (Pcc != CurrentFileLib?.Pcc)
            {
                FullyInitialized = false;
                IsBusy = true;
                BusyText = "Compiling local classes";
                UnloadFileLib();
                CurrentFileLib = new FileLib(Pcc);
                CurrentFileLib.InitializationStatusChange += CurrentFileLibOnInitialized;
                if (IsVisible)
                {
                    CurrentFileLib?.Initialize();
                }
            }
            if (!IsBusy)
            {
                Decompile();
            }
        }

        public override void UnloadExport()
        {
            CurrentLoadedExport = null;
            ScriptText = string.Empty;
            RootNode = null;
            outputListBox.ItemsSource = null;
        }

        public override void PopOut()
        {
            if (CurrentLoadedExport != null)
            {
                ExportLoaderHostedWindow elhw = new ExportLoaderHostedWindow(new BytecodeEditor(), CurrentLoadedExport)
                {
                    Title = $"Script Viewer - {CurrentLoadedExport.UIndex} {CurrentLoadedExport.InstancedFullPath} - {CurrentLoadedExport.FileRef.FilePath}"
                };
                elhw.Show();
            }
        }

        public override void Dispose()
        {
            if (progressBarTimer != null)
            {
                progressBarTimer.IsEnabled = false; //Stop timer
                progressBarTimer.Tick -= ProgressBarTimer_Tick;
            }

            if (Document is not null)
            {
                Document.TextChanged -= TextAreaOnTextEntered;
            }
        }

        private void ExportLoaderControl_Loaded(object sender, RoutedEventArgs e)
        {
            Window window = Window.GetWindow(this);
            if (window is { })
            {
                window.Closed += (o, args) => UnloadFileLib();
            }
        }

        #region Busy variables
        private bool _isBusy;

        public bool IsBusy
        {
            get => _isBusy;
            set
            {
                if (SetProperty(ref _isBusy, value))
                {
                    IsBusyChanged?.Invoke(this, EventArgs.Empty); //caller will just fetch and update this value
                }
            }
        }

        public event EventHandler IsBusyChanged;

        private bool _busyProgressIndeterminate = true;
        public bool BusyProgressIndeterminate
        {
            get => _busyProgressIndeterminate;
            set => SetProperty(ref _busyProgressIndeterminate, value);
        }

        private string _busyText;
        public string BusyText
        {
            get => _busyText;
            set => SetProperty(ref _busyText, value);
        }

        private int _busyProgressBarMax = 100;
        public int BusyProgressBarMax
        {
            get => _busyProgressBarMax;
            set => SetProperty(ref _busyProgressBarMax, value);
        }

        private int _busyProgressBarValue;
        public int BusyProgressBarValue
        {
            get => _busyProgressBarValue;
            set => SetProperty(ref _busyProgressBarValue, value);
        }
        #endregion

        #region ScriptLib Handling

        private bool _fullyInitialized;
        public bool FullyInitialized
        {
            get => _fullyInitialized;
            set => SetProperty(ref _fullyInitialized, value);
        }

        private FileLib CurrentFileLib;

        private readonly DispatcherTimer progressBarTimer;
        private void ProgressBarTimer_Tick(object sender, EventArgs e)
        {
            if (!IsBusy)
            {
                progressBarTimer.Stop();
                BusyProgressBarValue = 0;
            }

            BusyProgressIndeterminate = false;
            if (BusyProgressBarValue == 0)
            {
                BusyProgressBarValue = 20;
            }
            else if (BusyProgressBarValue < BusyProgressBarMax)
            {
                //we're making these values up
                BusyProgressBarValue += Math.Min(15, Math.Max((BusyProgressBarMax - BusyProgressBarValue) / 5, 2));
            }

            if (BusyProgressBarValue >= BusyProgressBarMax)
            {
                BusyProgressIndeterminate = true;
            }
        }

        private void StandardLibrary_Initialized(object sender, EventArgs e)
        {
            if (IsBusy)
            {
                IsBusy = false;
                if (StandardLibrary.HadInitializationError)
                {
                    FullyInitialized = false;
                    MessageBox.Show("Could not build standard lib! One or more of these files in your ME3 installation is missing or corrupted!\n" +
                                    "Core.pcc, Engine.pcc, GameFramework.pcc, GFxUI.pcc, WwiseAudio.pcc, SFXOnlineFoundation.pcc, SFXGame.pcc\n\n" +
                                    "Functionality will be limited to script decompilation.");
                    
                }
                else
                {
                    FullyInitialized = IsStandardLibFile();
                }
                if (CurrentLoadedExport != null)
                {
                    if (IsStandardLibFile())
                    {
                        CurrentFileLib = null;
                        Decompile();
                    }
                    else
                    {
                        CurrentFileLib?.Initialize();
                    }
                }
            }
        }

<<<<<<< HEAD
        public override bool CanParse(ExportEntry exportEntry) =>
            exportEntry.Game == MEGame.ME3 && exportEntry.FileRef.Platform == MEPackage.GamePlatform.PC && (exportEntry.ClassName switch
            {
                "Class" => true,
                "State" => true,
                "Function" => true,
                "Enum" => true,
                "ScriptStruct" => true,
                _ => false
            } || exportEntry.IsDefaultObject);

=======
>>>>>>> 67137f11
        public bool IsStandardLibFile() => Pcc != null &&
                                           Path.GetFileName(Pcc.FilePath) switch
                                           {
                                               "Core.pcc" => true,
                                               "Engine.pcc" => true,
                                               "GameFramework.pcc" => true,
                                               "GFxUI.pcc" => true,
                                               "WwiseAudio.pcc" => true,
                                               "SFXOnlineFoundation.pcc" => true,
                                               "SFXGame.pcc" => true,
                                               _ => false
                                           };

        private void UnloadFileLib()
        {
            if (CurrentFileLib is {})
            {
                CurrentFileLib.Dispose();
                CurrentFileLib.InitializationStatusChange -= CurrentFileLibOnInitialized;
                CurrentFileLib = null;
            }
        }

        private void CurrentFileLibOnInitialized(bool initialized)
        {
            if (initialized)
            {
                if (IsBusy)
                {
                    IsBusy = false;
                    if (CurrentFileLib?.HadInitializationError == true)
                    {
                        FullyInitialized = false;
                        MessageBox.Show("Could not build script database for this file!\n\n" +
                                        "Functionality will be limited to script decompilation.");
                    }
                    else
                    {
                        FullyInitialized = CurrentFileLib?.IsInitialized == true;
                    }
                    if (CurrentLoadedExport != null)
                    {
                        Decompile();
                    }
                }
            }
            else
            {
                IsBusy = true;
                BusyText = "Recompiling local classes";
                FullyInitialized = false;
                if (IsVisible)
                {
                    CurrentFileLib?.Initialize();
                }
            }
        }

        private void ExportLoaderControl_IsVisibleChanged(object sender, DependencyPropertyChangedEventArgs e)
        {
            if (e.NewValue is true)
            {
                if (!StandardLibrary.IsInitialized && !StandardLibrary.HadInitializationError)
                {
                    //returning without waiting for async method to complete is intended behavior here.
#pragma warning disable CS4014
                    StandardLibrary.InitializeStandardLib();
#pragma warning restore CS4014

                    if (!progressBarTimer.IsEnabled)
                    {
                        progressBarTimer.Start();
                    }
                }

                CurrentFileLib?.Initialize();
            }
        }

        #endregion

        private void outputListBox_SelectionChanged(object sender, SelectionChangedEventArgs e)
        {
            if (e.AddedItems?.Count == 1 && e.AddedItems[0] is PositionedMessage msg)
            {
                textEditor.Focus();
                textEditor.Select(msg.Start.CharIndex, msg.End.CharIndex - msg.Start.CharIndex);
            }
        }

        private void CompileToBytecode(object sender, RoutedEventArgs e)
        {
            if (ScriptText != null && CurrentLoadedExport != null)
            {
                if (CurrentLoadedExport.ClassName != "Function")
                {
                    outputListBox.ItemsSource = new[] {$"Can only compile functions right now. {(CurrentLoadedExport.IsDefaultObject ? "Defaults" : CurrentLoadedExport.ClassName)} compilation will be added in a future update."};
                    return;
                }
                (_, MessageLog log) = ME3ScriptCompiler.CompileFunction(CurrentLoadedExport, ScriptText, CurrentFileLib);
                outputListBox.ItemsSource = log?.Content;
            }
        }

        private void Decompile_OnClick(object sender, RoutedEventArgs e)
        {
            if (CurrentLoadedExport != null)
            {
                Decompile();
            }
            StandardLibrary.Initialized -= StandardLibrary_Initialized;

        }

        private void Decompile()
        {
            try
            {
                ASTNode ast = ME3ScriptCompiler.ExportToAstNode(CurrentLoadedExport, CurrentFileLib);
                if (ast is null)
                {
                    (RootNode, ScriptText) = (null, "Could not decompile!");
                    return;
                }
                var codeBuilder = new CodeBuilderVisitor<SyntaxInfoCodeFormatter, (string, SyntaxInfo)>();
                ast.AcceptVisitor(codeBuilder);
                (string text, SyntaxInfo syntaxInfo) = codeBuilder.GetOutput();
                Dispatcher.Invoke(() =>
                {
                    textEditor.SyntaxHighlighting = syntaxInfo;
                });
                RootNode = ast;
                ScriptText = text;
                Dispatcher.Invoke(() =>
                {
                    if (RootNode is Function func)
                    {
                        textEditor.IsReadOnly = false;
                        int numLocals = func.Locals.Count;
                        int numHeaderLines = numLocals > 0 ? numLocals + 4 : 3;
                        var segments = new TextSegmentCollection<TextSegment>
                        {
                            new TextSegment { StartOffset = 0, EndOffset = Document.GetOffset(numHeaderLines, 0) }
                        };
                        textEditor.TextArea.ReadOnlySectionProvider = new TextSegmentReadOnlySectionProvider<TextSegment>(segments);
                        Document.TextChanged += TextAreaOnTextEntered;
                    }
                    else
                    {
                        textEditor.IsReadOnly = true;
                    }
                });

            }
            catch (Exception e) when (!App.IsDebug)
            {
                (RootNode, ScriptText) = (null, $"Error occured while decompiling {CurrentLoadedExport?.InstancedFullPath}:\n\n{e.FlattenException()}");
            }
        }

        private void TextAreaOnTextEntered(object sender, EventArgs e)
        {
            (ASTNode ast, MessageLog log) = ME3ScriptCompiler.CompileAST(ScriptText, CurrentLoadedExport.ClassName);
            try
            {

                if (ast != null && log.AllErrors.IsEmpty())
                {
                    if (ast is Function func && FullyInitialized && CurrentLoadedExport.Parent is ExportEntry parentExport)
                    {
                        TokenStream<string> tokens;
                        (ast, tokens) = ME3ScriptCompiler.CompileFunctionBodyAST(parentExport, ScriptText, func, log, CurrentFileLib);

                        var codeBuilder = new CodeBuilderVisitor<SyntaxInfoCodeFormatter, (string, SyntaxInfo)>();
                        ast.AcceptVisitor(codeBuilder);
                        (_, SyntaxInfo syntaxInfo) = codeBuilder.GetOutput();

                        if (tokens.Any())
                        {
                            int firstLine = tokens.First().StartPos.Line - 1;
                            int lastLine = tokens.Last().EndPos.Line - 1;
                            while (lastLine >= firstLine)
                            {
                                syntaxInfo[lastLine].Clear();
                                lastLine--;
                            }

                            int currentLine = firstLine;
                            int currentPos = 0;
                            foreach (Token<string> token in tokens)
                            {
                                int tokLine = token.StartPos.Line - 1;
                                if (tokLine > currentLine)
                                {
                                    currentLine = tokLine;
                                    currentPos = 0;
                                }

                                int tokStart = token.StartPos.Column;
                                int tokEnd = token.EndPos.Column;
                                if (tokStart > currentPos)
                                {
                                    syntaxInfo[currentLine].Add(new SyntaxSpan(EF.None, tokStart - currentPos));
                                }

                                syntaxInfo[currentLine].Add(new SyntaxSpan(token.SyntaxType, tokEnd - tokStart));
                                currentPos = tokEnd;
                            }
                        }

                        textEditor.SyntaxHighlighting = syntaxInfo;
                    }
                }
            }
            catch (ParseException)
            {
                log.LogError("Parse Failed!");
            }
            catch (Exception exception)
            {
                log.LogError($"Exception: {exception.Message}");
            }

            outputListBox.ItemsSource = log.Content;
        }

        private void CompileAST_OnClick(object sender, RoutedEventArgs e)
        {
            if (ScriptText != null)
            {
                MessageLog log;
                (RootNode, log) = ME3ScriptCompiler.CompileAST(ScriptText, CurrentLoadedExport.ClassName);

                if (RootNode != null && log.AllErrors.IsEmpty())
                {
                    if (RootNode is Function func && FullyInitialized && CurrentLoadedExport.Parent is ExportEntry parentExport)
                    {
                        (RootNode, _) = ME3ScriptCompiler.CompileFunctionBodyAST(parentExport, ScriptText, func, log, CurrentFileLib);
                    }
                    var codeBuilder = new CodeBuilderVisitor<SyntaxInfoCodeFormatter, (string, SyntaxInfo)>();
                    RootNode.AcceptVisitor(codeBuilder);
                    (_, SyntaxInfo syntaxInfo) = codeBuilder.GetOutput();
                    textEditor.SyntaxHighlighting = syntaxInfo;
                }

                outputListBox.ItemsSource = log.Content;
            }
        }



        #region AvalonEditor

        private TextDocument _document;
        public TextDocument Document
        {
            get => _document;
            set => SetProperty(ref _document, value);
        }

        private FoldingManager foldingManager;
        private readonly BraceFoldingStrategy foldingStrategy = new();

        #endregion
    }
}<|MERGE_RESOLUTION|>--- conflicted
+++ resolved
@@ -22,11 +22,8 @@
 using ME3Script.Analysis.Visitors;
 using ME3Script.Compiling.Errors;
 using ME3Script.Language.Tree;
-<<<<<<< HEAD
-=======
 using ME3Script.Lexing.Tokenizing;
 using ME3Script.Parsing;
->>>>>>> 67137f11
 
 namespace ME3Explorer.ME3Script.IDE
 {
@@ -62,21 +59,9 @@
             set => SetProperty(ref _rootNode, value);
         }
 
-<<<<<<< HEAD
-        private bool _fullyInitialized;
-
-        public bool FullyInitialized
-        {
-            get => _fullyInitialized;
-            set => SetProperty(ref _fullyInitialized, value);
-        }
-
         private FileLib CurrentFileLib;
 
         public UnrealScriptIDE() : base("UnrealScript IDE")
-=======
-        public UnrealScriptIDE()
->>>>>>> 67137f11
         {
             InitializeComponent();
             DataContext = this;
@@ -109,7 +94,7 @@
         }
 
         public override bool CanParse(ExportEntry exportEntry) =>
-            exportEntry.Game == MEGame.ME3 && (exportEntry.ClassName switch
+            exportEntry.Game == MEGame.ME3 && exportEntry.FileRef.Platform == MEPackage.GamePlatform.PC && (exportEntry.ClassName switch
             {
                 "Class" => true,
                 "State" => true,
@@ -177,6 +162,7 @@
                 progressBarTimer.IsEnabled = false; //Stop timer
                 progressBarTimer.Tick -= ProgressBarTimer_Tick;
             }
+            StandardLibrary.Initialized -= StandardLibrary_Initialized;
 
             if (Document is not null)
             {
@@ -308,22 +294,8 @@
             }
         }
 
-<<<<<<< HEAD
         public override bool CanParse(ExportEntry exportEntry) =>
-            exportEntry.Game == MEGame.ME3 && exportEntry.FileRef.Platform == MEPackage.GamePlatform.PC && (exportEntry.ClassName switch
-            {
-                "Class" => true,
-                "State" => true,
-                "Function" => true,
-                "Enum" => true,
-                "ScriptStruct" => true,
-                _ => false
-            } || exportEntry.IsDefaultObject);
-
-=======
->>>>>>> 67137f11
-        public bool IsStandardLibFile() => Pcc != null &&
-                                           Path.GetFileName(Pcc.FilePath) switch
+            exportEntry.Game == MEGame.ME3 && (exportEntry.ClassName switch
                                            {
                                                "Core.pcc" => true,
                                                "Engine.pcc" => true,
@@ -432,8 +404,6 @@
             {
                 Decompile();
             }
-            StandardLibrary.Initialized -= StandardLibrary_Initialized;
-
         }
 
         private void Decompile()
