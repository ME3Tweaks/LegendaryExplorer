--- conflicted
+++ resolved
@@ -1787,13 +1787,8 @@
                         //ugly hack
                         var builder = new CodeBuilderVisitor();
                         builder.AppendTypeName(dynArrType.ElementType);
-<<<<<<< HEAD
-                        string elementType = builder.GetCodeString();
-                        throw Error($"Iterator variable for an '{ARRAY}<{elementType}>' must be of type '{elementType}'", CurrentPosition);
-=======
                         string elementType = builder.GetOutput();
                         TypeError($"Iterator variable for an '{ARRAY}<{elementType}>' must be of type '{elementType}'", dynArrType);
->>>>>>> 67137f11
                     }
                     if (!(valueArg is SymbolReference))
                     {
