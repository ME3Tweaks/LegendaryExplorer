﻿namespace ME3Explorer.Meshplorer
{
    partial class Meshplorer
    {

        /// <summary>
        /// Verwendete Ressourcen bereinigen.
        /// </summary>
        /// <param name="disposing">True, wenn verwaltete Ressourcen gelöscht werden sollen; andernfalls False.</param>
        protected override void Dispose(bool disposing)
        {
            if (disposing && (components != null))
            {
                components.Dispose();
            }
            base.Dispose(disposing);
        }

        #region Vom Windows Form-Designer generierter Code

        /// <summary>
        /// Erforderliche Methode für die Designerunterstützung.
        /// Der Inhalt der Methode darf nicht mit dem Code-Editor geändert werden.
        /// </summary>
        public void InitializeComponent()
        {
            this.components = new System.ComponentModel.Container();
            System.ComponentModel.ComponentResourceManager resources = new System.ComponentModel.ComponentResourceManager(typeof(Meshplorer));
            this.menuStrip1 = new System.Windows.Forms.MenuStrip();
            this.fileToolStripMenuItem = new System.Windows.Forms.ToolStripMenuItem();
            this.loadPCCToolStripMenuItem = new System.Windows.Forms.ToolStripMenuItem();
            this.loadFromDatabaseToolStripMenuItem = new System.Windows.Forms.ToolStripMenuItem();
            this.savePCCToolStripMenuItem = new System.Windows.Forms.ToolStripMenuItem();
            this.editToolStripMenuItem = new System.Windows.Forms.ToolStripMenuItem();
            this.selectMatForSectionToolStripMenuItem = new System.Windows.Forms.ToolStripMenuItem();
            this.lODToolStripMenuItem = new System.Windows.Forms.ToolStripMenuItem();
            this.lOD0ToolStripMenuItem = new System.Windows.Forms.ToolStripMenuItem();
            this.lOD1ToolStripMenuItem = new System.Windows.Forms.ToolStripMenuItem();
            this.lOD2ToolStripMenuItem = new System.Windows.Forms.ToolStripMenuItem();
            this.lOD3ToolStripMenuItem = new System.Windows.Forms.ToolStripMenuItem();
            this.transferToolStripMenuItem = new System.Windows.Forms.ToolStripMenuItem();
            this.exportToPSKToolStripMenuItem = new System.Windows.Forms.ToolStripMenuItem();
            this.exportTo3DSToolStripMenuItem = new System.Windows.Forms.ToolStripMenuItem();
            this.serializeToFileToolStripMenuItem = new System.Windows.Forms.ToolStripMenuItem();
            this.importFromPSKToolStripMenuItem = new System.Windows.Forms.ToolStripMenuItem();
            this.importFromUDKToolStripMenuItem = new System.Windows.Forms.ToolStripMenuItem();
            this.toolStripMenuItem1 = new System.Windows.Forms.ToolStripSeparator();
            this.importOptionsToolStripMenuItem = new System.Windows.Forms.ToolStripMenuItem();
            this.viewToolStripMenuItem = new System.Windows.Forms.ToolStripMenuItem();
            this.rotatingToolStripMenuItem = new System.Windows.Forms.ToolStripMenuItem();
            this.wireframeToolStripMenuItem = new System.Windows.Forms.ToolStripMenuItem();
            this.solidToolStripMenuItem = new System.Windows.Forms.ToolStripMenuItem();
            this.firstPersonToolStripMenuItem = new System.Windows.Forms.ToolStripMenuItem();
            this.debugToolStripMenuItem = new System.Windows.Forms.ToolStripMenuItem();
            this.exportTreeToolStripMenuItem = new System.Windows.Forms.ToolStripMenuItem();
            this.dumpBinaryToolStripMenuItem = new System.Windows.Forms.ToolStripMenuItem();
            this.statusStrip1 = new System.Windows.Forms.StatusStrip();
            this.pbScanProgress = new System.Windows.Forms.ToolStripProgressBar();
            this.lblScanStatus = new System.Windows.Forms.ToolStripStatusLabel();
            this.toolStrip1 = new System.Windows.Forms.ToolStrip();
            this.MaterialBox = new System.Windows.Forms.ToolStripComboBox();
            this.MaterialApplyButton = new System.Windows.Forms.ToolStripButton();
            this.MaterialIndexBox = new System.Windows.Forms.ToolStripComboBox();
            this.MaterialIndexApplyButton = new System.Windows.Forms.ToolStripButton();
            this.timer1 = new System.Windows.Forms.Timer(this.components);
            this.splitContainer1 = new System.Windows.Forms.SplitContainer();
            this.splitContainer2 = new System.Windows.Forms.SplitContainer();
            this.splitContainer3 = new System.Windows.Forms.SplitContainer();
            this.listBox1 = new System.Windows.Forms.ListBox();
            this.treeView1 = new System.Windows.Forms.TreeView();
            this.view = new ME3Explorer.Scene3D.SceneRenderControl();
            this.rtb1 = new System.Windows.Forms.RichTextBox();
            this.hb1 = new Be.Windows.Forms.HexBox();
            this.menuStrip1.SuspendLayout();
            this.statusStrip1.SuspendLayout();
            this.toolStrip1.SuspendLayout();
            ((System.ComponentModel.ISupportInitialize)(this.splitContainer1)).BeginInit();
            this.splitContainer1.Panel1.SuspendLayout();
            this.splitContainer1.Panel2.SuspendLayout();
            this.splitContainer1.SuspendLayout();
            ((System.ComponentModel.ISupportInitialize)(this.splitContainer2)).BeginInit();
            this.splitContainer2.Panel1.SuspendLayout();
            this.splitContainer2.Panel2.SuspendLayout();
            this.splitContainer2.SuspendLayout();
            ((System.ComponentModel.ISupportInitialize)(this.splitContainer3)).BeginInit();
            this.splitContainer3.Panel1.SuspendLayout();
            this.splitContainer3.Panel2.SuspendLayout();
            this.splitContainer3.SuspendLayout();
            this.SuspendLayout();
            // 
            // menuStrip1
            // 
            this.menuStrip1.Items.AddRange(new System.Windows.Forms.ToolStripItem[] {
            this.fileToolStripMenuItem,
            this.editToolStripMenuItem,
            this.lODToolStripMenuItem,
            this.transferToolStripMenuItem,
            this.viewToolStripMenuItem,
            this.debugToolStripMenuItem});
            this.menuStrip1.Location = new System.Drawing.Point(0, 0);
            this.menuStrip1.Name = "menuStrip1";
            this.menuStrip1.Size = new System.Drawing.Size(686, 24);
            this.menuStrip1.TabIndex = 0;
            this.menuStrip1.Text = "menuStrip1";
            // 
            // fileToolStripMenuItem
            // 
            this.fileToolStripMenuItem.DropDownItems.AddRange(new System.Windows.Forms.ToolStripItem[] {
            this.loadPCCToolStripMenuItem,
            this.loadFromDatabaseToolStripMenuItem,
            this.savePCCToolStripMenuItem});
            this.fileToolStripMenuItem.Name = "fileToolStripMenuItem";
            this.fileToolStripMenuItem.Size = new System.Drawing.Size(37, 20);
            this.fileToolStripMenuItem.Text = "File";
            // 
            // loadPCCToolStripMenuItem
            // 
            this.loadPCCToolStripMenuItem.Name = "loadPCCToolStripMenuItem";
            this.loadPCCToolStripMenuItem.Size = new System.Drawing.Size(180, 22);
            this.loadPCCToolStripMenuItem.Text = "Load PCC";
            this.loadPCCToolStripMenuItem.Click += new System.EventHandler(this.loadPCCToolStripMenuItem_Click);
            // 
            // loadFromDatabaseToolStripMenuItem
            // 
            this.loadFromDatabaseToolStripMenuItem.Name = "loadFromDatabaseToolStripMenuItem";
            this.loadFromDatabaseToolStripMenuItem.Size = new System.Drawing.Size(180, 22);
            this.loadFromDatabaseToolStripMenuItem.Text = "Load from Database";
            this.loadFromDatabaseToolStripMenuItem.Click += new System.EventHandler(this.loadFromDatabaseToolStripMenuItem_Click);
            // 
            // savePCCToolStripMenuItem
            // 
            this.savePCCToolStripMenuItem.Name = "savePCCToolStripMenuItem";
            this.savePCCToolStripMenuItem.Size = new System.Drawing.Size(180, 22);
            this.savePCCToolStripMenuItem.Text = "Save PCC";
            this.savePCCToolStripMenuItem.Click += new System.EventHandler(this.savePCCToolStripMenuItem_Click);
            // 
            // editToolStripMenuItem
            // 
            this.editToolStripMenuItem.DropDownItems.AddRange(new System.Windows.Forms.ToolStripItem[] {
            this.selectMatForSectionToolStripMenuItem});
            this.editToolStripMenuItem.Name = "editToolStripMenuItem";
            this.editToolStripMenuItem.Size = new System.Drawing.Size(39, 20);
            this.editToolStripMenuItem.Text = "Edit";
            // 
            // selectMatForSectionToolStripMenuItem
            // 
            this.selectMatForSectionToolStripMenuItem.Name = "selectMatForSectionToolStripMenuItem";
            this.selectMatForSectionToolStripMenuItem.Size = new System.Drawing.Size(189, 22);
            this.selectMatForSectionToolStripMenuItem.Text = "Select Mat for Section";
            this.selectMatForSectionToolStripMenuItem.Click += new System.EventHandler(this.selectMatForSectionToolStripMenuItem_Click);
            // 
            // lODToolStripMenuItem
            // 
            this.lODToolStripMenuItem.DropDownItems.AddRange(new System.Windows.Forms.ToolStripItem[] {
            this.lOD0ToolStripMenuItem,
            this.lOD1ToolStripMenuItem,
            this.lOD2ToolStripMenuItem,
            this.lOD3ToolStripMenuItem});
            this.lODToolStripMenuItem.Name = "lODToolStripMenuItem";
            this.lODToolStripMenuItem.Size = new System.Drawing.Size(42, 20);
            this.lODToolStripMenuItem.Text = "LOD";
            this.lODToolStripMenuItem.Visible = false;
            // 
            // lOD0ToolStripMenuItem
            // 
            this.lOD0ToolStripMenuItem.Name = "lOD0ToolStripMenuItem";
            this.lOD0ToolStripMenuItem.ShortcutKeys = System.Windows.Forms.Keys.F1;
            this.lOD0ToolStripMenuItem.Size = new System.Drawing.Size(125, 22);
            this.lOD0ToolStripMenuItem.Text = "LOD 0";
            this.lOD0ToolStripMenuItem.Click += new System.EventHandler(this.lOD0ToolStripMenuItem_Click);
            // 
            // lOD1ToolStripMenuItem
            // 
            this.lOD1ToolStripMenuItem.Name = "lOD1ToolStripMenuItem";
            this.lOD1ToolStripMenuItem.ShortcutKeys = System.Windows.Forms.Keys.F2;
            this.lOD1ToolStripMenuItem.Size = new System.Drawing.Size(125, 22);
            this.lOD1ToolStripMenuItem.Text = "LOD 1";
            this.lOD1ToolStripMenuItem.Click += new System.EventHandler(this.lOD1ToolStripMenuItem_Click);
            // 
            // lOD2ToolStripMenuItem
            // 
            this.lOD2ToolStripMenuItem.Name = "lOD2ToolStripMenuItem";
            this.lOD2ToolStripMenuItem.ShortcutKeys = System.Windows.Forms.Keys.F3;
            this.lOD2ToolStripMenuItem.Size = new System.Drawing.Size(125, 22);
            this.lOD2ToolStripMenuItem.Text = "LOD 2";
            this.lOD2ToolStripMenuItem.Click += new System.EventHandler(this.lOD2ToolStripMenuItem_Click);
            // 
            // lOD3ToolStripMenuItem
            // 
            this.lOD3ToolStripMenuItem.Name = "lOD3ToolStripMenuItem";
            this.lOD3ToolStripMenuItem.ShortcutKeys = System.Windows.Forms.Keys.F4;
            this.lOD3ToolStripMenuItem.Size = new System.Drawing.Size(125, 22);
            this.lOD3ToolStripMenuItem.Text = "LOD 3";
            this.lOD3ToolStripMenuItem.Click += new System.EventHandler(this.lOD3ToolStripMenuItem_Click);
            // 
            // transferToolStripMenuItem
            // 
            this.transferToolStripMenuItem.DropDownItems.AddRange(new System.Windows.Forms.ToolStripItem[] {
            this.exportToPSKToolStripMenuItem,
            this.exportTo3DSToolStripMenuItem,
            this.serializeToFileToolStripMenuItem,
            this.importFromPSKToolStripMenuItem,
            this.importFromUDKToolStripMenuItem,
            this.toolStripMenuItem1,
            this.importOptionsToolStripMenuItem});
            this.transferToolStripMenuItem.Name = "transferToolStripMenuItem";
            this.transferToolStripMenuItem.Size = new System.Drawing.Size(61, 20);
            this.transferToolStripMenuItem.Text = "Transfer";
            // 
            // exportToPSKToolStripMenuItem
            // 
            this.exportToPSKToolStripMenuItem.Name = "exportToPSKToolStripMenuItem";
            this.exportToPSKToolStripMenuItem.Size = new System.Drawing.Size(174, 22);
            this.exportToPSKToolStripMenuItem.Text = "Export to PSK";
            this.exportToPSKToolStripMenuItem.Click += new System.EventHandler(this.exportToPSKToolStripMenuItem_Click);
            // 
            // exportTo3DSToolStripMenuItem
            // 
            this.exportTo3DSToolStripMenuItem.Name = "exportTo3DSToolStripMenuItem";
            this.exportTo3DSToolStripMenuItem.Size = new System.Drawing.Size(174, 22);
            this.exportTo3DSToolStripMenuItem.Text = "Export to 3DS";
            this.exportTo3DSToolStripMenuItem.Click += new System.EventHandler(this.exportTo3DSToolStripMenuItem_Click);
            // 
            // serializeToFileToolStripMenuItem
            // 
            this.serializeToFileToolStripMenuItem.Name = "serializeToFileToolStripMenuItem";
            this.serializeToFileToolStripMenuItem.Size = new System.Drawing.Size(174, 22);
            this.serializeToFileToolStripMenuItem.Text = "Serialize to file";
            this.serializeToFileToolStripMenuItem.Click += new System.EventHandler(this.serializeToFileToolStripMenuItem_Click);
            // 
            // importFromPSKToolStripMenuItem
            // 
            this.importFromPSKToolStripMenuItem.Name = "importFromPSKToolStripMenuItem";
            this.importFromPSKToolStripMenuItem.Size = new System.Drawing.Size(174, 22);
            this.importFromPSKToolStripMenuItem.Text = "Import from PSK";
            this.importFromPSKToolStripMenuItem.Click += new System.EventHandler(this.importFromPSKToolStripMenuItem_Click);
            // 
            // importFromUDKToolStripMenuItem
            // 
            this.importFromUDKToolStripMenuItem.Name = "importFromUDKToolStripMenuItem";
            this.importFromUDKToolStripMenuItem.Size = new System.Drawing.Size(174, 22);
            this.importFromUDKToolStripMenuItem.Text = "Import from UDK...";
            this.importFromUDKToolStripMenuItem.Click += new System.EventHandler(this.importFromUDKToolStripMenuItem_Click);
            // 
            // toolStripMenuItem1
            // 
            this.toolStripMenuItem1.Name = "toolStripMenuItem1";
            this.toolStripMenuItem1.Size = new System.Drawing.Size(171, 6);
            // 
            // importOptionsToolStripMenuItem
            // 
            this.importOptionsToolStripMenuItem.Name = "importOptionsToolStripMenuItem";
            this.importOptionsToolStripMenuItem.Size = new System.Drawing.Size(174, 22);
            this.importOptionsToolStripMenuItem.Text = "Import Options";
            this.importOptionsToolStripMenuItem.Click += new System.EventHandler(this.importOptionsToolStripMenuItem_Click);
            // 
            // viewToolStripMenuItem
            // 
            this.viewToolStripMenuItem.DropDownItems.AddRange(new System.Windows.Forms.ToolStripItem[] {
            this.rotatingToolStripMenuItem,
            this.wireframeToolStripMenuItem,
            this.solidToolStripMenuItem,
            this.firstPersonToolStripMenuItem});
            this.viewToolStripMenuItem.Name = "viewToolStripMenuItem";
            this.viewToolStripMenuItem.Size = new System.Drawing.Size(44, 20);
            this.viewToolStripMenuItem.Text = "View";
            // 
            // rotatingToolStripMenuItem
            // 
            this.rotatingToolStripMenuItem.CheckOnClick = true;
            this.rotatingToolStripMenuItem.Name = "rotatingToolStripMenuItem";
<<<<<<< HEAD
            this.rotatingToolStripMenuItem.Size = new System.Drawing.Size(152, 22);
=======
            this.rotatingToolStripMenuItem.Size = new System.Drawing.Size(135, 22);
>>>>>>> 380b1d47
            this.rotatingToolStripMenuItem.Text = "Rotating";
            // 
            // wireframeToolStripMenuItem
            // 
            this.wireframeToolStripMenuItem.CheckOnClick = true;
            this.wireframeToolStripMenuItem.Name = "wireframeToolStripMenuItem";
            this.wireframeToolStripMenuItem.Size = new System.Drawing.Size(135, 22);
            this.wireframeToolStripMenuItem.Text = "Wireframe";
            // 
            // solidToolStripMenuItem
            // 
            this.solidToolStripMenuItem.Checked = true;
            this.solidToolStripMenuItem.CheckOnClick = true;
            this.solidToolStripMenuItem.CheckState = System.Windows.Forms.CheckState.Checked;
            this.solidToolStripMenuItem.Name = "solidToolStripMenuItem";
            this.solidToolStripMenuItem.Size = new System.Drawing.Size(135, 22);
            this.solidToolStripMenuItem.Text = "Solid";
            // 
            // firstPersonToolStripMenuItem
            // 
            this.firstPersonToolStripMenuItem.CheckOnClick = true;
            this.firstPersonToolStripMenuItem.Name = "firstPersonToolStripMenuItem";
            this.firstPersonToolStripMenuItem.Size = new System.Drawing.Size(135, 22);
            this.firstPersonToolStripMenuItem.Text = "First Person";
            this.firstPersonToolStripMenuItem.Click += new System.EventHandler(this.firstPersonToolStripMenuItem_Click);
            // 
            // debugToolStripMenuItem
            // 
            this.debugToolStripMenuItem.DropDownItems.AddRange(new System.Windows.Forms.ToolStripItem[] {
            this.exportTreeToolStripMenuItem,
            this.dumpBinaryToolStripMenuItem});
            this.debugToolStripMenuItem.Name = "debugToolStripMenuItem";
            this.debugToolStripMenuItem.Size = new System.Drawing.Size(54, 20);
            this.debugToolStripMenuItem.Text = "Debug";
            // 
            // exportTreeToolStripMenuItem
            // 
            this.exportTreeToolStripMenuItem.Name = "exportTreeToolStripMenuItem";
            this.exportTreeToolStripMenuItem.Size = new System.Drawing.Size(152, 22);
            this.exportTreeToolStripMenuItem.Text = "Export Tree";
            this.exportTreeToolStripMenuItem.Click += new System.EventHandler(this.exportTreeToolStripMenuItem_Click);
            // 
            // dumpBinaryToolStripMenuItem
            // 
            this.dumpBinaryToolStripMenuItem.Name = "dumpBinaryToolStripMenuItem";
            this.dumpBinaryToolStripMenuItem.Size = new System.Drawing.Size(152, 22);
            this.dumpBinaryToolStripMenuItem.Text = "Dump Binary";
            this.dumpBinaryToolStripMenuItem.Click += new System.EventHandler(this.dumpBinaryToolStripMenuItem_Click_1);
            // 
            // statusStrip1
            // 
            this.statusStrip1.Items.AddRange(new System.Windows.Forms.ToolStripItem[] {
            this.pbScanProgress,
            this.lblScanStatus});
            this.statusStrip1.Location = new System.Drawing.Point(0, 478);
            this.statusStrip1.Name = "statusStrip1";
            this.statusStrip1.Size = new System.Drawing.Size(686, 22);
            this.statusStrip1.TabIndex = 1;
            this.statusStrip1.Text = "statusStrip1";
            // 
            // pbScanProgress
            // 
            this.pbScanProgress.Maximum = 1000;
            this.pbScanProgress.Name = "pbScanProgress";
            this.pbScanProgress.Size = new System.Drawing.Size(100, 16);
            this.pbScanProgress.Visible = false;
            // 
            // lblScanStatus
            // 
            this.lblScanStatus.Name = "lblScanStatus";
            this.lblScanStatus.Size = new System.Drawing.Size(195, 17);
            this.lblScanStatus.Text = "Scanning PCCS for texture exports...";
            this.lblScanStatus.Visible = false;
            // 
            // toolStrip1
            // 
            this.toolStrip1.Items.AddRange(new System.Windows.Forms.ToolStripItem[] {
            this.MaterialBox,
            this.MaterialApplyButton,
            this.MaterialIndexBox,
            this.MaterialIndexApplyButton});
            this.toolStrip1.Location = new System.Drawing.Point(0, 24);
            this.toolStrip1.Name = "toolStrip1";
            this.toolStrip1.Size = new System.Drawing.Size(686, 25);
            this.toolStrip1.TabIndex = 2;
            this.toolStrip1.Text = "toolStrip1";
            // 
            // MaterialBox
            // 
            this.MaterialBox.AutoSize = false;
            this.MaterialBox.Name = "MaterialBox";
            this.MaterialBox.Overflow = System.Windows.Forms.ToolStripItemOverflow.Never;
            this.MaterialBox.Size = new System.Drawing.Size(500, 23);
            this.MaterialBox.Visible = false;
            // 
            // MaterialApplyButton
            // 
            this.MaterialApplyButton.DisplayStyle = System.Windows.Forms.ToolStripItemDisplayStyle.Text;
            this.MaterialApplyButton.Image = ((System.Drawing.Image)(resources.GetObject("MaterialApplyButton.Image")));
            this.MaterialApplyButton.ImageTransparentColor = System.Drawing.Color.Magenta;
            this.MaterialApplyButton.Name = "MaterialApplyButton";
            this.MaterialApplyButton.Size = new System.Drawing.Size(87, 22);
            this.MaterialApplyButton.Text = "Set as material";
            this.MaterialApplyButton.Visible = false;
            this.MaterialApplyButton.Click += new System.EventHandler(this.toolStripButton1_Click);
            // 
            // MaterialIndexBox
            // 
            this.MaterialIndexBox.AutoSize = false;
            this.MaterialIndexBox.DropDownWidth = 400;
            this.MaterialIndexBox.Name = "MaterialIndexBox";
            this.MaterialIndexBox.Size = new System.Drawing.Size(400, 23);
            this.MaterialIndexBox.Visible = false;
            // 
            // MaterialIndexApplyButton
            // 
            this.MaterialIndexApplyButton.DisplayStyle = System.Windows.Forms.ToolStripItemDisplayStyle.Text;
            this.MaterialIndexApplyButton.Image = ((System.Drawing.Image)(resources.GetObject("MaterialIndexApplyButton.Image")));
            this.MaterialIndexApplyButton.ImageTransparentColor = System.Drawing.Color.Magenta;
            this.MaterialIndexApplyButton.Name = "MaterialIndexApplyButton";
            this.MaterialIndexApplyButton.Size = new System.Drawing.Size(104, 22);
            this.MaterialIndexApplyButton.Text = "Set material index";
            this.MaterialIndexApplyButton.Visible = false;
            this.MaterialIndexApplyButton.Click += new System.EventHandler(this.MaterialIndexApplyButton_Click);
            // 
            // timer1
            // 
            this.timer1.Enabled = true;
            this.timer1.Interval = 10;
            this.timer1.Tick += new System.EventHandler(this.timer1_Tick);
            // 
            // splitContainer1
            // 
            this.splitContainer1.Dock = System.Windows.Forms.DockStyle.Fill;
            this.splitContainer1.Location = new System.Drawing.Point(0, 49);
            this.splitContainer1.Name = "splitContainer1";
            this.splitContainer1.Orientation = System.Windows.Forms.Orientation.Horizontal;
            // 
            // splitContainer1.Panel1
            // 
            this.splitContainer1.Panel1.Controls.Add(this.splitContainer2);
            // 
            // splitContainer1.Panel2
            // 
            this.splitContainer1.Panel2.Controls.Add(this.hb1);
            this.splitContainer1.Size = new System.Drawing.Size(686, 429);
            this.splitContainer1.SplitterDistance = 320;
            this.splitContainer1.TabIndex = 3;
            // 
            // splitContainer2
            // 
            this.splitContainer2.Dock = System.Windows.Forms.DockStyle.Fill;
            this.splitContainer2.Location = new System.Drawing.Point(0, 0);
            this.splitContainer2.Name = "splitContainer2";
            // 
            // splitContainer2.Panel1
            // 
            this.splitContainer2.Panel1.Controls.Add(this.splitContainer3);
            // 
            // splitContainer2.Panel2
            // 
            this.splitContainer2.Panel2.Controls.Add(this.view);
            this.splitContainer2.Panel2.Controls.Add(this.rtb1);
            this.splitContainer2.Size = new System.Drawing.Size(686, 320);
            this.splitContainer2.SplitterDistance = 359;
            this.splitContainer2.TabIndex = 4;
            // 
            // splitContainer3
            // 
            this.splitContainer3.Dock = System.Windows.Forms.DockStyle.Fill;
            this.splitContainer3.Location = new System.Drawing.Point(0, 0);
            this.splitContainer3.Name = "splitContainer3";
            // 
            // splitContainer3.Panel1
            // 
            this.splitContainer3.Panel1.Controls.Add(this.listBox1);
            // 
            // splitContainer3.Panel2
            // 
            this.splitContainer3.Panel2.Controls.Add(this.treeView1);
            this.splitContainer3.Size = new System.Drawing.Size(359, 320);
            this.splitContainer3.SplitterDistance = 81;
            this.splitContainer3.TabIndex = 0;
            // 
            // listBox1
            // 
            this.listBox1.Dock = System.Windows.Forms.DockStyle.Fill;
            this.listBox1.Font = new System.Drawing.Font("Courier New", 9.75F, System.Drawing.FontStyle.Regular, System.Drawing.GraphicsUnit.Point, ((byte)(0)));
            this.listBox1.FormattingEnabled = true;
            this.listBox1.HorizontalScrollbar = true;
            this.listBox1.IntegralHeight = false;
            this.listBox1.ItemHeight = 16;
            this.listBox1.Location = new System.Drawing.Point(0, 0);
            this.listBox1.Name = "listBox1";
            this.listBox1.ScrollAlwaysVisible = true;
            this.listBox1.Size = new System.Drawing.Size(81, 320);
            this.listBox1.TabIndex = 0;
            this.listBox1.SelectedIndexChanged += new System.EventHandler(this.listBox1_SelectedIndexChanged_1);
            // 
            // treeView1
            // 
            this.treeView1.Dock = System.Windows.Forms.DockStyle.Fill;
            this.treeView1.Font = new System.Drawing.Font("Courier New", 9.75F, System.Drawing.FontStyle.Regular, System.Drawing.GraphicsUnit.Point, ((byte)(0)));
            this.treeView1.HideSelection = false;
            this.treeView1.Location = new System.Drawing.Point(0, 0);
            this.treeView1.Name = "treeView1";
            this.treeView1.Size = new System.Drawing.Size(274, 320);
            this.treeView1.TabIndex = 0;
            this.treeView1.AfterSelect += new System.Windows.Forms.TreeViewEventHandler(this.treeView1_AfterSelect);
            // 
            // view
            // 
            this.view.Dock = System.Windows.Forms.DockStyle.Fill;
            this.view.Location = new System.Drawing.Point(0, 0);
            this.view.Name = "view";
            this.view.Size = new System.Drawing.Size(323, 320);
            this.view.TabIndex = 1;
            this.view.TabStop = false;
            this.view.Wireframe = false;
            this.view.Update += new System.EventHandler<float>(this.view_Update);
            this.view.Render += new System.EventHandler(this.view_Render);
            // 
            // rtb1
            // 
            this.rtb1.DetectUrls = false;
            this.rtb1.Dock = System.Windows.Forms.DockStyle.Fill;
            this.rtb1.Font = new System.Drawing.Font("Courier New", 12F, System.Drawing.FontStyle.Regular, System.Drawing.GraphicsUnit.Point, ((byte)(0)));
            this.rtb1.Location = new System.Drawing.Point(0, 0);
            this.rtb1.Name = "rtb1";
            this.rtb1.Size = new System.Drawing.Size(323, 320);
            this.rtb1.TabIndex = 1;
            this.rtb1.Text = "";
            this.rtb1.Visible = false;
            this.rtb1.WordWrap = false;
            // 
<<<<<<< HEAD
            // pb1
            // 
            this.pb1.Dock = System.Windows.Forms.DockStyle.Fill;
            this.pb1.Location = new System.Drawing.Point(0, 0);
            this.pb1.Name = "pb1";
            this.pb1.Size = new System.Drawing.Size(197, 321);
            this.pb1.TabIndex = 0;
            this.pb1.TabStop = false;
            this.pb1.Resize += new System.EventHandler(this.pb1_Resize);
            // 
=======
>>>>>>> 380b1d47
            // hb1
            // 
            this.hb1.BoldFont = null;
            this.hb1.Dock = System.Windows.Forms.DockStyle.Fill;
            this.hb1.Font = new System.Drawing.Font("Courier New", 9F, System.Drawing.FontStyle.Regular, System.Drawing.GraphicsUnit.Point, ((byte)(0)));
            this.hb1.LineInfoForeColor = System.Drawing.Color.Empty;
            this.hb1.LineInfoVisible = true;
            this.hb1.Location = new System.Drawing.Point(0, 0);
            this.hb1.Name = "hb1";
            this.hb1.ReadOnly = true;
            this.hb1.ShadowSelectionColor = System.Drawing.Color.FromArgb(((int)(((byte)(100)))), ((int)(((byte)(60)))), ((int)(((byte)(188)))), ((int)(((byte)(255)))));
            this.hb1.Size = new System.Drawing.Size(686, 105);
            this.hb1.StringViewVisible = true;
            this.hb1.TabIndex = 0;
            this.hb1.UseFixedBytesPerLine = true;
            this.hb1.VScrollBarVisible = true;
            // 
            // Meshplorer
            // 
            this.AutoScaleDimensions = new System.Drawing.SizeF(6F, 13F);
            this.AutoScaleMode = System.Windows.Forms.AutoScaleMode.Font;
            this.ClientSize = new System.Drawing.Size(686, 500);
            this.Controls.Add(this.splitContainer1);
            this.Controls.Add(this.toolStrip1);
            this.Controls.Add(this.statusStrip1);
            this.Controls.Add(this.menuStrip1);
            this.Icon = ((System.Drawing.Icon)(resources.GetObject("$this.Icon")));
            this.KeyPreview = true;
            this.MainMenuStrip = this.menuStrip1;
            this.Name = "Meshplorer";
            this.Text = "Meshplorer";
            this.FormClosing += new System.Windows.Forms.FormClosingEventHandler(this.Meshplorer_FormClosing);
            this.Load += new System.EventHandler(this.Meshplorer_Load);
            this.KeyDown += new System.Windows.Forms.KeyEventHandler(this.Meshplorer_KeyDown);
            this.KeyUp += new System.Windows.Forms.KeyEventHandler(this.Meshplorer_KeyUp);
            this.menuStrip1.ResumeLayout(false);
            this.menuStrip1.PerformLayout();
            this.statusStrip1.ResumeLayout(false);
            this.statusStrip1.PerformLayout();
            this.toolStrip1.ResumeLayout(false);
            this.toolStrip1.PerformLayout();
            this.splitContainer1.Panel1.ResumeLayout(false);
            this.splitContainer1.Panel2.ResumeLayout(false);
            ((System.ComponentModel.ISupportInitialize)(this.splitContainer1)).EndInit();
            this.splitContainer1.ResumeLayout(false);
            this.splitContainer2.Panel1.ResumeLayout(false);
            this.splitContainer2.Panel2.ResumeLayout(false);
            ((System.ComponentModel.ISupportInitialize)(this.splitContainer2)).EndInit();
            this.splitContainer2.ResumeLayout(false);
            this.splitContainer3.Panel1.ResumeLayout(false);
            this.splitContainer3.Panel2.ResumeLayout(false);
            ((System.ComponentModel.ISupportInitialize)(this.splitContainer3)).EndInit();
            this.splitContainer3.ResumeLayout(false);
            this.ResumeLayout(false);
            this.PerformLayout();

        }

        #endregion

        public System.Windows.Forms.MenuStrip menuStrip1;
        public System.Windows.Forms.ToolStripMenuItem fileToolStripMenuItem;
        public System.Windows.Forms.ToolStripMenuItem loadPCCToolStripMenuItem;
        public System.Windows.Forms.StatusStrip statusStrip1;
        public System.Windows.Forms.ToolStrip toolStrip1;
        public System.Windows.Forms.Timer timer1;
        public System.Windows.Forms.ToolStripMenuItem transferToolStripMenuItem;
        public System.Windows.Forms.ToolStripMenuItem exportToPSKToolStripMenuItem;
        public System.Windows.Forms.ToolStripMenuItem serializeToFileToolStripMenuItem;
        public System.Windows.Forms.ToolStripMenuItem importFromPSKToolStripMenuItem;
        public System.Windows.Forms.ToolStripMenuItem lODToolStripMenuItem;
        public System.Windows.Forms.ToolStripMenuItem lOD0ToolStripMenuItem;
        public System.Windows.Forms.ToolStripMenuItem lOD1ToolStripMenuItem;
        public System.Windows.Forms.ToolStripMenuItem lOD2ToolStripMenuItem;
        public System.Windows.Forms.ToolStripMenuItem lOD3ToolStripMenuItem;
        public System.Windows.Forms.ToolStripMenuItem viewToolStripMenuItem;
        public System.Windows.Forms.ToolStripMenuItem rotatingToolStripMenuItem;
        public System.Windows.Forms.ToolStripMenuItem debugToolStripMenuItem;
        public System.Windows.Forms.ToolStripMenuItem exportTreeToolStripMenuItem;
        public System.Windows.Forms.ToolStripSeparator toolStripMenuItem1;
        public System.Windows.Forms.ToolStripMenuItem importOptionsToolStripMenuItem;
        public System.Windows.Forms.ToolStripMenuItem loadFromDatabaseToolStripMenuItem;
        private System.ComponentModel.IContainer components;
        private System.Windows.Forms.ToolStripMenuItem exportTo3DSToolStripMenuItem;
        private System.Windows.Forms.SplitContainer splitContainer1;
        public System.Windows.Forms.SplitContainer splitContainer2;
        public System.Windows.Forms.SplitContainer splitContainer3;
        public System.Windows.Forms.ListBox listBox1;
        public System.Windows.Forms.TreeView treeView1;
        public System.Windows.Forms.RichTextBox rtb1;
        private Be.Windows.Forms.HexBox hb1;
        public System.Windows.Forms.ToolStripMenuItem dumpBinaryToolStripMenuItem;
        private System.Windows.Forms.ToolStripMenuItem importFromUDKToolStripMenuItem;
        private System.Windows.Forms.ToolStripMenuItem editToolStripMenuItem;
        private System.Windows.Forms.ToolStripMenuItem selectMatForSectionToolStripMenuItem;
        private System.Windows.Forms.ToolStripComboBox MaterialBox;
        private System.Windows.Forms.ToolStripButton MaterialApplyButton;
        private System.Windows.Forms.ToolStripMenuItem savePCCToolStripMenuItem;
        private Scene3D.SceneRenderControl view;
        private System.Windows.Forms.ToolStripMenuItem wireframeToolStripMenuItem;
        private System.Windows.Forms.ToolStripMenuItem solidToolStripMenuItem;
        private System.Windows.Forms.ToolStripProgressBar pbScanProgress;
        private System.Windows.Forms.ToolStripStatusLabel lblScanStatus;
        private System.Windows.Forms.ToolStripMenuItem firstPersonToolStripMenuItem;
        private System.Windows.Forms.ToolStripComboBox MaterialIndexBox;
        private System.Windows.Forms.ToolStripButton MaterialIndexApplyButton;
    }
}<|MERGE_RESOLUTION|>--- conflicted
+++ resolved
@@ -269,11 +269,7 @@
             // 
             this.rotatingToolStripMenuItem.CheckOnClick = true;
             this.rotatingToolStripMenuItem.Name = "rotatingToolStripMenuItem";
-<<<<<<< HEAD
-            this.rotatingToolStripMenuItem.Size = new System.Drawing.Size(152, 22);
-=======
             this.rotatingToolStripMenuItem.Size = new System.Drawing.Size(135, 22);
->>>>>>> 380b1d47
             this.rotatingToolStripMenuItem.Text = "Rotating";
             // 
             // wireframeToolStripMenuItem
@@ -509,19 +505,6 @@
             this.rtb1.Visible = false;
             this.rtb1.WordWrap = false;
             // 
-<<<<<<< HEAD
-            // pb1
-            // 
-            this.pb1.Dock = System.Windows.Forms.DockStyle.Fill;
-            this.pb1.Location = new System.Drawing.Point(0, 0);
-            this.pb1.Name = "pb1";
-            this.pb1.Size = new System.Drawing.Size(197, 321);
-            this.pb1.TabIndex = 0;
-            this.pb1.TabStop = false;
-            this.pb1.Resize += new System.EventHandler(this.pb1_Resize);
-            // 
-=======
->>>>>>> 380b1d47
             // hb1
             // 
             this.hb1.BoldFont = null;
