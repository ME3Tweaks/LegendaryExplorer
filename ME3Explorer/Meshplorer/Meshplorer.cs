﻿using System;
using System.IO;
using System.Collections.Generic;
using System.ComponentModel;
using System.Data;
using System.Drawing;
using System.Linq;
using System.Text;
using System.Windows.Forms;
using Microsoft.DirectX;
using ME3Explorer.Unreal;
using ME3Explorer.Unreal.Classes;
using ME3Explorer.Packages;
using Be.Windows.Forms;
using ME3Explorer.Scene3D;

namespace ME3Explorer.Meshplorer
{
    public partial class Meshplorer : WinFormsBase
    {
        public List<int> Objects = new List<int>();
        public List<int> Materials = new List<int>();
        public List<int> ChosenMaterials = new List<int>(); // materials included in the skeletal mesh.
        public int MeshplorerMode = 0; //0=PCC,1=PSK
        public StaticMesh stm;
        public SkeletalMesh skm;
        public SkeletalMeshOld skmold;
        public float PreviewRotation = 0;

        public Meshplorer()
        {
            InitializeComponent();
        }

        private void Meshplorer_Load(object sender, EventArgs e)
        {
<<<<<<< HEAD
            if (Preview3D.InitializeGraphics(pb1))
            {
                Preview3D.DXCube c = Preview3D.NewCubeByOrigSize(new Vector3(-0.5f, -0.5f, -0.5f), new Vector3(1, 1, 1), 0);
                Preview3D.Cubes = new List<Preview3D.DXCube>();
                Preview3D.Cubes.Add(c);
                timer1.Enabled = true;
                pb1_Resize(null, null); // set correct aspect ratio
            }
=======
            view.LoadDirect3D();
            rotatingToolStripMenuItem.Checked = Properties.Settings.Default.MeshplorerViewRotating;
            wireframeToolStripMenuItem.Checked = Properties.Settings.Default.MeshplorerViewWireframeEnabled;
            solidToolStripMenuItem.Checked = Properties.Settings.Default.MeshplorerViewSolidEnabled;
            firstPersonToolStripMenuItem.Checked = Properties.Settings.Default.MeshplorerViewFirstPerson;
            firstPersonToolStripMenuItem_Click(null, null); // Force first/third person setting to take effect
>>>>>>> 380b1d47
        }

        private void timer1_Tick(object sender, EventArgs e)
        {
            view.UpdateScene();
            view.Invalidate();
        }

        private void loadPCCToolStripMenuItem_Click(object sender, EventArgs e)
        {
            OpenFileDialog d = new OpenFileDialog();
            d.Filter = "*.pcc|*.pcc";
            if (d.ShowDialog() == DialogResult.OK)
                LoadPCC(d.FileName);
        }

        public void LoadPCC(string path)
        {
            try
            {
                LoadME3Package(path);
                MeshplorerMode = 0;
                RefreshMaterialList();
                RefreshMeshList();
            }
            catch (Exception ex)
            {
                MessageBox.Show("Error:\n" + ex.Message);
            }
        }

        public void RefreshMeshList()
        {
            view.TextureCache.Dispose(); // Clear out the loaded textures from the previous pcc
            listBox1.Items.Clear();
            Objects.Clear();
            IReadOnlyList<IExportEntry> Exports = pcc.Exports;
            IExportEntry exportEntry;
            for (int i = 0; i < Exports.Count(); i++)
            {
                exportEntry = Exports[i];
                if (exportEntry.ClassName == "StaticMesh")
                {
                    listBox1.Items.Add("StM#" + i + " : " + exportEntry.ObjectName);
                    Objects.Add(i);
                }
                else if (exportEntry.ClassName == "SkeletalMesh")
                {
                    listBox1.Items.Add("SkM#" + i + " : " + exportEntry.ObjectName);
                    Objects.Add(i);
                }
            }
        }

        public void RefreshMaterialList()
        {
            Materials.Clear();
            MaterialBox.Items.Clear();
            IReadOnlyList<IExportEntry> Exports = pcc.Exports;
            IExportEntry exportEntry;
            for (int i = 0; i < Exports.Count(); i++)
            {
                exportEntry = Exports[i];
                if (exportEntry.ClassName == "Material" || exportEntry.ClassName == "MaterialInstanceConstant")
                {
                    Materials.Add(i);
                    MaterialBox.Items.Add("#" + i + " : " + exportEntry.ObjectName);
                }
            }
        }

        public void RefreshChosenMaterialsList()
        {
            ChosenMaterials.Clear();
            MaterialIndexBox.Items.Clear();
            if (skm != null)
            {
                for (int i = 0; i < skm.Materials.Count; i++)
                {
                    ChosenMaterials.Add(skm.Materials[i]);
                    string desc = "";
                    if (skm.Materials[i] > 0)
                    { // Material is export
                        IExportEntry export = pcc.getExport(skm.Materials[i] - 1);
                        desc = " Export #" + skm.Materials[i] + " : " + export.ObjectName; 
                    }
                    else if (skm.Materials[i] < 0)
                    { // Material is import???
                        desc = "Import #" + -skm.Materials[i];
                    }
                    MaterialIndexBox.Items.Add(i + " - " + desc);
                }
            }
<<<<<<< HEAD
            catch
            {
            }
            if (!foundTex)
            {
                Preview3D.setTex();
            }
            Preview3D.StatMesh = stm;
            //Preview3D.SkelMesh = null;
            Preview3D.CamOffset = new Vector3(0, 0, 0);

=======
        }

        public void LoadStaticMesh(int index)
        {
            stm = new StaticMesh(pcc as ME3Package, index);

            // Load meshes for the LODs
            preview?.Dispose();
            preview = new ModelPreview(view.Device, stm, view.TextureCache);
            RefreshChosenMaterialsList();
            CenterView();

            // Update treeview
>>>>>>> 380b1d47
            treeView1.BeginUpdate();
            treeView1.Nodes.Clear();
            treeView1.Nodes.Add(stm.ToTree());
            treeView1.Nodes[0].Expand();
            treeView1.EndUpdate();
            MaterialBox.Visible = false;
            MaterialApplyButton.Visible = false;
            MaterialIndexBox.Visible = false;
            MaterialIndexApplyButton.Visible = false;
        }

        public void LoadSkeletalMesh(int index)
        {
            DisableLODs();
            UnCheckLODs();
            skm = new SkeletalMesh(pcc as ME3Package, index);
            skmold = new SkeletalMeshOld(pcc as ME3Package, index);
            hb1.ByteProvider = new DynamicByteProvider(pcc.Exports[index].Data);

            // Load preview model
            preview?.Dispose();
            preview = new ModelPreview(view.Device, skm, view.TextureCache);
            RefreshChosenMaterialsList();
            CenterView();

            // Update treeview
            treeView1.BeginUpdate();
            treeView1.Nodes.Clear();
            treeView1.Nodes.Add(skm.ToTree());
            treeView1.Nodes[0].Expand();
            treeView1.EndUpdate();
            lODToolStripMenuItem.Visible = true;
            lOD0ToolStripMenuItem.Enabled = true;
            lOD0ToolStripMenuItem.Checked = true;
            if (skm.LODModels.Count > 1)
                lOD1ToolStripMenuItem.Enabled = true;
            if (skm.LODModels.Count > 2)
                lOD2ToolStripMenuItem.Enabled = true;
            if (skm.LODModels.Count > 3)
                lOD3ToolStripMenuItem.Enabled = true;
            MaterialBox.Visible = false;
            MaterialApplyButton.Visible = false;
            MaterialIndexBox.Visible = false;
            MaterialIndexApplyButton.Visible = false;
        }

        public float dir;

        private void Meshplorer_KeyDown(object sender, KeyEventArgs e)
        {
            if (e.KeyCode == Keys.Add)
                dir = 1;
            if (e.KeyCode == Keys.Subtract)
                dir = -1;
            if (e.KeyCode == Keys.F)
            {
                CenterView();
            }
        }

        private void Meshplorer_KeyUp(object sender, KeyEventArgs e)
        {
            dir = 0;
        }

        private void Meshplorer_FormClosing(object sender, FormClosingEventArgs e)
        {
            if (!e.Cancel)
            {
                preview?.Dispose();
                preview = null;
                view.UnloadDirect3D();
                Properties.Settings.Default.MeshplorerViewRotating = rotatingToolStripMenuItem.Checked;
                Properties.Settings.Default.MeshplorerViewWireframeEnabled = wireframeToolStripMenuItem.Checked;
                Properties.Settings.Default.MeshplorerViewSolidEnabled = solidToolStripMenuItem.Checked;
                Properties.Settings.Default.MeshplorerViewFirstPerson = firstPersonToolStripMenuItem.Checked;
                Properties.Settings.Default.Save();
            }
        }

        private void exportToPSKToolStripMenuItem_Click(object sender, EventArgs e)
        {
            int n;
            if (stm != null)
            {
                n = stm.index;
            }
            else if (skm != null)
            {
                n = skm.MyIndex;
            }
            else
            {
                return;
            }
            if (pcc.Exports[n].ClassName == "StaticMesh")
            {
                SaveFileDialog d = new SaveFileDialog();
                d.Filter = "*.psk|*.psk";
                if (d.ShowDialog() == DialogResult.OK)
                {
                    stm.ExportToPsk(d.FileName);
                    MessageBox.Show("Done.","Meshplorer", MessageBoxButtons.OK, MessageBoxIcon.None, MessageBoxDefaultButton.Button1, MessageBoxOptions.DefaultDesktopOnly);
                }
            }
            if (pcc.Exports[n].ClassName == "SkeletalMesh")
            {
                SaveFileDialog d = new SaveFileDialog();
                d.Filter = "*.psk|*.psk";
                if (d.ShowDialog() == DialogResult.OK)
                {
                    skmold.ExportToPsk(d.FileName, getLOD());
                    MessageBox.Show("Done.","Meshplorer", MessageBoxButtons.OK, MessageBoxIcon.None, MessageBoxDefaultButton.Button1, MessageBoxOptions.DefaultDesktopOnly);
                }
            }
        }

        public int getLOD()
        {
            int res = 0;
            if (lOD1ToolStripMenuItem.Checked) res = 1;
            if (lOD2ToolStripMenuItem.Checked) res = 2;
            if (lOD3ToolStripMenuItem.Checked) res = 3;
            return res;
        }

        private void dumpBinaryToolStripMenuItem_Click(object sender, EventArgs e)
        {
            int n;
            if (stm != null)
            {
                n = stm.index;
            }
            else if (skm != null)
            {
                n = skm.MyIndex;
            }
            else
            {
                return;
            }
            if (pcc.Exports[n].ClassName == "StaticMesh")
            {
                SaveFileDialog d = new SaveFileDialog();
                d.Filter = "*.bin|*.bin";
                d.FileName = pcc.Exports[n].ObjectName + ".bin";
                if (d.ShowDialog() == DialogResult.OK)
                {
                    FileStream fs = new FileStream(d.FileName, FileMode.Create, FileAccess.Write);
                    byte[] buff = pcc.Exports[n].Data;
                    int start = stm.props[stm.props.Count - 1].offend;
                    for (int i = start; i < buff.Length; i++)
                        fs.WriteByte(buff[i]);
                    fs.Close();
                    MessageBox.Show("Done.","Meshplorer", MessageBoxButtons.OK, MessageBoxIcon.None, MessageBoxDefaultButton.Button1, MessageBoxOptions.DefaultDesktopOnly);
                }
            }
            if (pcc.Exports[n].ClassName == "SkeletalMesh")
            {
                SaveFileDialog d = new SaveFileDialog();
                d.Filter = "*.bin|*.bin";
                d.FileName = pcc.Exports[n].ObjectName + ".bin";
                if (d.ShowDialog() == DialogResult.OK)
                {
                    FileStream fs = new FileStream(d.FileName, FileMode.Create, FileAccess.Write);
                    byte[] buff = pcc.Exports[n].Data;
                    int start = skm.GetPropertyEnd();
                    for (int i = start; i < buff.Length; i++)
                        fs.WriteByte(buff[i]);
                    fs.Close();
                    MessageBox.Show("Done.","Meshplorer", MessageBoxButtons.OK, MessageBoxIcon.None, MessageBoxDefaultButton.Button1, MessageBoxOptions.DefaultDesktopOnly);
                }
            }
        }

        private void serializeToFileToolStripMenuItem_Click(object sender, EventArgs e)
        {
            int n;
            if (stm != null)
            {
                n = stm.index;
            }
            else if (skm != null)
            {
                n = skm.MyIndex;
            }
            else
            {
                return;
            }
            if (pcc.Exports[n].ClassName == "StaticMesh")
            {
                SaveFileDialog d = new SaveFileDialog();
                d.Filter = "*.bin|*.bin";
                d.FileName = pcc.Exports[n].ObjectName + ".bin";
                if (d.ShowDialog() == DialogResult.OK)
                {
                    stm.SerializeToFile(d.FileName);
                    MessageBox.Show("Done.","Meshplorer", MessageBoxButtons.OK, MessageBoxIcon.None, MessageBoxDefaultButton.Button1, MessageBoxOptions.DefaultDesktopOnly);
                }
            }
            if (pcc.Exports[n].ClassName == "SkeletalMesh")
            {
                SaveFileDialog d = new SaveFileDialog();
                d.Filter = "*.bin|*.bin";
                d.FileName = pcc.Exports[n].ObjectName + ".bin";
                if (d.ShowDialog() == DialogResult.OK)
                {
                    SerializingContainer c = new SerializingContainer();
                    c.Memory = new MemoryStream();
                    c.isLoading = false;
                    skm.Serialize(c);
                    FileStream fs = new FileStream(d.FileName, FileMode.Create, FileAccess.Write);
                    fs.Write(c.Memory.ToArray(), 0, (int)c.Memory.Length);
                    fs.Close();
                    MessageBox.Show("Done.","Meshplorer", MessageBoxButtons.OK, MessageBoxIcon.None, MessageBoxDefaultButton.Button1, MessageBoxOptions.DefaultDesktopOnly);
                }
            }
        }

        private void importFromPSKToolStripMenuItem_Click(object sender, EventArgs e)
        {
            int n;
            if (stm != null)
            {
                n = stm.index;
            }
            else if (skm != null)
            {
                n = skm.MyIndex;
            }
            else
            {
                return;
            }
            if (pcc.Exports[n].ClassName == "StaticMesh")
            {
                OpenFileDialog d = new OpenFileDialog();
                d.Filter = "*.psk|*.psk;*.pskx";
                if (d.ShowDialog() == DialogResult.OK)
                {
                    timer1.Enabled = false;
                    stm.ImportFromPsk(d.FileName);
                    byte[] buff = stm.SerializeToBuffer();
                    int idx = n;
                    IExportEntry en = pcc.Exports[idx];
                    en.Data = buff;
                    MessageBox.Show("Done.","Meshplorer", MessageBoxButtons.OK, MessageBoxIcon.None, MessageBoxDefaultButton.Button1, MessageBoxOptions.DefaultDesktopOnly);
                    timer1.Enabled = true;
                }
            }
            if (pcc.Exports[n].ClassName == "SkeletalMesh")
            {
                OpenFileDialog d = new OpenFileDialog();
                d.Filter = "*.psk|*.psk;*.pskx";
                if (d.ShowDialog() == DialogResult.OK)
                {
                    timer1.Enabled = false;
                    rtb1.Visible = true;
                    skmold.ImportFromPsk(d.FileName, getLOD());
                    byte[] buff = skmold.Serialize();
                    int idx = n;
                    IExportEntry en = pcc.Exports[idx];
                    en.Data = buff;
                    MessageBox.Show("Done.","Meshplorer", MessageBoxButtons.OK, MessageBoxIcon.None, MessageBoxDefaultButton.Button1, MessageBoxOptions.DefaultDesktopOnly);
                    rtb1.Visible = false;
                    timer1.Enabled = true;
                }
            }
        }

        private void lOD0ToolStripMenuItem_Click(object sender, EventArgs e)
        {
            CurrentLOD = 0;
            UnCheckLODs();
            lOD0ToolStripMenuItem.Checked = true;
        }

        private void lOD1ToolStripMenuItem_Click(object sender, EventArgs e)
        {
            CurrentLOD = 1;
            UnCheckLODs();
            lOD1ToolStripMenuItem.Checked = true;
        }

        private void lOD2ToolStripMenuItem_Click(object sender, EventArgs e)
        {
            CurrentLOD = 2;
            UnCheckLODs();
            lOD2ToolStripMenuItem.Checked = true;
        }

        private void lOD3ToolStripMenuItem_Click(object sender, EventArgs e)
        {
            CurrentLOD = 3;
            UnCheckLODs();
            lOD3ToolStripMenuItem.Checked = true;
        }

        public void UnCheckLODs()
        {
            lOD0ToolStripMenuItem.Checked = false;
            lOD1ToolStripMenuItem.Checked = false;
            lOD2ToolStripMenuItem.Checked = false;
            lOD3ToolStripMenuItem.Checked = false;
        }

        public void DisableLODs()
        {
            lOD0ToolStripMenuItem.Enabled = false;
            lOD1ToolStripMenuItem.Enabled = false;
            lOD2ToolStripMenuItem.Enabled = false;
            lOD3ToolStripMenuItem.Enabled = false;
        }

        private void exportTreeToolStripMenuItem_Click(object sender, EventArgs e)
        {
            SaveFileDialog d = new SaveFileDialog();
            d.Filter = "Textfiles(*.txt)|*.txt";
            if (d.ShowDialog() == DialogResult.OK)
            {
                FileStream fs = new FileStream(d.FileName, FileMode.Create, FileAccess.Write);
                PrintNodes(treeView1.Nodes, fs, 0);
                fs.Close();
                MessageBox.Show("Done.","Meshplorer", MessageBoxButtons.OK, MessageBoxIcon.None, MessageBoxDefaultButton.Button1, MessageBoxOptions.DefaultDesktopOnly);
            }
        }

        public void PrintNodes(TreeNodeCollection t, FileStream fs, int depth)
        {
            string tab = "";
            for (int i = 0; i < depth; i++)
                tab += ' ';
            foreach (TreeNode t1 in t)
            {
                string s = tab + t1.Text;
                WriteString(fs, s);
                fs.WriteByte(0xD);
                fs.WriteByte(0xA);
                if (t1.Nodes.Count != 0)
                    PrintNodes(t1.Nodes, fs, depth + 4);
            }
        }

        public void WriteString(FileStream fs, string s)
        {
            for (int i = 0; i < s.Length; i++)
                fs.WriteByte((byte)s[i]);
        }

        private void importOptionsToolStripMenuItem_Click(object sender, EventArgs e)
        {
            ImportOptions im = new ImportOptions();
            im.MdiParent = this.MdiParent;
            im.Show();
            im.WindowState = FormWindowState.Maximized;
        }

        private void loadFromDatabaseToolStripMenuItem_Click(object sender, EventArgs e)
        {
            MeshDatabase db = new MeshDatabase();
            db.MdiParent = this.MdiParent;
            db.Show();
            db.WindowState = FormWindowState.Maximized;
            db.MyParent = this;
        }

        private void exportTo3DSToolStripMenuItem_Click(object sender, EventArgs e)
        {
            int n;
            if (stm != null)
            {
                n = stm.index;
            }
            else if (skm != null)
            {
                n = skm.MyIndex;
            }
            else
            {
                return;
            }
            if (pcc.Exports[n].ClassName == "StaticMesh")
            {
                SaveFileDialog d = new SaveFileDialog();
                d.Filter = "*.3ds|*.3ds";
                if (d.ShowDialog() == DialogResult.OK)
                {
                    if (File.Exists(d.FileName))
                        File.Delete(d.FileName);
                    PSKFile p = stm.ExportToPsk();
                    Helper3DS.ConvertPSKto3DS(p, d.FileName);
                    MessageBox.Show("Done.","Meshplorer", MessageBoxButtons.OK, MessageBoxIcon.None, MessageBoxDefaultButton.Button1, MessageBoxOptions.DefaultDesktopOnly);
                }
            }
        }

        private void listBox1_SelectedIndexChanged_1(object sender, EventArgs e)
        {
            int n = listBox1.SelectedIndex;
            if (n == -1)
            {
                return;
            }
            n = Objects[n];
            lODToolStripMenuItem.Visible = false;
            UnCheckLODs();
            stm = null;
            skm = null;
            skmold = null;
            preview?.Dispose();
            preview = null;
            MaterialBox.Visible = false;
            MaterialApplyButton.Visible = false;
            MaterialIndexBox.Visible = false;
            MaterialIndexApplyButton.Visible = false;
            if (pcc.getExport(n).ClassName == "StaticMesh")
                LoadStaticMesh(n);
            if (pcc.getExport(n).ClassName == "SkeletalMesh")
                LoadSkeletalMesh(n);
        }

        private void treeView1_AfterSelect(object sender, TreeViewEventArgs e)
        {
            if (e.Node.Name != "")
            {
                try
                {
                    int off = Convert.ToInt32(e.Node.Name);
                    IByteProvider db = hb1.ByteProvider;
                    if (off >= 0 && off < db.Length)
                    {
                        hb1.SelectionStart = off;
                        hb1.SelectionLength = 1;
                    }
                }
                catch
                {

                }
            }
            TreeNode t = e.Node;
            MaterialBox.Visible = false;
            MaterialApplyButton.Visible = false;
            MaterialIndexBox.Visible = false;
            MaterialIndexApplyButton.Visible = false;
            if (skm != null)
            {
                if (t.Parent != null && t.Parent.Text == "Materials")
                {
                    MaterialBox.Visible = true;
                    MaterialApplyButton.Visible = true;
                    try
                    {
                        string s = t.Text.Split(' ')[0].Trim('#');
                        int idx = Convert.ToInt32(s);
                        for (int i = 0; i < Materials.Count; i++)
                            if (Materials[i] == idx)
                                MaterialBox.SelectedIndex = i;
                    }
                    catch
                    {

                    }
                }
                if (t.Parent != null && t.Parent.Text == "Sections")
                {
                    MaterialIndexBox.Visible = true;
                    MaterialIndexApplyButton.Visible = true;
                    try
                    {
                        int m = skm.LODModels[t.Parent.Parent.Index].Sections[t.Index].MaterialIndex;
                        MaterialIndexBox.SelectedIndex = m;
                    }
                    catch
                    {

                    }
                }
            }
            else if(stm != null)
            {
                if (t.Parent != null && t.Parent.Text == "Sections")
                {
                    MaterialBox.Visible = true;
                    MaterialApplyButton.Visible = true;
                    // HACK: assume that all static meshes have only 1 LOD. This has been true in my experience.
                    int section = t.Index;
                    int mat = stm.Mesh.Mat.Lods[0].Sections[section].Name - 1;
                    for (int i = 0; i < Materials.Count; i++)
                        if (Materials[i] == mat)
                            MaterialBox.SelectedIndex = i;
                }
            }
        }

        private void dumpBinaryToolStripMenuItem_Click_1(object sender, EventArgs e)
        {
            int n;
            if (stm != null)
            {
                n = stm.index;
            }
            else if (skm != null)
            {
                n = skm.MyIndex;
            }
            else
            {
                return;
            }
            if (pcc.Exports[n].ClassName == "StaticMesh")
            {
                SaveFileDialog d = new SaveFileDialog();
                d.Filter = "*.bin|*.bin";
                d.FileName = pcc.Exports[n].ObjectName + ".bin";
                if (d.ShowDialog() == DialogResult.OK)
                {
                    FileStream fs = new FileStream(d.FileName, FileMode.Create, FileAccess.Write);
                    byte[] buff = pcc.Exports[n].Data;
                    int start = stm.props[stm.props.Count - 1].offend;
                    for (int i = start; i < buff.Length; i++)
                        fs.WriteByte(buff[i]);
                    fs.Close();
                    MessageBox.Show("Done.","Meshplorer", MessageBoxButtons.OK, MessageBoxIcon.None, MessageBoxDefaultButton.Button1, MessageBoxOptions.DefaultDesktopOnly);
                }
            }
            if (pcc.Exports[n].ClassName == "SkeletalMesh")
            {
                SaveFileDialog d = new SaveFileDialog();
                d.Filter = "*.bin|*.bin";
                d.FileName = pcc.Exports[n].ObjectName + ".bin";
                if (d.ShowDialog() == DialogResult.OK)
                {
                    FileStream fs = new FileStream(d.FileName, FileMode.Create, FileAccess.Write);
                    byte[] buff = pcc.Exports[n].Data;
                    int start = skm.GetPropertyEnd();
                    for (int i = start; i < buff.Length; i++)
                        fs.WriteByte(buff[i]);
                    fs.Close();
                    MessageBox.Show("Done.","Meshplorer", MessageBoxButtons.OK, MessageBoxIcon.None, MessageBoxDefaultButton.Button1, MessageBoxOptions.DefaultDesktopOnly);
                }
            }
        }

        private void importFromUDKToolStripMenuItem_Click(object sender, EventArgs e)
        {
            int n;
            if (stm != null)
            {
                n = stm.index;
            }
            else if (skm != null)
            {
                n = skm.MyIndex;
            }
            else
            {
                return;
            }
            UDKCopy u = new UDKCopy(pcc as ME3Package, n, getLOD());
            u.Show();
        }

        private void selectMatForSectionToolStripMenuItem_Click(object sender, EventArgs e)
        {
            int n;
            if (stm != null)
            {
                n = stm.index;
            }
            else if (skm != null)
            {
                n = skm.MyIndex;
            }
            else
            {
                return;
            }
            int exp = n;
            TreeNode t = treeView1.SelectedNode;
            if (t == null || t.Parent == null || t.Index != 0)
                return;
            TreeNode t2 = t.Parent; //SectionN
            if (t2.Parent == null) return;
            TreeNode t3 = t2.Parent; //Sections
            if (t3.Text != "Sections")
                return;
            TreeNode t4 = t3.Parent;
            int lod = t4.Index;
            int sec = t2.Index;
            int currmat = skm.LODModels[lod].Sections[sec].MaterialIndex;
            string result = Microsoft.VisualBasic.Interaction.InputBox("Please enter new ID", "ME3 Explorer", currmat.ToString(), 0, 0);
            int newmat = currmat;
            if (Int32.TryParse(result, out newmat))
            {
                SkeletalMesh.SectionStruct s = skm.LODModels[lod].Sections[sec];
                s.MaterialIndex = (short)newmat;
                skm.LODModels[lod].Sections[sec] = s;
                SerializingContainer con = new SerializingContainer();
                con.Memory = new MemoryStream();
                con.isLoading = false;
                skm.Serialize(con);
                int end = skm.GetPropertyEnd();
                MemoryStream mem = new MemoryStream();
                mem.Write(pcc.Exports[exp].Data, 0, end);
                mem.Write(con.Memory.ToArray(), 0, (int)con.Memory.Length);
                pcc.Exports[exp].Data = mem.ToArray();
            }
        }

        private void toolStripButton1_Click(object sender, EventArgs e)
        {
            int n = MaterialBox.SelectedIndex;
            TreeNode t = treeView1.SelectedNode;
            if (n == -1 || pcc == null || t == null || t.Parent == null)
                return;

            if (stm != null && t.Parent.Text == "Sections")
            {
                stm.SetSectionMaterial(CurrentLOD, t.Index, Materials[n] + 1);
                //SerializingCont
                MemoryStream ms = new MemoryStream();
                pcc.Exports[stm.index].Data = stm.SerializeToBuffer();
                // Update treeview

                // Update preview
                //preview.Dispose();
                //preview = new ModelPreview(view.Device, stm, view.TextureCache);
            }
            else if (skm != null && t.Parent.Text == "Materials")
            {
                skm.Materials[t.Index] = Materials[n] + 1;
                SerializingContainer con = new SerializingContainer();
                con.Memory = new MemoryStream();
                con.isLoading = false;
                skm.Serialize(con);
                int end = skm.GetPropertyEnd();
                MemoryStream mem = new MemoryStream();
                mem.Write(pcc.Exports[skm.MyIndex].Data, 0, end);
                mem.Write(con.Memory.ToArray(), 0, (int)con.Memory.Length);
                pcc.Exports[skm.MyIndex].Data = mem.ToArray();
            }
        }

        private void MaterialIndexApplyButton_Click(object sender, EventArgs e)
        {
            TreeNode t = treeView1.SelectedNode;
            if (skm != null && t != null && t.Parent != null && t.Parent.Parent != null && t.Parent.Text == "Sections")
            {
                SkeletalMesh.SectionStruct section = skm.LODModels[t.Parent.Parent.Index].Sections[t.Index];
                section.MaterialIndex = (short) MaterialIndexBox.SelectedIndex;
                skm.LODModels[t.Parent.Parent.Index].Sections[t.Index] = section;

                SerializingContainer con = new SerializingContainer();
                con.Memory = new MemoryStream();
                con.isLoading = false;
                skm.Serialize(con);
                int end = skm.GetPropertyEnd();
                MemoryStream mem = new MemoryStream();
                mem.Write(pcc.Exports[skm.MyIndex].Data, 0, end);
                mem.Write(con.Memory.ToArray(), 0, (int)con.Memory.Length);
                pcc.Exports[skm.MyIndex].Data = mem.ToArray();
            }
<<<<<<< HEAD
            int n = toolStripComboBox1.SelectedIndex;
            TreeNode t = treeView1.SelectedNode;
            if (n == -1 || pcc == null || t == null || t.Parent == null || t.Parent.Text != "Materials")
                return;
            if (pcc.Exports[idx].ClassName == "StaticMesh")
                return;
            skm.Materials[t.Index] = Materials[n] + 1;
            SerializingContainer con = new SerializingContainer();
            con.Memory = new MemoryStream();
            con.isLoading = false;
            skm.Serialize(con);
            int end = skm.GetPropertyEnd();
            MemoryStream mem = new MemoryStream();
            mem.Write(pcc.Exports[idx].Data, 0, end);
            mem.Write(con.Memory.ToArray(), 0, (int)con.Memory.Length);
            pcc.Exports[idx].Data = mem.ToArray();
=======
>>>>>>> 380b1d47
        }

        public override void handleUpdate(List<PackageUpdate> updates)
        {
            IEnumerable<PackageUpdate> relevantUpdates = updates.Where(x => x.change != PackageChange.Import &&
                                                                            x.change != PackageChange.ImportAdd &&
                                                                            x.change != PackageChange.Names);
            List<int> updatedExports = relevantUpdates.Select(x => x.index).ToList();
            if (skm != null && updatedExports.Contains(skm.MyIndex))
            {
                int index = skm.MyIndex;
                //loaded SkeletalMesh is no longer a SkeletalMesh
                if (pcc.getExport(index).ClassName != "SkeletalMesh")
                {
                    skm = null;
                    skmold = null;
                    preview?.Dispose();
                    preview = null;
                    treeView1.Nodes.Clear();
                    hb1.ByteProvider = new DynamicByteProvider(new List<byte>());
                    RefreshMeshList();
                }
                else
                {
                    LoadSkeletalMesh(index);
                }
                updatedExports.Remove(index);
            }
            else if (stm != null && updatedExports.Contains(stm.index))
            {
                int index = stm.index;
                //loaded SkeletalMesh is no longer a SkeletalMesh
                if (pcc.getExport(index).ClassName != "StaticMesh")
                {
                    stm = null;
                    preview?.Dispose();
                    preview = null;
                    treeView1.Nodes.Clear();
                    hb1.ByteProvider = new DynamicByteProvider(new List<byte>());
                    RefreshMeshList();
                }
                else
                {
                    LoadStaticMesh(index);
                }
                updatedExports.Remove(index);
            }
            if (updatedExports.Intersect(Materials).Count() > 0)
            {
                RefreshMaterialList();
            }
            else
            {
                foreach (var i in updatedExports)
                {
                    string className = pcc.getExport(i).ClassName;
                    if (className == "MaterialInstanceConstant" || className == "Material")
                    {
                        RefreshMaterialList();
                        break;
                    }
                }
            }
            if (updatedExports.Intersect(Objects).Count() > 0)
            {
                RefreshMeshList();
            }
            else
            {
                foreach (var i in updatedExports)
                {
                    string className = pcc.getExport(i).ClassName;
                    if (className == "SkeletalMesh" || className == "StaticMesh")
                    {
                        RefreshMeshList();
                        break;
                    }
                }
            }
        }

        private void savePCCToolStripMenuItem_Click(object sender, EventArgs e)
        {
            if (pcc == null)
                return;
            pcc.save();
            MessageBox.Show("Done.", "Meshplorer", MessageBoxButtons.OK, MessageBoxIcon.None, MessageBoxDefaultButton.Button1, MessageBoxOptions.DefaultDesktopOnly);
        }

        private void pb1_Resize(object sender, EventArgs e)
        {
            Preview3D.aspect = (float)pb1.Width / pb1.Height;
        }

        #region 3D Viewport
        //private List<WorldMesh> CurrentMeshLODs = new List<WorldMesh>();
        private int CurrentLOD = 0;
        //private List<SharpDX.Direct3D11.Texture2D> CurrentTextures = new List<SharpDX.Direct3D11.Texture2D>();
        //private List<SharpDX.Direct3D11.ShaderResourceView> CurrentTextureViews = new List<SharpDX.Direct3D11.ShaderResourceView>();
        private ModelPreview preview = null;
        private float globalscale = 1.0f;

        private void CenterView()
        {
            if (preview != null && preview.LODs.Count > 0)
            {
                WorldMesh m = preview.LODs[CurrentLOD].Mesh;
                globalscale = 0.5f / m.AABBHalfSize.Length();
                view.Camera.Position = m.AABBCenter * globalscale;
                view.Camera.FocusDepth = 1.0f;
                if (view.Camera.FirstPerson)
                {
                    view.Camera.Position -= view.Camera.CameraForward * view.Camera.FocusDepth;
                }
            }
            else
            {
                view.Camera.Position = SharpDX.Vector3.Zero;
                view.Camera.Pitch = -(float) Math.PI / 5.0f;
                view.Camera.Yaw = (float) Math.PI / 4.0f;
                globalscale = 1.0f;
            }
        }

        private void view_Render(object sender, EventArgs e)
        {
            if (preview != null)
            {
                if (solidToolStripMenuItem.Checked && CurrentLOD < preview.LODs.Count)
                {
                    view.Wireframe = false;
                    preview.Render(view, CurrentLOD, SharpDX.Matrix.Scaling(globalscale) * SharpDX.Matrix.RotationY(PreviewRotation));
                }
                if (wireframeToolStripMenuItem.Checked)
                {
                    view.Wireframe = true;
                    SceneRenderControl.WorldConstants ViewConstants = new SceneRenderControl.WorldConstants(SharpDX.Matrix.Transpose(view.Camera.ProjectionMatrix), SharpDX.Matrix.Transpose(view.Camera.ViewMatrix), SharpDX.Matrix.Transpose(SharpDX.Matrix.Scaling(globalscale) * SharpDX.Matrix.RotationY(PreviewRotation)));
                    view.DefaultEffect.PrepDraw(view.ImmediateContext);
                    view.DefaultEffect.RenderObject(view.ImmediateContext, ViewConstants, preview.LODs[CurrentLOD].Mesh, new SharpDX.Direct3D11.ShaderResourceView[] { null });
                }
            }
        }

        private void view_Update(object sender, float e)
        {
            if (rotatingToolStripMenuItem.Checked) PreviewRotation += e * 0.05f;
            //view.Camera.Pitch = (float)Math.Sin(view.Time);
        }

        private void firstPersonToolStripMenuItem_Click(object sender, EventArgs e)
        {
            bool old = view.Camera.FirstPerson;
            view.Camera.FirstPerson = firstPersonToolStripMenuItem.Checked;
            // Adjust view position so the camera doesn't teleport
            if (!old && view.Camera.FirstPerson)
            {
                view.Camera.Position += -view.Camera.CameraForward * view.Camera.FocusDepth;
            }
            else if (old && !view.Camera.FirstPerson)
            {
                view.Camera.Position += view.Camera.CameraForward * view.Camera.FocusDepth;
            }
        }
        #endregion
    }
}
<|MERGE_RESOLUTION|>--- conflicted
+++ resolved
@@ -1,1022 +1,978 @@
-﻿using System;
-using System.IO;
-using System.Collections.Generic;
-using System.ComponentModel;
-using System.Data;
-using System.Drawing;
-using System.Linq;
-using System.Text;
-using System.Windows.Forms;
-using Microsoft.DirectX;
-using ME3Explorer.Unreal;
-using ME3Explorer.Unreal.Classes;
-using ME3Explorer.Packages;
-using Be.Windows.Forms;
-using ME3Explorer.Scene3D;
-
-namespace ME3Explorer.Meshplorer
-{
-    public partial class Meshplorer : WinFormsBase
-    {
-        public List<int> Objects = new List<int>();
-        public List<int> Materials = new List<int>();
-        public List<int> ChosenMaterials = new List<int>(); // materials included in the skeletal mesh.
-        public int MeshplorerMode = 0; //0=PCC,1=PSK
-        public StaticMesh stm;
-        public SkeletalMesh skm;
-        public SkeletalMeshOld skmold;
-        public float PreviewRotation = 0;
-
-        public Meshplorer()
-        {
-            InitializeComponent();
-        }
-
-        private void Meshplorer_Load(object sender, EventArgs e)
-        {
-<<<<<<< HEAD
-            if (Preview3D.InitializeGraphics(pb1))
-            {
-                Preview3D.DXCube c = Preview3D.NewCubeByOrigSize(new Vector3(-0.5f, -0.5f, -0.5f), new Vector3(1, 1, 1), 0);
-                Preview3D.Cubes = new List<Preview3D.DXCube>();
-                Preview3D.Cubes.Add(c);
-                timer1.Enabled = true;
-                pb1_Resize(null, null); // set correct aspect ratio
-            }
-=======
-            view.LoadDirect3D();
-            rotatingToolStripMenuItem.Checked = Properties.Settings.Default.MeshplorerViewRotating;
-            wireframeToolStripMenuItem.Checked = Properties.Settings.Default.MeshplorerViewWireframeEnabled;
-            solidToolStripMenuItem.Checked = Properties.Settings.Default.MeshplorerViewSolidEnabled;
-            firstPersonToolStripMenuItem.Checked = Properties.Settings.Default.MeshplorerViewFirstPerson;
-            firstPersonToolStripMenuItem_Click(null, null); // Force first/third person setting to take effect
->>>>>>> 380b1d47
-        }
-
-        private void timer1_Tick(object sender, EventArgs e)
-        {
-            view.UpdateScene();
-            view.Invalidate();
-        }
-
-        private void loadPCCToolStripMenuItem_Click(object sender, EventArgs e)
-        {
-            OpenFileDialog d = new OpenFileDialog();
-            d.Filter = "*.pcc|*.pcc";
-            if (d.ShowDialog() == DialogResult.OK)
-                LoadPCC(d.FileName);
-        }
-
-        public void LoadPCC(string path)
-        {
-            try
-            {
-                LoadME3Package(path);
-                MeshplorerMode = 0;
-                RefreshMaterialList();
-                RefreshMeshList();
-            }
-            catch (Exception ex)
-            {
-                MessageBox.Show("Error:\n" + ex.Message);
-            }
-        }
-
-        public void RefreshMeshList()
-        {
-            view.TextureCache.Dispose(); // Clear out the loaded textures from the previous pcc
-            listBox1.Items.Clear();
-            Objects.Clear();
-            IReadOnlyList<IExportEntry> Exports = pcc.Exports;
-            IExportEntry exportEntry;
-            for (int i = 0; i < Exports.Count(); i++)
-            {
-                exportEntry = Exports[i];
-                if (exportEntry.ClassName == "StaticMesh")
-                {
-                    listBox1.Items.Add("StM#" + i + " : " + exportEntry.ObjectName);
-                    Objects.Add(i);
-                }
-                else if (exportEntry.ClassName == "SkeletalMesh")
-                {
-                    listBox1.Items.Add("SkM#" + i + " : " + exportEntry.ObjectName);
-                    Objects.Add(i);
-                }
-            }
-        }
-
-        public void RefreshMaterialList()
-        {
-            Materials.Clear();
-            MaterialBox.Items.Clear();
-            IReadOnlyList<IExportEntry> Exports = pcc.Exports;
-            IExportEntry exportEntry;
-            for (int i = 0; i < Exports.Count(); i++)
-            {
-                exportEntry = Exports[i];
-                if (exportEntry.ClassName == "Material" || exportEntry.ClassName == "MaterialInstanceConstant")
-                {
-                    Materials.Add(i);
-                    MaterialBox.Items.Add("#" + i + " : " + exportEntry.ObjectName);
-                }
-            }
-        }
-
-        public void RefreshChosenMaterialsList()
-        {
-            ChosenMaterials.Clear();
-            MaterialIndexBox.Items.Clear();
-            if (skm != null)
-            {
-                for (int i = 0; i < skm.Materials.Count; i++)
-                {
-                    ChosenMaterials.Add(skm.Materials[i]);
-                    string desc = "";
-                    if (skm.Materials[i] > 0)
-                    { // Material is export
-                        IExportEntry export = pcc.getExport(skm.Materials[i] - 1);
-                        desc = " Export #" + skm.Materials[i] + " : " + export.ObjectName; 
-                    }
-                    else if (skm.Materials[i] < 0)
-                    { // Material is import???
-                        desc = "Import #" + -skm.Materials[i];
-                    }
-                    MaterialIndexBox.Items.Add(i + " - " + desc);
-                }
-            }
-<<<<<<< HEAD
-            catch
-            {
-            }
-            if (!foundTex)
-            {
-                Preview3D.setTex();
-            }
-            Preview3D.StatMesh = stm;
-            //Preview3D.SkelMesh = null;
-            Preview3D.CamOffset = new Vector3(0, 0, 0);
-
-=======
-        }
-
-        public void LoadStaticMesh(int index)
-        {
-            stm = new StaticMesh(pcc as ME3Package, index);
-
-            // Load meshes for the LODs
-            preview?.Dispose();
-            preview = new ModelPreview(view.Device, stm, view.TextureCache);
-            RefreshChosenMaterialsList();
-            CenterView();
-
-            // Update treeview
->>>>>>> 380b1d47
-            treeView1.BeginUpdate();
-            treeView1.Nodes.Clear();
-            treeView1.Nodes.Add(stm.ToTree());
-            treeView1.Nodes[0].Expand();
-            treeView1.EndUpdate();
-            MaterialBox.Visible = false;
-            MaterialApplyButton.Visible = false;
-            MaterialIndexBox.Visible = false;
-            MaterialIndexApplyButton.Visible = false;
-        }
-
-        public void LoadSkeletalMesh(int index)
-        {
-            DisableLODs();
-            UnCheckLODs();
-            skm = new SkeletalMesh(pcc as ME3Package, index);
-            skmold = new SkeletalMeshOld(pcc as ME3Package, index);
-            hb1.ByteProvider = new DynamicByteProvider(pcc.Exports[index].Data);
-
-            // Load preview model
-            preview?.Dispose();
-            preview = new ModelPreview(view.Device, skm, view.TextureCache);
-            RefreshChosenMaterialsList();
-            CenterView();
-
-            // Update treeview
-            treeView1.BeginUpdate();
-            treeView1.Nodes.Clear();
-            treeView1.Nodes.Add(skm.ToTree());
-            treeView1.Nodes[0].Expand();
-            treeView1.EndUpdate();
-            lODToolStripMenuItem.Visible = true;
-            lOD0ToolStripMenuItem.Enabled = true;
-            lOD0ToolStripMenuItem.Checked = true;
-            if (skm.LODModels.Count > 1)
-                lOD1ToolStripMenuItem.Enabled = true;
-            if (skm.LODModels.Count > 2)
-                lOD2ToolStripMenuItem.Enabled = true;
-            if (skm.LODModels.Count > 3)
-                lOD3ToolStripMenuItem.Enabled = true;
-            MaterialBox.Visible = false;
-            MaterialApplyButton.Visible = false;
-            MaterialIndexBox.Visible = false;
-            MaterialIndexApplyButton.Visible = false;
-        }
-
-        public float dir;
-
-        private void Meshplorer_KeyDown(object sender, KeyEventArgs e)
-        {
-            if (e.KeyCode == Keys.Add)
-                dir = 1;
-            if (e.KeyCode == Keys.Subtract)
-                dir = -1;
-            if (e.KeyCode == Keys.F)
-            {
-                CenterView();
-            }
-        }
-
-        private void Meshplorer_KeyUp(object sender, KeyEventArgs e)
-        {
-            dir = 0;
-        }
-
-        private void Meshplorer_FormClosing(object sender, FormClosingEventArgs e)
-        {
-            if (!e.Cancel)
-            {
-                preview?.Dispose();
-                preview = null;
-                view.UnloadDirect3D();
-                Properties.Settings.Default.MeshplorerViewRotating = rotatingToolStripMenuItem.Checked;
-                Properties.Settings.Default.MeshplorerViewWireframeEnabled = wireframeToolStripMenuItem.Checked;
-                Properties.Settings.Default.MeshplorerViewSolidEnabled = solidToolStripMenuItem.Checked;
-                Properties.Settings.Default.MeshplorerViewFirstPerson = firstPersonToolStripMenuItem.Checked;
-                Properties.Settings.Default.Save();
-            }
-        }
-
-        private void exportToPSKToolStripMenuItem_Click(object sender, EventArgs e)
-        {
-            int n;
-            if (stm != null)
-            {
-                n = stm.index;
-            }
-            else if (skm != null)
-            {
-                n = skm.MyIndex;
-            }
-            else
-            {
-                return;
-            }
-            if (pcc.Exports[n].ClassName == "StaticMesh")
-            {
-                SaveFileDialog d = new SaveFileDialog();
-                d.Filter = "*.psk|*.psk";
-                if (d.ShowDialog() == DialogResult.OK)
-                {
-                    stm.ExportToPsk(d.FileName);
-                    MessageBox.Show("Done.","Meshplorer", MessageBoxButtons.OK, MessageBoxIcon.None, MessageBoxDefaultButton.Button1, MessageBoxOptions.DefaultDesktopOnly);
-                }
-            }
-            if (pcc.Exports[n].ClassName == "SkeletalMesh")
-            {
-                SaveFileDialog d = new SaveFileDialog();
-                d.Filter = "*.psk|*.psk";
-                if (d.ShowDialog() == DialogResult.OK)
-                {
-                    skmold.ExportToPsk(d.FileName, getLOD());
-                    MessageBox.Show("Done.","Meshplorer", MessageBoxButtons.OK, MessageBoxIcon.None, MessageBoxDefaultButton.Button1, MessageBoxOptions.DefaultDesktopOnly);
-                }
-            }
-        }
-
-        public int getLOD()
-        {
-            int res = 0;
-            if (lOD1ToolStripMenuItem.Checked) res = 1;
-            if (lOD2ToolStripMenuItem.Checked) res = 2;
-            if (lOD3ToolStripMenuItem.Checked) res = 3;
-            return res;
-        }
-
-        private void dumpBinaryToolStripMenuItem_Click(object sender, EventArgs e)
-        {
-            int n;
-            if (stm != null)
-            {
-                n = stm.index;
-            }
-            else if (skm != null)
-            {
-                n = skm.MyIndex;
-            }
-            else
-            {
-                return;
-            }
-            if (pcc.Exports[n].ClassName == "StaticMesh")
-            {
-                SaveFileDialog d = new SaveFileDialog();
-                d.Filter = "*.bin|*.bin";
-                d.FileName = pcc.Exports[n].ObjectName + ".bin";
-                if (d.ShowDialog() == DialogResult.OK)
-                {
-                    FileStream fs = new FileStream(d.FileName, FileMode.Create, FileAccess.Write);
-                    byte[] buff = pcc.Exports[n].Data;
-                    int start = stm.props[stm.props.Count - 1].offend;
-                    for (int i = start; i < buff.Length; i++)
-                        fs.WriteByte(buff[i]);
-                    fs.Close();
-                    MessageBox.Show("Done.","Meshplorer", MessageBoxButtons.OK, MessageBoxIcon.None, MessageBoxDefaultButton.Button1, MessageBoxOptions.DefaultDesktopOnly);
-                }
-            }
-            if (pcc.Exports[n].ClassName == "SkeletalMesh")
-            {
-                SaveFileDialog d = new SaveFileDialog();
-                d.Filter = "*.bin|*.bin";
-                d.FileName = pcc.Exports[n].ObjectName + ".bin";
-                if (d.ShowDialog() == DialogResult.OK)
-                {
-                    FileStream fs = new FileStream(d.FileName, FileMode.Create, FileAccess.Write);
-                    byte[] buff = pcc.Exports[n].Data;
-                    int start = skm.GetPropertyEnd();
-                    for (int i = start; i < buff.Length; i++)
-                        fs.WriteByte(buff[i]);
-                    fs.Close();
-                    MessageBox.Show("Done.","Meshplorer", MessageBoxButtons.OK, MessageBoxIcon.None, MessageBoxDefaultButton.Button1, MessageBoxOptions.DefaultDesktopOnly);
-                }
-            }
-        }
-
-        private void serializeToFileToolStripMenuItem_Click(object sender, EventArgs e)
-        {
-            int n;
-            if (stm != null)
-            {
-                n = stm.index;
-            }
-            else if (skm != null)
-            {
-                n = skm.MyIndex;
-            }
-            else
-            {
-                return;
-            }
-            if (pcc.Exports[n].ClassName == "StaticMesh")
-            {
-                SaveFileDialog d = new SaveFileDialog();
-                d.Filter = "*.bin|*.bin";
-                d.FileName = pcc.Exports[n].ObjectName + ".bin";
-                if (d.ShowDialog() == DialogResult.OK)
-                {
-                    stm.SerializeToFile(d.FileName);
-                    MessageBox.Show("Done.","Meshplorer", MessageBoxButtons.OK, MessageBoxIcon.None, MessageBoxDefaultButton.Button1, MessageBoxOptions.DefaultDesktopOnly);
-                }
-            }
-            if (pcc.Exports[n].ClassName == "SkeletalMesh")
-            {
-                SaveFileDialog d = new SaveFileDialog();
-                d.Filter = "*.bin|*.bin";
-                d.FileName = pcc.Exports[n].ObjectName + ".bin";
-                if (d.ShowDialog() == DialogResult.OK)
-                {
-                    SerializingContainer c = new SerializingContainer();
-                    c.Memory = new MemoryStream();
-                    c.isLoading = false;
-                    skm.Serialize(c);
-                    FileStream fs = new FileStream(d.FileName, FileMode.Create, FileAccess.Write);
-                    fs.Write(c.Memory.ToArray(), 0, (int)c.Memory.Length);
-                    fs.Close();
-                    MessageBox.Show("Done.","Meshplorer", MessageBoxButtons.OK, MessageBoxIcon.None, MessageBoxDefaultButton.Button1, MessageBoxOptions.DefaultDesktopOnly);
-                }
-            }
-        }
-
-        private void importFromPSKToolStripMenuItem_Click(object sender, EventArgs e)
-        {
-            int n;
-            if (stm != null)
-            {
-                n = stm.index;
-            }
-            else if (skm != null)
-            {
-                n = skm.MyIndex;
-            }
-            else
-            {
-                return;
-            }
-            if (pcc.Exports[n].ClassName == "StaticMesh")
-            {
-                OpenFileDialog d = new OpenFileDialog();
-                d.Filter = "*.psk|*.psk;*.pskx";
-                if (d.ShowDialog() == DialogResult.OK)
-                {
-                    timer1.Enabled = false;
-                    stm.ImportFromPsk(d.FileName);
-                    byte[] buff = stm.SerializeToBuffer();
-                    int idx = n;
-                    IExportEntry en = pcc.Exports[idx];
-                    en.Data = buff;
-                    MessageBox.Show("Done.","Meshplorer", MessageBoxButtons.OK, MessageBoxIcon.None, MessageBoxDefaultButton.Button1, MessageBoxOptions.DefaultDesktopOnly);
-                    timer1.Enabled = true;
-                }
-            }
-            if (pcc.Exports[n].ClassName == "SkeletalMesh")
-            {
-                OpenFileDialog d = new OpenFileDialog();
-                d.Filter = "*.psk|*.psk;*.pskx";
-                if (d.ShowDialog() == DialogResult.OK)
-                {
-                    timer1.Enabled = false;
-                    rtb1.Visible = true;
-                    skmold.ImportFromPsk(d.FileName, getLOD());
-                    byte[] buff = skmold.Serialize();
-                    int idx = n;
-                    IExportEntry en = pcc.Exports[idx];
-                    en.Data = buff;
-                    MessageBox.Show("Done.","Meshplorer", MessageBoxButtons.OK, MessageBoxIcon.None, MessageBoxDefaultButton.Button1, MessageBoxOptions.DefaultDesktopOnly);
-                    rtb1.Visible = false;
-                    timer1.Enabled = true;
-                }
-            }
-        }
-
-        private void lOD0ToolStripMenuItem_Click(object sender, EventArgs e)
-        {
-            CurrentLOD = 0;
-            UnCheckLODs();
-            lOD0ToolStripMenuItem.Checked = true;
-        }
-
-        private void lOD1ToolStripMenuItem_Click(object sender, EventArgs e)
-        {
-            CurrentLOD = 1;
-            UnCheckLODs();
-            lOD1ToolStripMenuItem.Checked = true;
-        }
-
-        private void lOD2ToolStripMenuItem_Click(object sender, EventArgs e)
-        {
-            CurrentLOD = 2;
-            UnCheckLODs();
-            lOD2ToolStripMenuItem.Checked = true;
-        }
-
-        private void lOD3ToolStripMenuItem_Click(object sender, EventArgs e)
-        {
-            CurrentLOD = 3;
-            UnCheckLODs();
-            lOD3ToolStripMenuItem.Checked = true;
-        }
-
-        public void UnCheckLODs()
-        {
-            lOD0ToolStripMenuItem.Checked = false;
-            lOD1ToolStripMenuItem.Checked = false;
-            lOD2ToolStripMenuItem.Checked = false;
-            lOD3ToolStripMenuItem.Checked = false;
-        }
-
-        public void DisableLODs()
-        {
-            lOD0ToolStripMenuItem.Enabled = false;
-            lOD1ToolStripMenuItem.Enabled = false;
-            lOD2ToolStripMenuItem.Enabled = false;
-            lOD3ToolStripMenuItem.Enabled = false;
-        }
-
-        private void exportTreeToolStripMenuItem_Click(object sender, EventArgs e)
-        {
-            SaveFileDialog d = new SaveFileDialog();
-            d.Filter = "Textfiles(*.txt)|*.txt";
-            if (d.ShowDialog() == DialogResult.OK)
-            {
-                FileStream fs = new FileStream(d.FileName, FileMode.Create, FileAccess.Write);
-                PrintNodes(treeView1.Nodes, fs, 0);
-                fs.Close();
-                MessageBox.Show("Done.","Meshplorer", MessageBoxButtons.OK, MessageBoxIcon.None, MessageBoxDefaultButton.Button1, MessageBoxOptions.DefaultDesktopOnly);
-            }
-        }
-
-        public void PrintNodes(TreeNodeCollection t, FileStream fs, int depth)
-        {
-            string tab = "";
-            for (int i = 0; i < depth; i++)
-                tab += ' ';
-            foreach (TreeNode t1 in t)
-            {
-                string s = tab + t1.Text;
-                WriteString(fs, s);
-                fs.WriteByte(0xD);
-                fs.WriteByte(0xA);
-                if (t1.Nodes.Count != 0)
-                    PrintNodes(t1.Nodes, fs, depth + 4);
-            }
-        }
-
-        public void WriteString(FileStream fs, string s)
-        {
-            for (int i = 0; i < s.Length; i++)
-                fs.WriteByte((byte)s[i]);
-        }
-
-        private void importOptionsToolStripMenuItem_Click(object sender, EventArgs e)
-        {
-            ImportOptions im = new ImportOptions();
-            im.MdiParent = this.MdiParent;
-            im.Show();
-            im.WindowState = FormWindowState.Maximized;
-        }
-
-        private void loadFromDatabaseToolStripMenuItem_Click(object sender, EventArgs e)
-        {
-            MeshDatabase db = new MeshDatabase();
-            db.MdiParent = this.MdiParent;
-            db.Show();
-            db.WindowState = FormWindowState.Maximized;
-            db.MyParent = this;
-        }
-
-        private void exportTo3DSToolStripMenuItem_Click(object sender, EventArgs e)
-        {
-            int n;
-            if (stm != null)
-            {
-                n = stm.index;
-            }
-            else if (skm != null)
-            {
-                n = skm.MyIndex;
-            }
-            else
-            {
-                return;
-            }
-            if (pcc.Exports[n].ClassName == "StaticMesh")
-            {
-                SaveFileDialog d = new SaveFileDialog();
-                d.Filter = "*.3ds|*.3ds";
-                if (d.ShowDialog() == DialogResult.OK)
-                {
-                    if (File.Exists(d.FileName))
-                        File.Delete(d.FileName);
-                    PSKFile p = stm.ExportToPsk();
-                    Helper3DS.ConvertPSKto3DS(p, d.FileName);
-                    MessageBox.Show("Done.","Meshplorer", MessageBoxButtons.OK, MessageBoxIcon.None, MessageBoxDefaultButton.Button1, MessageBoxOptions.DefaultDesktopOnly);
-                }
-            }
-        }
-
-        private void listBox1_SelectedIndexChanged_1(object sender, EventArgs e)
-        {
-            int n = listBox1.SelectedIndex;
-            if (n == -1)
-            {
-                return;
-            }
-            n = Objects[n];
-            lODToolStripMenuItem.Visible = false;
-            UnCheckLODs();
-            stm = null;
-            skm = null;
-            skmold = null;
-            preview?.Dispose();
-            preview = null;
-            MaterialBox.Visible = false;
-            MaterialApplyButton.Visible = false;
-            MaterialIndexBox.Visible = false;
-            MaterialIndexApplyButton.Visible = false;
-            if (pcc.getExport(n).ClassName == "StaticMesh")
-                LoadStaticMesh(n);
-            if (pcc.getExport(n).ClassName == "SkeletalMesh")
-                LoadSkeletalMesh(n);
-        }
-
-        private void treeView1_AfterSelect(object sender, TreeViewEventArgs e)
-        {
-            if (e.Node.Name != "")
-            {
-                try
-                {
-                    int off = Convert.ToInt32(e.Node.Name);
-                    IByteProvider db = hb1.ByteProvider;
-                    if (off >= 0 && off < db.Length)
-                    {
-                        hb1.SelectionStart = off;
-                        hb1.SelectionLength = 1;
-                    }
-                }
-                catch
-                {
-
-                }
-            }
-            TreeNode t = e.Node;
-            MaterialBox.Visible = false;
-            MaterialApplyButton.Visible = false;
-            MaterialIndexBox.Visible = false;
-            MaterialIndexApplyButton.Visible = false;
-            if (skm != null)
-            {
-                if (t.Parent != null && t.Parent.Text == "Materials")
-                {
-                    MaterialBox.Visible = true;
-                    MaterialApplyButton.Visible = true;
-                    try
-                    {
-                        string s = t.Text.Split(' ')[0].Trim('#');
-                        int idx = Convert.ToInt32(s);
-                        for (int i = 0; i < Materials.Count; i++)
-                            if (Materials[i] == idx)
-                                MaterialBox.SelectedIndex = i;
-                    }
-                    catch
-                    {
-
-                    }
-                }
-                if (t.Parent != null && t.Parent.Text == "Sections")
-                {
-                    MaterialIndexBox.Visible = true;
-                    MaterialIndexApplyButton.Visible = true;
-                    try
-                    {
-                        int m = skm.LODModels[t.Parent.Parent.Index].Sections[t.Index].MaterialIndex;
-                        MaterialIndexBox.SelectedIndex = m;
-                    }
-                    catch
-                    {
-
-                    }
-                }
-            }
-            else if(stm != null)
-            {
-                if (t.Parent != null && t.Parent.Text == "Sections")
-                {
-                    MaterialBox.Visible = true;
-                    MaterialApplyButton.Visible = true;
-                    // HACK: assume that all static meshes have only 1 LOD. This has been true in my experience.
-                    int section = t.Index;
-                    int mat = stm.Mesh.Mat.Lods[0].Sections[section].Name - 1;
-                    for (int i = 0; i < Materials.Count; i++)
-                        if (Materials[i] == mat)
-                            MaterialBox.SelectedIndex = i;
-                }
-            }
-        }
-
-        private void dumpBinaryToolStripMenuItem_Click_1(object sender, EventArgs e)
-        {
-            int n;
-            if (stm != null)
-            {
-                n = stm.index;
-            }
-            else if (skm != null)
-            {
-                n = skm.MyIndex;
-            }
-            else
-            {
-                return;
-            }
-            if (pcc.Exports[n].ClassName == "StaticMesh")
-            {
-                SaveFileDialog d = new SaveFileDialog();
-                d.Filter = "*.bin|*.bin";
-                d.FileName = pcc.Exports[n].ObjectName + ".bin";
-                if (d.ShowDialog() == DialogResult.OK)
-                {
-                    FileStream fs = new FileStream(d.FileName, FileMode.Create, FileAccess.Write);
-                    byte[] buff = pcc.Exports[n].Data;
-                    int start = stm.props[stm.props.Count - 1].offend;
-                    for (int i = start; i < buff.Length; i++)
-                        fs.WriteByte(buff[i]);
-                    fs.Close();
-                    MessageBox.Show("Done.","Meshplorer", MessageBoxButtons.OK, MessageBoxIcon.None, MessageBoxDefaultButton.Button1, MessageBoxOptions.DefaultDesktopOnly);
-                }
-            }
-            if (pcc.Exports[n].ClassName == "SkeletalMesh")
-            {
-                SaveFileDialog d = new SaveFileDialog();
-                d.Filter = "*.bin|*.bin";
-                d.FileName = pcc.Exports[n].ObjectName + ".bin";
-                if (d.ShowDialog() == DialogResult.OK)
-                {
-                    FileStream fs = new FileStream(d.FileName, FileMode.Create, FileAccess.Write);
-                    byte[] buff = pcc.Exports[n].Data;
-                    int start = skm.GetPropertyEnd();
-                    for (int i = start; i < buff.Length; i++)
-                        fs.WriteByte(buff[i]);
-                    fs.Close();
-                    MessageBox.Show("Done.","Meshplorer", MessageBoxButtons.OK, MessageBoxIcon.None, MessageBoxDefaultButton.Button1, MessageBoxOptions.DefaultDesktopOnly);
-                }
-            }
-        }
-
-        private void importFromUDKToolStripMenuItem_Click(object sender, EventArgs e)
-        {
-            int n;
-            if (stm != null)
-            {
-                n = stm.index;
-            }
-            else if (skm != null)
-            {
-                n = skm.MyIndex;
-            }
-            else
-            {
-                return;
-            }
-            UDKCopy u = new UDKCopy(pcc as ME3Package, n, getLOD());
-            u.Show();
-        }
-
-        private void selectMatForSectionToolStripMenuItem_Click(object sender, EventArgs e)
-        {
-            int n;
-            if (stm != null)
-            {
-                n = stm.index;
-            }
-            else if (skm != null)
-            {
-                n = skm.MyIndex;
-            }
-            else
-            {
-                return;
-            }
-            int exp = n;
-            TreeNode t = treeView1.SelectedNode;
-            if (t == null || t.Parent == null || t.Index != 0)
-                return;
-            TreeNode t2 = t.Parent; //SectionN
-            if (t2.Parent == null) return;
-            TreeNode t3 = t2.Parent; //Sections
-            if (t3.Text != "Sections")
-                return;
-            TreeNode t4 = t3.Parent;
-            int lod = t4.Index;
-            int sec = t2.Index;
-            int currmat = skm.LODModels[lod].Sections[sec].MaterialIndex;
-            string result = Microsoft.VisualBasic.Interaction.InputBox("Please enter new ID", "ME3 Explorer", currmat.ToString(), 0, 0);
-            int newmat = currmat;
-            if (Int32.TryParse(result, out newmat))
-            {
-                SkeletalMesh.SectionStruct s = skm.LODModels[lod].Sections[sec];
-                s.MaterialIndex = (short)newmat;
-                skm.LODModels[lod].Sections[sec] = s;
-                SerializingContainer con = new SerializingContainer();
-                con.Memory = new MemoryStream();
-                con.isLoading = false;
-                skm.Serialize(con);
-                int end = skm.GetPropertyEnd();
-                MemoryStream mem = new MemoryStream();
-                mem.Write(pcc.Exports[exp].Data, 0, end);
-                mem.Write(con.Memory.ToArray(), 0, (int)con.Memory.Length);
-                pcc.Exports[exp].Data = mem.ToArray();
-            }
-        }
-
-        private void toolStripButton1_Click(object sender, EventArgs e)
-        {
-            int n = MaterialBox.SelectedIndex;
-            TreeNode t = treeView1.SelectedNode;
-            if (n == -1 || pcc == null || t == null || t.Parent == null)
-                return;
-
-            if (stm != null && t.Parent.Text == "Sections")
-            {
-                stm.SetSectionMaterial(CurrentLOD, t.Index, Materials[n] + 1);
-                //SerializingCont
-                MemoryStream ms = new MemoryStream();
-                pcc.Exports[stm.index].Data = stm.SerializeToBuffer();
-                // Update treeview
-
-                // Update preview
-                //preview.Dispose();
-                //preview = new ModelPreview(view.Device, stm, view.TextureCache);
-            }
-            else if (skm != null && t.Parent.Text == "Materials")
-            {
-                skm.Materials[t.Index] = Materials[n] + 1;
-                SerializingContainer con = new SerializingContainer();
-                con.Memory = new MemoryStream();
-                con.isLoading = false;
-                skm.Serialize(con);
-                int end = skm.GetPropertyEnd();
-                MemoryStream mem = new MemoryStream();
-                mem.Write(pcc.Exports[skm.MyIndex].Data, 0, end);
-                mem.Write(con.Memory.ToArray(), 0, (int)con.Memory.Length);
-                pcc.Exports[skm.MyIndex].Data = mem.ToArray();
-            }
-        }
-
-        private void MaterialIndexApplyButton_Click(object sender, EventArgs e)
-        {
-            TreeNode t = treeView1.SelectedNode;
-            if (skm != null && t != null && t.Parent != null && t.Parent.Parent != null && t.Parent.Text == "Sections")
-            {
-                SkeletalMesh.SectionStruct section = skm.LODModels[t.Parent.Parent.Index].Sections[t.Index];
-                section.MaterialIndex = (short) MaterialIndexBox.SelectedIndex;
-                skm.LODModels[t.Parent.Parent.Index].Sections[t.Index] = section;
-
-                SerializingContainer con = new SerializingContainer();
-                con.Memory = new MemoryStream();
-                con.isLoading = false;
-                skm.Serialize(con);
-                int end = skm.GetPropertyEnd();
-                MemoryStream mem = new MemoryStream();
-                mem.Write(pcc.Exports[skm.MyIndex].Data, 0, end);
-                mem.Write(con.Memory.ToArray(), 0, (int)con.Memory.Length);
-                pcc.Exports[skm.MyIndex].Data = mem.ToArray();
-            }
-<<<<<<< HEAD
-            int n = toolStripComboBox1.SelectedIndex;
-            TreeNode t = treeView1.SelectedNode;
-            if (n == -1 || pcc == null || t == null || t.Parent == null || t.Parent.Text != "Materials")
-                return;
-            if (pcc.Exports[idx].ClassName == "StaticMesh")
-                return;
-            skm.Materials[t.Index] = Materials[n] + 1;
-            SerializingContainer con = new SerializingContainer();
-            con.Memory = new MemoryStream();
-            con.isLoading = false;
-            skm.Serialize(con);
-            int end = skm.GetPropertyEnd();
-            MemoryStream mem = new MemoryStream();
-            mem.Write(pcc.Exports[idx].Data, 0, end);
-            mem.Write(con.Memory.ToArray(), 0, (int)con.Memory.Length);
-            pcc.Exports[idx].Data = mem.ToArray();
-=======
->>>>>>> 380b1d47
-        }
-
-        public override void handleUpdate(List<PackageUpdate> updates)
-        {
-            IEnumerable<PackageUpdate> relevantUpdates = updates.Where(x => x.change != PackageChange.Import &&
-                                                                            x.change != PackageChange.ImportAdd &&
-                                                                            x.change != PackageChange.Names);
-            List<int> updatedExports = relevantUpdates.Select(x => x.index).ToList();
-            if (skm != null && updatedExports.Contains(skm.MyIndex))
-            {
-                int index = skm.MyIndex;
-                //loaded SkeletalMesh is no longer a SkeletalMesh
-                if (pcc.getExport(index).ClassName != "SkeletalMesh")
-                {
-                    skm = null;
-                    skmold = null;
-                    preview?.Dispose();
-                    preview = null;
-                    treeView1.Nodes.Clear();
-                    hb1.ByteProvider = new DynamicByteProvider(new List<byte>());
-                    RefreshMeshList();
-                }
-                else
-                {
-                    LoadSkeletalMesh(index);
-                }
-                updatedExports.Remove(index);
-            }
-            else if (stm != null && updatedExports.Contains(stm.index))
-            {
-                int index = stm.index;
-                //loaded SkeletalMesh is no longer a SkeletalMesh
-                if (pcc.getExport(index).ClassName != "StaticMesh")
-                {
-                    stm = null;
-                    preview?.Dispose();
-                    preview = null;
-                    treeView1.Nodes.Clear();
-                    hb1.ByteProvider = new DynamicByteProvider(new List<byte>());
-                    RefreshMeshList();
-                }
-                else
-                {
-                    LoadStaticMesh(index);
-                }
-                updatedExports.Remove(index);
-            }
-            if (updatedExports.Intersect(Materials).Count() > 0)
-            {
-                RefreshMaterialList();
-            }
-            else
-            {
-                foreach (var i in updatedExports)
-                {
-                    string className = pcc.getExport(i).ClassName;
-                    if (className == "MaterialInstanceConstant" || className == "Material")
-                    {
-                        RefreshMaterialList();
-                        break;
-                    }
-                }
-            }
-            if (updatedExports.Intersect(Objects).Count() > 0)
-            {
-                RefreshMeshList();
-            }
-            else
-            {
-                foreach (var i in updatedExports)
-                {
-                    string className = pcc.getExport(i).ClassName;
-                    if (className == "SkeletalMesh" || className == "StaticMesh")
-                    {
-                        RefreshMeshList();
-                        break;
-                    }
-                }
-            }
-        }
-
-        private void savePCCToolStripMenuItem_Click(object sender, EventArgs e)
-        {
-            if (pcc == null)
-                return;
-            pcc.save();
-            MessageBox.Show("Done.", "Meshplorer", MessageBoxButtons.OK, MessageBoxIcon.None, MessageBoxDefaultButton.Button1, MessageBoxOptions.DefaultDesktopOnly);
-        }
-
-        private void pb1_Resize(object sender, EventArgs e)
-        {
-            Preview3D.aspect = (float)pb1.Width / pb1.Height;
-        }
-
-        #region 3D Viewport
-        //private List<WorldMesh> CurrentMeshLODs = new List<WorldMesh>();
-        private int CurrentLOD = 0;
-        //private List<SharpDX.Direct3D11.Texture2D> CurrentTextures = new List<SharpDX.Direct3D11.Texture2D>();
-        //private List<SharpDX.Direct3D11.ShaderResourceView> CurrentTextureViews = new List<SharpDX.Direct3D11.ShaderResourceView>();
-        private ModelPreview preview = null;
-        private float globalscale = 1.0f;
-
-        private void CenterView()
-        {
-            if (preview != null && preview.LODs.Count > 0)
-            {
-                WorldMesh m = preview.LODs[CurrentLOD].Mesh;
-                globalscale = 0.5f / m.AABBHalfSize.Length();
-                view.Camera.Position = m.AABBCenter * globalscale;
-                view.Camera.FocusDepth = 1.0f;
-                if (view.Camera.FirstPerson)
-                {
-                    view.Camera.Position -= view.Camera.CameraForward * view.Camera.FocusDepth;
-                }
-            }
-            else
-            {
-                view.Camera.Position = SharpDX.Vector3.Zero;
-                view.Camera.Pitch = -(float) Math.PI / 5.0f;
-                view.Camera.Yaw = (float) Math.PI / 4.0f;
-                globalscale = 1.0f;
-            }
-        }
-
-        private void view_Render(object sender, EventArgs e)
-        {
-            if (preview != null)
-            {
-                if (solidToolStripMenuItem.Checked && CurrentLOD < preview.LODs.Count)
-                {
-                    view.Wireframe = false;
-                    preview.Render(view, CurrentLOD, SharpDX.Matrix.Scaling(globalscale) * SharpDX.Matrix.RotationY(PreviewRotation));
-                }
-                if (wireframeToolStripMenuItem.Checked)
-                {
-                    view.Wireframe = true;
-                    SceneRenderControl.WorldConstants ViewConstants = new SceneRenderControl.WorldConstants(SharpDX.Matrix.Transpose(view.Camera.ProjectionMatrix), SharpDX.Matrix.Transpose(view.Camera.ViewMatrix), SharpDX.Matrix.Transpose(SharpDX.Matrix.Scaling(globalscale) * SharpDX.Matrix.RotationY(PreviewRotation)));
-                    view.DefaultEffect.PrepDraw(view.ImmediateContext);
-                    view.DefaultEffect.RenderObject(view.ImmediateContext, ViewConstants, preview.LODs[CurrentLOD].Mesh, new SharpDX.Direct3D11.ShaderResourceView[] { null });
-                }
-            }
-        }
-
-        private void view_Update(object sender, float e)
-        {
-            if (rotatingToolStripMenuItem.Checked) PreviewRotation += e * 0.05f;
-            //view.Camera.Pitch = (float)Math.Sin(view.Time);
-        }
-
-        private void firstPersonToolStripMenuItem_Click(object sender, EventArgs e)
-        {
-            bool old = view.Camera.FirstPerson;
-            view.Camera.FirstPerson = firstPersonToolStripMenuItem.Checked;
-            // Adjust view position so the camera doesn't teleport
-            if (!old && view.Camera.FirstPerson)
-            {
-                view.Camera.Position += -view.Camera.CameraForward * view.Camera.FocusDepth;
-            }
-            else if (old && !view.Camera.FirstPerson)
-            {
-                view.Camera.Position += view.Camera.CameraForward * view.Camera.FocusDepth;
-            }
-        }
-        #endregion
-    }
-}
+﻿using System;
+using System.IO;
+using System.Collections.Generic;
+using System.ComponentModel;
+using System.Data;
+using System.Drawing;
+using System.Linq;
+using System.Text;
+using System.Windows.Forms;
+using Microsoft.DirectX;
+using ME3Explorer.Unreal;
+using ME3Explorer.Unreal.Classes;
+using ME3Explorer.Packages;
+using Be.Windows.Forms;
+using ME3Explorer.Scene3D;
+
+namespace ME3Explorer.Meshplorer
+{
+    public partial class Meshplorer : WinFormsBase
+    {
+        public List<int> Objects = new List<int>();
+        public List<int> Materials = new List<int>();
+        public List<int> ChosenMaterials = new List<int>(); // materials included in the skeletal mesh.
+        public int MeshplorerMode = 0; //0=PCC,1=PSK
+        public StaticMesh stm;
+        public SkeletalMesh skm;
+        public SkeletalMeshOld skmold;
+        public float PreviewRotation = 0;
+
+        public Meshplorer()
+        {
+            InitializeComponent();
+        }
+
+        private void Meshplorer_Load(object sender, EventArgs e)
+        {
+            view.LoadDirect3D();
+            rotatingToolStripMenuItem.Checked = Properties.Settings.Default.MeshplorerViewRotating;
+            wireframeToolStripMenuItem.Checked = Properties.Settings.Default.MeshplorerViewWireframeEnabled;
+            solidToolStripMenuItem.Checked = Properties.Settings.Default.MeshplorerViewSolidEnabled;
+            firstPersonToolStripMenuItem.Checked = Properties.Settings.Default.MeshplorerViewFirstPerson;
+            firstPersonToolStripMenuItem_Click(null, null); // Force first/third person setting to take effect
+        }
+
+        private void timer1_Tick(object sender, EventArgs e)
+        {
+            view.UpdateScene();
+            view.Invalidate();
+        }
+
+        private void loadPCCToolStripMenuItem_Click(object sender, EventArgs e)
+        {
+            OpenFileDialog d = new OpenFileDialog();
+            d.Filter = "*.pcc|*.pcc";
+            if (d.ShowDialog() == DialogResult.OK)
+                LoadPCC(d.FileName);
+        }
+
+        public void LoadPCC(string path)
+        {
+            try
+            {
+                LoadME3Package(path);
+                MeshplorerMode = 0;
+                RefreshMaterialList();
+                RefreshMeshList();
+            }
+            catch (Exception ex)
+            {
+                MessageBox.Show("Error:\n" + ex.Message);
+            }
+        }
+
+        public void RefreshMeshList()
+        {
+            view.TextureCache.Dispose(); // Clear out the loaded textures from the previous pcc
+            listBox1.Items.Clear();
+            Objects.Clear();
+            IReadOnlyList<IExportEntry> Exports = pcc.Exports;
+            IExportEntry exportEntry;
+            for (int i = 0; i < Exports.Count(); i++)
+            {
+                exportEntry = Exports[i];
+                if (exportEntry.ClassName == "StaticMesh")
+                {
+                    listBox1.Items.Add("StM#" + i + " : " + exportEntry.ObjectName);
+                    Objects.Add(i);
+                }
+                else if (exportEntry.ClassName == "SkeletalMesh")
+                {
+                    listBox1.Items.Add("SkM#" + i + " : " + exportEntry.ObjectName);
+                    Objects.Add(i);
+                }
+            }
+        }
+
+        public void RefreshMaterialList()
+        {
+            Materials.Clear();
+            MaterialBox.Items.Clear();
+            IReadOnlyList<IExportEntry> Exports = pcc.Exports;
+            IExportEntry exportEntry;
+            for (int i = 0; i < Exports.Count(); i++)
+            {
+                exportEntry = Exports[i];
+                if (exportEntry.ClassName == "Material" || exportEntry.ClassName == "MaterialInstanceConstant")
+                {
+                    Materials.Add(i);
+                    MaterialBox.Items.Add("#" + i + " : " + exportEntry.ObjectName);
+                }
+            }
+        }
+
+        public void RefreshChosenMaterialsList()
+        {
+            ChosenMaterials.Clear();
+            MaterialIndexBox.Items.Clear();
+            if (skm != null)
+            {
+                for (int i = 0; i < skm.Materials.Count; i++)
+                {
+                    ChosenMaterials.Add(skm.Materials[i]);
+                    string desc = "";
+                    if (skm.Materials[i] > 0)
+                    { // Material is export
+                        IExportEntry export = pcc.getExport(skm.Materials[i] - 1);
+                        desc = " Export #" + skm.Materials[i] + " : " + export.ObjectName; 
+                    }
+                    else if (skm.Materials[i] < 0)
+                    { // Material is import???
+                        desc = "Import #" + -skm.Materials[i];
+                    }
+                    MaterialIndexBox.Items.Add(i + " - " + desc);
+                }
+            }
+        }
+
+        public void LoadStaticMesh(int index)
+        {
+            stm = new StaticMesh(pcc as ME3Package, index);
+
+            // Load meshes for the LODs
+            preview?.Dispose();
+            preview = new ModelPreview(view.Device, stm, view.TextureCache);
+            RefreshChosenMaterialsList();
+            CenterView();
+
+            // Update treeview
+            treeView1.BeginUpdate();
+            treeView1.Nodes.Clear();
+            treeView1.Nodes.Add(stm.ToTree());
+            treeView1.Nodes[0].Expand();
+            treeView1.EndUpdate();
+            MaterialBox.Visible = false;
+            MaterialApplyButton.Visible = false;
+            MaterialIndexBox.Visible = false;
+            MaterialIndexApplyButton.Visible = false;
+        }
+
+        public void LoadSkeletalMesh(int index)
+        {
+            DisableLODs();
+            UnCheckLODs();
+            skm = new SkeletalMesh(pcc as ME3Package, index);
+            skmold = new SkeletalMeshOld(pcc as ME3Package, index);
+            hb1.ByteProvider = new DynamicByteProvider(pcc.Exports[index].Data);
+
+            // Load preview model
+            preview?.Dispose();
+            preview = new ModelPreview(view.Device, skm, view.TextureCache);
+            RefreshChosenMaterialsList();
+            CenterView();
+
+            // Update treeview
+            treeView1.BeginUpdate();
+            treeView1.Nodes.Clear();
+            treeView1.Nodes.Add(skm.ToTree());
+            treeView1.Nodes[0].Expand();
+            treeView1.EndUpdate();
+            lODToolStripMenuItem.Visible = true;
+            lOD0ToolStripMenuItem.Enabled = true;
+            lOD0ToolStripMenuItem.Checked = true;
+            if (skm.LODModels.Count > 1)
+                lOD1ToolStripMenuItem.Enabled = true;
+            if (skm.LODModels.Count > 2)
+                lOD2ToolStripMenuItem.Enabled = true;
+            if (skm.LODModels.Count > 3)
+                lOD3ToolStripMenuItem.Enabled = true;
+            MaterialBox.Visible = false;
+            MaterialApplyButton.Visible = false;
+            MaterialIndexBox.Visible = false;
+            MaterialIndexApplyButton.Visible = false;
+        }
+
+        public float dir;
+
+        private void Meshplorer_KeyDown(object sender, KeyEventArgs e)
+        {
+            if (e.KeyCode == Keys.Add)
+                dir = 1;
+            if (e.KeyCode == Keys.Subtract)
+                dir = -1;
+            if (e.KeyCode == Keys.F)
+            {
+                CenterView();
+            }
+        }
+
+        private void Meshplorer_KeyUp(object sender, KeyEventArgs e)
+        {
+            dir = 0;
+        }
+
+        private void Meshplorer_FormClosing(object sender, FormClosingEventArgs e)
+        {
+            if (!e.Cancel)
+            {
+                preview?.Dispose();
+                preview = null;
+                view.UnloadDirect3D();
+                Properties.Settings.Default.MeshplorerViewRotating = rotatingToolStripMenuItem.Checked;
+                Properties.Settings.Default.MeshplorerViewWireframeEnabled = wireframeToolStripMenuItem.Checked;
+                Properties.Settings.Default.MeshplorerViewSolidEnabled = solidToolStripMenuItem.Checked;
+                Properties.Settings.Default.MeshplorerViewFirstPerson = firstPersonToolStripMenuItem.Checked;
+                Properties.Settings.Default.Save();
+            }
+        }
+
+        private void exportToPSKToolStripMenuItem_Click(object sender, EventArgs e)
+        {
+            int n;
+            if (stm != null)
+            {
+                n = stm.index;
+            }
+            else if (skm != null)
+            {
+                n = skm.MyIndex;
+            }
+            else
+            {
+                return;
+            }
+            if (pcc.Exports[n].ClassName == "StaticMesh")
+            {
+                SaveFileDialog d = new SaveFileDialog();
+                d.Filter = "*.psk|*.psk";
+                if (d.ShowDialog() == DialogResult.OK)
+                {
+                    stm.ExportToPsk(d.FileName);
+                    MessageBox.Show("Done.","Meshplorer", MessageBoxButtons.OK, MessageBoxIcon.None, MessageBoxDefaultButton.Button1, MessageBoxOptions.DefaultDesktopOnly);
+                }
+            }
+            if (pcc.Exports[n].ClassName == "SkeletalMesh")
+            {
+                SaveFileDialog d = new SaveFileDialog();
+                d.Filter = "*.psk|*.psk";
+                if (d.ShowDialog() == DialogResult.OK)
+                {
+                    skmold.ExportToPsk(d.FileName, getLOD());
+                    MessageBox.Show("Done.","Meshplorer", MessageBoxButtons.OK, MessageBoxIcon.None, MessageBoxDefaultButton.Button1, MessageBoxOptions.DefaultDesktopOnly);
+                }
+            }
+        }
+
+        public int getLOD()
+        {
+            int res = 0;
+            if (lOD1ToolStripMenuItem.Checked) res = 1;
+            if (lOD2ToolStripMenuItem.Checked) res = 2;
+            if (lOD3ToolStripMenuItem.Checked) res = 3;
+            return res;
+        }
+
+        private void dumpBinaryToolStripMenuItem_Click(object sender, EventArgs e)
+        {
+            int n;
+            if (stm != null)
+            {
+                n = stm.index;
+            }
+            else if (skm != null)
+            {
+                n = skm.MyIndex;
+            }
+            else
+            {
+                return;
+            }
+            if (pcc.Exports[n].ClassName == "StaticMesh")
+            {
+                SaveFileDialog d = new SaveFileDialog();
+                d.Filter = "*.bin|*.bin";
+                d.FileName = pcc.Exports[n].ObjectName + ".bin";
+                if (d.ShowDialog() == DialogResult.OK)
+                {
+                    FileStream fs = new FileStream(d.FileName, FileMode.Create, FileAccess.Write);
+                    byte[] buff = pcc.Exports[n].Data;
+                    int start = stm.props[stm.props.Count - 1].offend;
+                    for (int i = start; i < buff.Length; i++)
+                        fs.WriteByte(buff[i]);
+                    fs.Close();
+                    MessageBox.Show("Done.","Meshplorer", MessageBoxButtons.OK, MessageBoxIcon.None, MessageBoxDefaultButton.Button1, MessageBoxOptions.DefaultDesktopOnly);
+                }
+            }
+            if (pcc.Exports[n].ClassName == "SkeletalMesh")
+            {
+                SaveFileDialog d = new SaveFileDialog();
+                d.Filter = "*.bin|*.bin";
+                d.FileName = pcc.Exports[n].ObjectName + ".bin";
+                if (d.ShowDialog() == DialogResult.OK)
+                {
+                    FileStream fs = new FileStream(d.FileName, FileMode.Create, FileAccess.Write);
+                    byte[] buff = pcc.Exports[n].Data;
+                    int start = skm.GetPropertyEnd();
+                    for (int i = start; i < buff.Length; i++)
+                        fs.WriteByte(buff[i]);
+                    fs.Close();
+                    MessageBox.Show("Done.","Meshplorer", MessageBoxButtons.OK, MessageBoxIcon.None, MessageBoxDefaultButton.Button1, MessageBoxOptions.DefaultDesktopOnly);
+                }
+            }
+        }
+
+        private void serializeToFileToolStripMenuItem_Click(object sender, EventArgs e)
+        {
+            int n;
+            if (stm != null)
+            {
+                n = stm.index;
+            }
+            else if (skm != null)
+            {
+                n = skm.MyIndex;
+            }
+            else
+            {
+                return;
+            }
+            if (pcc.Exports[n].ClassName == "StaticMesh")
+            {
+                SaveFileDialog d = new SaveFileDialog();
+                d.Filter = "*.bin|*.bin";
+                d.FileName = pcc.Exports[n].ObjectName + ".bin";
+                if (d.ShowDialog() == DialogResult.OK)
+                {
+                    stm.SerializeToFile(d.FileName);
+                    MessageBox.Show("Done.","Meshplorer", MessageBoxButtons.OK, MessageBoxIcon.None, MessageBoxDefaultButton.Button1, MessageBoxOptions.DefaultDesktopOnly);
+                }
+            }
+            if (pcc.Exports[n].ClassName == "SkeletalMesh")
+            {
+                SaveFileDialog d = new SaveFileDialog();
+                d.Filter = "*.bin|*.bin";
+                d.FileName = pcc.Exports[n].ObjectName + ".bin";
+                if (d.ShowDialog() == DialogResult.OK)
+                {
+                    SerializingContainer c = new SerializingContainer();
+                    c.Memory = new MemoryStream();
+                    c.isLoading = false;
+                    skm.Serialize(c);
+                    FileStream fs = new FileStream(d.FileName, FileMode.Create, FileAccess.Write);
+                    fs.Write(c.Memory.ToArray(), 0, (int)c.Memory.Length);
+                    fs.Close();
+                    MessageBox.Show("Done.","Meshplorer", MessageBoxButtons.OK, MessageBoxIcon.None, MessageBoxDefaultButton.Button1, MessageBoxOptions.DefaultDesktopOnly);
+                }
+            }
+        }
+
+        private void importFromPSKToolStripMenuItem_Click(object sender, EventArgs e)
+        {
+            int n;
+            if (stm != null)
+            {
+                n = stm.index;
+            }
+            else if (skm != null)
+            {
+                n = skm.MyIndex;
+            }
+            else
+            {
+                return;
+            }
+            if (pcc.Exports[n].ClassName == "StaticMesh")
+            {
+                OpenFileDialog d = new OpenFileDialog();
+                d.Filter = "*.psk|*.psk;*.pskx";
+                if (d.ShowDialog() == DialogResult.OK)
+                {
+                    timer1.Enabled = false;
+                    stm.ImportFromPsk(d.FileName);
+                    byte[] buff = stm.SerializeToBuffer();
+                    int idx = n;
+                    IExportEntry en = pcc.Exports[idx];
+                    en.Data = buff;
+                    MessageBox.Show("Done.","Meshplorer", MessageBoxButtons.OK, MessageBoxIcon.None, MessageBoxDefaultButton.Button1, MessageBoxOptions.DefaultDesktopOnly);
+                    timer1.Enabled = true;
+                }
+            }
+            if (pcc.Exports[n].ClassName == "SkeletalMesh")
+            {
+                OpenFileDialog d = new OpenFileDialog();
+                d.Filter = "*.psk|*.psk;*.pskx";
+                if (d.ShowDialog() == DialogResult.OK)
+                {
+                    timer1.Enabled = false;
+                    rtb1.Visible = true;
+                    skmold.ImportFromPsk(d.FileName, getLOD());
+                    byte[] buff = skmold.Serialize();
+                    int idx = n;
+                    IExportEntry en = pcc.Exports[idx];
+                    en.Data = buff;
+                    MessageBox.Show("Done.","Meshplorer", MessageBoxButtons.OK, MessageBoxIcon.None, MessageBoxDefaultButton.Button1, MessageBoxOptions.DefaultDesktopOnly);
+                    rtb1.Visible = false;
+                    timer1.Enabled = true;
+                }
+            }
+        }
+
+        private void lOD0ToolStripMenuItem_Click(object sender, EventArgs e)
+        {
+            CurrentLOD = 0;
+            UnCheckLODs();
+            lOD0ToolStripMenuItem.Checked = true;
+        }
+
+        private void lOD1ToolStripMenuItem_Click(object sender, EventArgs e)
+        {
+            CurrentLOD = 1;
+            UnCheckLODs();
+            lOD1ToolStripMenuItem.Checked = true;
+        }
+
+        private void lOD2ToolStripMenuItem_Click(object sender, EventArgs e)
+        {
+            CurrentLOD = 2;
+            UnCheckLODs();
+            lOD2ToolStripMenuItem.Checked = true;
+        }
+
+        private void lOD3ToolStripMenuItem_Click(object sender, EventArgs e)
+        {
+            CurrentLOD = 3;
+            UnCheckLODs();
+            lOD3ToolStripMenuItem.Checked = true;
+        }
+
+        public void UnCheckLODs()
+        {
+            lOD0ToolStripMenuItem.Checked = false;
+            lOD1ToolStripMenuItem.Checked = false;
+            lOD2ToolStripMenuItem.Checked = false;
+            lOD3ToolStripMenuItem.Checked = false;
+        }
+
+        public void DisableLODs()
+        {
+            lOD0ToolStripMenuItem.Enabled = false;
+            lOD1ToolStripMenuItem.Enabled = false;
+            lOD2ToolStripMenuItem.Enabled = false;
+            lOD3ToolStripMenuItem.Enabled = false;
+        }
+
+        private void exportTreeToolStripMenuItem_Click(object sender, EventArgs e)
+        {
+            SaveFileDialog d = new SaveFileDialog();
+            d.Filter = "Textfiles(*.txt)|*.txt";
+            if (d.ShowDialog() == DialogResult.OK)
+            {
+                FileStream fs = new FileStream(d.FileName, FileMode.Create, FileAccess.Write);
+                PrintNodes(treeView1.Nodes, fs, 0);
+                fs.Close();
+                MessageBox.Show("Done.","Meshplorer", MessageBoxButtons.OK, MessageBoxIcon.None, MessageBoxDefaultButton.Button1, MessageBoxOptions.DefaultDesktopOnly);
+            }
+        }
+
+        public void PrintNodes(TreeNodeCollection t, FileStream fs, int depth)
+        {
+            string tab = "";
+            for (int i = 0; i < depth; i++)
+                tab += ' ';
+            foreach (TreeNode t1 in t)
+            {
+                string s = tab + t1.Text;
+                WriteString(fs, s);
+                fs.WriteByte(0xD);
+                fs.WriteByte(0xA);
+                if (t1.Nodes.Count != 0)
+                    PrintNodes(t1.Nodes, fs, depth + 4);
+            }
+        }
+
+        public void WriteString(FileStream fs, string s)
+        {
+            for (int i = 0; i < s.Length; i++)
+                fs.WriteByte((byte)s[i]);
+        }
+
+        private void importOptionsToolStripMenuItem_Click(object sender, EventArgs e)
+        {
+            ImportOptions im = new ImportOptions();
+            im.MdiParent = this.MdiParent;
+            im.Show();
+            im.WindowState = FormWindowState.Maximized;
+        }
+
+        private void loadFromDatabaseToolStripMenuItem_Click(object sender, EventArgs e)
+        {
+            MeshDatabase db = new MeshDatabase();
+            db.MdiParent = this.MdiParent;
+            db.Show();
+            db.WindowState = FormWindowState.Maximized;
+            db.MyParent = this;
+        }
+
+        private void exportTo3DSToolStripMenuItem_Click(object sender, EventArgs e)
+        {
+            int n;
+            if (stm != null)
+            {
+                n = stm.index;
+            }
+            else if (skm != null)
+            {
+                n = skm.MyIndex;
+            }
+            else
+            {
+                return;
+            }
+            if (pcc.Exports[n].ClassName == "StaticMesh")
+            {
+                SaveFileDialog d = new SaveFileDialog();
+                d.Filter = "*.3ds|*.3ds";
+                if (d.ShowDialog() == DialogResult.OK)
+                {
+                    if (File.Exists(d.FileName))
+                        File.Delete(d.FileName);
+                    PSKFile p = stm.ExportToPsk();
+                    Helper3DS.ConvertPSKto3DS(p, d.FileName);
+                    MessageBox.Show("Done.","Meshplorer", MessageBoxButtons.OK, MessageBoxIcon.None, MessageBoxDefaultButton.Button1, MessageBoxOptions.DefaultDesktopOnly);
+                }
+            }
+        }
+
+        private void listBox1_SelectedIndexChanged_1(object sender, EventArgs e)
+        {
+            int n = listBox1.SelectedIndex;
+            if (n == -1)
+            {
+                return;
+            }
+            n = Objects[n];
+            lODToolStripMenuItem.Visible = false;
+            UnCheckLODs();
+            stm = null;
+            skm = null;
+            skmold = null;
+            preview?.Dispose();
+            preview = null;
+            MaterialBox.Visible = false;
+            MaterialApplyButton.Visible = false;
+            MaterialIndexBox.Visible = false;
+            MaterialIndexApplyButton.Visible = false;
+            if (pcc.getExport(n).ClassName == "StaticMesh")
+                LoadStaticMesh(n);
+            if (pcc.getExport(n).ClassName == "SkeletalMesh")
+                LoadSkeletalMesh(n);
+        }
+
+        private void treeView1_AfterSelect(object sender, TreeViewEventArgs e)
+        {
+            if (e.Node.Name != "")
+            {
+                try
+                {
+                    int off = Convert.ToInt32(e.Node.Name);
+                    IByteProvider db = hb1.ByteProvider;
+                    if (off >= 0 && off < db.Length)
+                    {
+                        hb1.SelectionStart = off;
+                        hb1.SelectionLength = 1;
+                    }
+                }
+                catch
+                {
+
+                }
+            }
+            TreeNode t = e.Node;
+            MaterialBox.Visible = false;
+            MaterialApplyButton.Visible = false;
+            MaterialIndexBox.Visible = false;
+            MaterialIndexApplyButton.Visible = false;
+            if (skm != null)
+            {
+                if (t.Parent != null && t.Parent.Text == "Materials")
+                {
+                    MaterialBox.Visible = true;
+                    MaterialApplyButton.Visible = true;
+                    try
+                    {
+                        string s = t.Text.Split(' ')[0].Trim('#');
+                        int idx = Convert.ToInt32(s);
+                        for (int i = 0; i < Materials.Count; i++)
+                            if (Materials[i] == idx)
+                                MaterialBox.SelectedIndex = i;
+                    }
+                    catch
+                    {
+
+                    }
+                }
+                if (t.Parent != null && t.Parent.Text == "Sections")
+                {
+                    MaterialIndexBox.Visible = true;
+                    MaterialIndexApplyButton.Visible = true;
+                    try
+                    {
+                        int m = skm.LODModels[t.Parent.Parent.Index].Sections[t.Index].MaterialIndex;
+                        MaterialIndexBox.SelectedIndex = m;
+                    }
+                    catch
+                    {
+
+                    }
+                }
+            }
+            else if(stm != null)
+            {
+                if (t.Parent != null && t.Parent.Text == "Sections")
+                {
+                    MaterialBox.Visible = true;
+                    MaterialApplyButton.Visible = true;
+                    // HACK: assume that all static meshes have only 1 LOD. This has been true in my experience.
+                    int section = t.Index;
+                    int mat = stm.Mesh.Mat.Lods[0].Sections[section].Name - 1;
+                    for (int i = 0; i < Materials.Count; i++)
+                        if (Materials[i] == mat)
+                            MaterialBox.SelectedIndex = i;
+                }
+            }
+        }
+
+        private void dumpBinaryToolStripMenuItem_Click_1(object sender, EventArgs e)
+        {
+            int n;
+            if (stm != null)
+            {
+                n = stm.index;
+            }
+            else if (skm != null)
+            {
+                n = skm.MyIndex;
+            }
+            else
+            {
+                return;
+            }
+            if (pcc.Exports[n].ClassName == "StaticMesh")
+            {
+                SaveFileDialog d = new SaveFileDialog();
+                d.Filter = "*.bin|*.bin";
+                d.FileName = pcc.Exports[n].ObjectName + ".bin";
+                if (d.ShowDialog() == DialogResult.OK)
+                {
+                    FileStream fs = new FileStream(d.FileName, FileMode.Create, FileAccess.Write);
+                    byte[] buff = pcc.Exports[n].Data;
+                    int start = stm.props[stm.props.Count - 1].offend;
+                    for (int i = start; i < buff.Length; i++)
+                        fs.WriteByte(buff[i]);
+                    fs.Close();
+                    MessageBox.Show("Done.","Meshplorer", MessageBoxButtons.OK, MessageBoxIcon.None, MessageBoxDefaultButton.Button1, MessageBoxOptions.DefaultDesktopOnly);
+                }
+            }
+            if (pcc.Exports[n].ClassName == "SkeletalMesh")
+            {
+                SaveFileDialog d = new SaveFileDialog();
+                d.Filter = "*.bin|*.bin";
+                d.FileName = pcc.Exports[n].ObjectName + ".bin";
+                if (d.ShowDialog() == DialogResult.OK)
+                {
+                    FileStream fs = new FileStream(d.FileName, FileMode.Create, FileAccess.Write);
+                    byte[] buff = pcc.Exports[n].Data;
+                    int start = skm.GetPropertyEnd();
+                    for (int i = start; i < buff.Length; i++)
+                        fs.WriteByte(buff[i]);
+                    fs.Close();
+                    MessageBox.Show("Done.","Meshplorer", MessageBoxButtons.OK, MessageBoxIcon.None, MessageBoxDefaultButton.Button1, MessageBoxOptions.DefaultDesktopOnly);
+                }
+            }
+        }
+
+        private void importFromUDKToolStripMenuItem_Click(object sender, EventArgs e)
+        {
+            int n;
+            if (stm != null)
+            {
+                n = stm.index;
+            }
+            else if (skm != null)
+            {
+                n = skm.MyIndex;
+            }
+            else
+            {
+                return;
+            }
+            UDKCopy u = new UDKCopy(pcc as ME3Package, n, getLOD());
+            u.Show();
+        }
+
+        private void selectMatForSectionToolStripMenuItem_Click(object sender, EventArgs e)
+        {
+            int n;
+            if (stm != null)
+            {
+                n = stm.index;
+            }
+            else if (skm != null)
+            {
+                n = skm.MyIndex;
+            }
+            else
+            {
+                return;
+            }
+            int exp = n;
+            TreeNode t = treeView1.SelectedNode;
+            if (t == null || t.Parent == null || t.Index != 0)
+                return;
+            TreeNode t2 = t.Parent; //SectionN
+            if (t2.Parent == null) return;
+            TreeNode t3 = t2.Parent; //Sections
+            if (t3.Text != "Sections")
+                return;
+            TreeNode t4 = t3.Parent;
+            int lod = t4.Index;
+            int sec = t2.Index;
+            int currmat = skm.LODModels[lod].Sections[sec].MaterialIndex;
+            string result = Microsoft.VisualBasic.Interaction.InputBox("Please enter new ID", "ME3 Explorer", currmat.ToString(), 0, 0);
+            int newmat = currmat;
+            if (Int32.TryParse(result, out newmat))
+            {
+                SkeletalMesh.SectionStruct s = skm.LODModels[lod].Sections[sec];
+                s.MaterialIndex = (short)newmat;
+                skm.LODModels[lod].Sections[sec] = s;
+                SerializingContainer con = new SerializingContainer();
+                con.Memory = new MemoryStream();
+                con.isLoading = false;
+                skm.Serialize(con);
+                int end = skm.GetPropertyEnd();
+                MemoryStream mem = new MemoryStream();
+                mem.Write(pcc.Exports[exp].Data, 0, end);
+                mem.Write(con.Memory.ToArray(), 0, (int)con.Memory.Length);
+                pcc.Exports[exp].Data = mem.ToArray();
+            }
+        }
+
+        private void toolStripButton1_Click(object sender, EventArgs e)
+        {
+            int n = MaterialBox.SelectedIndex;
+            TreeNode t = treeView1.SelectedNode;
+            if (n == -1 || pcc == null || t == null || t.Parent == null)
+                return;
+
+            if (stm != null && t.Parent.Text == "Sections")
+            {
+                stm.SetSectionMaterial(CurrentLOD, t.Index, Materials[n] + 1);
+                //SerializingCont
+                MemoryStream ms = new MemoryStream();
+                pcc.Exports[stm.index].Data = stm.SerializeToBuffer();
+                // Update treeview
+
+                // Update preview
+                //preview.Dispose();
+                //preview = new ModelPreview(view.Device, stm, view.TextureCache);
+            }
+            else if (skm != null && t.Parent.Text == "Materials")
+            {
+                skm.Materials[t.Index] = Materials[n] + 1;
+                SerializingContainer con = new SerializingContainer();
+                con.Memory = new MemoryStream();
+                con.isLoading = false;
+                skm.Serialize(con);
+                int end = skm.GetPropertyEnd();
+                MemoryStream mem = new MemoryStream();
+                mem.Write(pcc.Exports[skm.MyIndex].Data, 0, end);
+                mem.Write(con.Memory.ToArray(), 0, (int)con.Memory.Length);
+                pcc.Exports[skm.MyIndex].Data = mem.ToArray();
+            }
+        }
+
+        private void MaterialIndexApplyButton_Click(object sender, EventArgs e)
+        {
+            TreeNode t = treeView1.SelectedNode;
+            if (skm != null && t != null && t.Parent != null && t.Parent.Parent != null && t.Parent.Text == "Sections")
+            {
+                SkeletalMesh.SectionStruct section = skm.LODModels[t.Parent.Parent.Index].Sections[t.Index];
+                section.MaterialIndex = (short) MaterialIndexBox.SelectedIndex;
+                skm.LODModels[t.Parent.Parent.Index].Sections[t.Index] = section;
+
+                SerializingContainer con = new SerializingContainer();
+                con.Memory = new MemoryStream();
+                con.isLoading = false;
+                skm.Serialize(con);
+                int end = skm.GetPropertyEnd();
+                MemoryStream mem = new MemoryStream();
+                mem.Write(pcc.Exports[skm.MyIndex].Data, 0, end);
+                mem.Write(con.Memory.ToArray(), 0, (int)con.Memory.Length);
+                pcc.Exports[skm.MyIndex].Data = mem.ToArray();
+            }
+        }
+
+        public override void handleUpdate(List<PackageUpdate> updates)
+        {
+            IEnumerable<PackageUpdate> relevantUpdates = updates.Where(x => x.change != PackageChange.Import &&
+                                                                            x.change != PackageChange.ImportAdd &&
+                                                                            x.change != PackageChange.Names);
+            List<int> updatedExports = relevantUpdates.Select(x => x.index).ToList();
+            if (skm != null && updatedExports.Contains(skm.MyIndex))
+            {
+                int index = skm.MyIndex;
+                //loaded SkeletalMesh is no longer a SkeletalMesh
+                if (pcc.getExport(index).ClassName != "SkeletalMesh")
+                {
+                    skm = null;
+                    skmold = null;
+                    preview?.Dispose();
+                    preview = null;
+                    treeView1.Nodes.Clear();
+                    hb1.ByteProvider = new DynamicByteProvider(new List<byte>());
+                    RefreshMeshList();
+                }
+                else
+                {
+                    LoadSkeletalMesh(index);
+                }
+                updatedExports.Remove(index);
+            }
+            else if (stm != null && updatedExports.Contains(stm.index))
+            {
+                int index = stm.index;
+                //loaded SkeletalMesh is no longer a SkeletalMesh
+                if (pcc.getExport(index).ClassName != "StaticMesh")
+                {
+                    stm = null;
+                    preview?.Dispose();
+                    preview = null;
+                    treeView1.Nodes.Clear();
+                    hb1.ByteProvider = new DynamicByteProvider(new List<byte>());
+                    RefreshMeshList();
+                }
+                else
+                {
+                    LoadStaticMesh(index);
+                }
+                updatedExports.Remove(index);
+            }
+            if (updatedExports.Intersect(Materials).Count() > 0)
+            {
+                RefreshMaterialList();
+            }
+            else
+            {
+                foreach (var i in updatedExports)
+                {
+                    string className = pcc.getExport(i).ClassName;
+                    if (className == "MaterialInstanceConstant" || className == "Material")
+                    {
+                        RefreshMaterialList();
+                        break;
+                    }
+                }
+            }
+            if (updatedExports.Intersect(Objects).Count() > 0)
+            {
+                RefreshMeshList();
+            }
+            else
+            {
+                foreach (var i in updatedExports)
+                {
+                    string className = pcc.getExport(i).ClassName;
+                    if (className == "SkeletalMesh" || className == "StaticMesh")
+                    {
+                        RefreshMeshList();
+                        break;
+                    }
+                }
+            }
+        }
+
+        private void savePCCToolStripMenuItem_Click(object sender, EventArgs e)
+        {
+            if (pcc == null)
+                return;
+            pcc.save();
+            MessageBox.Show("Done.", "Meshplorer", MessageBoxButtons.OK, MessageBoxIcon.None, MessageBoxDefaultButton.Button1, MessageBoxOptions.DefaultDesktopOnly);
+        }
+
+        private void pb1_Resize(object sender, EventArgs e)
+        {
+            Preview3D.aspect = (float)pb1.Width / pb1.Height;
+        }
+
+        #region 3D Viewport
+        //private List<WorldMesh> CurrentMeshLODs = new List<WorldMesh>();
+        private int CurrentLOD = 0;
+        //private List<SharpDX.Direct3D11.Texture2D> CurrentTextures = new List<SharpDX.Direct3D11.Texture2D>();
+        //private List<SharpDX.Direct3D11.ShaderResourceView> CurrentTextureViews = new List<SharpDX.Direct3D11.ShaderResourceView>();
+        private ModelPreview preview = null;
+        private float globalscale = 1.0f;
+
+        private void CenterView()
+        {
+            if (preview != null && preview.LODs.Count > 0)
+            {
+                WorldMesh m = preview.LODs[CurrentLOD].Mesh;
+                globalscale = 0.5f / m.AABBHalfSize.Length();
+                view.Camera.Position = m.AABBCenter * globalscale;
+                view.Camera.FocusDepth = 1.0f;
+                if (view.Camera.FirstPerson)
+                {
+                    view.Camera.Position -= view.Camera.CameraForward * view.Camera.FocusDepth;
+                }
+            }
+            else
+            {
+                view.Camera.Position = SharpDX.Vector3.Zero;
+                view.Camera.Pitch = -(float) Math.PI / 5.0f;
+                view.Camera.Yaw = (float) Math.PI / 4.0f;
+                globalscale = 1.0f;
+            }
+        }
+
+        private void view_Render(object sender, EventArgs e)
+        {
+            if (preview != null)
+            {
+                if (solidToolStripMenuItem.Checked && CurrentLOD < preview.LODs.Count)
+                {
+                    view.Wireframe = false;
+                    preview.Render(view, CurrentLOD, SharpDX.Matrix.Scaling(globalscale) * SharpDX.Matrix.RotationY(PreviewRotation));
+                }
+                if (wireframeToolStripMenuItem.Checked)
+                {
+                    view.Wireframe = true;
+                    SceneRenderControl.WorldConstants ViewConstants = new SceneRenderControl.WorldConstants(SharpDX.Matrix.Transpose(view.Camera.ProjectionMatrix), SharpDX.Matrix.Transpose(view.Camera.ViewMatrix), SharpDX.Matrix.Transpose(SharpDX.Matrix.Scaling(globalscale) * SharpDX.Matrix.RotationY(PreviewRotation)));
+                    view.DefaultEffect.PrepDraw(view.ImmediateContext);
+                    view.DefaultEffect.RenderObject(view.ImmediateContext, ViewConstants, preview.LODs[CurrentLOD].Mesh, new SharpDX.Direct3D11.ShaderResourceView[] { null });
+                }
+            }
+        }
+
+        private void view_Update(object sender, float e)
+        {
+            if (rotatingToolStripMenuItem.Checked) PreviewRotation += e * 0.05f;
+            //view.Camera.Pitch = (float)Math.Sin(view.Time);
+        }
+
+        private void firstPersonToolStripMenuItem_Click(object sender, EventArgs e)
+        {
+            bool old = view.Camera.FirstPerson;
+            view.Camera.FirstPerson = firstPersonToolStripMenuItem.Checked;
+            // Adjust view position so the camera doesn't teleport
+            if (!old && view.Camera.FirstPerson)
+            {
+                view.Camera.Position += -view.Camera.CameraForward * view.Camera.FocusDepth;
+            }
+            else if (old && !view.Camera.FirstPerson)
+            {
+                view.Camera.Position += view.Camera.CameraForward * view.Camera.FocusDepth;
+            }
+        }
+        #endregion
+    }
+}