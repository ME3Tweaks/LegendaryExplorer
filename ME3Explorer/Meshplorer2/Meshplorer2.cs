--- conflicted
+++ resolved
@@ -1,839 +1,816 @@
-﻿using System;
-using System.IO;
-using System.Collections.Generic;
-using System.ComponentModel;
-using System.Data;
-using System.Drawing;
-using System.Linq;
-using System.Text;
-using System.Windows.Forms;
-using ME3Explorer.Unreal;
-using ME3Explorer.Unreal.Classes;
-using ME3Explorer.Packages;
-using AmaroK86.MassEffect3;
-using KFreonLib.Debugging;
-using KFreonLib.MEDirectories;
-using ME3Explorer.Scene3D;
-
-namespace ME3Explorer.Meshplorer2
-{
-    public partial class Meshplorer2 : Form
-    {
-        public struct EntryStruct
-        {
-            public string Filename;
-            public string DLCName;
-            public string ObjectPath;
-            public int Index;
-            public bool isDLC;
-            public bool isSkeletal;
-        }
-
-        public List<EntryStruct> Entries;
-        public int DisplayStyle = 0; //0 = per file, 1 = per path
-        public UDKExplorer.UDK.UDKObject udk;
-        public List<int> Objects;
-        public ModelPreview preview;
-        public float PreviewRotation = 0;
-
-        public Meshplorer2()
-        {
-            InitializeComponent();
-        }
-
-        private void scanToolStripMenuItem_Click(object sender, EventArgs e)
-        {
-            if (string.IsNullOrEmpty(ME3Directory.cookedPath))
-            {
-                MessageBox.Show("This functionality requires ME3 to be installed. Set its path at:\n Options > Set Custom Path > Mass Effect 3");
-                return;
-            }
-            DebugOutput.StartDebugger("Meshplorer2");
-            int count = 0;
-            timer1.Enabled = false;
-            Entries = new List<EntryStruct>();
-            bool ScanDLC = false;
-            if (MessageBox.Show("Scan DLCs too?", "Meshplorer 2", MessageBoxButtons.YesNo) == DialogResult.Yes)
-                ScanDLC = true;
-            if (ScanDLC)
-            {
-                #region DLC Stuff
-                string dirDLC = ME3Directory.DLCPath;
-                if (!Directory.Exists(dirDLC))
-                    DebugOutput.PrintLn("No DLC Folder found!");
-                else
-                {
-                    string[] subdirs = Directory.GetDirectories(dirDLC);
-                    string loc = Path.GetDirectoryName(Application.ExecutablePath) + "\\exec\\";
-                    Directory.CreateDirectory(loc + "temp");
-                    foreach (string DLCpath in subdirs)
-                        if (!DLCpath.StartsWith("__") && !DLCpath.StartsWith("DLC_UPD"))
-                        {
-                            string path = DLCpath + "\\CookedPCConsole\\Default.sfar";
-                            DLCBase dlcbase;
-                            try
-                            {
-                                dlcbase = new DLCBase(path);
-                                count = 0;
-                                pbar1.Maximum = dlcbase.fileList.Count;
-                                foreach (sfarFile file in dlcbase.fileList)
-                                    try
-                                    {
-                                        string filename = Path.GetFileName(file.fileName);
-                                        if (Path.GetExtension(filename).ToLower().EndsWith(".pcc"))
-                                        {
-                                            using (Stream input = File.OpenRead(path), output = File.Create(loc + "temp\\" + filename))
-                                            {
-                                                AmaroK86.MassEffect3.DLCUnpack.DecompressEntry(file, input, output, dlcbase.CompressionScheme);
-                                            }
-                                            FileInfo f = new FileInfo(loc + "temp\\" + filename);
-                                            DebugOutput.PrintLn("checking DLC: " + Path.GetFileName(DLCpath) + " File: " + filename + " Size: " + f.Length + " bytes", count % 3 == 0);
-                                            using (ME3Package pcc = MEPackageHandler.OpenME3Package(loc + "temp\\" + filename))
-                                            {
-                                                IReadOnlyList<IExportEntry> Exports = pcc.Exports;
-                                                for (int i = 0; i < Exports.Count; i++)
-                                                    if (Exports[i].ClassName == "SkeletalMesh" ||
-                                                        Exports[i].ClassName == "StaticMesh")
-                                                    {
-                                                        EntryStruct ent = new EntryStruct();
-                                                        ent.DLCName = Path.GetFileName(DLCpath);
-                                                        ent.Filename = filename;
-                                                        ent.Index = i;
-                                                        ent.isDLC = true;
-                                                        ent.ObjectPath = Exports[i].GetFullPath;
-                                                        ent.isSkeletal = Exports[i].ClassName == "SkeletalMesh";
-                                                        Entries.Add(ent);
-                                                    } 
-                                            }
-                                            File.Delete(loc + "temp\\" + filename);
-                                        }
-                                        if (count % 3 == 0)
-                                        {
-                                            pbar1.Value = count;
-                                            Application.DoEvents();
-                                        }
-                                        count++;
-                                    }
-                                    catch (Exception ex)
-                                    {
-                                        DebugOutput.PrintLn("=====ERROR=====\n" + ex.ToString() + "\n=====ERROR=====");
-                                    }
-                            }
-                            catch (Exception ex)
-                            {
-                                DebugOutput.PrintLn("=====ERROR=====\n" + ex.ToString() + "\n=====ERROR=====");
-                            }
-                        }
-                    Directory.Delete(loc + "temp", true);
-                }
-                #endregion
-            }
-            #region Basegame Stuff
-            string dir = ME3Directory.cookedPath;
-            string[] files = Directory.GetFiles(dir,"*.pcc");            
-            pbar1.Maximum = files.Length - 1;
-            foreach (string file in files)
-            {
-                DebugOutput.PrintLn("Scan file #" + count + " : " + file, count % 10 == 0);
-                try
-                {
-                    using (ME3Package pcc = MEPackageHandler.OpenME3Package(file))
-                    {
-                        IReadOnlyList<IExportEntry> Exports = pcc.Exports;
-                        for (int i = 0; i < Exports.Count; i++)
-                            if (Exports[i].ClassName == "SkeletalMesh" ||
-                                Exports[i].ClassName == "StaticMesh")
-                            {
-                                EntryStruct ent = new EntryStruct();
-                                ent.DLCName = "";
-                                ent.Filename = Path.GetFileName(file);
-                                ent.Index = i;
-                                ent.isDLC = false;
-                                ent.ObjectPath = Exports[i].GetFullPath;
-                                ent.isSkeletal = Exports[i].ClassName == "SkeletalMesh";
-                                Entries.Add(ent);
-                            } 
-                    }
-                    if (count % 10 == 0)
-                    {
-                        Application.DoEvents();
-                        pbar1.Value = count;
-                    }
-                    count++;
-                }
-                catch (Exception ex)
-                {
-                    DebugOutput.PrintLn("=====ERROR=====\n" + ex.ToString() + "\n=====ERROR=====");
-                }
-            }
-            #endregion
-            #region Sorting
-            bool run = true;
-            DebugOutput.PrintLn("=====Info=====\n\nSorting names...\n\n=====Info=====");
-            count = 0;
-            while (run)
-            {
-                run = false;
-                for(int i=0;i<Entries.Count -1;i++)
-                    if (Entries[i].Filename.CompareTo(Entries[i + 1].Filename) > 0)
-                    {
-                        EntryStruct tmp = Entries[i];
-                        Entries[i] = Entries[i + 1];
-                        Entries[i + 1] = tmp;
-                        run = true;
-                        if (count++ % 100 == 0)
-                            Application.DoEvents();
-                    }
-            }
-            #endregion
-            TreeRefresh();
-            timer1.Enabled = true;
-        }
-
-        public void TreeRefresh()
-        {
-            treeView1.Nodes.Clear();
-            treeView2.Nodes.Clear();
-            treeView1.Visible = false;
-            Application.DoEvents();
-            int count = 0;
-            pbar1.Maximum = Entries.Count - 1;
-            if (DisplayStyle == 0)
-            {
-                foreach (EntryStruct e in Entries)
-                {
-                    if (!e.isDLC)
-                    {
-                        int f = -1;
-                        for (int i = 0; i < treeView1.Nodes.Count; i++)
-                            if (treeView1.Nodes[i].Text == e.Filename)
-                                f = i;
-                        string pre = "SKM";
-                        if (!e.isSkeletal)
-                            pre = "STM";
-                        if (f == -1)
-                        {
-                            TreeNode t = new TreeNode(e.Filename);
-                            t.Nodes.Add(count.ToString(), pre + "#" + e.Index + " : " + e.ObjectPath);
-                            treeView1.Nodes.Add(t);
-                        }
-                        else
-                        {
-                            treeView1.Nodes[f].Nodes.Add(count.ToString(), pre + "#" + e.Index + " : " + e.ObjectPath);
-                        }
-                        if (count % 100 == 0)
-                        {
-                            pbar1.Value = count;
-                            Application.DoEvents();
-                        }
-                        count++;
-                    }
-                    else
-                    {
-                        int f = -1;
-                        for (int i = 0; i < treeView1.Nodes.Count; i++)
-                            if (treeView1.Nodes[i].Text == e.DLCName + "::" + e.Filename)
-                                f = i;
-                        string pre = "SKM";
-                        if (!e.isSkeletal)
-                            pre = "STM";
-                        if (f == -1)
-                        {
-                            TreeNode t = new TreeNode(e.DLCName + "::" + e.Filename);
-                            t.Nodes.Add(count.ToString(), pre + "#" + e.Index + " : " + e.ObjectPath);
-                            treeView1.Nodes.Add(t);
-                        }
-                        else
-                        {
-                            treeView1.Nodes[f].Nodes.Add(count.ToString(), pre + "#" + e.Index + " : " + e.ObjectPath);
-                        }
-                        if (count % 100 == 0)
-                        {
-                            pbar1.Value = count;
-                            Application.DoEvents();
-                        }
-                        count++;
-                    }
-                }
-            }
-            treeView1.Visible = true;
-            pbar1.Value = 0;
-        }
-
-        private void timer1_Tick(object sender, EventArgs e)
-        {
-            view.UpdateScene();
-            view.Invalidate();
-        }
-
-        private void saveToolStripMenuItem_Click(object sender, EventArgs e)
-        {
-            SaveFileDialog d = new SaveFileDialog();
-            d.Filter = "*.db|*.db";
-            if (d.ShowDialog() == System.Windows.Forms.DialogResult.OK)
-            {
-                FileStream fs = new FileStream(d.FileName, FileMode.Create, FileAccess.Write);
-                
-                fs.Write(BitConverter.GetBytes(Entries.Count), 0, 4);
-                foreach(EntryStruct es in Entries)
-                {
-                    WriteString(fs, es.Filename);
-                    WriteString(fs, es.DLCName);
-                    WriteString(fs, es.ObjectPath);
-                    fs.Write(BitConverter.GetBytes(es.Index), 0, 4);
-                    if (es.isDLC)
-                        fs.WriteByte(1);
-                    else
-                        fs.WriteByte(0);
-                    if (es.isSkeletal)
-                        fs.WriteByte(1);
-                    else
-                        fs.WriteByte(0);
-                }
-                fs.Close();
-                MessageBox.Show("Done.");
-            }
-        }
-
-        public void WriteString(FileStream fs, string s)
-        {
-            fs.Write(BitConverter.GetBytes(s.Length), 0, 4);
-            fs.Write(GetBytes(s), 0, s.Length);
-        }
-
-        public string ReadString(FileStream fs)
-        {
-            string s = "";
-            byte[] buff = new byte[4];
-            for (int i = 0; i < 4; i++)
-                buff[i] = (byte)fs.ReadByte();
-            int count = BitConverter.ToInt32(buff, 0);
-            buff = new byte[count];
-            for (int i = 0; i < count; i++)
-                buff[i] = (byte)fs.ReadByte();
-            s = GetString(buff);
-            return s;
-        }
-
-        public byte[] GetBytes(string str)
-        {
-            byte[] bytes = new byte[str.Length];
-            for (int i = 0; i < str.Length; i++)
-                bytes[i] = (byte)str[i];
-            return bytes;
-        }
-
-        public string GetString(byte[] bytes)
-        {
-            string s = "";
-            for (int i = 0; i < bytes.Length; i++)
-                s += (char)bytes[i];
-            return s;
-        }
-
-        private void treeView1_AfterSelect(object sender, TreeViewEventArgs e)
-        {
-            TreeNode t = treeView1.SelectedNode;
-            if (DisplayStyle == 0)
-            {
-                if (t.Parent == null || t.Name == "")
-                    return;
-                preview?.Dispose();
-                preview = null;
-                try
-                {
-                    int i = 0;
-                    if (Int32.TryParse(t.Name, out i))
-                    {
-                        EntryStruct en = Entries[i];
-                        if (!en.isDLC)
-                        {
-                            ME3Package pcc = MEPackageHandler.OpenME3Package(ME3Directory.cookedPath + en.Filename);
-                            if (en.isSkeletal)
-                            {
-                                SkeletalMesh skmesh = new SkeletalMesh(pcc, en.Index); // TODO: pass device
-                                preview = new ModelPreview(view.Device, skmesh, view.TextureCache);
-                                CenterView();
-                                treeView2.Nodes.Clear();
-                                if (previewWithTreeToolStripMenuItem.Checked)
-                                {
-                                    treeView2.Visible = false;
-                                    Application.DoEvents();
-                                    treeView2.Nodes.Add(skmesh.ToTree());
-                                    treeView2.Visible = true;
-                                }
-                            }
-                            else
-                            {
-
-                            }
-                        }
-                        else
-                        {
-                            string loc = Path.GetDirectoryName(Application.ExecutablePath) + "\\exec\\";
-                            string dirDLC = ME3Directory.DLCPath;
-                            dirDLC += en.DLCName;
-                            dirDLC += "\\CookedPCConsole\\Default.sfar";
-                            DLCBase dlc = new DLCBase(dirDLC);
-                            foreach (sfarFile file in dlc.fileList)
-                                try
-                                {
-                                    string filename = Path.GetFileName(file.fileName);
-                                    if (Path.GetExtension(filename).ToLower().EndsWith(".pcc") && filename == en.Filename)
-                                    {
-                                        using (Stream input = File.OpenRead(dirDLC), output = File.Create(loc + filename))
-                                        {
-                                            AmaroK86.MassEffect3.DLCUnpack.DecompressEntry(file, input, output, dlc.CompressionScheme);
-                                        }
-                                        if (File.Exists(loc + filename))
-                                        {
-                                            try
-                                            {
-                                                ME3Package pcc = MEPackageHandler.OpenME3Package(loc + filename);
-                                                if (en.isSkeletal)
-                                                {
-                                                    SkeletalMesh skmesh = new SkeletalMesh(pcc, en.Index);
-                                                    CenterView();
-                                                    treeView2.Nodes.Clear();
-                                                    if (previewWithTreeToolStripMenuItem.Checked)
-                                                    {
-                                                        treeView2.Visible = false;
-                                                        Application.DoEvents();
-                                                        treeView2.Nodes.Add(skmesh.ToTree());
-                                                        treeView2.Visible = true;
-                                                    }
-                                                }
-                                                else
-                                                {
-
-                                                }
-                                            }
-                                            catch (Exception)
-                                            {
-                                            }
-                                            File.Delete(loc + filename);
-                                        }
-                                    }
-                                }
-                                catch (Exception)
-                                {
-                                }
-                        }
-                    }
-                }
-                catch (Exception ex)
-                {
-                    MessageBox.Show(ex.ToString());
-                }
-            }
-        }
-
-        private void loadToolStripMenuItem_Click(object sender, EventArgs e)
-        {
-            OpenFileDialog d = new OpenFileDialog();
-            d.Filter = "*.db|*.db";
-            if (d.ShowDialog() == System.Windows.Forms.DialogResult.OK)
-            {
-                timer1.Enabled = false;
-                Entries = new List<EntryStruct>();
-                FileStream fs = new FileStream(d.FileName, FileMode.Open, FileAccess.Read);
-                int count = ReadInt(fs);                
-                for (int i = 0; i < count; i++)
-                {
-                    EntryStruct en = new EntryStruct();
-                    en.Filename = ReadString(fs);
-                    en.DLCName = ReadString(fs);
-                    en.ObjectPath = ReadString(fs);
-                    en.Index = ReadInt(fs);
-                    byte b = (byte)fs.ReadByte();
-                    en.isDLC = b == 1;
-                    b = (byte)fs.ReadByte();
-                    en.isSkeletal = b == 1;
-                    Entries.Add(en);
-                }
-                fs.Close();
-                TreeRefresh();
-                timer1.Enabled = true;
-            }
-        }
-
-        public int ReadInt(FileStream fs)
-        {
-            byte[] buff = new byte[4];
-            fs.Read(buff, 0, 4);
-            return BitConverter.ToInt32(buff, 0);
-        }
-
-        private void Meshplorer2_Load(object sender, EventArgs e)
-        {
-<<<<<<< HEAD
-            this.pb1.MouseWheel += MouseWheelHandler;
-            pb1_Resize(null, null); // set aspect ratio
-        }
-
-        private void MouseWheelHandler(object sender, MouseEventArgs e)
-        {
-                if (e.Delta > 0)
-                    Renderer.CamDistance /= 1.5f;
-                else
-                    Renderer.CamDistance *= 1.5f;
-        }
-
-        private void pb1_MouseHover(object sender, EventArgs e)
-        {
-            pb1.Focus();
-        }
-
-        private void rotateToolStripMenuItem_Click(object sender, EventArgs e)
-        {
-            Renderer.rotate = rotateToolStripMenuItem.Checked;
-=======
-            view.LoadDirect3D();
->>>>>>> 380b1d47
-        }
-
-        private void importFromUDKToolStripMenuItem_Click(object sender, EventArgs e)
-        {
-            globalTreeToolStripMenuItem.Visible =
-            optionsToolStripMenuItem.Visible =
-            transferToolStripMenuItem.Visible =
-            splitContainer1.Visible = false;
-            fileToolStripMenuItem.Visible =
-            importLODToolStripMenuItem.Visible =
-            splitContainer3.Visible = true;
-        }
-
-        private void importLODToolStripMenuItem_Click(object sender, EventArgs e)
-        {
-            ME3Package pcc = null;
-            try
-            {
-                int n = listBox1.SelectedIndex;
-                if (n == -1)
-                    return;
-                int m = listBox2.SelectedIndex;
-                if (m == -1)
-                    return;
-                TreeNode t1 = treeView1.SelectedNode;
-                if (t1 == null || t1.Parent == null || t1.Name == "")
-                    return;
-                SkeletalMesh skm = new SkeletalMesh();
-                EntryStruct en;
-                string loc = Path.GetDirectoryName(Application.ExecutablePath) + "\\exec\\";
-                if (DisplayStyle == 0)
-                {
-                    int o = 0;
-                    if (!Int32.TryParse(t1.Name, out o))
-                        return;
-                    en = Entries[o];
-                    if (!en.isDLC)
-                    {
-                        if (en.isSkeletal)
-                        {
-                            pcc = MEPackageHandler.OpenME3Package(ME3Directory.cookedPath + en.Filename);
-                            skm = new SkeletalMesh(pcc, en.Index); // TODO: pass device
-                        }
-                        else
-                        {
-                            return;
-                        }
-                    }
-                    else
-                    {
-                        string dirDLC = ME3Directory.DLCPath;
-                        dirDLC += en.DLCName;
-                        dirDLC += "\\CookedPCConsole\\Default.sfar";
-                        DLCBase dlc = new DLCBase(dirDLC);
-                        foreach (sfarFile file in dlc.fileList)
-                            try
-                            {
-                                string filename = Path.GetFileName(file.fileName);
-                                if (Path.GetExtension(filename).ToLower().EndsWith(".pcc") && filename == en.Filename)
-                                {
-                                    if (File.Exists(loc + "dlc.pcc"))
-                                        File.Delete(loc + "dlc.pcc");
-                                    using (Stream input = File.OpenRead(dirDLC), output = File.Create(loc + "dlc.pcc"))
-                                    {
-                                        AmaroK86.MassEffect3.DLCUnpack.DecompressEntry(file, input, output, dlc.CompressionScheme);
-                                    }
-                                    if (File.Exists(loc + "dlc.pcc"))
-                                    {
-                                        try
-                                        {
-                                            if (en.isSkeletal)
-                                            {
-                                                pcc = MEPackageHandler.OpenME3Package(loc + "dlc.pcc");
-                                                skm = new SkeletalMesh(pcc, en.Index);
-                                                break;
-                                            }
-                                            else
-                                            {
-                                                return;
-                                            }
-                                        }
-                                        catch (Exception)
-                                        {
-                                            return;
-                                        }
-                                    }
-                                }
-                            }
-                            catch (Exception)
-                            {
-                                return;
-                            }
-                    }
-                }
-                else
-                    return;
-                if (!skm.Loaded || pcc == null)
-                    return;
-                SkeletalMesh.LODModelStruct lodpcc = skm.LODModels[0];
-                UDKExplorer.UDK.Classes.SkeletalMesh skmudk = new UDKExplorer.UDK.Classes.SkeletalMesh(udk, Objects[n]);
-                UDKExplorer.UDK.Classes.SkeletalMesh.LODModelStruct lodudk = skmudk.LODModels[m];
-                lodpcc.Sections = new List<SkeletalMesh.SectionStruct>();
-                foreach (UDKExplorer.UDK.Classes.SkeletalMesh.SectionStruct secudk in lodudk.Sections)
-                {
-                    SkeletalMesh.SectionStruct secpcc = new SkeletalMesh.SectionStruct();
-                    secpcc.BaseIndex = secudk.BaseIndex;
-                    secpcc.ChunkIndex = secudk.ChunkIndex;
-                    secpcc.MaterialIndex = secudk.MaterialIndex;
-                    secpcc.NumTriangles = secudk.NumTriangles;
-                    lodpcc.Sections.Add(secpcc);
-                }
-                lodpcc.IndexBuffer = new SkeletalMesh.MultiSizeIndexContainerStruct();
-                lodpcc.IndexBuffer.IndexCount = lodudk.IndexBuffer.IndexCount;
-                lodpcc.IndexBuffer.IndexSize = lodudk.IndexBuffer.IndexSize;
-                lodpcc.IndexBuffer.Indexes = new List<ushort>();
-                foreach (ushort Idx in lodudk.IndexBuffer.Indexes)
-                    lodpcc.IndexBuffer.Indexes.Add(Idx);
-                List<int> BoneMap = new List<int>();
-                for (int i = 0; i < skmudk.Bones.Count; i++)
-                {
-                    string udkb = udk.GetName(skmudk.Bones[i].Name);
-                    bool found = false;
-                    for (int j = 0; j < skm.Bones.Count; j++)
-                    {
-                        string pccb = pcc.getNameEntry(skm.Bones[j].Name);
-                        if (pccb == udkb)
-                        {
-                            found = true;
-                            BoneMap.Add(j);
-                            if (importBonesToolStripMenuItem.Checked)
-                            {
-                                SkeletalMesh.BoneStruct bpcc = skm.Bones[j];
-                                UDKExplorer.UDK.Classes.SkeletalMesh.BoneStruct budk = skmudk.Bones[i];
-                                bpcc.Orientation = budk.Orientation;
-                                bpcc.Position = budk.Position;
-                                skm.Bones[j] = bpcc;
-                            }
-                        }
-                    }
-                    if (!found)
-                    {
-                        DebugOutput.PrintLn("ERROR: Cant Match Bone \"" + udkb + "\"");
-                        BoneMap.Add(0);
-                    }
-                }
-
-                lodpcc.ActiveBones = new List<ushort>();
-                foreach (ushort Idx in lodudk.ActiveBones)
-                    lodpcc.ActiveBones.Add((ushort)BoneMap[Idx]);
-                lodpcc.Chunks = new List<SkeletalMesh.SkelMeshChunkStruct>();
-                foreach (UDKExplorer.UDK.Classes.SkeletalMesh.SkelMeshChunkStruct chunkudk in lodudk.Chunks)
-                {
-                    SkeletalMesh.SkelMeshChunkStruct chunkpcc = new SkeletalMesh.SkelMeshChunkStruct();
-                    chunkpcc.BaseVertexIndex = chunkudk.BaseVertexIndex;
-                    chunkpcc.MaxBoneInfluences = chunkudk.MaxBoneInfluences;
-                    chunkpcc.NumRigidVertices = chunkudk.NumRigidVertices;
-                    chunkpcc.NumSoftVertices = chunkudk.NumSoftVertices;
-                    chunkpcc.BoneMap = new List<ushort>();
-                    chunkpcc.RiginSkinVertices = new List<SkeletalMesh.RigidSkinVertexStruct>();
-                    chunkpcc.SoftSkinVertices = new List<SkeletalMesh.SoftSkinVertexStruct>();
-                    foreach (ushort Idx in chunkudk.BoneMap)
-                        chunkpcc.BoneMap.Add((ushort)BoneMap[Idx]);
-                    lodpcc.Chunks.Add(chunkpcc);
-                }
-                lodpcc.Size = lodudk.Size;
-                lodpcc.NumVertices = lodudk.NumVertices;
-                lodpcc.RequiredBones = new List<byte>();
-                foreach (byte b in lodudk.RequiredBones)
-                    lodpcc.RequiredBones.Add(b);
-                lodpcc.VertexBufferGPUSkin = new SkeletalMesh.VertexBufferGPUSkinStruct();
-                lodpcc.VertexBufferGPUSkin.NumTexCoords = lodudk.VertexBufferGPUSkin.NumTexCoords;
-                lodpcc.VertexBufferGPUSkin.Extension = lodudk.VertexBufferGPUSkin.Extension;
-                lodpcc.VertexBufferGPUSkin.Origin = lodudk.VertexBufferGPUSkin.Origin;
-                lodpcc.VertexBufferGPUSkin.VertexSize = lodudk.VertexBufferGPUSkin.VertexSize;
-                lodpcc.VertexBufferGPUSkin.Vertices = new List<SkeletalMesh.GPUSkinVertexStruct>();
-                foreach (UDKExplorer.UDK.Classes.SkeletalMesh.GPUSkinVertexStruct vudk in lodudk.VertexBufferGPUSkin.Vertices)
-                {
-                    SkeletalMesh.GPUSkinVertexStruct vpcc = new SkeletalMesh.GPUSkinVertexStruct();
-                    vpcc.TangentX = vudk.TangentX;
-                    vpcc.TangentZ = vudk.TangentZ;
-                    vpcc.Position = vudk.Position;
-                    vpcc.InfluenceBones = vudk.InfluenceBones;
-                    vpcc.InfluenceWeights = vudk.InfluenceWeights;
-                    vpcc.U = vudk.U;
-                    vpcc.V = vudk.V;
-                    lodpcc.VertexBufferGPUSkin.Vertices.Add(vpcc);
-                }
-                for (int i = 0; i < skm.LODModels.Count; i++)
-                    skm.LODModels[i] = lodpcc;
-                SerializingContainer con = new SerializingContainer();
-                con.Memory = new MemoryStream();
-                con.isLoading = false;
-                skm.Serialize(con);
-                int end = skm.GetPropertyEnd();
-                MemoryStream mem = new MemoryStream();
-                mem.Write(pcc.Exports[en.Index].Data, 0, end);
-                mem.Write(con.Memory.ToArray(), 0, (int)con.Memory.Length);
-                pcc.Exports[en.Index].Data = mem.ToArray();
-                pcc.save();
-                if (!en.isDLC)
-                    MessageBox.Show("Done");
-                else
-                    MessageBox.Show("Done. The file is now in following folder, please replace it back to DLC :\n" + loc + "dlc.pcc");
-                globalTreeToolStripMenuItem.Visible =
-                optionsToolStripMenuItem.Visible =
-                transferToolStripMenuItem.Visible =
-                splitContainer1.Visible = true;
-                fileToolStripMenuItem.Visible =
-                importLODToolStripMenuItem.Visible =
-                splitContainer3.Visible = false;
-            }
-            finally
-            {
-                pcc?.Dispose();
-            }
-        }
-
-        private void openUPKToolStripMenuItem_Click(object sender, EventArgs e)
-        {
-            OpenFileDialog d = new OpenFileDialog();
-            d.Filter = "*.u;*.upk;*.udk|*.u;*.upk;*.udk";
-            if (d.ShowDialog() == System.Windows.Forms.DialogResult.OK)
-            {
-                udk = new UDKExplorer.UDK.UDKObject(d.FileName);
-                Objects = new List<int>();
-                for (int i = 0; i < udk.ExportCount; i++)
-                    if (udk.GetClass(udk.Exports[i].clas) == "SkeletalMesh")
-                        Objects.Add(i);
-                RefreshLists();
-            }
-        }
-
-        public void RefreshLists()
-        {
-            listBox1.Items.Clear();
-            foreach (int Idx in Objects)
-                listBox1.Items.Add(Idx + " : " + udk.GetName(udk.Exports[Idx].name));
-        }
-
-        private void listBox1_SelectedIndexChanged(object sender, EventArgs e)
-        {
-            int n = listBox1.SelectedIndex;
-            if (n == -1)
-                return;
-            UDKExplorer.UDK.Classes.SkeletalMesh skmudk = new UDKExplorer.UDK.Classes.SkeletalMesh(udk, Objects[n]);
-            listBox2.Items.Clear();
-            for (int i = 0; i < skmudk.LODModels.Count; i++)
-                listBox2.Items.Add("LOD " + i);
-        }
-
-        private void importBonesToolStripMenuItem_Click(object sender, EventArgs e)
-        {
-            importBonesToolStripMenuItem.Checked = !importBonesToolStripMenuItem.Checked;
-        }
-
-        public void FindNext()
-        {
-            string s = toolStripTextBox1.Text.ToLower();
-            if (s == "")
-                return;
-            int startp = 0, startn = 0;
-            if (treeView1.SelectedNode != null)
-            {
-                TreeNode t = treeView1.SelectedNode;
-                if (t.Parent != null)
-                {
-                    startp = t.Parent.Index;
-                    startn = t.Index + 1;
-                }
-            }
-            for (int i = startp; i < treeView1.Nodes.Count; i++)
-            {
-                TreeNode p = treeView1.Nodes[i];
-                for (int j = startn; j < p.Nodes.Count; j++)
-                {
-                    if (p.Nodes[j].Text.ToLower().Contains(s))
-                    {
-                        treeView1.SelectedNode = p.Nodes[j];
-                        return;
-                    }
-                }
-                startn = 0;
-            }
-        }
-
-        private void toolStripButton1_Click_1(object sender, EventArgs e)
-        {
-            FindNext();
-        }
-
-        private void toolStripTextBox1_KeyPress_1(object sender, KeyPressEventArgs e)
-        {
-            if (e.KeyChar == (char)Keys.Enter)
-                FindNext();
-        }
-
-        private void Meshplorer2_FormClosing(object sender, FormClosingEventArgs e)
-        {
-            preview?.Dispose();
-            view.UnloadDirect3D();
-        }
-
-        private void view_Update(object sender, float e)
-        {
-            if (rotateToolStripMenuItem.Checked) PreviewRotation += e * 0.05f;
-
-        }
-
-        private void view_Render(object sender, EventArgs e)
-        {
-            if (preview != null)
-            {
-                view.Wireframe = false;
-                preview.Render(view, 0, SharpDX.Matrix.RotationY(PreviewRotation));
-                view.Wireframe = true;
-                SceneRenderControl.WorldConstants ViewConstants = new SceneRenderControl.WorldConstants(SharpDX.Matrix.Transpose(view.Camera.ProjectionMatrix), SharpDX.Matrix.Transpose(view.Camera.ViewMatrix), SharpDX.Matrix.Transpose(SharpDX.Matrix.RotationY(PreviewRotation)));
-                view.DefaultEffect.PrepDraw(view.ImmediateContext);
-                view.DefaultEffect.RenderObject(view.ImmediateContext, ViewConstants, preview.LODs[0].Mesh, new SharpDX.Direct3D11.ShaderResourceView[] { null });
-            }
-        }
-
-        private void CenterView()
-        {
-            if (preview != null && preview.LODs.Count > 0)
-            {
-                WorldMesh m = preview.LODs[0].Mesh;
-                view.Camera.Position = m.AABBCenter;
-                view.Camera.FocusDepth = Math.Max(m.AABBHalfSize.X * 2.0f, Math.Max(m.AABBHalfSize.Y * 2.0f, m.AABBHalfSize.Z * 2.0f));
-                if (view.Camera.FirstPerson)
-                {
-                    view.Camera.Position -= view.Camera.CameraForward * view.Camera.FocusDepth;
-                }
-            }
-            else
-            {
-                view.Camera.Position = SharpDX.Vector3.Zero;
-                view.Camera.Pitch = -(float)Math.PI / 5.0f;
-                view.Camera.Yaw = (float)Math.PI / 4.0f;
-            }
-        }
-
-        private void pb1_Resize(object sender, EventArgs e)
-        {
-            Renderer.aspect = (float)pb1.Width / pb1.Height;
-        }
-    }
-}
+﻿using System;
+using System.IO;
+using System.Collections.Generic;
+using System.ComponentModel;
+using System.Data;
+using System.Drawing;
+using System.Linq;
+using System.Text;
+using System.Windows.Forms;
+using ME3Explorer.Unreal;
+using ME3Explorer.Unreal.Classes;
+using ME3Explorer.Packages;
+using AmaroK86.MassEffect3;
+using KFreonLib.Debugging;
+using KFreonLib.MEDirectories;
+using ME3Explorer.Scene3D;
+
+namespace ME3Explorer.Meshplorer2
+{
+    public partial class Meshplorer2 : Form
+    {
+        public struct EntryStruct
+        {
+            public string Filename;
+            public string DLCName;
+            public string ObjectPath;
+            public int Index;
+            public bool isDLC;
+            public bool isSkeletal;
+        }
+
+        public List<EntryStruct> Entries;
+        public int DisplayStyle = 0; //0 = per file, 1 = per path
+        public UDKExplorer.UDK.UDKObject udk;
+        public List<int> Objects;
+        public ModelPreview preview;
+        public float PreviewRotation = 0;
+
+        public Meshplorer2()
+        {
+            InitializeComponent();
+        }
+
+        private void scanToolStripMenuItem_Click(object sender, EventArgs e)
+        {
+            if (string.IsNullOrEmpty(ME3Directory.cookedPath))
+            {
+                MessageBox.Show("This functionality requires ME3 to be installed. Set its path at:\n Options > Set Custom Path > Mass Effect 3");
+                return;
+            }
+            DebugOutput.StartDebugger("Meshplorer2");
+            int count = 0;
+            timer1.Enabled = false;
+            Entries = new List<EntryStruct>();
+            bool ScanDLC = false;
+            if (MessageBox.Show("Scan DLCs too?", "Meshplorer 2", MessageBoxButtons.YesNo) == DialogResult.Yes)
+                ScanDLC = true;
+            if (ScanDLC)
+            {
+                #region DLC Stuff
+                string dirDLC = ME3Directory.DLCPath;
+                if (!Directory.Exists(dirDLC))
+                    DebugOutput.PrintLn("No DLC Folder found!");
+                else
+                {
+                    string[] subdirs = Directory.GetDirectories(dirDLC);
+                    string loc = Path.GetDirectoryName(Application.ExecutablePath) + "\\exec\\";
+                    Directory.CreateDirectory(loc + "temp");
+                    foreach (string DLCpath in subdirs)
+                        if (!DLCpath.StartsWith("__") && !DLCpath.StartsWith("DLC_UPD"))
+                        {
+                            string path = DLCpath + "\\CookedPCConsole\\Default.sfar";
+                            DLCBase dlcbase;
+                            try
+                            {
+                                dlcbase = new DLCBase(path);
+                                count = 0;
+                                pbar1.Maximum = dlcbase.fileList.Count;
+                                foreach (sfarFile file in dlcbase.fileList)
+                                    try
+                                    {
+                                        string filename = Path.GetFileName(file.fileName);
+                                        if (Path.GetExtension(filename).ToLower().EndsWith(".pcc"))
+                                        {
+                                            using (Stream input = File.OpenRead(path), output = File.Create(loc + "temp\\" + filename))
+                                            {
+                                                AmaroK86.MassEffect3.DLCUnpack.DecompressEntry(file, input, output, dlcbase.CompressionScheme);
+                                            }
+                                            FileInfo f = new FileInfo(loc + "temp\\" + filename);
+                                            DebugOutput.PrintLn("checking DLC: " + Path.GetFileName(DLCpath) + " File: " + filename + " Size: " + f.Length + " bytes", count % 3 == 0);
+                                            using (ME3Package pcc = MEPackageHandler.OpenME3Package(loc + "temp\\" + filename))
+                                            {
+                                                IReadOnlyList<IExportEntry> Exports = pcc.Exports;
+                                                for (int i = 0; i < Exports.Count; i++)
+                                                    if (Exports[i].ClassName == "SkeletalMesh" ||
+                                                        Exports[i].ClassName == "StaticMesh")
+                                                    {
+                                                        EntryStruct ent = new EntryStruct();
+                                                        ent.DLCName = Path.GetFileName(DLCpath);
+                                                        ent.Filename = filename;
+                                                        ent.Index = i;
+                                                        ent.isDLC = true;
+                                                        ent.ObjectPath = Exports[i].GetFullPath;
+                                                        ent.isSkeletal = Exports[i].ClassName == "SkeletalMesh";
+                                                        Entries.Add(ent);
+                                                    } 
+                                            }
+                                            File.Delete(loc + "temp\\" + filename);
+                                        }
+                                        if (count % 3 == 0)
+                                        {
+                                            pbar1.Value = count;
+                                            Application.DoEvents();
+                                        }
+                                        count++;
+                                    }
+                                    catch (Exception ex)
+                                    {
+                                        DebugOutput.PrintLn("=====ERROR=====\n" + ex.ToString() + "\n=====ERROR=====");
+                                    }
+                            }
+                            catch (Exception ex)
+                            {
+                                DebugOutput.PrintLn("=====ERROR=====\n" + ex.ToString() + "\n=====ERROR=====");
+                            }
+                        }
+                    Directory.Delete(loc + "temp", true);
+                }
+                #endregion
+            }
+            #region Basegame Stuff
+            string dir = ME3Directory.cookedPath;
+            string[] files = Directory.GetFiles(dir,"*.pcc");            
+            pbar1.Maximum = files.Length - 1;
+            foreach (string file in files)
+            {
+                DebugOutput.PrintLn("Scan file #" + count + " : " + file, count % 10 == 0);
+                try
+                {
+                    using (ME3Package pcc = MEPackageHandler.OpenME3Package(file))
+                    {
+                        IReadOnlyList<IExportEntry> Exports = pcc.Exports;
+                        for (int i = 0; i < Exports.Count; i++)
+                            if (Exports[i].ClassName == "SkeletalMesh" ||
+                                Exports[i].ClassName == "StaticMesh")
+                            {
+                                EntryStruct ent = new EntryStruct();
+                                ent.DLCName = "";
+                                ent.Filename = Path.GetFileName(file);
+                                ent.Index = i;
+                                ent.isDLC = false;
+                                ent.ObjectPath = Exports[i].GetFullPath;
+                                ent.isSkeletal = Exports[i].ClassName == "SkeletalMesh";
+                                Entries.Add(ent);
+                            } 
+                    }
+                    if (count % 10 == 0)
+                    {
+                        Application.DoEvents();
+                        pbar1.Value = count;
+                    }
+                    count++;
+                }
+                catch (Exception ex)
+                {
+                    DebugOutput.PrintLn("=====ERROR=====\n" + ex.ToString() + "\n=====ERROR=====");
+                }
+            }
+            #endregion
+            #region Sorting
+            bool run = true;
+            DebugOutput.PrintLn("=====Info=====\n\nSorting names...\n\n=====Info=====");
+            count = 0;
+            while (run)
+            {
+                run = false;
+                for(int i=0;i<Entries.Count -1;i++)
+                    if (Entries[i].Filename.CompareTo(Entries[i + 1].Filename) > 0)
+                    {
+                        EntryStruct tmp = Entries[i];
+                        Entries[i] = Entries[i + 1];
+                        Entries[i + 1] = tmp;
+                        run = true;
+                        if (count++ % 100 == 0)
+                            Application.DoEvents();
+                    }
+            }
+            #endregion
+            TreeRefresh();
+            timer1.Enabled = true;
+        }
+
+        public void TreeRefresh()
+        {
+            treeView1.Nodes.Clear();
+            treeView2.Nodes.Clear();
+            treeView1.Visible = false;
+            Application.DoEvents();
+            int count = 0;
+            pbar1.Maximum = Entries.Count - 1;
+            if (DisplayStyle == 0)
+            {
+                foreach (EntryStruct e in Entries)
+                {
+                    if (!e.isDLC)
+                    {
+                        int f = -1;
+                        for (int i = 0; i < treeView1.Nodes.Count; i++)
+                            if (treeView1.Nodes[i].Text == e.Filename)
+                                f = i;
+                        string pre = "SKM";
+                        if (!e.isSkeletal)
+                            pre = "STM";
+                        if (f == -1)
+                        {
+                            TreeNode t = new TreeNode(e.Filename);
+                            t.Nodes.Add(count.ToString(), pre + "#" + e.Index + " : " + e.ObjectPath);
+                            treeView1.Nodes.Add(t);
+                        }
+                        else
+                        {
+                            treeView1.Nodes[f].Nodes.Add(count.ToString(), pre + "#" + e.Index + " : " + e.ObjectPath);
+                        }
+                        if (count % 100 == 0)
+                        {
+                            pbar1.Value = count;
+                            Application.DoEvents();
+                        }
+                        count++;
+                    }
+                    else
+                    {
+                        int f = -1;
+                        for (int i = 0; i < treeView1.Nodes.Count; i++)
+                            if (treeView1.Nodes[i].Text == e.DLCName + "::" + e.Filename)
+                                f = i;
+                        string pre = "SKM";
+                        if (!e.isSkeletal)
+                            pre = "STM";
+                        if (f == -1)
+                        {
+                            TreeNode t = new TreeNode(e.DLCName + "::" + e.Filename);
+                            t.Nodes.Add(count.ToString(), pre + "#" + e.Index + " : " + e.ObjectPath);
+                            treeView1.Nodes.Add(t);
+                        }
+                        else
+                        {
+                            treeView1.Nodes[f].Nodes.Add(count.ToString(), pre + "#" + e.Index + " : " + e.ObjectPath);
+                        }
+                        if (count % 100 == 0)
+                        {
+                            pbar1.Value = count;
+                            Application.DoEvents();
+                        }
+                        count++;
+                    }
+                }
+            }
+            treeView1.Visible = true;
+            pbar1.Value = 0;
+        }
+
+        private void timer1_Tick(object sender, EventArgs e)
+        {
+            view.UpdateScene();
+            view.Invalidate();
+        }
+
+        private void saveToolStripMenuItem_Click(object sender, EventArgs e)
+        {
+            SaveFileDialog d = new SaveFileDialog();
+            d.Filter = "*.db|*.db";
+            if (d.ShowDialog() == System.Windows.Forms.DialogResult.OK)
+            {
+                FileStream fs = new FileStream(d.FileName, FileMode.Create, FileAccess.Write);
+                
+                fs.Write(BitConverter.GetBytes(Entries.Count), 0, 4);
+                foreach(EntryStruct es in Entries)
+                {
+                    WriteString(fs, es.Filename);
+                    WriteString(fs, es.DLCName);
+                    WriteString(fs, es.ObjectPath);
+                    fs.Write(BitConverter.GetBytes(es.Index), 0, 4);
+                    if (es.isDLC)
+                        fs.WriteByte(1);
+                    else
+                        fs.WriteByte(0);
+                    if (es.isSkeletal)
+                        fs.WriteByte(1);
+                    else
+                        fs.WriteByte(0);
+                }
+                fs.Close();
+                MessageBox.Show("Done.");
+            }
+        }
+
+        public void WriteString(FileStream fs, string s)
+        {
+            fs.Write(BitConverter.GetBytes(s.Length), 0, 4);
+            fs.Write(GetBytes(s), 0, s.Length);
+        }
+
+        public string ReadString(FileStream fs)
+        {
+            string s = "";
+            byte[] buff = new byte[4];
+            for (int i = 0; i < 4; i++)
+                buff[i] = (byte)fs.ReadByte();
+            int count = BitConverter.ToInt32(buff, 0);
+            buff = new byte[count];
+            for (int i = 0; i < count; i++)
+                buff[i] = (byte)fs.ReadByte();
+            s = GetString(buff);
+            return s;
+        }
+
+        public byte[] GetBytes(string str)
+        {
+            byte[] bytes = new byte[str.Length];
+            for (int i = 0; i < str.Length; i++)
+                bytes[i] = (byte)str[i];
+            return bytes;
+        }
+
+        public string GetString(byte[] bytes)
+        {
+            string s = "";
+            for (int i = 0; i < bytes.Length; i++)
+                s += (char)bytes[i];
+            return s;
+        }
+
+        private void treeView1_AfterSelect(object sender, TreeViewEventArgs e)
+        {
+            TreeNode t = treeView1.SelectedNode;
+            if (DisplayStyle == 0)
+            {
+                if (t.Parent == null || t.Name == "")
+                    return;
+                preview?.Dispose();
+                preview = null;
+                try
+                {
+                    int i = 0;
+                    if (Int32.TryParse(t.Name, out i))
+                    {
+                        EntryStruct en = Entries[i];
+                        if (!en.isDLC)
+                        {
+                            ME3Package pcc = MEPackageHandler.OpenME3Package(ME3Directory.cookedPath + en.Filename);
+                            if (en.isSkeletal)
+                            {
+                                SkeletalMesh skmesh = new SkeletalMesh(pcc, en.Index); // TODO: pass device
+                                preview = new ModelPreview(view.Device, skmesh, view.TextureCache);
+                                CenterView();
+                                treeView2.Nodes.Clear();
+                                if (previewWithTreeToolStripMenuItem.Checked)
+                                {
+                                    treeView2.Visible = false;
+                                    Application.DoEvents();
+                                    treeView2.Nodes.Add(skmesh.ToTree());
+                                    treeView2.Visible = true;
+                                }
+                            }
+                            else
+                            {
+
+                            }
+                        }
+                        else
+                        {
+                            string loc = Path.GetDirectoryName(Application.ExecutablePath) + "\\exec\\";
+                            string dirDLC = ME3Directory.DLCPath;
+                            dirDLC += en.DLCName;
+                            dirDLC += "\\CookedPCConsole\\Default.sfar";
+                            DLCBase dlc = new DLCBase(dirDLC);
+                            foreach (sfarFile file in dlc.fileList)
+                                try
+                                {
+                                    string filename = Path.GetFileName(file.fileName);
+                                    if (Path.GetExtension(filename).ToLower().EndsWith(".pcc") && filename == en.Filename)
+                                    {
+                                        using (Stream input = File.OpenRead(dirDLC), output = File.Create(loc + filename))
+                                        {
+                                            AmaroK86.MassEffect3.DLCUnpack.DecompressEntry(file, input, output, dlc.CompressionScheme);
+                                        }
+                                        if (File.Exists(loc + filename))
+                                        {
+                                            try
+                                            {
+                                                ME3Package pcc = MEPackageHandler.OpenME3Package(loc + filename);
+                                                if (en.isSkeletal)
+                                                {
+                                                    SkeletalMesh skmesh = new SkeletalMesh(pcc, en.Index);
+                                                    CenterView();
+                                                    treeView2.Nodes.Clear();
+                                                    if (previewWithTreeToolStripMenuItem.Checked)
+                                                    {
+                                                        treeView2.Visible = false;
+                                                        Application.DoEvents();
+                                                        treeView2.Nodes.Add(skmesh.ToTree());
+                                                        treeView2.Visible = true;
+                                                    }
+                                                }
+                                                else
+                                                {
+
+                                                }
+                                            }
+                                            catch (Exception)
+                                            {
+                                            }
+                                            File.Delete(loc + filename);
+                                        }
+                                    }
+                                }
+                                catch (Exception)
+                                {
+                                }
+                        }
+                    }
+                }
+                catch (Exception ex)
+                {
+                    MessageBox.Show(ex.ToString());
+                }
+            }
+        }
+
+        private void loadToolStripMenuItem_Click(object sender, EventArgs e)
+        {
+            OpenFileDialog d = new OpenFileDialog();
+            d.Filter = "*.db|*.db";
+            if (d.ShowDialog() == System.Windows.Forms.DialogResult.OK)
+            {
+                timer1.Enabled = false;
+                Entries = new List<EntryStruct>();
+                FileStream fs = new FileStream(d.FileName, FileMode.Open, FileAccess.Read);
+                int count = ReadInt(fs);                
+                for (int i = 0; i < count; i++)
+                {
+                    EntryStruct en = new EntryStruct();
+                    en.Filename = ReadString(fs);
+                    en.DLCName = ReadString(fs);
+                    en.ObjectPath = ReadString(fs);
+                    en.Index = ReadInt(fs);
+                    byte b = (byte)fs.ReadByte();
+                    en.isDLC = b == 1;
+                    b = (byte)fs.ReadByte();
+                    en.isSkeletal = b == 1;
+                    Entries.Add(en);
+                }
+                fs.Close();
+                TreeRefresh();
+                timer1.Enabled = true;
+            }
+        }
+
+        public int ReadInt(FileStream fs)
+        {
+            byte[] buff = new byte[4];
+            fs.Read(buff, 0, 4);
+            return BitConverter.ToInt32(buff, 0);
+        }
+
+        private void Meshplorer2_Load(object sender, EventArgs e)
+        {
+            view.LoadDirect3D();
+        }
+
+        private void importFromUDKToolStripMenuItem_Click(object sender, EventArgs e)
+        {
+            globalTreeToolStripMenuItem.Visible =
+            optionsToolStripMenuItem.Visible =
+            transferToolStripMenuItem.Visible =
+            splitContainer1.Visible = false;
+            fileToolStripMenuItem.Visible =
+            importLODToolStripMenuItem.Visible =
+            splitContainer3.Visible = true;
+        }
+
+        private void importLODToolStripMenuItem_Click(object sender, EventArgs e)
+        {
+            ME3Package pcc = null;
+            try
+            {
+                int n = listBox1.SelectedIndex;
+                if (n == -1)
+                    return;
+                int m = listBox2.SelectedIndex;
+                if (m == -1)
+                    return;
+                TreeNode t1 = treeView1.SelectedNode;
+                if (t1 == null || t1.Parent == null || t1.Name == "")
+                    return;
+                SkeletalMesh skm = new SkeletalMesh();
+                EntryStruct en;
+                string loc = Path.GetDirectoryName(Application.ExecutablePath) + "\\exec\\";
+                if (DisplayStyle == 0)
+                {
+                    int o = 0;
+                    if (!Int32.TryParse(t1.Name, out o))
+                        return;
+                    en = Entries[o];
+                    if (!en.isDLC)
+                    {
+                        if (en.isSkeletal)
+                        {
+                            pcc = MEPackageHandler.OpenME3Package(ME3Directory.cookedPath + en.Filename);
+                            skm = new SkeletalMesh(pcc, en.Index); // TODO: pass device
+                        }
+                        else
+                        {
+                            return;
+                        }
+                    }
+                    else
+                    {
+                        string dirDLC = ME3Directory.DLCPath;
+                        dirDLC += en.DLCName;
+                        dirDLC += "\\CookedPCConsole\\Default.sfar";
+                        DLCBase dlc = new DLCBase(dirDLC);
+                        foreach (sfarFile file in dlc.fileList)
+                            try
+                            {
+                                string filename = Path.GetFileName(file.fileName);
+                                if (Path.GetExtension(filename).ToLower().EndsWith(".pcc") && filename == en.Filename)
+                                {
+                                    if (File.Exists(loc + "dlc.pcc"))
+                                        File.Delete(loc + "dlc.pcc");
+                                    using (Stream input = File.OpenRead(dirDLC), output = File.Create(loc + "dlc.pcc"))
+                                    {
+                                        AmaroK86.MassEffect3.DLCUnpack.DecompressEntry(file, input, output, dlc.CompressionScheme);
+                                    }
+                                    if (File.Exists(loc + "dlc.pcc"))
+                                    {
+                                        try
+                                        {
+                                            if (en.isSkeletal)
+                                            {
+                                                pcc = MEPackageHandler.OpenME3Package(loc + "dlc.pcc");
+                                                skm = new SkeletalMesh(pcc, en.Index);
+                                                break;
+                                            }
+                                            else
+                                            {
+                                                return;
+                                            }
+                                        }
+                                        catch (Exception)
+                                        {
+                                            return;
+                                        }
+                                    }
+                                }
+                            }
+                            catch (Exception)
+                            {
+                                return;
+                            }
+                    }
+                }
+                else
+                    return;
+                if (!skm.Loaded || pcc == null)
+                    return;
+                SkeletalMesh.LODModelStruct lodpcc = skm.LODModels[0];
+                UDKExplorer.UDK.Classes.SkeletalMesh skmudk = new UDKExplorer.UDK.Classes.SkeletalMesh(udk, Objects[n]);
+                UDKExplorer.UDK.Classes.SkeletalMesh.LODModelStruct lodudk = skmudk.LODModels[m];
+                lodpcc.Sections = new List<SkeletalMesh.SectionStruct>();
+                foreach (UDKExplorer.UDK.Classes.SkeletalMesh.SectionStruct secudk in lodudk.Sections)
+                {
+                    SkeletalMesh.SectionStruct secpcc = new SkeletalMesh.SectionStruct();
+                    secpcc.BaseIndex = secudk.BaseIndex;
+                    secpcc.ChunkIndex = secudk.ChunkIndex;
+                    secpcc.MaterialIndex = secudk.MaterialIndex;
+                    secpcc.NumTriangles = secudk.NumTriangles;
+                    lodpcc.Sections.Add(secpcc);
+                }
+                lodpcc.IndexBuffer = new SkeletalMesh.MultiSizeIndexContainerStruct();
+                lodpcc.IndexBuffer.IndexCount = lodudk.IndexBuffer.IndexCount;
+                lodpcc.IndexBuffer.IndexSize = lodudk.IndexBuffer.IndexSize;
+                lodpcc.IndexBuffer.Indexes = new List<ushort>();
+                foreach (ushort Idx in lodudk.IndexBuffer.Indexes)
+                    lodpcc.IndexBuffer.Indexes.Add(Idx);
+                List<int> BoneMap = new List<int>();
+                for (int i = 0; i < skmudk.Bones.Count; i++)
+                {
+                    string udkb = udk.GetName(skmudk.Bones[i].Name);
+                    bool found = false;
+                    for (int j = 0; j < skm.Bones.Count; j++)
+                    {
+                        string pccb = pcc.getNameEntry(skm.Bones[j].Name);
+                        if (pccb == udkb)
+                        {
+                            found = true;
+                            BoneMap.Add(j);
+                            if (importBonesToolStripMenuItem.Checked)
+                            {
+                                SkeletalMesh.BoneStruct bpcc = skm.Bones[j];
+                                UDKExplorer.UDK.Classes.SkeletalMesh.BoneStruct budk = skmudk.Bones[i];
+                                bpcc.Orientation = budk.Orientation;
+                                bpcc.Position = budk.Position;
+                                skm.Bones[j] = bpcc;
+                            }
+                        }
+                    }
+                    if (!found)
+                    {
+                        DebugOutput.PrintLn("ERROR: Cant Match Bone \"" + udkb + "\"");
+                        BoneMap.Add(0);
+                    }
+                }
+
+                lodpcc.ActiveBones = new List<ushort>();
+                foreach (ushort Idx in lodudk.ActiveBones)
+                    lodpcc.ActiveBones.Add((ushort)BoneMap[Idx]);
+                lodpcc.Chunks = new List<SkeletalMesh.SkelMeshChunkStruct>();
+                foreach (UDKExplorer.UDK.Classes.SkeletalMesh.SkelMeshChunkStruct chunkudk in lodudk.Chunks)
+                {
+                    SkeletalMesh.SkelMeshChunkStruct chunkpcc = new SkeletalMesh.SkelMeshChunkStruct();
+                    chunkpcc.BaseVertexIndex = chunkudk.BaseVertexIndex;
+                    chunkpcc.MaxBoneInfluences = chunkudk.MaxBoneInfluences;
+                    chunkpcc.NumRigidVertices = chunkudk.NumRigidVertices;
+                    chunkpcc.NumSoftVertices = chunkudk.NumSoftVertices;
+                    chunkpcc.BoneMap = new List<ushort>();
+                    chunkpcc.RiginSkinVertices = new List<SkeletalMesh.RigidSkinVertexStruct>();
+                    chunkpcc.SoftSkinVertices = new List<SkeletalMesh.SoftSkinVertexStruct>();
+                    foreach (ushort Idx in chunkudk.BoneMap)
+                        chunkpcc.BoneMap.Add((ushort)BoneMap[Idx]);
+                    lodpcc.Chunks.Add(chunkpcc);
+                }
+                lodpcc.Size = lodudk.Size;
+                lodpcc.NumVertices = lodudk.NumVertices;
+                lodpcc.RequiredBones = new List<byte>();
+                foreach (byte b in lodudk.RequiredBones)
+                    lodpcc.RequiredBones.Add(b);
+                lodpcc.VertexBufferGPUSkin = new SkeletalMesh.VertexBufferGPUSkinStruct();
+                lodpcc.VertexBufferGPUSkin.NumTexCoords = lodudk.VertexBufferGPUSkin.NumTexCoords;
+                lodpcc.VertexBufferGPUSkin.Extension = lodudk.VertexBufferGPUSkin.Extension;
+                lodpcc.VertexBufferGPUSkin.Origin = lodudk.VertexBufferGPUSkin.Origin;
+                lodpcc.VertexBufferGPUSkin.VertexSize = lodudk.VertexBufferGPUSkin.VertexSize;
+                lodpcc.VertexBufferGPUSkin.Vertices = new List<SkeletalMesh.GPUSkinVertexStruct>();
+                foreach (UDKExplorer.UDK.Classes.SkeletalMesh.GPUSkinVertexStruct vudk in lodudk.VertexBufferGPUSkin.Vertices)
+                {
+                    SkeletalMesh.GPUSkinVertexStruct vpcc = new SkeletalMesh.GPUSkinVertexStruct();
+                    vpcc.TangentX = vudk.TangentX;
+                    vpcc.TangentZ = vudk.TangentZ;
+                    vpcc.Position = vudk.Position;
+                    vpcc.InfluenceBones = vudk.InfluenceBones;
+                    vpcc.InfluenceWeights = vudk.InfluenceWeights;
+                    vpcc.U = vudk.U;
+                    vpcc.V = vudk.V;
+                    lodpcc.VertexBufferGPUSkin.Vertices.Add(vpcc);
+                }
+                for (int i = 0; i < skm.LODModels.Count; i++)
+                    skm.LODModels[i] = lodpcc;
+                SerializingContainer con = new SerializingContainer();
+                con.Memory = new MemoryStream();
+                con.isLoading = false;
+                skm.Serialize(con);
+                int end = skm.GetPropertyEnd();
+                MemoryStream mem = new MemoryStream();
+                mem.Write(pcc.Exports[en.Index].Data, 0, end);
+                mem.Write(con.Memory.ToArray(), 0, (int)con.Memory.Length);
+                pcc.Exports[en.Index].Data = mem.ToArray();
+                pcc.save();
+                if (!en.isDLC)
+                    MessageBox.Show("Done");
+                else
+                    MessageBox.Show("Done. The file is now in following folder, please replace it back to DLC :\n" + loc + "dlc.pcc");
+                globalTreeToolStripMenuItem.Visible =
+                optionsToolStripMenuItem.Visible =
+                transferToolStripMenuItem.Visible =
+                splitContainer1.Visible = true;
+                fileToolStripMenuItem.Visible =
+                importLODToolStripMenuItem.Visible =
+                splitContainer3.Visible = false;
+            }
+            finally
+            {
+                pcc?.Dispose();
+            }
+        }
+
+        private void openUPKToolStripMenuItem_Click(object sender, EventArgs e)
+        {
+            OpenFileDialog d = new OpenFileDialog();
+            d.Filter = "*.u;*.upk;*.udk|*.u;*.upk;*.udk";
+            if (d.ShowDialog() == System.Windows.Forms.DialogResult.OK)
+            {
+                udk = new UDKExplorer.UDK.UDKObject(d.FileName);
+                Objects = new List<int>();
+                for (int i = 0; i < udk.ExportCount; i++)
+                    if (udk.GetClass(udk.Exports[i].clas) == "SkeletalMesh")
+                        Objects.Add(i);
+                RefreshLists();
+            }
+        }
+
+        public void RefreshLists()
+        {
+            listBox1.Items.Clear();
+            foreach (int Idx in Objects)
+                listBox1.Items.Add(Idx + " : " + udk.GetName(udk.Exports[Idx].name));
+        }
+
+        private void listBox1_SelectedIndexChanged(object sender, EventArgs e)
+        {
+            int n = listBox1.SelectedIndex;
+            if (n == -1)
+                return;
+            UDKExplorer.UDK.Classes.SkeletalMesh skmudk = new UDKExplorer.UDK.Classes.SkeletalMesh(udk, Objects[n]);
+            listBox2.Items.Clear();
+            for (int i = 0; i < skmudk.LODModels.Count; i++)
+                listBox2.Items.Add("LOD " + i);
+        }
+
+        private void importBonesToolStripMenuItem_Click(object sender, EventArgs e)
+        {
+            importBonesToolStripMenuItem.Checked = !importBonesToolStripMenuItem.Checked;
+        }
+
+        public void FindNext()
+        {
+            string s = toolStripTextBox1.Text.ToLower();
+            if (s == "")
+                return;
+            int startp = 0, startn = 0;
+            if (treeView1.SelectedNode != null)
+            {
+                TreeNode t = treeView1.SelectedNode;
+                if (t.Parent != null)
+                {
+                    startp = t.Parent.Index;
+                    startn = t.Index + 1;
+                }
+            }
+            for (int i = startp; i < treeView1.Nodes.Count; i++)
+            {
+                TreeNode p = treeView1.Nodes[i];
+                for (int j = startn; j < p.Nodes.Count; j++)
+                {
+                    if (p.Nodes[j].Text.ToLower().Contains(s))
+                    {
+                        treeView1.SelectedNode = p.Nodes[j];
+                        return;
+                    }
+                }
+                startn = 0;
+            }
+        }
+
+        private void toolStripButton1_Click_1(object sender, EventArgs e)
+        {
+            FindNext();
+        }
+
+        private void toolStripTextBox1_KeyPress_1(object sender, KeyPressEventArgs e)
+        {
+            if (e.KeyChar == (char)Keys.Enter)
+                FindNext();
+        }
+
+        private void Meshplorer2_FormClosing(object sender, FormClosingEventArgs e)
+        {
+            preview?.Dispose();
+            view.UnloadDirect3D();
+        }
+
+        private void view_Update(object sender, float e)
+        {
+            if (rotateToolStripMenuItem.Checked) PreviewRotation += e * 0.05f;
+
+        }
+
+        private void view_Render(object sender, EventArgs e)
+        {
+            if (preview != null)
+            {
+                view.Wireframe = false;
+                preview.Render(view, 0, SharpDX.Matrix.RotationY(PreviewRotation));
+                view.Wireframe = true;
+                SceneRenderControl.WorldConstants ViewConstants = new SceneRenderControl.WorldConstants(SharpDX.Matrix.Transpose(view.Camera.ProjectionMatrix), SharpDX.Matrix.Transpose(view.Camera.ViewMatrix), SharpDX.Matrix.Transpose(SharpDX.Matrix.RotationY(PreviewRotation)));
+                view.DefaultEffect.PrepDraw(view.ImmediateContext);
+                view.DefaultEffect.RenderObject(view.ImmediateContext, ViewConstants, preview.LODs[0].Mesh, new SharpDX.Direct3D11.ShaderResourceView[] { null });
+            }
+        }
+
+        private void CenterView()
+        {
+            if (preview != null && preview.LODs.Count > 0)
+            {
+                WorldMesh m = preview.LODs[0].Mesh;
+                view.Camera.Position = m.AABBCenter;
+                view.Camera.FocusDepth = Math.Max(m.AABBHalfSize.X * 2.0f, Math.Max(m.AABBHalfSize.Y * 2.0f, m.AABBHalfSize.Z * 2.0f));
+                if (view.Camera.FirstPerson)
+                {
+                    view.Camera.Position -= view.Camera.CameraForward * view.Camera.FocusDepth;
+                }
+            }
+            else
+            {
+                view.Camera.Position = SharpDX.Vector3.Zero;
+                view.Camera.Pitch = -(float)Math.PI / 5.0f;
+                view.Camera.Yaw = (float)Math.PI / 4.0f;
+            }
+        }
+
+        private void pb1_Resize(object sender, EventArgs e)
+        {
+            Renderer.aspect = (float)pb1.Width / pb1.Height;
+        }
+    }
+}