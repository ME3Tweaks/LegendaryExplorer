--- conflicted
+++ resolved
@@ -58,63 +58,6 @@
             }
         }
 
-<<<<<<< HEAD
-        /// <summary>
-        /// Loads local Tlk data for ME1 strings.
-        /// </summary>
-        /// <param name="pcc"></param>
-        /// <param name="language">if null then English/INT, else ES, DE, FR, IT. Use M_DE for Male TlkSet. </param>
-        public static void LoadLocalTlkData(IMEPackage Pcc, string language = null)
-        {
-            if(Pcc.Game == MEGame.ME1)
-            {
-                string slang = null;
-                if (language != null)
-                {
-                    slang = $"tlk_{language}".ToLower();
-                }
-                else
-                {
-                    slang = "tlk";
-                }
-
-                foreach (var exp in Pcc.Exports.Where(exp => exp.ClassName.Equals("BioTlkFile") && exp.ObjectName.ToLower().Equals(slang)))
-                {
-                    TalkFile tlk = new TalkFile(Pcc as ME1Package, exp.UIndex);
-                    if (!localtlkList.ContainsKey(tlk))
-                    {
-                        tlk.LoadTlkData();
-                        localtlkList.Add(tlk, Pcc.FileName);
-                    }
-                }
-            }
-        }
-
-        public static void UnLoadLocalTlkData(IMEPackage Pcc)
-        {
-            var toRemove = localtlkList.Where(t => t.Value.Contains(Pcc.FileName))
-                         .Select(pair => pair.Key)
-                         .ToList();
-
-            foreach (var key in toRemove)
-            {
-                localtlkList.Remove(key);
-            }
-        }
-
-        public static string findDataById(int strRefID, bool withFileName = false)
-        {
-            string s = "No Data";
-            foreach (var tlk in localtlkList)
-            {
-                s = tlk.Key.findDataById(strRefID, withFileName);
-                if (s != "No Data")
-                {
-                    return s;
-                }
-            }
-
-=======
         public static string findDataById(int strRefID, ME1Package package, bool withFileName = false)
         {
             string s = "No Data";
@@ -133,7 +76,6 @@
             }
 
             //Look in loaded list
->>>>>>> 82b15bc8
             foreach (TalkFile tlk in tlkList)
             {
                 s = tlk.findDataById(strRefID, withFileName);
