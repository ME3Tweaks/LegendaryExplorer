--- conflicted
+++ resolved
@@ -254,7 +254,6 @@
         {
             var build = dbCurrentBuild.Trim(' ', '*', '.');
             ////Async load
-<<<<<<< HEAD
             PropsDataBase pdb = await ParseDBAsync(game, currentDbPath, build, cancelloadingToken);
             database.meGame = pdb.meGame;
             database.GenerationDate = pdb.GenerationDate;
@@ -267,58 +266,11 @@
             database.Meshes.AddRange(pdb.Meshes);
             database.Particles.AddRange(pdb.Particles);
             database.Textures.AddRange(pdb.Textures);
+            database.GUIElements.AddRange(pdb.GUIElements);
         }
         public static async Task<PropsDataBase> ParseDBAsync(MEGame dbgame, string dbpath, string build, CancellationToken cancel)
         {
             var deserializingQueue = new BlockingCollection<PropsDataBase>();
-=======
-            PropsDataBase pdb = await ParseDBAsync(currentGame, CurrentDBPath, build);
-            CurrentDataBase.meGame = pdb.meGame;
-            CurrentDataBase.GenerationDate = pdb.GenerationDate;
-            CurrentDataBase.DataBaseversion = pdb.DataBaseversion;
-            CurrentDataBase.FileList.AddRange(pdb.FileList);
-            CurrentDataBase.ContentDir.AddRange(pdb.ContentDir);
-            CurrentDataBase.ClassRecords.AddRange(pdb.ClassRecords);
-            CurrentDataBase.Materials.AddRange(pdb.Materials);
-            CurrentDataBase.Animations.AddRange(pdb.Animations);
-            CurrentDataBase.Meshes.AddRange(pdb.Meshes);
-            CurrentDataBase.Particles.AddRange(pdb.Particles);
-            CurrentDataBase.Textures.AddRange(pdb.Textures);
-            CurrentDataBase.GUIElements.AddRange(pdb.GUIElements);
-
-            if (CurrentDataBase.DataBaseversion == null || CurrentDataBase.DataBaseversion != dbCurrentBuild)
-            {
-
-                var warn = MessageBox.Show($"This database is out of date (v {CurrentDataBase.DataBaseversion} versus v {dbCurrentBuild})\nA new version is required. Do you wish to rebuild?", "Warning", MessageBoxButton.OKCancel);
-                if (warn != MessageBoxResult.Cancel)
-                {
-                    GenerateDatabase();
-                    return;
-                }
-                ClearDataBase();
-                IsBusy = false;
-                return;
-            }
-
-            foreach (var f in CurrentDataBase.FileList)
-            {
-                var cd = CurrentDataBase.ContentDir[f.Item2];
-                FileListExtended.Add(new Tuple<string, string>(f.Item1, cd));
-            }
-
-
-            IsBusy = false;
-            CurrentOverallOperationText = $"Database generated {CurrentDataBase.GenerationDate} Classes: {CurrentDataBase.ClassRecords.Count} Animations: {CurrentDataBase.Animations.Count} Materials: {CurrentDataBase.Materials.Count} Meshes: {CurrentDataBase.Meshes.Count} Particles: { CurrentDataBase.Particles.Count} Textures: { CurrentDataBase.Textures.Count} Elements: {CurrentDataBase.GUIElements.Count}";
-#if DEBUG
-            var end = DateTime.UtcNow;
-            double length = (end - start).TotalMilliseconds;
-            CurrentOverallOperationText = $"{CurrentOverallOperationText} LoadTime: {length}ms";
-#endif
-        }
-        public async Task<PropsDataBase> ParseDBAsync(MEGame dbgame, string dbpath, string build)
-        {
-            deserializingQueue = new BlockingCollection<PropsDataBase>();
->>>>>>> fbe16116
             
             try
             {
@@ -378,44 +330,7 @@
 
                 return await Task.Run(() =>
                 {
-<<<<<<< HEAD
                     var readData = new PropsDataBase();
-=======
-                    n++;
-                    switch (pdb.DataBaseversion)
-                    {
-                        case "Class":
-                            readData.ClassRecords.AddRange(pdb.ClassRecords);
-                            break;
-                        case "Mat":
-                            readData.Materials.AddRange(pdb.Materials);
-                            break;
-                        case "Anim":
-                            readData.Animations.AddRange(pdb.Animations);
-                            break;
-                        case "Mesh":
-                            readData.Meshes.AddRange(pdb.Meshes);
-                            break;
-                        case "Ps":
-                            readData.Particles.AddRange(pdb.Particles);
-                            break;
-                        case "Txt":
-                            readData.Textures.AddRange(pdb.Textures);
-                            break;
-                        case "Gui":
-                            readData.GUIElements.AddRange(pdb.GUIElements);
-                            break;
-                        default:
-                            readData.meGame = pdb.meGame;
-                            readData.GenerationDate = pdb.GenerationDate;
-                            readData.DataBaseversion = pdb.DataBaseversion;
-                            readData.FileList.AddRange(pdb.FileList);
-                            readData.ContentDir.AddRange(pdb.ContentDir);
-                            break;
-                    }
-                    if (n == 8) { deserializingQueue.CompleteAdding(); }
-                }
->>>>>>> fbe16116
 
                     int n = 0;
                     foreach (PropsDataBase pdb in deserializingQueue.GetConsumingEnumerable())
@@ -441,6 +356,9 @@
                             case "Txt":
                                 readData.Textures.AddRange(pdb.Textures);
                                 break;
+                            case "Gui":
+                                readData.GUIElements.AddRange(pdb.GUIElements);
+                                break;
                             default:
                                 readData.meGame = pdb.meGame;
                                 readData.GenerationDate = pdb.GenerationDate;
@@ -448,12 +366,8 @@
                                 readData.FileList.AddRange(pdb.FileList);
                                 readData.ContentDir.AddRange(pdb.ContentDir);
                                 break;
-                            case "Gui":
-                                var gui = Serializer.Deserialize<ObservableCollectionExtended<GUIElement>>(reader);
-                                readData.GUIElements.AddRange(gui);
-                                break;
                         }
-                        if (n == 7) { deserializingQueue.CompleteAdding(); }
+                        if (n == 8) { deserializingQueue.CompleteAdding(); }
                     }
 
                     return readData;
@@ -508,6 +422,10 @@
                         var txt = Serializer.Deserialize<ObservableCollectionExtended<TextureRecord>>(reader);
                         readData.Textures.AddRange(txt);
                         break;
+                    case "Gui":
+                        var gui = Serializer.Deserialize<ObservableCollectionExtended<GUIElement>>(reader);
+                        readData.GUIElements.AddRange(gui);
+                        break;
                 }
                 if (ct.IsCancellationRequested)
                 {
@@ -703,7 +621,7 @@
                     IsBusy = false;
                     CurrentOverallOperationText = $"Database generated {CurrentDataBase.GenerationDate} Classes: {CurrentDataBase.ClassRecords.Count} " +
                                                   $"Animations: {CurrentDataBase.Animations.Count} Materials: {CurrentDataBase.Materials.Count} Meshes: {CurrentDataBase.Meshes.Count} " +
-                                                  $"Particles: { CurrentDataBase.Particles.Count} Textures: { CurrentDataBase.Textures.Count}";
+                                                  $"Particles: { CurrentDataBase.Particles.Count} Textures: { CurrentDataBase.Textures.Count} Elements: {CurrentDataBase.GUIElements.Count}";
 #if DEBUG
                     var end = DateTime.UtcNow;
                     double length = (end - start).TotalMilliseconds;
@@ -1816,10 +1734,6 @@
 
         }
         #endregion
-<<<<<<< HEAD
-=======
-
->>>>>>> fbe16116
     }
     #region Database
     /// <summary>
@@ -2124,13 +2038,9 @@
             foreach (ExportEntry exp in pcc.Exports)
             {
                 if (DumpCanceled)
-<<<<<<< HEAD
                 {
                     return;
                 }
-=======
-                    return;
->>>>>>> fbe16116
                 try
                 {
                     string pClass = exp.ClassName;  //Handle basic class record
@@ -2355,11 +2265,7 @@
                                 aSeq = pSeq.Value;
                                 aGrp = pExp.Replace($"{aSeq}_", null);
                             }
-<<<<<<< HEAD
                                 
-=======
-
->>>>>>> fbe16116
                             var pLength = exp.GetProperty<FloatProperty>("SequenceLength");
                             float aLength = pLength?.Value ?? 0;
 
@@ -2390,11 +2296,7 @@
                             if (IsSkel)
                             {
                                 var bin = ObjectBinary.From<Unreal.BinaryConverters.SkeletalMesh>(exp);
-<<<<<<< HEAD
                                 bones = bin?.RefSkeleton.Length ?? 0;
-=======
-                                bones = bin != null ? bin.RefSkeleton.Length : 0;
->>>>>>> fbe16116
                             }
                             var NewMeshRec = new MeshRecord(pExp, IsSkel, bones, new ObservableCollectionExtended<Tuple<int, int>> { new Tuple<int, int>(FileKey, pExportUID) });
                             if (!dbScanner.GeneratedMeshes.TryAdd(pExp, NewMeshRec))
@@ -2422,13 +2324,8 @@
 
                             bool IsDLC = pcc.IsInOfficialDLC();
                             var EmtProp = exp.GetProperty<ArrayProperty<ObjectProperty>>("Emitters");
-<<<<<<< HEAD
                             int EmCnt = EmtProp?.Count ?? 0;
                             var NewPS = new ParticleSys(pExp, parent, IsDLC, EmCnt, new ObservableCollectionExtended<Tuple<int, int, bool>> { new Tuple<int, int, bool>(FileKey, pExportUID, IsDLC) });
-=======
-                            int EmCnt = EmtProp != null ? EmtProp.Count : 0;
-                            var NewPS = new ParticleSys(pExp, parent, IsDLC, EmCnt, new ObservableCollectionExtended<Tuple<int, int, bool>>() { new Tuple<int, int, bool>(FileKey, pExportUID, IsDLC) });
->>>>>>> fbe16116
                             if (!dbScanner.GeneratedPS.TryAdd(pExp, NewPS))
                             {
                                 var ePS = dbScanner.GeneratedPS[pExp];
@@ -2446,11 +2343,7 @@
                         if ((exp.ClassName == "Texture2D" || exp.ClassName == "TextureCube" || exp.ClassName == "TextureMovie") && !pIsdefault)
                         {
                             bool IsDLC = pcc.IsInOfficialDLC();
-<<<<<<< HEAD
                             if(exp.Parent?.ClassName == "TextureCube")
-=======
-                            if (exp.Parent?.ClassName == "TextureCube")
->>>>>>> fbe16116
                             {
                                 pExp = $"{exp.Parent.ObjectName}_{pExp}";
                             }
@@ -2489,48 +2382,19 @@
                                     if (exp.ClassName != "TextureMovie")
                                     {
                                         var formp = exp.GetProperty<EnumProperty>("Format");
-<<<<<<< HEAD
                                         pformat = formp?.Value.Name ?? "n/a";
-=======
-                                        pformat = formp != null ? formp.Value.Name.ToString() : "n/a";
->>>>>>> fbe16116
                                         if (ScanCRC)
                                         {
                                             cRC = Texture2D.GetTextureCRC(exp).ToString("X8");
                                         }
                                     }
                                     var propX = exp.GetProperty<IntProperty>("SizeX");
-<<<<<<< HEAD
                                     psizeX = propX?.Value ?? 0;
                                     var propY = exp.GetProperty<IntProperty>("SizeY");
                                     psizeY = propY?.Value ?? 0;
                                 }
                                 var NewTex = new TextureRecord(pExp, parent, IsDLC, pformat, psizeX, psizeY, cRC, new ObservableCollectionExtended<Tuple<int, int, bool>>() { new Tuple<int, int, bool>(FileKey, pExportUID, IsDLC) });
                                 dbScanner.GeneratedText.TryAdd(pExp, NewTex);
-=======
-                                    psizeX = propX != null ? propX.Value : 0;
-                                    var propY = exp.GetProperty<IntProperty>("SizeY");
-                                    psizeY = propY != null ? propY.Value : 0;
-                                }
-                                var NewTex = new TextureRecord(pExp, parent, IsDLC, pformat, psizeX, psizeY, cRC, new ObservableCollectionExtended<Tuple<int, int, bool>>() { new Tuple<int, int, bool>(FileKey, pExportUID, IsDLC) });
-                                dbScanner.GeneratedText.TryAdd(pExp, NewTex);
-                            }
-                        }
-
-                        if (exp.ClassName == "GFxMovieInfo" && !pIsdefault)
-                        {
-                            string dataPropName = exp.Game != MEGame.ME1 ? "RawData" : "Data";
-                            var rawData = props.GetProp<ImmutableByteArrayProperty>(dataPropName);
-                            int datasize = rawData.Count;
-                            var NewGUI = new GUIElement(pExp, datasize, new ObservableCollectionExtended<Tuple<int, int>>() { new Tuple<int, int>(FileKey, pExportUID) });
-                            if (!dbScanner.GeneratedGUI.TryAdd(pExp, NewGUI))
-                            {
-                                var eGUI = dbScanner.GeneratedGUI[pExp];
-                                lock (eGUI)
-                                {
-                                    eGUI.GUIUsages.Add(new Tuple<int, int>(FileKey, pExportUID));
-                                }
->>>>>>> fbe16116
                             }
                         }
                     }
@@ -2541,11 +2405,7 @@
                         pDefUID = exp.UIndex;
                         var NewUsageRecord = new ClassUsage(FileKey, pExportUID, pIsdefault);
                         var NewPropertyRecord = new PropertyRecord("None", "NoneProperty");
-<<<<<<< HEAD
                         var NewClassRecord = new ClassRecord(pClass, ShortFileName, pDefUID, pSuperClass, new ObservableCollectionExtended<PropertyRecord> { NewPropertyRecord }, new ObservableCollectionExtended<ClassUsage> { NewUsageRecord });
-=======
-                        var NewClassRecord = new ClassRecord(pClass, ShortFileName, pDefUID, pSuperClass, new ObservableCollectionExtended<PropertyRecord>() { NewPropertyRecord }, new ObservableCollectionExtended<ClassUsage>() { NewUsageRecord });
->>>>>>> fbe16116
                         if (!dbScanner.GeneratedClasses.TryAdd(pClass, NewClassRecord))
                         {
                             dbScanner._dbqueue.Add(NewClassRecord);
@@ -2557,7 +2417,6 @@
                     MessageBox.Show($"Exception Bug detected in single file: {exp.FileRef.FilePath} Export:{exp.UIndex}");
                 }
             }
-
         }
 
 
