﻿using System;
<<<<<<< HEAD
=======
using System.Collections.Generic;
>>>>>>> 73a509d0
using System.Diagnostics;
using System.IO;
using System.Linq;
using System.Net;
using System.Reflection;
using System.Runtime;
using System.Threading.Tasks;
using System.Windows;
using ME3Explorer.ASI;
using ME3Explorer.Dialogue_Editor;
using ME3Explorer.GameInterop;
using ME3Explorer.ME3Script;
using ME3Explorer.MountEditor;
using ME3Explorer.Sequence_Editor;
using ME3Explorer.Pathfinding_Editor;
using ME3Explorer.SharedUI.PeregrineTreeView;
using ME3Explorer.Soundplorer;
using ME3Explorer.Unreal;
using ME3ExplorerCore;
using ME3ExplorerCore.Misc;
using ME3ExplorerCore.Packages;
using ME3ExplorerCore.Unreal;

namespace ME3Explorer
{
    /// <summary>
    /// Interaction logic for App.xaml
    /// </summary>
    public partial class App : Application
    {
        //Should move this to Path.Combine() in future
        public static string AppDataFolder => Directory.CreateDirectory(Environment.GetFolderPath(Environment.SpecialFolder.ApplicationData) + @"\ME3Explorer\").FullName;
        public static string StaticExecutablesDirectory => Directory.CreateDirectory(Path.Combine(AppDataFolder, "staticexecutables")).FullName; //ensures directory will always exist.

        /// <summary>
        /// Static files base URL points to the static directory on the ME3Explorer github and will have executable and other files that are no distributed in the initial download of ME3Explorer.
        /// </summary>
        public const string StaticFilesBaseURL = "https://github.com/ME3Tweaks/ME3Explorer/raw/Beta/StaticFiles/";
        public static string ExecFolder => Path.Combine(AppDomain.CurrentDomain.BaseDirectory, "exec");
        /// <summary>
        /// When the app is opened for the first time, if its called to open command line arg, this will lbe populated and fired after loading
        /// </summary>
        public static Action PendingAppLoadedAction;
        public static string HexConverterPath => Path.Combine(AppDomain.CurrentDomain.BaseDirectory, "HexConverter.exe");

        public static bool TlkFirstLoadDone; //Set when the TLK loading at startup is finished.
        public const string FileFilter = "*.pcc;*.u;*.upk;*sfm;*udk;*.xxx|*.pcc;*.u;*.upk;*sfm;*udk;*.xxx|All Files (*.*)|*.*";
        public const string UDKFileFilter = "*.upk;*udk|*.upk;*udk";
        public const string ME1FileFilter = "*.u;*.upk;*sfm;*.xxx|*.u;*.upk;*sfm;*.xxx";
        public const string ME3ME2FileFilter = "*.pcc*;.xxx|*.pcc;*.xxx";

        public static string Version => GetVersion();

        public static Visibility IsDebugVisibility => IsDebug ? Visibility.Visible : Visibility.Collapsed;

#if DEBUG
        public static bool IsDebug => true;
#else
        public static bool IsDebug => false;
#endif

        public static bool IsDarkMode;

        public static string RepositoryURL => "http://github.com/ME3Tweaks/ME3Explorer/";
        public static string BugReportURL => $"{RepositoryURL}issues/";

        public static string GetVersion()
        {
            Version ver = Assembly.GetExecutingAssembly().GetName().Version;
            return "v" + ver.Major + "." + ver.Minor + "." + ver.Build + "." + ver.Revision;
        }

        public static int CoreCount;

        private void Application_Startup(object sender, StartupEventArgs e)
        {
            ServicePointManager.SecurityProtocol |= SecurityProtocolType.Tls12;
            //API keys are not stored in the git repository for ME3Explorer.
            //You will need to provide your own keys for use by defining public properties
            //in a partial APIKeys class.
#if !DEBUG
            //We should only track things like this in release mode so we don't pollute our dataset
            var props = typeof(APIKeys).GetProperties();
            if (APIKeys.HasAppCenterKey)
            {
                Microsoft.AppCenter.AppCenter.Start(APIKeys.AppCenterKey,
                    typeof(Microsoft.AppCenter.Analytics.Analytics), typeof(Microsoft.AppCenter.Crashes.Crashes));
            }
#endif
            //Peregrine's Dispatcher (for WPF Treeview selecting on virtualized lists)
            DispatcherHelper.Initialize();
            initCoreLib();


            //Winforms interop
            System.Windows.Forms.Application.EnableVisualStyles();
            System.Windows.Forms.Application.SetCompatibleTextRenderingDefault(false);
            System.Windows.Forms.Integration.WindowsFormsHost.EnableWindowsFormsInterop();

            //set up AppData Folder
            if (!Directory.Exists(AppDataFolder))
            {
                Directory.CreateDirectory(AppDataFolder);
            }

            //Set up Dark Mode
            //try
            //{
            //    var v = Microsoft.Win32.Registry.GetValue(@"HKEY_CURRENT_USER\Software\Microsoft\Windows\CurrentVersion\Themes\Personalize", "AppsUseLightTheme", "1");
            //    IsDarkMode = v?.ToString() == "0";
            //}
            //catch
            //{
            //    IsDarkMode = false;
            //}
            //Be.Windows.Forms.HexBox.SetColors((IsDarkMode ? Color.FromArgb(255, 55, 55, 55) : Colors.White).ToWinformsColor(), SystemColors.ControlTextColor.ToWinformsColor());

            //Parallel.Invoke(
            //                ME1UnrealObjectInfo.loadfromJSON,
            //                ME2UnrealObjectInfo.loadfromJSON,
            //                ME3UnrealObjectInfo.loadfromJSON
            //    );



            //static class setup
            Tools.Initialize();



            System.Windows.Controls.ToolTipService.ShowDurationProperty.OverrideMetadata(typeof(DependencyObject), new FrameworkPropertyMetadata(int.MaxValue));


            Action actionDelegate = HandleCommandLineJumplistCall(Environment.GetCommandLineArgs(), out int exitCode);
            if (actionDelegate == null)
            {
                Shutdown(exitCode);
                ME3ExplorerSplashScreen?.Close();
            }
            else
            {
                ShutdownMode = ShutdownMode.OnExplicitShutdown;

                {
                    new PackageEditorWPF().Close(); //pre-parse xaml to improve PackEd startup time
                }
                GCSettings.LargeObjectHeapCompactionMode = GCLargeObjectHeapCompactionMode.CompactOnce;
                GC.Collect();
                PendingAppLoadedAction = actionDelegate;
                Dispatcher.UnhandledException += OnDispatcherUnhandledException; //only start handling them after bootup
                var mainWindow = new MainWindow();
                mainWindow.Show();

                //close splash after
                ME3ExplorerSplashScreen?.Close();
                ShutdownMode = ShutdownMode.OnMainWindowClose;

                GameController.InitializeMessageHook(mainWindow);
                PendingAppLoadedAction?.Invoke();

#if DEBUG
                StandardLibrary.InitializeStandardLib();
#endif
            }
        }

        private void initCoreLib()
        {
#if DEBUG
            MemoryAnalyzer.IsTrackingMemory = true;
#endif
            void packageSaveFailed(string message)
            {
                // I'm not sure if this requires ui thread since it's win32 but i'll just make sure
                Application.Current.Dispatcher.Invoke(() =>
                {
                    MessageBox.Show(message);
                });
            }
            CoreLib.InitLib(TaskScheduler.FromCurrentSynchronizationContext(), packageSaveFailed);
            CoreLibSettingsBridge.MapSettingsIntoBridge();
            PackageSaver.CheckME3Running = () =>
            {
                GameController.TryGetME3Process(out var me3Proc);
                return me3Proc != null;
            };
            PackageSaver.NotifyRunningTOCUpdateRequired = GameController.SendTOCUpdateMessage;
            TLKLoader.LoadSavedTlkList();
        }

        private void Application_Exit(object sender, ExitEventArgs e)
        {
            ME3Explorer.Properties.Settings.Default.Save();
        }

        private static Action HandleCommandLineJumplistCall(string[] args, out int exitCode)
        {
            exitCode = 0;
            if (args.Length < 2)
            {
                return () => { }; //do nothing delgate. Will do nothing when main UI loads
            }

            string arg = args[1];
            if (arg == "JUMPLIST_PACKAGE_EDITOR")
            {
                return () =>
                {
                    PackageEditorWPF editor = new PackageEditorWPF();
                    editor.Show();
                    editor.Activate();
                };
            }

            if (arg == "JUMPLIST_SEQUENCE_EDITOR")
            {
                return () =>
                {
                    var editor = new SequenceEditorWPF();
                    editor.Show();
                    editor.Activate();
                };
            }

            if (arg == "JUMPLIST_PATHFINDING_EDITOR")
            {
                return () =>
                {
                    PathfindingEditorWPF editor = new PathfindingEditorWPF();
                    editor.Show();
                    editor.Activate();
                };
            }

            if (arg == "JUMPLIST_SOUNDPLORER")
            {
                return () =>
                {
                    SoundplorerWPF soundplorerWpf = new SoundplorerWPF();
                    soundplorerWpf.Show();
                    soundplorerWpf.Activate();

                };
            }

            //Do not remove - used by Mass Effect Mod Manager to boot the tool
            if (arg == "JUMPLIST_ASIMANAGER")
            {
                return () =>
                {
                    ASIManager asiManager = new ASIManager();
                    asiManager.Show();
                    asiManager.Activate();
                };
            }

            //Do not remove - used by Mass Effect Mod Manager to boot the tool
            if (arg == "JUMPLIST_MOUNTEDITOR")
            {
                return () =>
                {
                    MountEditorWPF mountEditorWpf = new MountEditorWPF();
                    mountEditorWpf.Show();
                    mountEditorWpf.Activate();
                };
            }

            //Do not remove - used by Mass Effect Mod Manager to boot the tool
            if (arg == "JUMPLIST_PACKAGEDUMPER")
            {
                return () =>
                {
                    PackageDumper.PackageDumper packageDumper = new PackageDumper.PackageDumper();
                    packageDumper.Show();
                    packageDumper.Activate();
                };
            }

            //Do not remove - used by Mass Effect Mod Manager to boot the tool
            if (arg == "JUMPLIST_DLCUNPACKER")
            {
                return () =>
                {
                    DLCUnpacker.DLCUnpackerUI dlcUnpacker = new DLCUnpacker.DLCUnpackerUI();
                    dlcUnpacker.Show();
                    dlcUnpacker.Activate();
                };
            }

            if (arg == "JUMPLIST_DIALOGUEEDITOR")
            {
                return () =>
                {
                    DialogueEditorWPF editor = new DialogueEditorWPF();
                    editor.Show();
                    editor.Activate();
                };
            }

            if (arg == "JUMPLIST_MESHPLORER")
            {
                return () =>
                {
                    MeshplorerWPF meshplorerWpf = new MeshplorerWPF();
                    meshplorerWpf.Show();
                    meshplorerWpf.Activate();
                };
            }


            string ending = Path.GetExtension(args[1]).ToLower();
            switch (ending)
            {
                case ".pcc":
                case ".sfm":
                case ".upk":
                case ".u":
                case ".udk":
                    return () =>
                    {
                        PackageEditorWPF editor = new PackageEditorWPF();
                        editor.Show();
                        editor.LoadFile(args[1]);
                        editor.RestoreAndBringToFront();
                    };
                    //return 2; //Do not signal bring main forward
            }
            exitCode = 0; //is this even used?
            return null;
        }

        /// <summary>
        /// Called when an unhandled exception occurs. This method can only be invoked after startup has completed. 
        /// </summary>
        /// <param name="sender"></param>
        /// <param name="e">Exception to process</param>
        void OnDispatcherUnhandledException(object sender, System.Windows.Threading.DispatcherUnhandledExceptionEventArgs e)
        {
            SharedUI.ExceptionHandlerDialogWPF eh = new SharedUI.ExceptionHandlerDialogWPF(e.Exception);
            Window wpfActiveWindow = Application.Current.Windows.OfType<Window>().SingleOrDefault(x => x.IsActive);
            eh.Owner = wpfActiveWindow;
            eh.ShowDialog();
            e.Handled = eh.Handled;
        }
    }


}
<|MERGE_RESOLUTION|>--- conflicted
+++ resolved
@@ -1,353 +1,350 @@
-﻿using System;
-<<<<<<< HEAD
-=======
-using System.Collections.Generic;
->>>>>>> 73a509d0
-using System.Diagnostics;
-using System.IO;
-using System.Linq;
-using System.Net;
-using System.Reflection;
-using System.Runtime;
-using System.Threading.Tasks;
-using System.Windows;
-using ME3Explorer.ASI;
-using ME3Explorer.Dialogue_Editor;
-using ME3Explorer.GameInterop;
-using ME3Explorer.ME3Script;
-using ME3Explorer.MountEditor;
-using ME3Explorer.Sequence_Editor;
-using ME3Explorer.Pathfinding_Editor;
-using ME3Explorer.SharedUI.PeregrineTreeView;
-using ME3Explorer.Soundplorer;
-using ME3Explorer.Unreal;
-using ME3ExplorerCore;
-using ME3ExplorerCore.Misc;
-using ME3ExplorerCore.Packages;
-using ME3ExplorerCore.Unreal;
-
-namespace ME3Explorer
-{
-    /// <summary>
-    /// Interaction logic for App.xaml
-    /// </summary>
-    public partial class App : Application
-    {
-        //Should move this to Path.Combine() in future
-        public static string AppDataFolder => Directory.CreateDirectory(Environment.GetFolderPath(Environment.SpecialFolder.ApplicationData) + @"\ME3Explorer\").FullName;
-        public static string StaticExecutablesDirectory => Directory.CreateDirectory(Path.Combine(AppDataFolder, "staticexecutables")).FullName; //ensures directory will always exist.
-
-        /// <summary>
-        /// Static files base URL points to the static directory on the ME3Explorer github and will have executable and other files that are no distributed in the initial download of ME3Explorer.
-        /// </summary>
-        public const string StaticFilesBaseURL = "https://github.com/ME3Tweaks/ME3Explorer/raw/Beta/StaticFiles/";
-        public static string ExecFolder => Path.Combine(AppDomain.CurrentDomain.BaseDirectory, "exec");
-        /// <summary>
-        /// When the app is opened for the first time, if its called to open command line arg, this will lbe populated and fired after loading
-        /// </summary>
-        public static Action PendingAppLoadedAction;
-        public static string HexConverterPath => Path.Combine(AppDomain.CurrentDomain.BaseDirectory, "HexConverter.exe");
-
-        public static bool TlkFirstLoadDone; //Set when the TLK loading at startup is finished.
-        public const string FileFilter = "*.pcc;*.u;*.upk;*sfm;*udk;*.xxx|*.pcc;*.u;*.upk;*sfm;*udk;*.xxx|All Files (*.*)|*.*";
-        public const string UDKFileFilter = "*.upk;*udk|*.upk;*udk";
-        public const string ME1FileFilter = "*.u;*.upk;*sfm;*.xxx|*.u;*.upk;*sfm;*.xxx";
-        public const string ME3ME2FileFilter = "*.pcc*;.xxx|*.pcc;*.xxx";
-
-        public static string Version => GetVersion();
-
-        public static Visibility IsDebugVisibility => IsDebug ? Visibility.Visible : Visibility.Collapsed;
-
-#if DEBUG
-        public static bool IsDebug => true;
-#else
-        public static bool IsDebug => false;
-#endif
-
-        public static bool IsDarkMode;
-
-        public static string RepositoryURL => "http://github.com/ME3Tweaks/ME3Explorer/";
-        public static string BugReportURL => $"{RepositoryURL}issues/";
-
-        public static string GetVersion()
-        {
-            Version ver = Assembly.GetExecutingAssembly().GetName().Version;
-            return "v" + ver.Major + "." + ver.Minor + "." + ver.Build + "." + ver.Revision;
-        }
-
-        public static int CoreCount;
-
-        private void Application_Startup(object sender, StartupEventArgs e)
-        {
-            ServicePointManager.SecurityProtocol |= SecurityProtocolType.Tls12;
-            //API keys are not stored in the git repository for ME3Explorer.
-            //You will need to provide your own keys for use by defining public properties
-            //in a partial APIKeys class.
-#if !DEBUG
-            //We should only track things like this in release mode so we don't pollute our dataset
-            var props = typeof(APIKeys).GetProperties();
-            if (APIKeys.HasAppCenterKey)
-            {
-                Microsoft.AppCenter.AppCenter.Start(APIKeys.AppCenterKey,
-                    typeof(Microsoft.AppCenter.Analytics.Analytics), typeof(Microsoft.AppCenter.Crashes.Crashes));
-            }
-#endif
-            //Peregrine's Dispatcher (for WPF Treeview selecting on virtualized lists)
-            DispatcherHelper.Initialize();
-            initCoreLib();
-
-
-            //Winforms interop
-            System.Windows.Forms.Application.EnableVisualStyles();
-            System.Windows.Forms.Application.SetCompatibleTextRenderingDefault(false);
-            System.Windows.Forms.Integration.WindowsFormsHost.EnableWindowsFormsInterop();
-
-            //set up AppData Folder
-            if (!Directory.Exists(AppDataFolder))
-            {
-                Directory.CreateDirectory(AppDataFolder);
-            }
-
-            //Set up Dark Mode
-            //try
-            //{
-            //    var v = Microsoft.Win32.Registry.GetValue(@"HKEY_CURRENT_USER\Software\Microsoft\Windows\CurrentVersion\Themes\Personalize", "AppsUseLightTheme", "1");
-            //    IsDarkMode = v?.ToString() == "0";
-            //}
-            //catch
-            //{
-            //    IsDarkMode = false;
-            //}
-            //Be.Windows.Forms.HexBox.SetColors((IsDarkMode ? Color.FromArgb(255, 55, 55, 55) : Colors.White).ToWinformsColor(), SystemColors.ControlTextColor.ToWinformsColor());
-
-            //Parallel.Invoke(
-            //                ME1UnrealObjectInfo.loadfromJSON,
-            //                ME2UnrealObjectInfo.loadfromJSON,
-            //                ME3UnrealObjectInfo.loadfromJSON
-            //    );
-
-
-
-            //static class setup
-            Tools.Initialize();
-
-
-
-            System.Windows.Controls.ToolTipService.ShowDurationProperty.OverrideMetadata(typeof(DependencyObject), new FrameworkPropertyMetadata(int.MaxValue));
-
-
-            Action actionDelegate = HandleCommandLineJumplistCall(Environment.GetCommandLineArgs(), out int exitCode);
-            if (actionDelegate == null)
-            {
-                Shutdown(exitCode);
-                ME3ExplorerSplashScreen?.Close();
-            }
-            else
-            {
-                ShutdownMode = ShutdownMode.OnExplicitShutdown;
-
-                {
-                    new PackageEditorWPF().Close(); //pre-parse xaml to improve PackEd startup time
-                }
-                GCSettings.LargeObjectHeapCompactionMode = GCLargeObjectHeapCompactionMode.CompactOnce;
-                GC.Collect();
-                PendingAppLoadedAction = actionDelegate;
-                Dispatcher.UnhandledException += OnDispatcherUnhandledException; //only start handling them after bootup
-                var mainWindow = new MainWindow();
-                mainWindow.Show();
-
-                //close splash after
-                ME3ExplorerSplashScreen?.Close();
-                ShutdownMode = ShutdownMode.OnMainWindowClose;
-
-                GameController.InitializeMessageHook(mainWindow);
-                PendingAppLoadedAction?.Invoke();
-
-#if DEBUG
-                StandardLibrary.InitializeStandardLib();
-#endif
-            }
-        }
-
-        private void initCoreLib()
-        {
-#if DEBUG
-            MemoryAnalyzer.IsTrackingMemory = true;
-#endif
-            void packageSaveFailed(string message)
-            {
-                // I'm not sure if this requires ui thread since it's win32 but i'll just make sure
-                Application.Current.Dispatcher.Invoke(() =>
-                {
-                    MessageBox.Show(message);
-                });
-            }
-            CoreLib.InitLib(TaskScheduler.FromCurrentSynchronizationContext(), packageSaveFailed);
-            CoreLibSettingsBridge.MapSettingsIntoBridge();
-            PackageSaver.CheckME3Running = () =>
-            {
-                GameController.TryGetME3Process(out var me3Proc);
-                return me3Proc != null;
-            };
-            PackageSaver.NotifyRunningTOCUpdateRequired = GameController.SendTOCUpdateMessage;
-            TLKLoader.LoadSavedTlkList();
-        }
-
-        private void Application_Exit(object sender, ExitEventArgs e)
-        {
-            ME3Explorer.Properties.Settings.Default.Save();
-        }
-
-        private static Action HandleCommandLineJumplistCall(string[] args, out int exitCode)
-        {
-            exitCode = 0;
-            if (args.Length < 2)
-            {
-                return () => { }; //do nothing delgate. Will do nothing when main UI loads
-            }
-
-            string arg = args[1];
-            if (arg == "JUMPLIST_PACKAGE_EDITOR")
-            {
-                return () =>
-                {
-                    PackageEditorWPF editor = new PackageEditorWPF();
-                    editor.Show();
-                    editor.Activate();
-                };
-            }
-
-            if (arg == "JUMPLIST_SEQUENCE_EDITOR")
-            {
-                return () =>
-                {
-                    var editor = new SequenceEditorWPF();
-                    editor.Show();
-                    editor.Activate();
-                };
-            }
-
-            if (arg == "JUMPLIST_PATHFINDING_EDITOR")
-            {
-                return () =>
-                {
-                    PathfindingEditorWPF editor = new PathfindingEditorWPF();
-                    editor.Show();
-                    editor.Activate();
-                };
-            }
-
-            if (arg == "JUMPLIST_SOUNDPLORER")
-            {
-                return () =>
-                {
-                    SoundplorerWPF soundplorerWpf = new SoundplorerWPF();
-                    soundplorerWpf.Show();
-                    soundplorerWpf.Activate();
-
-                };
-            }
-
-            //Do not remove - used by Mass Effect Mod Manager to boot the tool
-            if (arg == "JUMPLIST_ASIMANAGER")
-            {
-                return () =>
-                {
-                    ASIManager asiManager = new ASIManager();
-                    asiManager.Show();
-                    asiManager.Activate();
-                };
-            }
-
-            //Do not remove - used by Mass Effect Mod Manager to boot the tool
-            if (arg == "JUMPLIST_MOUNTEDITOR")
-            {
-                return () =>
-                {
-                    MountEditorWPF mountEditorWpf = new MountEditorWPF();
-                    mountEditorWpf.Show();
-                    mountEditorWpf.Activate();
-                };
-            }
-
-            //Do not remove - used by Mass Effect Mod Manager to boot the tool
-            if (arg == "JUMPLIST_PACKAGEDUMPER")
-            {
-                return () =>
-                {
-                    PackageDumper.PackageDumper packageDumper = new PackageDumper.PackageDumper();
-                    packageDumper.Show();
-                    packageDumper.Activate();
-                };
-            }
-
-            //Do not remove - used by Mass Effect Mod Manager to boot the tool
-            if (arg == "JUMPLIST_DLCUNPACKER")
-            {
-                return () =>
-                {
-                    DLCUnpacker.DLCUnpackerUI dlcUnpacker = new DLCUnpacker.DLCUnpackerUI();
-                    dlcUnpacker.Show();
-                    dlcUnpacker.Activate();
-                };
-            }
-
-            if (arg == "JUMPLIST_DIALOGUEEDITOR")
-            {
-                return () =>
-                {
-                    DialogueEditorWPF editor = new DialogueEditorWPF();
-                    editor.Show();
-                    editor.Activate();
-                };
-            }
-
-            if (arg == "JUMPLIST_MESHPLORER")
-            {
-                return () =>
-                {
-                    MeshplorerWPF meshplorerWpf = new MeshplorerWPF();
-                    meshplorerWpf.Show();
-                    meshplorerWpf.Activate();
-                };
-            }
-
-
-            string ending = Path.GetExtension(args[1]).ToLower();
-            switch (ending)
-            {
-                case ".pcc":
-                case ".sfm":
-                case ".upk":
-                case ".u":
-                case ".udk":
-                    return () =>
-                    {
-                        PackageEditorWPF editor = new PackageEditorWPF();
-                        editor.Show();
-                        editor.LoadFile(args[1]);
-                        editor.RestoreAndBringToFront();
-                    };
-                    //return 2; //Do not signal bring main forward
-            }
-            exitCode = 0; //is this even used?
-            return null;
-        }
-
-        /// <summary>
-        /// Called when an unhandled exception occurs. This method can only be invoked after startup has completed. 
-        /// </summary>
-        /// <param name="sender"></param>
-        /// <param name="e">Exception to process</param>
-        void OnDispatcherUnhandledException(object sender, System.Windows.Threading.DispatcherUnhandledExceptionEventArgs e)
-        {
-            SharedUI.ExceptionHandlerDialogWPF eh = new SharedUI.ExceptionHandlerDialogWPF(e.Exception);
-            Window wpfActiveWindow = Application.Current.Windows.OfType<Window>().SingleOrDefault(x => x.IsActive);
-            eh.Owner = wpfActiveWindow;
-            eh.ShowDialog();
-            e.Handled = eh.Handled;
-        }
-    }
-
-
-}
+﻿using System;
+using System.Collections.Generic;
+using System.Diagnostics;
+using System.IO;
+using System.Linq;
+using System.Net;
+using System.Reflection;
+using System.Runtime;
+using System.Threading.Tasks;
+using System.Windows;
+using ME3Explorer.ASI;
+using ME3Explorer.Dialogue_Editor;
+using ME3Explorer.GameInterop;
+using ME3Explorer.ME3Script;
+using ME3Explorer.MountEditor;
+using ME3Explorer.Sequence_Editor;
+using ME3Explorer.Pathfinding_Editor;
+using ME3Explorer.SharedUI.PeregrineTreeView;
+using ME3Explorer.Soundplorer;
+using ME3Explorer.Unreal;
+using ME3ExplorerCore;
+using ME3ExplorerCore.Misc;
+using ME3ExplorerCore.Packages;
+using ME3ExplorerCore.Unreal;
+
+namespace ME3Explorer
+{
+    /// <summary>
+    /// Interaction logic for App.xaml
+    /// </summary>
+    public partial class App : Application
+    {
+        //Should move this to Path.Combine() in future
+        public static string AppDataFolder => Directory.CreateDirectory(Environment.GetFolderPath(Environment.SpecialFolder.ApplicationData) + @"\ME3Explorer\").FullName;
+        public static string StaticExecutablesDirectory => Directory.CreateDirectory(Path.Combine(AppDataFolder, "staticexecutables")).FullName; //ensures directory will always exist.
+
+        /// <summary>
+        /// Static files base URL points to the static directory on the ME3Explorer github and will have executable and other files that are no distributed in the initial download of ME3Explorer.
+        /// </summary>
+        public const string StaticFilesBaseURL = "https://github.com/ME3Tweaks/ME3Explorer/raw/Beta/StaticFiles/";
+        public static string ExecFolder => Path.Combine(AppDomain.CurrentDomain.BaseDirectory, "exec");
+        /// <summary>
+        /// When the app is opened for the first time, if its called to open command line arg, this will lbe populated and fired after loading
+        /// </summary>
+        public static Action PendingAppLoadedAction;
+        public static string HexConverterPath => Path.Combine(AppDomain.CurrentDomain.BaseDirectory, "HexConverter.exe");
+
+        public static bool TlkFirstLoadDone; //Set when the TLK loading at startup is finished.
+        public const string FileFilter = "*.pcc;*.u;*.upk;*sfm;*udk;*.xxx|*.pcc;*.u;*.upk;*sfm;*udk;*.xxx|All Files (*.*)|*.*";
+        public const string UDKFileFilter = "*.upk;*udk|*.upk;*udk";
+        public const string ME1FileFilter = "*.u;*.upk;*sfm;*.xxx|*.u;*.upk;*sfm;*.xxx";
+        public const string ME3ME2FileFilter = "*.pcc*;.xxx|*.pcc;*.xxx";
+
+        public static string Version => GetVersion();
+
+        public static Visibility IsDebugVisibility => IsDebug ? Visibility.Visible : Visibility.Collapsed;
+
+#if DEBUG
+        public static bool IsDebug => true;
+#else
+        public static bool IsDebug => false;
+#endif
+
+        public static bool IsDarkMode;
+
+        public static string RepositoryURL => "http://github.com/ME3Tweaks/ME3Explorer/";
+        public static string BugReportURL => $"{RepositoryURL}issues/";
+
+        public static string GetVersion()
+        {
+            Version ver = Assembly.GetExecutingAssembly().GetName().Version;
+            return "v" + ver.Major + "." + ver.Minor + "." + ver.Build + "." + ver.Revision;
+        }
+
+        public static int CoreCount;
+
+        private void Application_Startup(object sender, StartupEventArgs e)
+        {
+            ServicePointManager.SecurityProtocol |= SecurityProtocolType.Tls12;
+            //API keys are not stored in the git repository for ME3Explorer.
+            //You will need to provide your own keys for use by defining public properties
+            //in a partial APIKeys class.
+#if !DEBUG
+            //We should only track things like this in release mode so we don't pollute our dataset
+            var props = typeof(APIKeys).GetProperties();
+            if (APIKeys.HasAppCenterKey)
+            {
+                Microsoft.AppCenter.AppCenter.Start(APIKeys.AppCenterKey,
+                    typeof(Microsoft.AppCenter.Analytics.Analytics), typeof(Microsoft.AppCenter.Crashes.Crashes));
+            }
+#endif
+            //Peregrine's Dispatcher (for WPF Treeview selecting on virtualized lists)
+            DispatcherHelper.Initialize();
+            initCoreLib();
+
+
+            //Winforms interop
+            System.Windows.Forms.Application.EnableVisualStyles();
+            System.Windows.Forms.Application.SetCompatibleTextRenderingDefault(false);
+            System.Windows.Forms.Integration.WindowsFormsHost.EnableWindowsFormsInterop();
+
+            //set up AppData Folder
+            if (!Directory.Exists(AppDataFolder))
+            {
+                Directory.CreateDirectory(AppDataFolder);
+            }
+
+            //Set up Dark Mode
+            //try
+            //{
+            //    var v = Microsoft.Win32.Registry.GetValue(@"HKEY_CURRENT_USER\Software\Microsoft\Windows\CurrentVersion\Themes\Personalize", "AppsUseLightTheme", "1");
+            //    IsDarkMode = v?.ToString() == "0";
+            //}
+            //catch
+            //{
+            //    IsDarkMode = false;
+            //}
+            //Be.Windows.Forms.HexBox.SetColors((IsDarkMode ? Color.FromArgb(255, 55, 55, 55) : Colors.White).ToWinformsColor(), SystemColors.ControlTextColor.ToWinformsColor());
+
+            //Parallel.Invoke(
+            //                ME1UnrealObjectInfo.loadfromJSON,
+            //                ME2UnrealObjectInfo.loadfromJSON,
+            //                ME3UnrealObjectInfo.loadfromJSON
+            //    );
+
+
+
+            //static class setup
+            Tools.Initialize();
+
+
+
+            System.Windows.Controls.ToolTipService.ShowDurationProperty.OverrideMetadata(typeof(DependencyObject), new FrameworkPropertyMetadata(int.MaxValue));
+
+
+            Action actionDelegate = HandleCommandLineJumplistCall(Environment.GetCommandLineArgs(), out int exitCode);
+            if (actionDelegate == null)
+            {
+                Shutdown(exitCode);
+                ME3ExplorerSplashScreen?.Close();
+            }
+            else
+            {
+                ShutdownMode = ShutdownMode.OnExplicitShutdown;
+
+                {
+                    new PackageEditorWPF().Close(); //pre-parse xaml to improve PackEd startup time
+                }
+                GCSettings.LargeObjectHeapCompactionMode = GCLargeObjectHeapCompactionMode.CompactOnce;
+                GC.Collect();
+                PendingAppLoadedAction = actionDelegate;
+                Dispatcher.UnhandledException += OnDispatcherUnhandledException; //only start handling them after bootup
+                var mainWindow = new MainWindow();
+                mainWindow.Show();
+
+                //close splash after
+                ME3ExplorerSplashScreen?.Close();
+                ShutdownMode = ShutdownMode.OnMainWindowClose;
+
+                GameController.InitializeMessageHook(mainWindow);
+                PendingAppLoadedAction?.Invoke();
+
+#if DEBUG
+                StandardLibrary.InitializeStandardLib();
+#endif
+            }
+        }
+
+        private void initCoreLib()
+        {
+#if DEBUG
+            MemoryAnalyzer.IsTrackingMemory = true;
+#endif
+            void packageSaveFailed(string message)
+            {
+                // I'm not sure if this requires ui thread since it's win32 but i'll just make sure
+                Application.Current.Dispatcher.Invoke(() =>
+                {
+                    MessageBox.Show(message);
+                });
+            }
+            CoreLib.InitLib(TaskScheduler.FromCurrentSynchronizationContext(), packageSaveFailed);
+            CoreLibSettingsBridge.MapSettingsIntoBridge();
+            PackageSaver.CheckME3Running = () =>
+            {
+                GameController.TryGetME3Process(out var me3Proc);
+                return me3Proc != null;
+            };
+            PackageSaver.NotifyRunningTOCUpdateRequired = GameController.SendTOCUpdateMessage;
+            TLKLoader.LoadSavedTlkList();
+        }
+
+        private void Application_Exit(object sender, ExitEventArgs e)
+        {
+            ME3Explorer.Properties.Settings.Default.Save();
+        }
+
+        private static Action HandleCommandLineJumplistCall(string[] args, out int exitCode)
+        {
+            exitCode = 0;
+            if (args.Length < 2)
+            {
+                return () => { }; //do nothing delgate. Will do nothing when main UI loads
+            }
+
+            string arg = args[1];
+            if (arg == "JUMPLIST_PACKAGE_EDITOR")
+            {
+                return () =>
+                {
+                    PackageEditorWPF editor = new PackageEditorWPF();
+                    editor.Show();
+                    editor.Activate();
+                };
+            }
+
+            if (arg == "JUMPLIST_SEQUENCE_EDITOR")
+            {
+                return () =>
+                {
+                    var editor = new SequenceEditorWPF();
+                    editor.Show();
+                    editor.Activate();
+                };
+            }
+
+            if (arg == "JUMPLIST_PATHFINDING_EDITOR")
+            {
+                return () =>
+                {
+                    PathfindingEditorWPF editor = new PathfindingEditorWPF();
+                    editor.Show();
+                    editor.Activate();
+                };
+            }
+
+            if (arg == "JUMPLIST_SOUNDPLORER")
+            {
+                return () =>
+                {
+                    SoundplorerWPF soundplorerWpf = new SoundplorerWPF();
+                    soundplorerWpf.Show();
+                    soundplorerWpf.Activate();
+
+                };
+            }
+
+            //Do not remove - used by Mass Effect Mod Manager to boot the tool
+            if (arg == "JUMPLIST_ASIMANAGER")
+            {
+                return () =>
+                {
+                    ASIManager asiManager = new ASIManager();
+                    asiManager.Show();
+                    asiManager.Activate();
+                };
+            }
+
+            //Do not remove - used by Mass Effect Mod Manager to boot the tool
+            if (arg == "JUMPLIST_MOUNTEDITOR")
+            {
+                return () =>
+                {
+                    MountEditorWPF mountEditorWpf = new MountEditorWPF();
+                    mountEditorWpf.Show();
+                    mountEditorWpf.Activate();
+                };
+            }
+
+            //Do not remove - used by Mass Effect Mod Manager to boot the tool
+            if (arg == "JUMPLIST_PACKAGEDUMPER")
+            {
+                return () =>
+                {
+                    PackageDumper.PackageDumper packageDumper = new PackageDumper.PackageDumper();
+                    packageDumper.Show();
+                    packageDumper.Activate();
+                };
+            }
+
+            //Do not remove - used by Mass Effect Mod Manager to boot the tool
+            if (arg == "JUMPLIST_DLCUNPACKER")
+            {
+                return () =>
+                {
+                    DLCUnpacker.DLCUnpackerUI dlcUnpacker = new DLCUnpacker.DLCUnpackerUI();
+                    dlcUnpacker.Show();
+                    dlcUnpacker.Activate();
+                };
+            }
+
+            if (arg == "JUMPLIST_DIALOGUEEDITOR")
+            {
+                return () =>
+                {
+                    DialogueEditorWPF editor = new DialogueEditorWPF();
+                    editor.Show();
+                    editor.Activate();
+                };
+            }
+
+            if (arg == "JUMPLIST_MESHPLORER")
+            {
+                return () =>
+                {
+                    MeshplorerWPF meshplorerWpf = new MeshplorerWPF();
+                    meshplorerWpf.Show();
+                    meshplorerWpf.Activate();
+                };
+            }
+
+
+            string ending = Path.GetExtension(args[1]).ToLower();
+            switch (ending)
+            {
+                case ".pcc":
+                case ".sfm":
+                case ".upk":
+                case ".u":
+                case ".udk":
+                    return () =>
+                    {
+                        PackageEditorWPF editor = new PackageEditorWPF();
+                        editor.Show();
+                        editor.LoadFile(args[1]);
+                        editor.RestoreAndBringToFront();
+                    };
+                    //return 2; //Do not signal bring main forward
+            }
+            exitCode = 0; //is this even used?
+            return null;
+        }
+
+        /// <summary>
+        /// Called when an unhandled exception occurs. This method can only be invoked after startup has completed. 
+        /// </summary>
+        /// <param name="sender"></param>
+        /// <param name="e">Exception to process</param>
+        void OnDispatcherUnhandledException(object sender, System.Windows.Threading.DispatcherUnhandledExceptionEventArgs e)
+        {
+            SharedUI.ExceptionHandlerDialogWPF eh = new SharedUI.ExceptionHandlerDialogWPF(e.Exception);
+            Window wpfActiveWindow = Application.Current.Windows.OfType<Window>().SingleOrDefault(x => x.IsActive);
+            eh.Owner = wpfActiveWindow;
+            eh.ShowDialog();
+            e.Handled = eh.Handled;
+        }
+    }
+
+
+}