--- conflicted
+++ resolved
@@ -309,13 +309,8 @@
             {
                 ContextMenuStrip menu = new ContextMenuStrip();
                 ToolStripMenuItem openInPCCEd = new ToolStripMenuItem("Open in Package Editor");
-<<<<<<< HEAD
                 openInPCCEd.Click += openInPCCEd_Click;
                 ToolStripMenuItem openInCurveEd = new ToolStripMenuItem("Open in Curve Editor");
-=======
-                openInPCCEd.Click += openInPCCEd_Click;
-                ToolStripMenuItem openInCurveEd = new ToolStripMenuItem("Open in Curve Editor");
->>>>>>> 9b9167e9
                 openInCurveEd.Click += OpenInCurveEd_Click;
                 menu.Items.AddRange(new ToolStripItem[] { openInPCCEd, openInCurveEd });
                 menu.Show(Cursor.Position);
@@ -334,12 +329,6 @@
         private void OpenInCurveEd_Click(object sender, EventArgs e)
         {
             CurveEd.CurveEditor c = new CurveEd.CurveEditor(pcc.Exports[index]);
-            c.Show();
-        }
-
-        private void OpenInCurveEd_Click(object sender, EventArgs e)
-        {
-            CurveEd.CurveEditor c = new CurveEd.CurveEditor(pcc, index);
             c.Show();
         }
 
