﻿using System;
using System.Collections.Generic;
using System.Diagnostics;
using System.IO;
using System.Linq;
using System.Text;
using System.Threading.Tasks;
using System.Windows;
using System.Windows.Controls;
using System.Windows.Data;
using System.Windows.Documents;
using System.Windows.Forms.Integration;
using System.Windows.Input;
using System.Windows.Media;
using System.Windows.Media.Animation;
using System.Windows.Media.Imaging;
using System.Windows.Navigation;
using KFreonLib.MEDirectories;
using ME3Explorer.Packages;
using Microsoft.Win32;

namespace ME3Explorer
{

    /// <summary>
    /// Interaction logic for MainWindow.xaml
    /// </summary>
    public partial class MainWindow : Window
    {
        private bool CICOpen = true;
        private bool SearchOpen = false;
        private bool AdvancedOpen = false;
        private bool UtilitiesOpen = false;
        private bool CreateModsOpen = false;
        private bool TaskPaneOpen = false;
        private bool ToolInfoPanelOpen = false;
        private bool PathsPanelOpen = false;
        private bool TaskPaneInfoPanelOpen = false;

        Brush HighlightBrush = Application.Current.FindResource("HighlightColor") as Brush;
        Brush LabelTextBrush = Application.Current.FindResource("LabelTextBrush") as Brush;

        public bool DisableFlyouts
        {
            get { return (bool)GetValue(DisableFlyoutsProperty); }
            set { SetValue(DisableFlyoutsProperty, value); }
        }

        // Using a DependencyProperty as the backing store for DisableFlyouts.  This enables animation, styling, binding, etc...
        public static readonly DependencyProperty DisableFlyoutsProperty =
            DependencyProperty.Register("DisableFlyouts", typeof(bool), typeof(MainWindow), new PropertyMetadata(false));


        public MainWindow()
        {
            //exception occurs in InitializeComponent() without try block, but doesn't if present. wtf
            try
            {
                InitializeComponent();
            }
            catch (Exception e)
            {
                MessageBox.Show(e.Message);
                SystemCommands.CloseWindow(this);
            }
            installModspanel.setToolList(Tools.Items.Where(x => x.tags.Contains("user")));
            Tools.FavoritesChanged += Tools_FavoritesChanged;
            Tools_FavoritesChanged(null, null);
            utilitiesPanel.setToolList(Tools.Items.Where(x => x.tags.Contains("utility")));
            createModsPanel.setToolList(Tools.Items.Where(x => x.tags.Contains("developer")));

            DisableFlyouts = Properties.Settings.Default.DisableToolDescriptions;
            Topmost = Properties.Settings.Default.AlwaysOnTop;

            //PathfindingEditor p = new PathfindingEditor();
            //p.LoadFile(@"C:\Users\mgame\Desktop\ME3CMM\mods\MP Map Expansion Pack\DLC_MOD_MPMapPack\CookedPCConsole\BioD_OmgJck_400Atrium.pcc");
            //p.Show();

            //PackageEditor p = new PackageEditor();
            //p.LoadFile(@"C:\Users\mgame\Desktop\ME3CMM\mods\MP Map Expansion Pack\BioP_Cat004.pcc");
            //p.Show();

            //p = new PackageEditor();
            //p.LoadFile(@"C:\Users\mgame\Desktop\ME3CMM\mods\MP Map Expansion Pack\DLC_MOD_MPMapPack\CookedPCConsole\BioP_MPCron.pcc");
            //p.Show();


            /*if (!Properties.Settings.Default.DisableDLCCheckOnStart)
            {
                if (Properties.Settings.Default.FirstRun == true)
                {
                    (new InitialSetup()).ShowDialog();
                    Properties.Settings.Default.FirstRun = false;
                }
                else if (ME3Directory.gamePath != null && File.Exists(Path.Combine(ME3Directory.gamePath, "Binaries", "Win32", "MassEffect3.exe")))
                {
                    var folders = Directory.EnumerateDirectories(ME3Directory.DLCPath).Where(x => !x.Contains("__metadata"));
                    var extracted = folders.Where(folder => Directory.EnumerateFiles(folder, "*", SearchOption.AllDirectories).Any(file => file.EndsWith("pcconsoletoc.bin", StringComparison.OrdinalIgnoreCase)));
                    var unextracted = folders.Except(extracted);
                    if (unextracted.Any())
                    {
                        (new InitialSetup()).ShowDialog();
                    } 
                }
            }*/
        }

        private void Tools_FavoritesChanged(object sender, EventArgs e)
        {
            IEnumerable<Tool> favs = Tools.Items.Where(x => x.IsFavorited);
            favoritesPanel.setToolList(favs);
            favoritesWatermark.Visibility = favs.Any()? Visibility.Hidden : Visibility.Visible;
        }

        private void Command_CanExecute(object sender, CanExecuteRoutedEventArgs e)
        {
            e.CanExecute = true;
        }

        private void CloseCommand_Executed(object sender, ExecutedRoutedEventArgs e)
        {
            SystemCommands.CloseWindow(this);
        }

        private void MaximizeCommand_Executed(object sender, ExecutedRoutedEventArgs e)
        {
            SystemCommands.MaximizeWindow(this);
        }

        private void MinimizeCommand_Executed(object sender, ExecutedRoutedEventArgs e)
        {
            SystemCommands.MinimizeWindow(this);
        }

        private void Rectangle_MouseDown(object sender, MouseButtonEventArgs e)
        {
            if (e.ChangedButton == MouseButton.Left)
            {
                if (SearchBox.IsFocused)
                {
                    SearchBox.MoveFocus(new TraversalRequest(FocusNavigationDirection.Next));
                }
                this.DragMove();
            }
        }

        private void About_Click(object sender, RoutedEventArgs e)
        {
            (new About()).Show();
        }

        private void Debug_Click(object sender, RoutedEventArgs e)
        {
            KFreonLib.Debugging.DebugOutput.StartDebugger("ME3Explorer Main Window");
        }

        private void Logo_MouseDown(object sender, MouseButtonEventArgs e)
        {
            if (CICOpen)
            {
                closeCIC();
            }
            else
            {
                if (CreateModsOpen)
                {
                    closeCreateMods(100);
                }
                if (UtilitiesOpen)
                {
                    closeUtilities(100);
                }
                if (TaskPaneOpen)
                {
                    closeTaskPane(100);
                }
                CICOpen = true;
                Logo.Source = (ImageSource)Logo.FindResource("LogoOnImage");
                if (SearchBox.Text.Trim() != string.Empty)
                {
                    SearchOpen = true;
                    searchPanel.BeginDoubleAnimation(WidthProperty, 300, 200);
                }
                CICPanel.BeginDoubleAnimation(WidthProperty, 650, 300);
            }
        }

        private void closeCIC(int duration = 300)
        {
            CICOpen = false;
            Logo.Source = (ImageSource)Logo.FindResource("LogoOffImage");
            if (SearchOpen)
            {
                closeSearch(duration / 3);
            }
            if (AdvancedOpen)
            {
                closeAdvancedSettings(duration / 3);
            }
            if (ToolInfoPanelOpen)
            {
                closeToolInfo();
            }
            if (PathsPanelOpen)
            {
                closeGamePaths();
            }
            CICPanel.BeginDoubleAnimation(WidthProperty, 0, duration);
        }

<<<<<<< HEAD
=======
        private void LinkLabel_MouseDown(object sender, MouseButtonEventArgs e)
        {
            if (sender is Label l)
            {
                switch (l.Content as string)
                {
                    case "GitHub":
                        Process.Start("https://github.com/ME3Explorer/ME3Explorer");
                        break;
                    case "Nexus":
                        Process.Start("http://www.nexusmods.com/masseffect3/mods/409/?");
                        break;
                    case "Forums":
                        Process.Start("http://me3explorer.proboards.com/");
                        break;
                    case "Wikia":
                        Process.Start("http://me3explorer.wikia.com/wiki/ME3Explorer_Wiki");
                        break;
                    default:
                        break;
                }
            }
        }

>>>>>>> e25622c6
        private void SearchBox_TextChanged(object sender, TextChangedEventArgs e)
        {
            if (!SearchOpen)
            {
                if (AdvancedOpen)
                {
                    closeAdvancedSettings();
                }
                if (ToolInfoPanelOpen)
                {
                    closeToolInfo();
                }
                if (PathsPanelOpen)
                {
                    closeGamePaths();
                }
                SearchOpen = true;
                searchPanel.BeginDoubleAnimation(WidthProperty, 300, 200);
            }

            List<Tool> results = new List<Tool>();
            string[] words = SearchBox.Text.ToLower().Split(' ');
            foreach (Tool tool in Tools.Items)
            {
<<<<<<< HEAD
                if (tool.open != null)
=======
                if(tool.open != null)
>>>>>>> e25622c6
                {
                    foreach (string word in words)
                    {
                        if (tool.tags.FuzzyMatch(word) || tool.name.ToLower().Split(' ').FuzzyMatch(word))
                        {
                            results.Add(tool);
                            break;
                        }
                    }
                }
                    
            }

            searchPanel.setToolList(results);
        }

        private void SearchBox_LostFocus(object sender, KeyboardFocusChangedEventArgs e)
        {
            if (SearchOpen && SearchBox.Text.Trim() == string.Empty)
            {
                SearchOpen = false;
                searchPanel.BeginDoubleAnimation(WidthProperty, 0, 200);
            }
        }

        private void Window_Closing(object sender, System.ComponentModel.CancelEventArgs e)
        {
            List<GenericWindow> tools = new List<GenericWindow>();
            foreach (var package in MEPackageHandler.packagesInTools)
            {
                foreach (var tool in package.Tools)
                {
                    tools.Add(tool);
                }
            }
            foreach (var tool in tools)
            {
                tool.Close();
            }
            if (MEPackageHandler.packagesInTools.Count > 0)
            {
                e.Cancel = true;
            }
            Properties.Settings.Default.DisableToolDescriptions = DisableFlyouts;
            Properties.Settings.Default.AlwaysOnTop = alwaysOnTopCheckBox.IsChecked ?? false;
        }

        private void advancedSettings_Click(object sender, RoutedEventArgs e)
        {
            if (AdvancedOpen)
            {
                closeAdvancedSettings(200);
            }
            else
            {
                if (SearchOpen)
                {
                    closeSearch();
                }
                if (ToolInfoPanelOpen)
                {
                    closeToolInfo();
                }
                if (PathsPanelOpen)
                {
                    closeGamePaths();
                }
                AdvancedOpen = true;
                advancedPanel.BeginDoubleAnimation(WidthProperty, 300, 200);
            }
        }

        private void closeSearch(int duration = 100)
        {
            SearchOpen = false;
            searchPanel.BeginDoubleAnimation(WidthProperty, 0, duration);
        }

        private void SearchBox_GotKeyboardFocus(object sender, KeyboardFocusChangedEventArgs e)
        {
            if (!SearchOpen && SearchBox.Text.Trim() != string.Empty)
            {
                SearchOpen = true;
                searchPanel.BeginDoubleAnimation(WidthProperty, 300, 200);
                if (AdvancedOpen)
                {
                    closeAdvancedSettings();
                }
                if (ToolInfoPanelOpen)
                {
                    closeToolInfo();
                }
                if (PathsPanelOpen)
                {
                    closeGamePaths();
                }
            }
        }

        private void closeAdvancedSettings(int duration = 100)
        {
            AdvancedOpen = false;
            advancedPanel.BeginDoubleAnimation(WidthProperty, 0, duration);
        }

        private void UtilitiesButton_Click(object sender, RoutedEventArgs e)
        {
            if (UtilitiesOpen)
            {
                closeUtilities();
            }
            else
            {
                UtilitiesOpen = true;
                if (CICOpen)
                {
                    closeCIC(100);
                }
                if (CreateModsOpen)
                {
                    closeCreateMods(100);
                }
                if (TaskPaneOpen)
                {
                    closeTaskPane(100);
                }
                utilitiesButton.OpacityMask = HighlightBrush;
                utilitiesPanel.BeginDoubleAnimation(WidthProperty, 650, 300);
            }
        }

        private void closeUtilities(int duration = 300)
        {
            if (ToolInfoPanelOpen)
            {
                closeToolInfo();
            }
            UtilitiesOpen = false;
            utilitiesPanel.BeginDoubleAnimation(WidthProperty, 0, duration);
            utilitiesButton.OpacityMask = LabelTextBrush;
        }

        private void CreateModsButton_Click(object sender, RoutedEventArgs e)
        {
            if (CreateModsOpen)
            {
                closeCreateMods();
            }
            else
            {
                CreateModsOpen = true;
                if (CICOpen)
                {
                    closeCIC(100);
                }
                if (UtilitiesOpen)
                {
                    closeUtilities(100);
                }
                if (TaskPaneOpen)
                {
                    closeTaskPane(100);
                }
                createModsButton.OpacityMask = HighlightBrush;
                createModsPanel.BeginDoubleAnimation(WidthProperty, 650, 300);
            }
        }

        private void closeCreateMods(int duration = 300)
        {
            if (ToolInfoPanelOpen)
            {
                closeToolInfo(50);
            }
            CreateModsOpen = false;
            createModsPanel.BeginDoubleAnimation(WidthProperty, 0, duration);
            createModsButton.OpacityMask = LabelTextBrush;
        }

        private void closeToolInfo(int duration = 50)
        {
            ToolInfoPanelOpen = false;
            toolInfoPanel.BeginDoubleAnimation(WidthProperty, 0, duration);
        }

        private void ToolMouseOver(object sender, Tool t)
        {
            if (SearchBox.IsFocused)
            {
                SearchBox.MoveFocus(new TraversalRequest(FocusNavigationDirection.Next));
            }
            openToolInfo(t);
        }

        private void openToolInfo(Tool e)
        {
            toolInfoPanel.setTool(e);
            if (!ToolInfoPanelOpen && !DisableFlyouts)
            {
                if (SearchOpen)
                {
                    closeSearch();
                }
                if (AdvancedOpen)
                {
                    closeAdvancedSettings();
                }
                if (PathsPanelOpen)
                {
                    closeGamePaths();
                }
                ToolInfoPanelOpen = true;
                toolInfoPanel.BeginDoubleAnimation(WidthProperty, 300, 50);
            }
        }

        private void closeGamePaths(int duration = 50)
        {
            PathsPanelOpen = false;
            pathsPanel.BeginDoubleAnimation(WidthProperty, 0, duration);

            string me1Path = null;
            string me2Path = null;
            string me3Path = null;
            if (File.Exists(Path.Combine(me1PathBox.Text, "Binaries", "MassEffect.exe")))
            {
                me1Path = me1PathBox.Text;
            }
            if (File.Exists(Path.Combine(me2PathBox.Text, "Binaries", "MassEffect2.exe")))
            {
                me2Path = me2PathBox.Text;
            }
            if (File.Exists(Path.Combine(me3PathBox.Text, "Binaries", "Win32", "MassEffect3.exe")))
            {
                me3Path = me3PathBox.Text;
            }
            MEDirectories.SaveSettings(new List<string> { me1Path, me2Path, me3Path });
        }

        private void pathBrowseButton_Click(object sender, RoutedEventArgs e)
        {
            Button b = sender as Button;
            string game;
            if (b == me1PathBrowseButton)
            {
                game = "Mass Effect";
            }
            else if (b == me2PathBrowseButton)
            {
                game = "Mass Effect 2";
            }
            else if (b == me3PathBrowseButton)
            {
                game = "Mass Effect 3";
            }
            else
            {
                return;
            }
            if (game != "")
            {
                OpenFileDialog ofd = new OpenFileDialog();
                ofd.Title = $"Select {game} executable.";
                game = game.Replace(" ", "");
                ofd.Filter = $"{game}.exe|{game}.exe";

                if (ofd.ShowDialog() == true)
                {
                    string result = Path.GetDirectoryName(Path.GetDirectoryName(ofd.FileName));

                    switch (game)
                    {
                        case "MassEffect":
                            me1PathBox.Text = ME1Directory.gamePath = result;
                            me1PathBox.Visibility = Visibility.Visible;
                            break;
                        case "MassEffect2":
                            me2PathBox.Text = ME2Directory.gamePath = result;
                            me2PathBox.Visibility = Visibility.Visible;
                            break;
                        case "MassEffect3":
                            me3PathBox.Text = ME3Directory.gamePath = Path.GetDirectoryName(result);
                            me3PathBox.Visibility = Visibility.Visible;
                            break;
                    }
                }
            }
        }

        private void gamePaths_Click(object sender, RoutedEventArgs e)
        {
            if (PathsPanelOpen)
            {
                closeGamePaths();
            }
            else
            {
                if (ME1Directory.gamePath != null)
                {
                    me1PathBox.Text = ME1Directory.gamePath;
                }
                else
                {
                    me1PathBox.Visibility = Visibility.Collapsed;
                }
                if (ME2Directory.gamePath != null)
                {
                    me2PathBox.Text = ME2Directory.gamePath;
                }
                else
                {
                    me2PathBox.Visibility = Visibility.Collapsed;
                }
                if (ME3Directory.gamePath != null)
                {
                    me3PathBox.Text = ME3Directory.gamePath;
                }
                else
                {
                    me3PathBox.Visibility = Visibility.Collapsed;
                }
                if (SearchOpen)
                {
                    closeSearch();
                }
                if (AdvancedOpen)
                {
                    closeAdvancedSettings();
                }
                if (ToolInfoPanelOpen)
                {
                    closeToolInfo();
                }
                PathsPanelOpen = true;
                pathsPanel.BeginDoubleAnimation(WidthProperty, 300, 50);
            }
        }

        private void taskPaneButton_Click(object sender, RoutedEventArgs e)
        {
            if (TaskPaneOpen)
            {
                closeTaskPane();
            }
            else
            {
                TaskPaneOpen = true;
                if (CICOpen)
                {
                    closeCIC(100);
                }
                if (UtilitiesOpen)
                {
                    closeUtilities(100);
                }
                if (CreateModsOpen)
                {
                    closeCreateMods(100);
                }
                taskPaneButton.OpacityMask = HighlightBrush;
                taskPanePanel.BeginDoubleAnimation(WidthProperty, 650, 300);
            }
        }

        private void closeTaskPane(int duration = 300)
        {
            if (TaskPaneInfoPanelOpen)
            {
                closeTaskPaneInfoPanel();
            }
            TaskPaneOpen = false;
            taskPanePanel.BeginDoubleAnimation(WidthProperty, 0, duration);
            taskPaneButton.OpacityMask = LabelTextBrush;
        }

        private void closeTaskPaneInfoPanel(int duration = 100)
        {
            TaskPaneInfoPanelOpen = false;
            taskPaneInfoPanel.BeginDoubleAnimation(WidthProperty, 0, duration);
        }

        private void taskPanePanel_ToolMouseOver(object sender, GenericWindow e)
        {
            taskPaneInfoPanel.setTool(e);
            if (!TaskPaneInfoPanelOpen)
            {
                TaskPaneInfoPanelOpen = true;
                taskPaneInfoPanel.BeginDoubleAnimation(WidthProperty, 300, 100);
            }
        }

        private void taskPaneInfoPanel_Close(object sender, EventArgs e)
        {
            closeTaskPaneInfoPanel();
        }
    }
}<|MERGE_RESOLUTION|>--- conflicted
+++ resolved
@@ -208,33 +208,6 @@
             CICPanel.BeginDoubleAnimation(WidthProperty, 0, duration);
         }
 
-<<<<<<< HEAD
-=======
-        private void LinkLabel_MouseDown(object sender, MouseButtonEventArgs e)
-        {
-            if (sender is Label l)
-            {
-                switch (l.Content as string)
-                {
-                    case "GitHub":
-                        Process.Start("https://github.com/ME3Explorer/ME3Explorer");
-                        break;
-                    case "Nexus":
-                        Process.Start("http://www.nexusmods.com/masseffect3/mods/409/?");
-                        break;
-                    case "Forums":
-                        Process.Start("http://me3explorer.proboards.com/");
-                        break;
-                    case "Wikia":
-                        Process.Start("http://me3explorer.wikia.com/wiki/ME3Explorer_Wiki");
-                        break;
-                    default:
-                        break;
-                }
-            }
-        }
-
->>>>>>> e25622c6
         private void SearchBox_TextChanged(object sender, TextChangedEventArgs e)
         {
             if (!SearchOpen)
@@ -259,11 +232,7 @@
             string[] words = SearchBox.Text.ToLower().Split(' ');
             foreach (Tool tool in Tools.Items)
             {
-<<<<<<< HEAD
                 if (tool.open != null)
-=======
-                if(tool.open != null)
->>>>>>> e25622c6
                 {
                     foreach (string word in words)
                     {
@@ -274,7 +243,6 @@
                         }
                     }
                 }
-                    
             }
 
             searchPanel.setToolList(results);
