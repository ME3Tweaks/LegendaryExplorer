--- conflicted
+++ resolved
@@ -56,9 +56,7 @@
             this.exportToExcelButton = new System.Windows.Forms.ToolStripButton();
             this.splitContainer1 = new System.Windows.Forms.SplitContainer();
             this.hb1 = new Be.Windows.Forms.HexBox();
-<<<<<<< HEAD
             this.dataGridView1 = new System.Windows.Forms.DataGridView();
-=======
             this.splitContainer2 = new System.Windows.Forms.SplitContainer();
             this.dataGridView1 = new System.Windows.Forms.DataGridView();
             this.panel1 = new System.Windows.Forms.Panel();
@@ -66,7 +64,6 @@
             this.Label_CellType = new System.Windows.Forms.Label();
             this.label2 = new System.Windows.Forms.Label();
             this.label1 = new System.Windows.Forms.Label();
->>>>>>> e63f2e8e
             this.statusStrip1 = new System.Windows.Forms.StatusStrip();
             this.selectionStatus = new System.Windows.Forms.ToolStripStatusLabel();
             this.nodeContextMenuStrip1 = new System.Windows.Forms.ContextMenuStrip(this.components);
@@ -77,16 +74,13 @@
             this.splitContainer1.Panel1.SuspendLayout();
             this.splitContainer1.Panel2.SuspendLayout();
             this.splitContainer1.SuspendLayout();
-<<<<<<< HEAD
             ((System.ComponentModel.ISupportInitialize)(this.dataGridView1)).BeginInit();
-=======
             ((System.ComponentModel.ISupportInitialize)(this.splitContainer2)).BeginInit();
             this.splitContainer2.Panel1.SuspendLayout();
             this.splitContainer2.Panel2.SuspendLayout();
             this.splitContainer2.SuspendLayout();
             ((System.ComponentModel.ISupportInitialize)(this.dataGridView1)).BeginInit();
             this.panel1.SuspendLayout();
->>>>>>> e63f2e8e
             this.statusStrip1.SuspendLayout();
             this.nodeContextMenuStrip1.SuspendLayout();
             this.SuspendLayout();
@@ -123,11 +117,7 @@
             // exportButton
             // 
             this.exportButton.Name = "exportButton";
-<<<<<<< HEAD
-            this.exportButton.Size = new System.Drawing.Size(23, 24);
-=======
             this.exportButton.Size = new System.Drawing.Size(23, 22);
->>>>>>> e63f2e8e
             // 
             // saveHexButton
             // 
@@ -210,47 +200,28 @@
             // addArrayElementButton
             // 
             this.addArrayElementButton.Name = "addArrayElementButton";
-<<<<<<< HEAD
             this.addArrayElementButton.Size = new System.Drawing.Size(23, 4);
-=======
-            this.addArrayElementButton.Size = new System.Drawing.Size(23, 22);
->>>>>>> e63f2e8e
+
             // 
             // deleteArrayElementButton
             // 
             this.deleteArrayElementButton.Name = "deleteArrayElementButton";
-<<<<<<< HEAD
             this.deleteArrayElementButton.Size = new System.Drawing.Size(23, 4);
-=======
-            this.deleteArrayElementButton.Size = new System.Drawing.Size(23, 22);
->>>>>>> e63f2e8e
             // 
             // moveUpButton
             // 
             this.moveUpButton.Name = "moveUpButton";
-<<<<<<< HEAD
-            this.moveUpButton.Size = new System.Drawing.Size(23, 4);
-=======
             this.moveUpButton.Size = new System.Drawing.Size(23, 22);
->>>>>>> e63f2e8e
             // 
             // moveDownButton
             // 
             this.moveDownButton.Name = "moveDownButton";
-<<<<<<< HEAD
             this.moveDownButton.Size = new System.Drawing.Size(23, 4);
-=======
-            this.moveDownButton.Size = new System.Drawing.Size(23, 22);
->>>>>>> e63f2e8e
             // 
             // addPropButton
             // 
             this.addPropButton.Name = "addPropButton";
-<<<<<<< HEAD
             this.addPropButton.Size = new System.Drawing.Size(23, 4);
-=======
-            this.addPropButton.Size = new System.Drawing.Size(23, 22);
->>>>>>> e63f2e8e
             // 
             // findBox
             // 
@@ -271,7 +242,6 @@
             // viewModeDropDownList
             // 
             this.viewModeDropDownList.Name = "viewModeDropDownList";
-<<<<<<< HEAD
             this.viewModeDropDownList.Size = new System.Drawing.Size(121, 23);
             // 
             // exportToExcelButton
@@ -282,9 +252,6 @@
             this.exportToExcelButton.Size = new System.Drawing.Size(143, 20);
             this.exportToExcelButton.Text = "Export table to xlsx file";
             this.exportToExcelButton.Click += new System.EventHandler(this.exportToExcel_Click);
-=======
-            this.viewModeDropDownList.Size = new System.Drawing.Size(121, 25);
->>>>>>> e63f2e8e
             // 
             // splitContainer1
             // 
@@ -300,13 +267,9 @@
             // 
             // splitContainer1.Panel2
             // 
-<<<<<<< HEAD
-            this.splitContainer1.Panel2.Controls.Add(this.dataGridView1);
-            this.splitContainer1.Size = new System.Drawing.Size(992, 349);
-=======
             this.splitContainer1.Panel2.Controls.Add(this.splitContainer2);
             this.splitContainer1.Size = new System.Drawing.Size(992, 351);
->>>>>>> e63f2e8e
+
             this.splitContainer1.SplitterDistance = 205;
             this.splitContainer1.TabIndex = 3;
             this.splitContainer1.SplitterMoving += new System.Windows.Forms.SplitterCancelEventHandler(this.splitContainer1_SplitterMoving);
@@ -329,8 +292,7 @@
             this.hb1.VScrollBarVisible = true;
             this.hb1.SelectionStartChanged += new System.EventHandler(this.hb1_SelectionChanged);
             this.hb1.SelectionLengthChanged += new System.EventHandler(this.hb1_SelectionChanged);
-            // 
-<<<<<<< HEAD
+
             // dataGridView1
             // 
             this.dataGridView1.ColumnHeadersHeightSizeMode = System.Windows.Forms.DataGridViewColumnHeadersHeightSizeMode.AutoSize;
@@ -339,7 +301,7 @@
             this.dataGridView1.Name = "dataGridView1";
             this.dataGridView1.Size = new System.Drawing.Size(783, 349);
             this.dataGridView1.TabIndex = 0;
-=======
+
             // splitContainer2
             // 
             this.splitContainer2.Dock = System.Windows.Forms.DockStyle.Fill;
@@ -424,7 +386,6 @@
             this.label1.Size = new System.Drawing.Size(33, 18);
             this.label1.TabIndex = 0;
             this.label1.Text = "Cell";
->>>>>>> e63f2e8e
             // 
             // statusStrip1
             // 
@@ -473,9 +434,9 @@
             this.splitContainer1.Panel2.ResumeLayout(false);
             ((System.ComponentModel.ISupportInitialize)(this.splitContainer1)).EndInit();
             this.splitContainer1.ResumeLayout(false);
-<<<<<<< HEAD
+
             ((System.ComponentModel.ISupportInitialize)(this.dataGridView1)).EndInit();
-=======
+
             this.splitContainer2.Panel1.ResumeLayout(false);
             this.splitContainer2.Panel2.ResumeLayout(false);
             ((System.ComponentModel.ISupportInitialize)(this.splitContainer2)).EndInit();
@@ -483,7 +444,7 @@
             ((System.ComponentModel.ISupportInitialize)(this.dataGridView1)).EndInit();
             this.panel1.ResumeLayout(false);
             this.panel1.PerformLayout();
->>>>>>> e63f2e8e
+
             this.statusStrip1.ResumeLayout(false);
             this.statusStrip1.PerformLayout();
             this.nodeContextMenuStrip1.ResumeLayout(false);
@@ -525,15 +486,12 @@
         private System.Windows.Forms.ToolStripButton findButton;
         private System.Windows.Forms.ToolStripComboBox viewModeDropDownList;
         private System.Windows.Forms.DataGridView dataGridView1;
-<<<<<<< HEAD
         private ToolStripButton exportToExcelButton;
-=======
         private SplitContainer splitContainer2;
         private Panel panel1;
         private Label Label_CellCoordinate;
         private Label Label_CellType;
         private Label label2;
         private Label label1;
->>>>>>> e63f2e8e
     }
 }