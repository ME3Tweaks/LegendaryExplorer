--- conflicted
+++ resolved
@@ -392,7 +392,7 @@
 
         }
 
-<<<<<<< HEAD
+
         private void exportToExcel_Click(object sender, EventArgs e)
         {
             if (pcc == null)
@@ -403,13 +403,15 @@
             {
                 table2da.Write2DAToExcel(d.FileName);
                 MessageBox.Show("Done");
-=======
+            }
+        }
+
         private void Table_SelectionChanged(object sender, EventArgs e)
         {
             if (dataGridView1.SelectedCells.Count > 0)
             {
                 var seelctedcell = dataGridView1.SelectedCells[0];
-                
+
                 Label_CellCoordinate.Text = seelctedcell.RowIndex + ", " + seelctedcell.ColumnIndex;
                 Bio2DACell cell = table2da[seelctedcell.RowIndex, seelctedcell.ColumnIndex];
                 if (cell != null)
@@ -429,15 +431,16 @@
                     }
                     Label_CellType.Text = text;
                 }
-                else {
+                else
+                {
                     Label_CellType.Text = "Null Cell";
                 }
 
-            } else
+            }
+            else
             {
                 Label_CellCoordinate.Text = "Select a cell";
                 Label_CellType.Text = "Select a cell";
->>>>>>> e63f2e8e
             }
         }
     }
