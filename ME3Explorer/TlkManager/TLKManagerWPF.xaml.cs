﻿using KFreonLib.MEDirectories;
using ME1Explorer;
using ME2Explorer;
using ME3Explorer.Packages;
using ME3Explorer.SharedUI;
using Microsoft.Win32;
using Microsoft.WindowsAPICodePack.Dialogs;
using System;
using System.Collections.Generic;
using System.Collections.Specialized;
using System.ComponentModel;
using System.Diagnostics;
using System.IO;
using System.Linq;
using System.Runtime.CompilerServices;
using System.Text;
using System.Threading;
using System.Threading.Tasks;
using System.Windows;
using System.Windows.Controls;
using System.Windows.Data;
using System.Windows.Documents;
using System.Windows.Input;
using System.Windows.Media;
using System.Windows.Media.Imaging;
using System.Windows.Shapes;

namespace ME3Explorer.TlkManagerNS
{
    /// <summary>
    /// Interaction logic for TLKManagerWPF.xaml
    /// </summary>
    public partial class TLKManagerWPF : NotifyPropertyChangedWindowBase
    {
        public ObservableCollectionExtended<LoadedTLK> ME1TLKItems { get; } = new ObservableCollectionExtended<LoadedTLK>();
        public ObservableCollectionExtended<LoadedTLK> ME2TLKItems { get; } = new ObservableCollectionExtended<LoadedTLK>();
        public ObservableCollectionExtended<LoadedTLK> ME3TLKItems { get; } = new ObservableCollectionExtended<LoadedTLK>();

        private bool bSaveNeededME1 = false;
        private bool bSaveNeededME2 = false;
        private bool bSaveNeededME3 = false;

        public TLKManagerWPF()
        {
            ME3ExpMemoryAnalyzer.MemoryAnalyzer.AddTrackedMemoryItem("TLK Manager WPF", new WeakReference(this));

            DataContext = this;
            LoadCommands();
            InitializeComponent();
            ME1TLKItems.CollectionChanged += ME1CollectionChangedEventHandler;
            ME2TLKItems.CollectionChanged += ME2CollectionChangedEventHandler;
            ME3TLKItems.CollectionChanged += ME3CollectionChangedEventHandler;
            ME1TLKItems.AddRange(ME1TalkFiles.tlkList.Select(x => new LoadedTLK(x.pcc.FileName, x.uindex, x.pcc.getUExport(x.uindex).ObjectName, true)));
            ME2TLKItems.AddRange(ME2TalkFiles.tlkList.Select(x => new LoadedTLK(x.path, true)));
            ME3TLKItems.AddRange(ME3TalkFiles.tlkList.Select(x => new LoadedTLK(x.path, true)));

        }

        #region Commands
        public ICommand ME1ReloadTLKs { get; set; }
        public ICommand ME2ReloadTLKs { get; set; }
        public ICommand ME3ReloadTLKs { get; set; }

        public ICommand ME1AutoFindTLK { get; set; }
        public ICommand ME2AutoFindTLK { get; set; }
        public ICommand ME3AutoFindTLK { get; set; }

        public ICommand ME1AddManualTLK { get; set; }
        public ICommand ME2AddManualTLK { get; set; }
        public ICommand ME3AddManualTLK { get; set; }

        public ICommand ME1ExportImportTLK { get; set; }
        public ICommand ME2ExportImportTLK { get; set; }
        public ICommand ME3ExportImportTLK { get; set; }

        public ICommand ME1ApplyChanges { get; set; }
        public ICommand ME2ApplyChanges { get; set; }
        public ICommand ME3ApplyChanges { get; set; }

        private static string _me1LastReloaded;
        private static string _me2LastReloaded;
        private static string _me3LastReloaded;

        public static string ME1LastReloaded
        {
            get => _me1LastReloaded;
            set
            {
                if (_me1LastReloaded == value) return;
                _me1LastReloaded = value;
                StaticPropertyChanged?.Invoke(null, new PropertyChangedEventArgs(nameof(ME1LastReloaded)));
            }
        }
        public static string ME2LastReloaded
        {
            get => _me2LastReloaded;
            set
            {
                if (_me2LastReloaded == value) return;
                _me2LastReloaded = value;
                StaticPropertyChanged?.Invoke(null, new PropertyChangedEventArgs(nameof(ME2LastReloaded)));
            }
        }
        public static string ME3LastReloaded
        {
            get => _me3LastReloaded;
            set
            {
                if (_me3LastReloaded == value) return;
                _me3LastReloaded = value;
                StaticPropertyChanged?.Invoke(null, new PropertyChangedEventArgs(nameof(ME3LastReloaded)));
            }
        }

        // Declare a static event representing changes to your static property
        public static event PropertyChangedEventHandler StaticPropertyChanged;

        /// <summary>
        /// Used for static property binding only.
        /// </summary>
        static TLKManagerWPF()
        {
            StaticPropertyChanged += (send, e) => { };
        }

        private void LoadCommands()
        {
            ME1ReloadTLKs = new GenericCommand(ME1ReloadTLKStrings, ME1GamePathExists);
            ME2ReloadTLKs = new GenericCommand(ME2ReloadTLKStrings, ME2BIOGamePathExists);
            ME3ReloadTLKs = new GenericCommand(ME3ReloadTLKStrings, ME3BIOGamePathExists);
<<<<<<< HEAD

            ME1AutoFindTLK = new GenericCommand(AutoFindTLKME1, ME1GamePathExists);
            ME2AutoFindTLK = new GenericCommand(AutoFindTLKME2, ME2BIOGamePathExists);
            ME3AutoFindTLK = new GenericCommand(AutoFindTLKME3, ME3BIOGamePathExists);

            ME1AddManualTLK = new GenericCommand(AddTLKME1, ME1GamePathExists);
            ME2AddManualTLK = new GenericCommand(AddTLKME2, ME2BIOGamePathExists);
            ME3AddManualTLK = new GenericCommand(AddTLKME3, ME3BIOGamePathExists);

            ME1ExportImportTLK = new GenericCommand(ImportExportTLKME1, ME1TLKListNotEmptyAndGameExists);
            ME2ExportImportTLK = new GenericCommand(ImportExportTLKME2, ME2TLKListNotEmpty);
            ME3ExportImportTLK = new GenericCommand(ImportExportTLKME3, ME3TLKListNotEmpty);
=======

            ME1AutoFindTLK = new GenericCommand(AutoFindTLKME1, ME1GamePathExists);
            ME2AutoFindTLK = new GenericCommand(AutoFindTLKME2, ME2BIOGamePathExists);
            ME3AutoFindTLK = new GenericCommand(AutoFindTLKME3, ME3BIOGamePathExists);

            ME1AddManualTLK = new GenericCommand(AddTLKME1, ME1GamePathExists);
            ME2AddManualTLK = new GenericCommand(AddTLKME2, ME2BIOGamePathExists);
            ME3AddManualTLK = new GenericCommand(AddTLKME3, ME3BIOGamePathExists);

            ME1ExportImportTLK = new GenericCommand(ImportExportTLKME1, ME1TLKListNotEmptyAndGameExists);
            ME2ExportImportTLK = new GenericCommand(ImportExportTLKME2, ME2TLKListNotEmpty);
            ME3ExportImportTLK = new GenericCommand(ImportExportTLKME3, ME3TLKListNotEmpty);

            ME1ApplyChanges = new GenericCommand(ME1ReloadTLKStrings, ME1CanApplyChanges);
            ME2ApplyChanges = new GenericCommand(ME2ReloadTLKStrings, ME2CanApplyChanges);
            ME3ApplyChanges = new GenericCommand(ME3ReloadTLKStrings, ME3CanApplyChanges);
>>>>>>> bc5676b4
        }

        private bool ME3TLKListNotEmpty()
        {
            return ME3TLKItems.Count > 0;
        }

        private bool ME2TLKListNotEmpty()
        {
            return ME2TLKItems.Count > 0;
        }

        private bool ME1TLKListNotEmptyAndGameExists()
        {
            return ME1TLKItems.Count > 0 && ME1GamePathExists();
        }

<<<<<<< HEAD
=======
        private bool ME1CanApplyChanges()
        {
            return bSaveNeededME1;
        }

        private bool ME2CanApplyChanges()
        {
            return bSaveNeededME2;
        }

        private bool ME3CanApplyChanges()
        {
            return bSaveNeededME3;
        }

>>>>>>> bc5676b4
        private void ImportExportTLKME1()
        {
            new TLKManagerWPF_ExportReplaceDialog(ME1TLKItems.ToList()).Show();
        }

        private void ImportExportTLKME2()
        {
            new TLKManagerWPF_ExportReplaceDialog(ME2TLKItems.ToList()).Show();
        }

        private void ImportExportTLKME3()
        {
            new TLKManagerWPF_ExportReplaceDialog(ME3TLKItems.ToList()).Show();
        }

        private string getTLKFile()
        {
            CommonOpenFileDialog m = new CommonOpenFileDialog
            {
                EnsurePathExists = true,
                Title = "Select TLK file to load",
            };
            m.Filters.Add(new CommonFileDialogFilter("Talk files", "*.tlk"));
            if (m.ShowDialog() == CommonFileDialogResult.Ok)
            {
                return m.FileName;
            }
            return null;
        }

        private void AddTLKME3()
        {
            string tlk = getTLKFile();
            if (tlk != null)
            {
                LoadedTLK lTLK = new LoadedTLK(tlk, true);
                ME3TLKItems.Add(lTLK);
                ME3TLKList.SelectedItems.Add(lTLK);
            }
        }

        private void AddTLKME2()
        {
            string tlk = getTLKFile();
            if (tlk != null)
            {
                LoadedTLK lTLK = new LoadedTLK(tlk, true);
                ME2TLKItems.Add(lTLK);
                ME2TLKList.SelectedItems.Add(lTLK);
            }
        }

        private void AddTLKME1()
        {
            CommonOpenFileDialog m = new CommonOpenFileDialog
            {
                EnsurePathExists = true,
                Title = "Select UPK containing TLK",
            };
            m.Filters.Add(new CommonFileDialogFilter("Unreal Package File (ME1)", "*.upk;*.sfm")); //Maybe include SFM, though IDK if anyone would load an SFM. Maybe if they want to export ME1 TLKs for dialogue? Are the local ones even used?
            if (m.ShowDialog() == CommonFileDialogResult.Ok)
            {
                using (ME1Package upk = MEPackageHandler.OpenME1Package(m.FileName))
                {
                    foreach (IExportEntry exp in upk.Exports)
                    {
                        if (exp.ClassName == "BioTlkFile")
                        {
                            LoadedTLK lTLK = new LoadedTLK(m.FileName, exp.UIndex, exp.ObjectName, false);
                            ME1TLKItems.Add(lTLK);
                            ME1TLKList.SelectedItems.Add(lTLK);
                        }
                    }
                    SelectLoadedTLKsME1();
                }
            }
        }

        #endregion

        #region Busy variables
        private bool _isBusy;
        public bool IsBusy
        {
            get => _isBusy;
            set => SetProperty(ref _isBusy, value);
        }

        private bool _isBusyTaskbar;
        public bool IsBusyTaskbar
        {
            get => _isBusyTaskbar;
            set => SetProperty(ref _isBusyTaskbar, value);
        }

        private string _busyText;
        public string BusyText
        {
            get => _busyText;
            set => SetProperty(ref _busyText, value);
        }
        #endregion

        private async void ME3ReloadTLKStrings()
        {
            BusyText = "Reloading Mass Effect 3 TLK strings";
            IsBusy = true;
            bSaveNeededME3 = false;
            ME3TalkFiles.tlkList.Clear();
            await Task.Run(() => ME3ReloadTLKStringsAsync(ME3TLKItems.Where(x => x.selectedForLoad).ToList()));
            IsBusy = false;
        }

        private async void ME2ReloadTLKStrings()
        {
            BusyText = "Reloading Mass Effect 2 TLK strings";
            bSaveNeededME2 = false;
            IsBusy = true;
            ME2TalkFiles.tlkList.Clear();
            await Task.Run(() => ME2ReloadTLKStringsAsync(ME2TLKItems.Where(x => x.selectedForLoad).ToList()));
            IsBusy = false;
        }

        private void ME1ReloadTLKStringsAsync(List<LoadedTLK> tlksToLoad)
        {
            foreach (LoadedTLK tlk in tlksToLoad)
            {
                ME1TalkFiles.LoadTlkData(tlk.tlkPath, tlk.exportNumber);
            }
            ME1LastReloaded = $"{DateTime.Now:HH:mm:ss tt}";
            ME1TalkFiles.SaveTLKList();
        }

        private void ME2ReloadTLKStringsAsync(List<LoadedTLK> tlksToLoad)
        {
            foreach (LoadedTLK tlk in tlksToLoad)
            {
                ME2TalkFiles.LoadTlkData(tlk.tlkPath);
            }
            ME2LastReloaded = $"{DateTime.Now:HH:mm:ss tt}";
            ME2TalkFiles.SaveTLKList();
        }

        private void ME3ReloadTLKStringsAsync(List<LoadedTLK> tlksToLoad)
        {
            foreach (LoadedTLK tlk in tlksToLoad)
            {
                ME3TalkFiles.LoadTlkData(tlk.tlkPath);
            }
            ME3LastReloaded = $"{DateTime.Now:HH:mm:ss tt}";
            ME3TalkFiles.SaveTLKList();
        }

        private async void ME1ReloadTLKStrings()
        {
            BusyText = "Reloading Mass Effect TLK strings";
            bSaveNeededME1 = false;
            IsBusy = true;
            ME1TalkFiles.tlkList.Clear();
            await Task.Run(() => ME1ReloadTLKStringsAsync(ME1TLKItems.Where(x => x.selectedForLoad).ToList()));
            IsBusy = false;
        }

        private void AutoFindTLKME3()
        {
            BusyText = "Scanning for Mass Effect 3 TLK files";
            IsBusy = true;
            ME3TalkFiles.tlkList.Clear();
            Task.Run(() =>
            {
                var tlkmountmap = new List<(string, int)>();
                var tlks = Directory.EnumerateFiles(ME3Directory.BIOGamePath, "*.tlk", SearchOption.AllDirectories).Select(x => new LoadedTLK(x, false)).ToList();
                tlks.ForEach(x => x.LoadMountPriority());
                tlks.Sort((a, b) => a.mountpriority.CompareTo(b.mountpriority));
                return tlks;
            }).ContinueWithOnUIThread(prevTask =>
            {
                ME3TLKItems.ReplaceAll(prevTask.Result);
                SelectLoadedTLKsME3();
                IsBusy = false;
                if (prevTask.Result.Count > 0 && ME1TLKItems.Any(x => x.selectedForLoad))
                {
                    PromptForReload(MEGame.ME3);
                }
            });
            bSaveNeededME3 = true;
        }

<<<<<<< HEAD

=======
>>>>>>> bc5676b4
        private void AutoFindTLKME2()
        {
            BusyText = "Scanning for Mass Effect 2 TLK files";
            IsBusy = true;
            ME2TalkFiles.tlkList.Clear();
            Task.Run(() =>
            {
                var tlkmountmap = new List<(string, int)>();
                var tlks = Directory.EnumerateFiles(ME2Directory.BioGamePath, "*.tlk", SearchOption.AllDirectories).Select(x => new LoadedTLK(x, false)).ToList();
                tlks.ForEach(x => x.LoadMountPriority());
                tlks.Sort((a, b) => a.mountpriority.CompareTo(b.mountpriority));
                return tlks;
            }).ContinueWithOnUIThread(prevTask =>
            {
                ME2TLKItems.ReplaceAll(prevTask.Result);
                SelectLoadedTLKsME2();
                IsBusy = false;
                if (prevTask.Result.Count > 0 && ME2TLKItems.Any(x => x.selectedForLoad))
                {
                    PromptForReload(MEGame.ME2);
                }
            });
            bSaveNeededME2 = true;
        }

<<<<<<< HEAD
        private void PromptForReload(MEGame game)
        {
            var result = MessageBox.Show(this, "Reload TLKs and save automatically found TLK list?", "Reload TLKs", MessageBoxButton.YesNo);
            if (result == MessageBoxResult.Yes)
            {
                switch (game)
                {
                    case MEGame.ME1:
                        ME1ReloadTLKStrings();
                        break;
                    case MEGame.ME2:
                        ME2ReloadTLKStrings();
                        break;
                    case MEGame.ME3:
                        ME3ReloadTLKStrings();
                        break;
                }
            }
        }

=======
>>>>>>> bc5676b4
        private void AutoFindTLKME1()
        {
            BusyText = "Scanning for Mass Effect TLK files";
            IsBusy = true;
            ME1TalkFiles.tlkList.Clear();
            Task.Run(() =>
            {
                var tlkfiles = Directory.EnumerateFiles(ME1Directory.gamePath, "*Tlk*", SearchOption.AllDirectories).ToList();
                var tlks = new List<LoadedTLK>();
                foreach (string tlk in tlkfiles)
                {
                    //don't dispose the ME1Package, as this will prvent the talkfile from working
                    ME1Package upk = MEPackageHandler.OpenME1Package(tlk);
                    foreach (IExportEntry exp in upk.Exports)
                    {
                        tlks.Add(new LoadedTLK(tlk, exp.UIndex, exp.ObjectName, false));
                    }
                }
                return tlks;
            }).ContinueWithOnUIThread(prevTask =>
            {
                ME1TLKItems.ReplaceAll(prevTask.Result);
                SelectLoadedTLKsME1();
                IsBusy = false;
                if (prevTask.Result.Count > 0 && ME1TLKItems.Any(x => x.selectedForLoad))
                {
                    PromptForReload(MEGame.ME1);
                }
            });
            bSaveNeededME1 = true;
        }

        private static bool ME1GamePathExists()
        {
            return ME1Directory.gamePath != null && Directory.Exists(ME1Directory.gamePath);
        }

        private static bool ME2BIOGamePathExists()
        {
            return ME2Directory.BioGamePath != null && Directory.Exists(ME2Directory.BioGamePath);
        }

        private static bool ME3BIOGamePathExists()
        {
            return ME3Directory.BIOGamePath != null && Directory.Exists(ME3Directory.BIOGamePath);
        }

        public class LoadedTLK : NotifyPropertyChangedBase
        {
            public bool embedded { get; set; }
            public string tlkPath { get; set; }
            public int exportNumber { get; set; }
            public string tlkDisplayPath { get; set; }
            public string exportName { get; set; }
            public int mountpriority { get; set; }

            private bool _selectedForLoad;
            public bool selectedForLoad
            {
                get => _selectedForLoad;
                set => SetProperty(ref _selectedForLoad, value);
            }

            public LoadedTLK(string tlkPath, bool selectedForLoad)
            {
                this.tlkPath = tlkPath;
                this.tlkDisplayPath = System.IO.Path.GetFileName(tlkPath);
                this.selectedForLoad = selectedForLoad;
            }

            public LoadedTLK(string tlkPath, int exportNumber, string exportName, bool selectedForLoad)
            {
                this.exportNumber = exportNumber;
                this.embedded = true;
                this.tlkPath = tlkPath;
                this.exportName = exportName;
                this.tlkDisplayPath = $"{exportName} - {System.IO.Path.GetFileName(tlkPath)}";
                this.selectedForLoad = selectedForLoad;
            }

            /// <summary>
            /// Loads the mount.dlc file in the same directory as the TLK file and assigns it to this object, which can be used for sorting.
            /// If the mount.dlc file is not found, the default value of 0 is used (basegame).
            /// </summary>
            internal void LoadMountPriority()
            {
                if (embedded) return; //This does not apply to embedded files.
                string mountPath = System.IO.Path.Combine(Directory.GetParent(tlkPath).FullName, "mount.dlc");
                if (File.Exists(mountPath))
                {
                    mountpriority = new MountFile(mountPath).MountPriority;
                    tlkDisplayPath = $"Priority {mountpriority}: {tlkDisplayPath}";
                }
            }
        }

        private void ME3TLKLangCombobox_Changed(object sender, SelectionChangedEventArgs e)
        {
            SelectLoadedTLKsME3();
        }

        private void SelectLoadedTLKsME1()
        {
            var tlkLang = ((ComboBoxItem)ME1TLKLangCombobox.SelectedItem).Content.ToString();
            bool male = tlkLang.EndsWith("Male");
            if (male)
            {
                tlkLang = tlkLang.Substring(0, tlkLang.Length - 7); //include 2 spaces and -
            }
            else
            {
                tlkLang = tlkLang.Substring(0, tlkLang.Length - 9); //include 2 spaces and -
            }

            if (tlkLang != "Default")
            {
                tlkLang += ".upk";
            }
            else
            {
                tlkLang = "Tlk.upk";
            }

            foreach (LoadedTLK tlk in ME1TLKItems)
            {
                tlk.selectedForLoad = ((tlk.exportName.EndsWith("_M") && male) || (!tlk.exportName.EndsWith("_M") && !male)) && tlk.tlkPath.EndsWith(tlkLang);
            }
        }

        private void SelectLoadedTLKsME3()
        {
            Debug.WriteLine("Loaded selected TLK.");
            var tlkLang = ((ComboBoxItem)ME3TLKLangCombobox.SelectedItem).Content.ToString();
            Debug.WriteLine("Content to string done");
            tlkLang += ".tlk";
            foreach (LoadedTLK tlk in ME3TLKItems)
            {
                tlk.selectedForLoad = tlk.tlkPath.EndsWith(tlkLang);
            }
            Debug.WriteLine("loaded");
        }

        private void SelectLoadedTLKsME2()
        {
            var tlkLang = ((ComboBoxItem)ME2TLKLangCombobox.SelectedItem).Content.ToString();
            tlkLang += ".tlk";
            foreach (LoadedTLK tlk in ME2TLKItems)
            {
                tlk.selectedForLoad = tlk.tlkPath.EndsWith(tlkLang);
            }
        }

        private void ME2TLKLangCombobox_SelectionChanged(object sender, SelectionChangedEventArgs e)
        {
            SelectLoadedTLKsME2();
        }

        private void ME1TLKLangCombobox_SelectionChanged(object sender, SelectionChangedEventArgs e)
        {
            SelectLoadedTLKsME1();
        }

        private async void TLKManager_Closing(object sender, CancelEventArgs e)
        {
            if(bSaveNeededME1 || bSaveNeededME2 || bSaveNeededME3)
            {
                var confirm = MessageBox.Show("You are exiting the manager without saving the changes to the TLK list(s). Save now?", "TLK Manager", MessageBoxButton.YesNoCancel);
                if(confirm == MessageBoxResult.Yes)
                {
                    if(bSaveNeededME1)
                    {
                        ME1TalkFiles.tlkList.Clear();
                        await Task.Run(() => ME1ReloadTLKStringsAsync(ME1TLKItems.Where(x => x.selectedForLoad).ToList()));
                    }
                    if(bSaveNeededME2)
                    {
                        ME2TalkFiles.tlkList.Clear();
                        await Task.Run(() => ME2ReloadTLKStringsAsync(ME2TLKItems.Where(x => x.selectedForLoad).ToList()));
                    }
                    if (bSaveNeededME3)
                    {
                        ME3TalkFiles.tlkList.Clear();
                        await Task.Run(() => ME3ReloadTLKStringsAsync(ME3TLKItems.Where(x => x.selectedForLoad).ToList()));
                    }
                }
                else if (confirm == MessageBoxResult.Cancel)
                {
                    e.Cancel = true;
                }
            }
        }

        void ME1CollectionChangedEventHandler(object items, NotifyCollectionChangedEventArgs e)
        {
            if (items != null)
            {
                foreach (LoadedTLK t in ME1TLKItems)
                {
                    t.PropertyChanged += ME1PropertyChangeHandler;
                }
            }
        }

        public void ME1PropertyChangeHandler(object sender, PropertyChangedEventArgs e)
        {
            bSaveNeededME1 = true;
        }

        void ME2CollectionChangedEventHandler(object items, NotifyCollectionChangedEventArgs e)
        {
            if (items != null)
            {
                foreach (LoadedTLK t in ME2TLKItems)
                {
                    t.PropertyChanged += ME2PropertyChangeHandler;
                }
            }
        }

        public void ME2PropertyChangeHandler(object sender, PropertyChangedEventArgs e)
        {
            bSaveNeededME2 = true;
        }

        void ME3CollectionChangedEventHandler(object items, NotifyCollectionChangedEventArgs e)
        {
            if (items != null)
            {
                foreach (LoadedTLK t in ME3TLKItems)
                {
                    t.PropertyChanged += ME3PropertyChangeHandler;
                }
            }
        }

        public void ME3PropertyChangeHandler(object sender, PropertyChangedEventArgs e)
        {
            bSaveNeededME3 = true;
        }

        /// <summary>
        /// Looks up current loaded file game ID and returns appropriate string reference.
        /// </summary>
        /// <param name="stringRefID"></param>
        /// <param name="game"></param>
        /// <returns></returns>
        public static string GlobalFindStrRefbyID(int stringRefID, MEGame game)
        {
            if (stringRefID <= 0)
            {
                return null;
            }

            if (game == MEGame.ME1)
            {
                return ME1TalkFiles.findDataById(stringRefID);
            }
            else if (game == MEGame.ME2)
            {
                return ME2TalkFiles.findDataById(stringRefID);
            }
            else
            {
                return ME3TalkFiles.findDataById(stringRefID);
            }
        }
    }
}<|MERGE_RESOLUTION|>--- conflicted
+++ resolved
@@ -128,7 +128,6 @@
             ME1ReloadTLKs = new GenericCommand(ME1ReloadTLKStrings, ME1GamePathExists);
             ME2ReloadTLKs = new GenericCommand(ME2ReloadTLKStrings, ME2BIOGamePathExists);
             ME3ReloadTLKs = new GenericCommand(ME3ReloadTLKStrings, ME3BIOGamePathExists);
-<<<<<<< HEAD
 
             ME1AutoFindTLK = new GenericCommand(AutoFindTLKME1, ME1GamePathExists);
             ME2AutoFindTLK = new GenericCommand(AutoFindTLKME2, ME2BIOGamePathExists);
@@ -141,24 +140,10 @@
             ME1ExportImportTLK = new GenericCommand(ImportExportTLKME1, ME1TLKListNotEmptyAndGameExists);
             ME2ExportImportTLK = new GenericCommand(ImportExportTLKME2, ME2TLKListNotEmpty);
             ME3ExportImportTLK = new GenericCommand(ImportExportTLKME3, ME3TLKListNotEmpty);
-=======
-
-            ME1AutoFindTLK = new GenericCommand(AutoFindTLKME1, ME1GamePathExists);
-            ME2AutoFindTLK = new GenericCommand(AutoFindTLKME2, ME2BIOGamePathExists);
-            ME3AutoFindTLK = new GenericCommand(AutoFindTLKME3, ME3BIOGamePathExists);
-
-            ME1AddManualTLK = new GenericCommand(AddTLKME1, ME1GamePathExists);
-            ME2AddManualTLK = new GenericCommand(AddTLKME2, ME2BIOGamePathExists);
-            ME3AddManualTLK = new GenericCommand(AddTLKME3, ME3BIOGamePathExists);
-
-            ME1ExportImportTLK = new GenericCommand(ImportExportTLKME1, ME1TLKListNotEmptyAndGameExists);
-            ME2ExportImportTLK = new GenericCommand(ImportExportTLKME2, ME2TLKListNotEmpty);
-            ME3ExportImportTLK = new GenericCommand(ImportExportTLKME3, ME3TLKListNotEmpty);
 
             ME1ApplyChanges = new GenericCommand(ME1ReloadTLKStrings, ME1CanApplyChanges);
             ME2ApplyChanges = new GenericCommand(ME2ReloadTLKStrings, ME2CanApplyChanges);
             ME3ApplyChanges = new GenericCommand(ME3ReloadTLKStrings, ME3CanApplyChanges);
->>>>>>> bc5676b4
         }
 
         private bool ME3TLKListNotEmpty()
@@ -176,8 +161,6 @@
             return ME1TLKItems.Count > 0 && ME1GamePathExists();
         }
 
-<<<<<<< HEAD
-=======
         private bool ME1CanApplyChanges()
         {
             return bSaveNeededME1;
@@ -193,7 +176,6 @@
             return bSaveNeededME3;
         }
 
->>>>>>> bc5676b4
         private void ImportExportTLKME1()
         {
             new TLKManagerWPF_ExportReplaceDialog(ME1TLKItems.ToList()).Show();
@@ -382,10 +364,6 @@
             bSaveNeededME3 = true;
         }
 
-<<<<<<< HEAD
-
-=======
->>>>>>> bc5676b4
         private void AutoFindTLKME2()
         {
             BusyText = "Scanning for Mass Effect 2 TLK files";
@@ -411,7 +389,6 @@
             bSaveNeededME2 = true;
         }
 
-<<<<<<< HEAD
         private void PromptForReload(MEGame game)
         {
             var result = MessageBox.Show(this, "Reload TLKs and save automatically found TLK list?", "Reload TLKs", MessageBoxButton.YesNo);
@@ -432,8 +409,6 @@
             }
         }
 
-=======
->>>>>>> bc5676b4
         private void AutoFindTLKME1()
         {
             BusyText = "Scanning for Mass Effect TLK files";
