--- conflicted
+++ resolved
@@ -50,16 +50,20 @@
                         <RowDefinition Height="30"/>
                     </Grid.RowDefinitions>
                     <Button Content="Auto find TLKs" Margin="2" Command="{Binding ME1AutoFindTLK}" ToolTip="Automatically finds TLK files in game directory" />
-<<<<<<< HEAD
-                    <Button Content="Reload TLKs" Margin="2" Grid.Row="1"  Command="{Binding ME1ReloadTLKs}" ToolTip="Reloads strings from the selected TLKs.&#10;Reloading TLKs will save the list of TLKs for the game to disk so they automatically load with the toolkit"/>
-=======
                     <Button Content="Apply Changes" Margin="2" Grid.Row="1" Command="{Binding ME1ApplyChanges}"  ToolTip="Apply changes and loads strings from the selected TLKs"/>
->>>>>>> bc5676b4
                     <xctk:WatermarkComboBox Name="ME1TLKLangCombobox" Grid.Column="1" Margin="2" Watermark="Language" SelectedIndex="0" SelectionChanged="ME1TLKLangCombobox_SelectionChanged">
                         <ComboBoxItem>Default - Female</ComboBoxItem>
                         <ComboBoxItem>Default - Male</ComboBoxItem>
                         <ComboBoxItem>ES - Female</ComboBoxItem>
                         <ComboBoxItem>ES - Male</ComboBoxItem>
+                        <ComboBoxItem>FR - Female</ComboBoxItem>
+                        <ComboBoxItem>FR - Male</ComboBoxItem>
+                        <ComboBoxItem>IT - Female</ComboBoxItem>
+                        <ComboBoxItem>IT - Male</ComboBoxItem>
+                        <ComboBoxItem>PL - Female</ComboBoxItem>
+                        <ComboBoxItem>PL - Male</ComboBoxItem>
+                        <ComboBoxItem>PLPC - Male</ComboBoxItem>
+                        <ComboBoxItem>PLPC - Male</ComboBoxItem>
                     </xctk:WatermarkComboBox>
                     <Button Content="Add TLK" Margin="2" Grid.Row="1" Grid.Column="2"  Command="{Binding ME1AddManualTLK}"/>
                     <Button Content="Export/Import/Edit" Margin="2" Grid.Row="2" Grid.Column="0"  Command="{Binding ME1ExportImportTLK}" ToolTip="Import or Export TLK to/from XML files, or edit directly with TLK Editor"/>
@@ -79,11 +83,7 @@
 
                     </Grid.RowDefinitions>
                     <Button Content="Auto find TLKs" Margin="2" Command="{Binding ME2AutoFindTLK}" ToolTip="Automatically finds TLK files in game directory"/>
-<<<<<<< HEAD
-                    <Button Content="Reload TLKs" Margin="2" Grid.Row="1" Command="{Binding ME2ReloadTLKs}"  ToolTip="Reloads strings from the selected TLKs.&#10;Reloading TLKs will save the list of TLKs for the game to disk so they automatically load with the toolkit"/>
-=======
                     <Button Content="Apply Changes" Margin="2" Grid.Row="1" Command="{Binding ME2ApplyChanges}" ToolTip="Apply changes and loads strings from the selected TLKs"/>
->>>>>>> bc5676b4
                     <xctk:WatermarkComboBox Name="ME2TLKLangCombobox" Grid.Column="1" Margin="2" Watermark="Language" SelectedIndex="0" SelectionChanged="ME2TLKLangCombobox_SelectionChanged">
                         <ComboBoxItem>INT</ComboBoxItem>
                         <ComboBoxItem>ESN</ComboBoxItem>
@@ -111,11 +111,7 @@
                         <RowDefinition Height="30"/>
                     </Grid.RowDefinitions>
                     <Button Content="Auto find TLKs" Margin="2" Command="{Binding ME3AutoFindTLK}"  ToolTip="Automatically finds TLK files in game directory"/>
-<<<<<<< HEAD
-                    <Button Content="Reload TLKs" Margin="2" Grid.Row="1"  Command="{Binding ME3ReloadTLKs}" ToolTip="Reloads strings from the selected TLKs.&#10;Reloading TLKs will save the list of TLKs for the game to disk so they automatically load with the toolkit"/>
-=======
                     <Button Content="Apply Changes" Margin="2" Grid.Row="1" Command="{Binding ME3ApplyChanges}" ToolTip="Apply changes and loads strings from the selected TLKs"/>
->>>>>>> bc5676b4
                     <xctk:WatermarkComboBox Name="ME3TLKLangCombobox" Grid.Column="1" Margin="2" Watermark="Language" SelectedIndex="0" SelectionChanged="ME3TLKLangCombobox_Changed">
                         <ComboBoxItem>INT</ComboBoxItem>
                         <ComboBoxItem>ESN</ComboBoxItem>
