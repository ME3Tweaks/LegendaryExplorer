﻿using System;
using System.Collections.Generic;
using System.Linq;
using System.Text;
using System.Threading.Tasks;
using SharpDX;
using SharpDX.Direct3D11;
using ME3Explorer.Packages;

namespace ME3Explorer.Scene3D
{
    /// <summary>
    /// Loads and caches textures for a Direct3D11 renderer
    /// </summary>
    public class PreviewTextureCache : IDisposable
    {
        /// <summary>
        /// Stores a texture and load state in the cache.
        /// </summary>
        public class PreviewTextureEntry : IDisposable
        {
            /// <summary>
            /// The full path of the pcc file;
            /// </summary>
            public string PCCPath;

            public int ExportID;

            /// <summary>
            /// The Direct3D ShaderResourceView for binding to shaders.
            /// </summary>
            public ShaderResourceView TextureView;

            /// <summary>
            /// The Direct3D texture for SHaderResourceView creation.
            /// </summary>
            public Texture2D Texture;

            /// <summary>
            /// Creates a new cache entry for the given texture.
            /// </summary>
            public PreviewTextureEntry(string pcc, int exportid)
            {
                PCCPath = pcc;
                ExportID = exportid;
            }

            /// <summary>
            /// Creates a new cache entry for the given texture.
            /// </summary>
            public PreviewTextureEntry(ExportEntry export)
            {
                PCCPath = export.FileRef.FilePath;
                ExportID = export.UIndex;
            }

            /// <summary>
            /// Disposes <see cref="TextureView"/> and <see cref="Texture"/> if they have been loaded.
            /// </summary>
            public void Dispose()
            {
                TextureView?.Dispose();
                Texture?.Dispose();
            }
        }

        /// <summary>
        /// The DIrect3D11 device to create textures and resource views with.
        /// </summary>
        public Device Device { get; }

        /// <summary>
        /// Creates a new PreviewTextureCache.
        /// </summary>
        /// <param name="device">The DIrect3D11 device to create textures and resource views with.</param>
        public PreviewTextureCache(Device device)
        {
            Device = device;
        }

        /// <summary>
        /// Disposes all the textures and resource views.
        /// </summary>
        public void Dispose()
        {
            foreach (PreviewTextureEntry e in cache)
            {
                e.Dispose();
            }
            cache.Clear();
        }

        /// <summary>
        /// Stores loaded textures by their full name.
        /// </summary>
        private readonly List<PreviewTextureEntry> cache = new List<PreviewTextureEntry>();

        /// <summary>
        /// Queues a texture for eventual loading.
        /// </summary>
        /// <param name="pcc">The full path of the pcc where the texture export is.</param>
        /// <param name="exportid"></param>
        //public PreviewTextureEntry LoadTexture(string pcc, int exportid)
        //{
        //    foreach (PreviewTextureEntry e in cache)
        //    {
        //        if (e.PCCPath == pcc && e.ExportID == exportid)
        //        {
        //            return e;
        //        }
        //    }
        //    using (var texpcc = MEPackageHandler.OpenMEPackage(pcc))
        //    {
        //        PreviewTextureEntry entry = new PreviewTextureEntry(pcc, exportid);
        //        Unreal.Classes.Texture2D metex = new Unreal.Classes.Texture2D(texpcc.getUExport(exportid));
        //        try
        //        {
        //            entry.Texture = metex.generatePreviewTexture(Device, out Texture2DDescription _);
        //            entry.TextureView = new ShaderResourceView(Device, entry.Texture);
        //            cache.Add(entry);
        //            return entry;
        //        } catch
        //        {
        //            return null;
        //        }
        //    }
        //}

        /// <summary>
        /// Queues a texture for eventual loading.
        /// </summary>
        /// <param name="pcc">The full path of the pcc where the texture export is.</param>
        /// <param name="exportid"></param>
        public PreviewTextureEntry LoadTexture(ExportEntry export)
        {
            foreach (PreviewTextureEntry e in cache)
            {
                if (e.PCCPath == export.FileRef.FilePath && e.ExportID == export.UIndex)
                {
                    return e;
                }
            }
<<<<<<< HEAD
            using (IMEPackage texpcc = MEPackageHandler.OpenME3Package(pcc))
            {
                PreviewTextureEntry entry = new PreviewTextureEntry(pcc, exportid);
                Unreal.Classes.Texture2D metex = new Unreal.Classes.Texture2D(texpcc, exportid);
=======
            //using (var texpcc = MEPackageHandler.OpenMEPackage(pcc))
            //{
                PreviewTextureEntry entry = new PreviewTextureEntry(export);
                Unreal.Classes.Texture2D metex = new Unreal.Classes.Texture2D(export);
>>>>>>> 25d0bce3
                try
                {
                    entry.Texture = metex.generatePreviewTexture(Device, out Texture2DDescription _);
                    entry.TextureView = new ShaderResourceView(Device, entry.Texture);
                    cache.Add(entry);
                    return entry;
                }
                catch
                {
                    return null;
                }
            //}
        }
    }
}<|MERGE_RESOLUTION|>--- conflicted
+++ resolved
@@ -140,17 +140,10 @@
                     return e;
                 }
             }
-<<<<<<< HEAD
-            using (IMEPackage texpcc = MEPackageHandler.OpenME3Package(pcc))
-            {
-                PreviewTextureEntry entry = new PreviewTextureEntry(pcc, exportid);
-                Unreal.Classes.Texture2D metex = new Unreal.Classes.Texture2D(texpcc, exportid);
-=======
             //using (var texpcc = MEPackageHandler.OpenMEPackage(pcc))
             //{
                 PreviewTextureEntry entry = new PreviewTextureEntry(export);
                 Unreal.Classes.Texture2D metex = new Unreal.Classes.Texture2D(export);
->>>>>>> 25d0bce3
                 try
                 {
                     entry.Texture = metex.generatePreviewTexture(Device, out Texture2DDescription _);
