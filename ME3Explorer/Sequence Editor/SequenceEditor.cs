--- conflicted
+++ resolved
@@ -1,1393 +1,1388 @@
-﻿using System;
-using System.IO;
-using System.Collections.Generic;
-using System.Collections;
-using System.Drawing;
-using System.Drawing.Imaging;
-using System.Linq;
-using System.Windows.Forms;
-using ME3Explorer.Unreal;
-using ME3Explorer.Unreal.Classes;
-using ME3Explorer.Packages;
-using ME3Explorer.SequenceObjects;
-
-using UMD.HCIL.Piccolo;
-using UMD.HCIL.Piccolo.Nodes;
-using UMD.HCIL.Piccolo.Event;
-using UMD.HCIL.GraphEditor;
-
-using Newtonsoft.Json;
-using KFreonLib.MEDirectories;
-using Gibbed.IO;
-using System.Diagnostics;
-using ME3Explorer.SharedUI;
-
-namespace ME3Explorer
-{
-    public partial class SequenceEditor : WinFormsBase
-    {
-
-        public SequenceEditor()
-        {
-            InitializeComponent();
-
-            graphEditor.BackColor = Color.FromArgb(167, 167, 167);
-            graphEditor.Camera.MouseDown += backMouseDown_Handler;
-            zoomController = new ZoomController(graphEditor);
-<<<<<<< HEAD
-
-            SText.LoadFont();
-=======
-            
->>>>>>> e25622c6
-            if (SObj.talkfiles == null)
-            {
-                talkFiles = new ME1Explorer.TalkFiles();
-                talkFiles.LoadGlobalTlk();
-                SObj.talkfiles = talkFiles;
-            }
-            else
-            {
-                talkFiles = SObj.talkfiles;
-            }
-        }
-
-        private void SequenceEditor_Load(object sender, EventArgs e)
-        {
-            Dictionary<string, object> options = null;
-            string OldME3SequenceViews = Path.Combine(ME3Directory.cookedPath, @"SequenceViews\");
-            string OldME2SequenceViews = Path.Combine(ME2Directory.cookedPath, @"SequenceViews\");
-            string OldME1SequenceViews = Path.Combine(ME1Directory.cookedPath, @"SequenceViews\");
-
-            #region Migrate data from legacy locations
-            if (Directory.Exists(OldME3SequenceViews) ||
-                    Directory.Exists(OldME2SequenceViews) ||
-                    Directory.Exists(OldME1SequenceViews))
-            {
-                try
-                {
-                    if (File.Exists(ME3Directory.cookedPath + @"\SequenceViews\SequenceEditorOptions.JSON"))
-                    {
-                        options = JsonConvert.DeserializeObject<Dictionary<string, object>>(File.ReadAllText(ME3Directory.cookedPath + @"\SequenceViews\SequenceEditorOptions.JSON"));
-                        File.Delete(ME3Directory.cookedPath + @"\SequenceViews\SequenceEditorOptions.JSON");
-                    }
-                    if (File.Exists(ME2Directory.cookedPath + @"\SequenceViews\SequenceEditorOptions.JSON"))
-                    {
-                        File.Delete(ME2Directory.cookedPath + @"\SequenceViews\SequenceEditorOptions.JSON");
-                    }
-                    if (File.Exists(ME1Directory.cookedPath + @"\SequenceViews\SequenceEditorOptions.JSON"))
-                    {
-                        File.Delete(ME1Directory.cookedPath + @"\SequenceViews\SequenceEditorOptions.JSON");
-                    }
-
-                }
-#pragma warning disable RECS0022 // A catch clause that catches System.Exception and has an empty body
-                catch
-#pragma warning restore RECS0022 // A catch clause that catches System.Exception and has an empty body
-                {
-                }
-                var comp = new Microsoft.VisualBasic.Devices.Computer();
-                try
-                {
-                    if (Directory.Exists(OldME3SequenceViews))
-                    {
-                        Directory.CreateDirectory(ME3ViewsPath);
-                        comp.FileSystem.CopyDirectory(OldME3SequenceViews, ME3ViewsPath);
-                        comp.FileSystem.DeleteDirectory(OldME3SequenceViews, Microsoft.VisualBasic.FileIO.DeleteDirectoryOption.DeleteAllContents);
-                    }
-                }
-                catch
-                {
-                    MessageBox.Show($"Error migrating old ME3 data.\nPlease manually move all files from {OldME3SequenceViews} to {ME3ViewsPath}\nThen delete the original SequenceViews directory.");
-                }
-                try
-                {
-                    if (Directory.Exists(OldME2SequenceViews))
-                    {
-                        Directory.CreateDirectory(ME2ViewsPath);
-                        comp.FileSystem.CopyDirectory(OldME2SequenceViews, ME2ViewsPath);
-                        comp.FileSystem.DeleteDirectory(OldME2SequenceViews, Microsoft.VisualBasic.FileIO.DeleteDirectoryOption.DeleteAllContents);
-                    }
-                }
-                catch
-                {
-                    MessageBox.Show($"Error migrating old ME2 data.\nPlease manually move all files from {OldME2SequenceViews} to {ME2ViewsPath}\nThen delete the original SequenceViews directory.");
-                }
-                try
-                {
-                    if (Directory.Exists(OldME1SequenceViews))
-                    {
-                        Directory.CreateDirectory(ME1ViewsPath);
-                        comp.FileSystem.CopyDirectory(OldME1SequenceViews, ME1ViewsPath);
-                        comp.FileSystem.DeleteDirectory(OldME1SequenceViews, Microsoft.VisualBasic.FileIO.DeleteDirectoryOption.DeleteAllContents);
-                    }
-                }
-                catch
-                {
-                    MessageBox.Show($"Error migrating old ME1 data.\nPlease manually move all files from  {OldME1SequenceViews} to {ME1ViewsPath}\nThen delete the original SequenceViews directory.");
-                }
-            }
-            #endregion
-
-            if (File.Exists(OptionsPath))
-            {
-                options = JsonConvert.DeserializeObject<Dictionary<string, object>>(File.ReadAllText(OptionsPath));
-            }
-            if (options != null)
-            {
-                if (options.ContainsKey("AutoSave"))
-                    autoSaveViewToolStripMenuItem.Checked = (bool)options["AutoSave"];
-                if (options.ContainsKey("OutputNumbers"))
-                    showOutputNumbersToolStripMenuItem.Checked = (bool)options["OutputNumbers"];
-                if (options.ContainsKey("GlobalSeqRefView"))
-                    useGlobalSequenceRefSavesToolStripMenuItem.Checked = (bool)options["GlobalSeqRefView"];
-                SObj.OutputNumbers = showOutputNumbersToolStripMenuItem.Checked;
-            }
-        }
-
-        private struct SaveData
-        {
-            public bool absoluteIndex;
-            public int index;
-            public float X;
-            public float Y;
-
-            public SaveData(int i) : this()
-            {
-                index = i;
-            }
-        }
-
-        public static readonly string SequenceEditorDataFolder = Path.Combine(App.AppDataFolder, @"SequenceEditor\");
-        public static readonly string OptionsPath = Path.Combine(SequenceEditorDataFolder, "SequenceEditorOptions.JSON");
-        public static readonly string ME3ViewsPath = Path.Combine(SequenceEditorDataFolder, @"ME3SequenceViews\");
-        public static readonly string ME2ViewsPath = Path.Combine(SequenceEditorDataFolder, @"ME2SequenceViews\");
-        public static readonly string ME1ViewsPath = Path.Combine(SequenceEditorDataFolder, @"ME1SequenceViews\");
-
-        private const float CLONED_SEQREF_MAGIC = 2.237777E-35f;
-
-        private ME1Explorer.TalkFiles talkFiles;
-        private bool selectedByNode;
-        private int selectedIndex;
-        private ZoomController zoomController;
-        public TreeNode SeqTree;
-        public PropGrid pg;
-        /// <summary>
-        /// List of export-indices of exports in loaded sequence.
-        /// </summary>
-        public List<int> CurrentObjects = new List<int>();
-        public List<SObj> Objects;
-        private List<SaveData> SavedPositions;
-        IExportEntry Sequence;
-        public bool RefOrRefChild;
-
-        public string CurrentFile;
-        public string JSONpath;
-
-
-        private void loadToolStripMenuItem_Click(object sender, EventArgs e)
-        {
-            if (autoSaveViewToolStripMenuItem.Checked)
-                saveView();
-            OpenFileDialog d = new OpenFileDialog();
-            d.Filter = App.FileFilter;
-            if (d.ShowDialog() == DialogResult.OK)
-            {
-                LoadFile(d.FileName);
-            }
-        }
-
-        public void LoadFile(string fileName)
-        {
-            try
-            {
-                LoadMEPackage(fileName);
-                CurrentFile = fileName;
-                toolStripStatusLabel1.Text = CurrentFile.Substring(CurrentFile.LastIndexOf(@"\") + 1);
-                LoadSequences();
-                graphEditor.nodeLayer.RemoveAllChildren();
-                graphEditor.edgeLayer.RemoveAllChildren();
-                CurrentObjects.Clear();
-            }
-            catch (Exception ex)
-            {
-                MessageBox.Show("Error:\n" + ex.Message);
-            }
-        }
-
-        private void LoadSequences()
-        {
-            treeView1.Nodes.Clear();
-            Dictionary<string, TreeNode> prefabs = new Dictionary<string, TreeNode>();
-            for (int i = 0; i < pcc.ExportCount; i++)
-            {
-                IExportEntry exportEntry = pcc.getExport(i);
-                if (exportEntry.ClassName == "Sequence" && !pcc.getObjectClass(exportEntry.idxLink).Contains("Sequence"))
-                {
-                    treeView1.Nodes.Add(FindSequences(pcc, i, !(exportEntry.ObjectName == "Main_Sequence")));
-                }
-                if (exportEntry.ClassName == "Prefab")
-                {
-                    prefabs.Add(exportEntry.ObjectName, new TreeNode(exportEntry.GetFullPath));
-                }
-            }
-            if (prefabs.Count > 0)
-            {
-                for (int i = 0; i < pcc.ExportCount; i++)
-                {
-                    IExportEntry exportEntry = pcc.getExport(i);
-                    if (exportEntry.ClassName == "PrefabSequence" && pcc.getObjectClass(exportEntry.idxLink) == "Prefab")
-                    {
-                        string parentName = pcc.getObjectName(exportEntry.idxLink);
-                        if (prefabs.ContainsKey(parentName))
-                        {
-                            prefabs[parentName].Nodes.Add(FindSequences(pcc, i, false));
-                        }
-                    }
-                }
-                foreach (var item in prefabs.Values)
-                {
-                    if (item.Nodes.Count > 0)
-                    {
-                        treeView1.Nodes.Add(item);
-                    }
-                }
-            }
-            if (treeView1.Nodes.Count == 0)
-            {
-                MessageBox.Show("No Sequences found!");
-                return;
-            }
-
-            treeView1.ExpandAll();
-            if (treeView1.Nodes.Count > 0)
-            {
-                treeView1.TopNode = treeView1.Nodes[0];
-            }
-        }
-        public TreeNode FindSequences(IMEPackage pcc, int index, bool wantFullName = false)
-        {
-            TreeNode ret = new TreeNode("#" + index + ": " + (wantFullName ? pcc.getExport(index).GetFullPath : pcc.getExport(index).ObjectName));
-            ret.Name = index.ToString();
-            var seqObjs = pcc.getExport(index).GetProperty<ArrayProperty<ObjectProperty>>("SequenceObjects");
-            if (seqObjs != null)
-            {
-                IExportEntry exportEntry;
-                foreach (ObjectProperty seqObj in seqObjs)
-                {
-                    exportEntry = pcc.getExport(seqObj.Value - 1);
-                    if (exportEntry.ClassName == "Sequence" || exportEntry.ClassName.StartsWith("PrefabSequence"))
-                    {
-                        TreeNode t = FindSequences(pcc, seqObj.Value - 1, false);
-                        ret.Nodes.Add(t);
-                    }
-                    else if (exportEntry.ClassName == "SequenceReference")
-                    {
-                        var propSequenceReference = exportEntry.GetProperty<ObjectProperty>("oSequenceReference");
-                        if (propSequenceReference != null)
-                        {
-                            TreeNode t = FindSequences(pcc, propSequenceReference.Value - 1, false);
-                            ret.Nodes.Add(t);
-                        }
-                    }
-                }
-            }
-            return ret;
-        }
-
-        private void treeView1_AfterSelect(object sender, TreeViewEventArgs e)
-        {
-            if (autoSaveViewToolStripMenuItem.Checked)
-                saveView();
-            SavedPositions = null;
-            if (e.Node.Name != "")
-            {
-                LoadSequence(pcc.getExport(Convert.ToInt32(e.Node.Name)));
-            }
-        }
-
-        public void RefreshView()
-        {
-            saveView(false);
-            LoadSequence(Sequence, false);
-        }
-
-        private void LoadSequence(IExportEntry seqExport, bool fromFile = true)
-        {
-            graphEditor.Enabled = false;
-            graphEditor.UseWaitCursor = true;
-            Sequence = seqExport;
-            toolStripStatusLabel2.Text = "\t#" + Sequence.Index + Sequence.ObjectName;
-            GetProperties(Sequence);
-            GetObjects(Sequence);
-            SetupJSON(Sequence);
-            if (SavedPositions == null)
-                SavedPositions = new List<SaveData>();
-            if (fromFile && File.Exists(JSONpath))
-                SavedPositions = JsonConvert.DeserializeObject<List<SaveData>>(File.ReadAllText(JSONpath));
-            GenerateGraph();
-            selectedIndex = -1;
-            graphEditor.Enabled = true;
-            graphEditor.UseWaitCursor = false;
-        }
-
-        public void GetObjects(IExportEntry export)
-        {
-            CurrentObjects = new List<int>();
-            listBox1.Items.Clear();
-            var seqObjs = export.GetProperty<ArrayProperty<ObjectProperty>>("SequenceObjects");
-            if (seqObjs != null)
-            {
-                var objIndices = seqObjs.Select(x => x.Value - 1).ToList();
-                objIndices.Sort();
-                foreach (int seqObj in objIndices)
-                {
-                    CurrentObjects.Add(seqObj);
-                    IExportEntry exportEntry = pcc.getExport(seqObj);
-                    listBox1.Items.Add("#" + seqObj + " :" + exportEntry.ObjectName + " class: " + exportEntry.ClassName);
-                }
-            }
-        }
-
-        private void SetupJSON(IExportEntry export)
-        {
-            string objectName = System.Text.RegularExpressions.Regex.Replace(export.ObjectName, @"[<>:""/\\|?*]", "");
-            bool isClonedSeqRef = false;
-            var defaultViewZoomProp = export.GetProperty<FloatProperty>("DefaultViewZoom");
-            if (defaultViewZoomProp != null && Math.Abs(defaultViewZoomProp.Value - CLONED_SEQREF_MAGIC) < 1.0E-30f)
-            {
-                isClonedSeqRef = true;
-            }
-
-            string packageFullName = export.PackageFullName;
-            if (useGlobalSequenceRefSavesToolStripMenuItem.Checked && packageFullName.Contains("SequenceReference") && !isClonedSeqRef)
-            {
-                if (pcc.Game == MEGame.ME3)
-                {
-                    JSONpath = ME3ViewsPath + packageFullName.Substring(packageFullName.LastIndexOf("SequenceReference")) + "." + objectName + ".JSON";
-                }
-                else
-                {
-                    string packageName = export.PackageFullName.Substring(export.PackageFullName.LastIndexOf("SequenceReference"));
-                    packageName = packageName.Replace("SequenceReference", "");
-                    int idx = export.Index;
-                    string ObjName = "";
-                    while (idx > 0)
-                    {
-                        if (pcc.getExport(pcc.getExport(idx).idxLink - 1).ClassName == "SequenceReference")
-                        {
-                            var objNameProp = pcc.getExport(idx).GetProperty<StrProperty>("ObjName");
-                            if (objNameProp != null)
-                            {
-                                ObjName = objNameProp.Value;
-                                break;
-                            }
-                        }
-                        idx = pcc.getExport(idx).idxLink - 1;
-
-                    }
-                    if (objectName == "Sequence")
-                    {
-                        objectName = ObjName;
-                        packageName = "." + packageName;
-                    }
-                    else
-                        packageName = packageName.Replace("Sequence", ObjName) + ".";
-                    if (pcc.Game == MEGame.ME2)
-                    {
-                        JSONpath = ME2ViewsPath + "SequenceReference" + packageName + objectName + ".JSON";
-                    }
-                    else
-                    {
-                        JSONpath = ME1ViewsPath + "SequenceReference" + packageName + objectName + ".JSON";
-                    }
-                }
-                RefOrRefChild = true;
-            }
-            else
-            {
-                string viewsPath = ME3ViewsPath;
-                if (pcc.Game == MEGame.ME2)
-                {
-                    viewsPath = ME2ViewsPath;
-                }
-                else if (pcc.Game == MEGame.ME1)
-                {
-                    viewsPath = ME1ViewsPath;
-                }
-                JSONpath = viewsPath + CurrentFile.Substring(CurrentFile.LastIndexOf(@"\") + 1) + ".#" + export.Index + objectName + ".JSON";
-                RefOrRefChild = false;
-            }
-        }
-
-        public void GenerateGraph()
-        {
-            graphEditor.nodeLayer.RemoveAllChildren();
-            graphEditor.edgeLayer.RemoveAllChildren();
-            StartPosEvents = 0;
-            StartPosActions = 0;
-            StartPosVars = 0;
-            Objects = new List<SObj>();
-            if (CurrentObjects != null)
-            {
-                for (int i = 0; i < CurrentObjects.Count(); i++)
-                {
-                    LoadObject(CurrentObjects[i]);
-                }
-                CreateConnections();
-            }
-            foreach (SObj o in Objects)
-            {
-                o.MouseDown += node_MouseDown;
-            }
-            if (SavedPositions.Count == 0 && CurrentFile.Contains("_LOC_INT") && pcc.Game != MEGame.ME1)
-            {
-                LoadDialogueObjects();
-            }
-        }
-
-        public float StartPosEvents;
-        public float StartPosActions;
-        public float StartPosVars;
-        public void LoadObject(int index)
-        {
-            string s = pcc.getExport(index).ObjectName;
-            int x = 0, y = 0;
-            SaveData savedInfo = new SaveData(-1);
-            if (SavedPositions.Count > 0)
-            {
-                if (RefOrRefChild)
-                    savedInfo = SavedPositions.FirstOrDefault(p => CurrentObjects.IndexOf(index) == p.index);
-                else
-                    savedInfo = SavedPositions.FirstOrDefault(p => index == p.index);
-            }
-            if (index == 3131 && Path.GetFileNameWithoutExtension(pcc.FileName) == "SFXPawn_Light_MASTER")
-            {
-                Debug.WriteLine("BREAK");
-            }
-            PropertyCollection props = pcc.getExport(index).GetProperties();
-            foreach (var prop in props)
-            {
-                if (prop.Name == "ObjPosX")
-                {
-                    x = (prop as IntProperty).Value;
-                }
-                else if (prop.Name == "ObjPosY")
-                    y = (prop as IntProperty).Value;
-            }
-
-            if (s.StartsWith("BioSeqEvt_") || s.StartsWith("SeqEvt_") || s.StartsWith("SFXSeqEvt_") || s.StartsWith("SeqEvent_"))
-            {
-                if (savedInfo.index == (RefOrRefChild ? CurrentObjects.IndexOf(index) : index))
-                {
-                    Objects.Add(new SEvent(index, savedInfo.X, savedInfo.Y, pcc, graphEditor));
-                }
-                else
-                {
-                    if (pcc.Game == MEGame.ME1)
-                    {
-                        Objects.Add(new SEvent(index, x, y, pcc, graphEditor));
-                    }
-                    else
-                    {
-                        Objects.Add(new SEvent(index, StartPosEvents, 0, pcc, graphEditor));
-                        StartPosEvents += Objects[Objects.Count - 1].Width + 20;
-                    }
-                }
-            }
-            else if (s.StartsWith("SeqVar_") || s.StartsWith("BioSeqVar_") || s.StartsWith("SFXSeqVar_") || s.StartsWith("InterpData"))
-            {
-                if (savedInfo.index == (RefOrRefChild ? CurrentObjects.IndexOf(index) : index))
-                    Objects.Add(new SVar(index, savedInfo.X, savedInfo.Y, pcc, graphEditor));
-                else
-                {
-                    if (pcc.Game == MEGame.ME1)
-                    {
-                        Objects.Add(new SVar(index, x, y, pcc, graphEditor));
-                    }
-                    else
-                    {
-                        Objects.Add(new SVar(index, StartPosVars, 500, pcc, graphEditor));
-                        StartPosVars += Objects[Objects.Count - 1].Width + 20;
-                    }
-                }
-            }
-            else if (pcc.getExport(index).ClassName == "SequenceFrame" && pcc.Game == MEGame.ME1)
-            {
-                Objects.Add(new SFrame(index, x, y, pcc, graphEditor));
-            }
-            else //if (s.StartsWith("BioSeqAct_") || s.StartsWith("SeqAct_") || s.StartsWith("SFXSeqAct_") || s.StartsWith("SeqCond_") || pcc.getExport(index).ClassName == "Sequence" || pcc.getExport(index).ClassName == "SequenceReference")
-            {
-                if (pcc.Game == MEGame.ME1)
-                {
-                    Objects.Add(new SAction(index, x, y, pcc, graphEditor));
-                }
-                else
-                {
-                    Objects.Add(new SAction(index, -1, -1, pcc, graphEditor));
-                }
-            }
-        }
-
-        public bool LoadDialogueObjects()
-        {
-            float StartPosDialog = 0;
-            int InterpIndex;
-            try
-            {
-                for (int i = 0; i < CurrentObjects.Count; i++)
-                {
-                    if (pcc.getExport(CurrentObjects[i]).ObjectName.StartsWith("BioSeqEvt_ConvNode"))
-                    {
-                        Objects[i].SetOffset(StartPosDialog, 600);//Startconv event
-                        InterpIndex = CurrentObjects.IndexOf(((SEvent)Objects[i]).Outlinks[0].Links[0]);
-                        Objects[InterpIndex].SetOffset(StartPosDialog + 150, 600);//Interp
-                        Objects[CurrentObjects.IndexOf(((SAction)Objects[InterpIndex]).Varlinks[0].Links[0])].SetOffset(StartPosDialog + 165, 770);//Interpdata
-                        StartPosDialog += Objects[InterpIndex].Width + 200;
-                        Objects[CurrentObjects.IndexOf(((SAction)Objects[InterpIndex]).Outlinks[0].Links[0])].SetOffset(StartPosDialog, 600);//Endconv node
-                        StartPosDialog += 270;
-                    }
-                }
-                foreach (PPath edge in graphEditor.edgeLayer)
-                    GraphEditor.UpdateEdge(edge);
-            }
-            catch (Exception)
-            {
-                foreach (PPath edge in graphEditor.edgeLayer)
-                    GraphEditor.UpdateEdge(edge);
-                return false;
-            }
-            return true;
-        }
-        public void CreateConnections()
-        {
-            if (Objects != null && Objects.Count != 0)
-            {
-                for (int i = 0; i < Objects.Count; i++)
-                {
-                    graphEditor.addNode(Objects[i]);
-                }
-                foreach (SObj o in graphEditor.nodeLayer)
-                {
-                    o.CreateConnections(ref Objects);
-                }
-                foreach (SObj o in graphEditor.nodeLayer)
-                {
-                    if (o is SAction)
-                    {
-                        SaveData savedInfo = new SaveData(-1);
-                        if (SavedPositions.Count > 0)
-                        {
-                            if (RefOrRefChild)
-                                savedInfo = SavedPositions.FirstOrDefault(p => CurrentObjects.IndexOf(o.Index) == p.index);
-                            else
-                                savedInfo = SavedPositions.FirstOrDefault(p => o.Index == p.index);
-                        }
-                        if (savedInfo.index == (RefOrRefChild ? CurrentObjects.IndexOf(o.Index) : o.Index))
-                            o.Layout(savedInfo.X, savedInfo.Y);
-                        else
-                        {
-                            if (pcc.Game == MEGame.ME1)
-                            {
-                                o.Layout(-0.1f, -0.1f);
-                            }
-                            else
-                            {
-                                o.Layout(StartPosActions, 250);
-                                StartPosActions += o.Width + 20;
-                            }
-                        }
-                    }
-                }
-                foreach (PPath edge in graphEditor.edgeLayer)
-                {
-                    GraphEditor.UpdateEdge(edge);
-                }
-            }
-        }
-
-        public void GetProperties(IExportEntry export)
-        {
-            List<PropertyReader.Property> p;
-            switch (export.ClassName)
-            {
-                default:
-                    p = PropertyReader.getPropList(export);
-                    break;
-            }
-            pg = new PropGrid();
-            pg1.SelectedObject = pg;
-            for (int l = 0; l < p.Count; l++)
-                pg.Add(PropertyReader.PropertyToGrid(p[l], pcc));
-            pg1.Refresh();
-        }
-
-        private void listBox1_SelectedIndexChanged(object sender, EventArgs e)
-        {
-            int n = listBox1.SelectedIndex;
-            if (n == -1 || n < 0 || n >= CurrentObjects.Count())
-                return;
-            SObj s = Objects.FirstOrDefault(o => o.Index == CurrentObjects[n]);
-            if (s != null)
-            {
-                if (selectedIndex != -1)
-                {
-                    SObj d = Objects.FirstOrDefault(o => o.Index == CurrentObjects[selectedIndex]);
-                    if (d != null)
-                        d.Deselect();
-                }
-                s.Select();
-                if (!selectedByNode)
-                    graphEditor.Camera.AnimateViewToPanToBounds(s.GlobalFullBounds, 0);
-            }
-            GetProperties(pcc.getExport(CurrentObjects[n]));
-            selectedIndex = n;
-            selectedByNode = false;
-            graphEditor.Refresh();
-        }
-
-        private void SequenceEditor_FormClosing(object sender, FormClosingEventArgs e)
-        {
-            if (autoSaveViewToolStripMenuItem.Checked)
-                saveView();
-
-            Dictionary<string, object> options = new Dictionary<string, object>();
-            options.Add("OutputNumbers", SObj.OutputNumbers);
-            options.Add("AutoSave", autoSaveViewToolStripMenuItem.Checked);
-            options.Add("GlobalSeqRefView", useGlobalSequenceRefSavesToolStripMenuItem.Checked);
-            string outputFile = JsonConvert.SerializeObject(options);
-            if (!Directory.Exists(SequenceEditorDataFolder))
-                Directory.CreateDirectory(SequenceEditorDataFolder);
-            File.WriteAllText(OptionsPath, outputFile);
-        }
-
-        private void saveImageToolStripMenuItem_Click(object sender, EventArgs e)
-        {
-            if (CurrentObjects.Count == 0)
-                return;
-            SaveFileDialog d = new SaveFileDialog();
-            d.Filter = "Bmp Files (*.bmp)|*.bmp";
-            if (d.ShowDialog() == DialogResult.OK)
-            {
-                PNode r = graphEditor.Root;
-                RectangleF rr = r.GlobalFullBounds;
-                PNode p = PPath.CreateRectangle(rr.X, rr.Y, rr.Width, rr.Height);
-                p.Brush = Brushes.White;
-                graphEditor.addBack(p);
-                graphEditor.Camera.Visible = false;
-                Image image = graphEditor.Root.ToImage();
-                graphEditor.Camera.Visible = true;
-                image.Save(d.FileName, ImageFormat.Bmp);
-                graphEditor.backLayer.RemoveAllChildren();
-                MessageBox.Show("Done.");
-            }
-        }
-
-        private void interpretToolStripMenuItem_Click(object sender, EventArgs e)
-        {
-            int n = listBox1.SelectedIndex;
-            if (listBox1.SelectedIndex == -1)
-            {
-                if (treeView1.SelectedNode == null)
-                    return;
-                else
-                    n = Convert.ToInt32(treeView1.SelectedNode.Name);
-            }
-            else
-                n = CurrentObjects[n];
-            InterpreterHost ip = new InterpreterHost(pcc.FileName, n);
-            ip.Text = "Interpreter (SequenceEditor)";
-            ip.Show();
-        }
-
-        protected void node_MouseDown(object sender, PInputEventArgs e)
-        {
-            int n = ((SObj)sender).Index;
-            n = CurrentObjects.IndexOf(n);
-            if (n == -1)
-                return;
-            selectedByNode = true;
-            listBox1.SelectedIndex = n;
-            if (e.Button == MouseButtons.Right)
-            {
-                contextMenuStrip1.Show(MousePosition);
-                //open in InterpEditor
-                string className = pcc.getExport(((SObj)sender).Index).ClassName;
-                if (className == "SeqAct_Interp" || className == "InterpData")
-                    openInInterpEditorToolStripMenuItem.Visible = true;
-                else
-                    openInInterpEditorToolStripMenuItem.Visible = false;
-                //break links
-                breakLinksToolStripMenuItem.Enabled = false;
-                breakLinksToolStripMenuItem.DropDown = null;
-                if (sender is SAction || sender is SEvent)
-                {
-                    ToolStripMenuItem temp;
-                    ToolStripDropDown submenu = new ToolStripDropDown();
-                    ToolStripDropDown varLinkMenu = new ToolStripDropDown();
-                    ToolStripDropDown outLinkMenu = new ToolStripDropDown();
-                    SBox sBox = ((SBox)sender);
-                    for (int i = 0; i < sBox.Varlinks.Count; i++)
-                    {
-                        for (int j = 0; j < sBox.Varlinks[i].Links.Count; j++)
-                        {
-                            if (sBox.Varlinks[i].Links[j] != -1)
-                            {
-                                temp = new ToolStripMenuItem("Break link from " + sBox.Varlinks[i].Desc + " to " + sBox.Varlinks[i].Links[j]);
-                                int linkConnection = i;
-                                int linkIndex = j;
-                                temp.Click += (object o, EventArgs args) =>
-                                {
-                                    sBox.RemoveVarlink(linkConnection, linkIndex);
-                                };
-                                varLinkMenu.Items.Add(temp);
-                            }
-                        }
-                    }
-                    for (int i = 0; i < sBox.Outlinks.Count; i++)
-                    {
-                        for (int j = 0; j < sBox.Outlinks[i].Links.Count; j++)
-                        {
-                            if (sBox.Outlinks[i].Links[j] != -1)
-                            {
-                                temp = new ToolStripMenuItem("Break link from " + sBox.Outlinks[i].Desc + " to " + sBox.Outlinks[i].Links[j] + " :" + sBox.Outlinks[i].InputIndices[j]);
-                                int linkConnection = i;
-                                int linkIndex = j;
-                                temp.Click += (object o, EventArgs args) =>
-                                {
-                                    sBox.RemoveOutlink(linkConnection, linkIndex);
-                                };
-                                outLinkMenu.Items.Add(temp);
-                            }
-                        }
-                    }
-                    if (varLinkMenu.Items.Count > 0)
-                    {
-                        temp = new ToolStripMenuItem("Variable Links");
-                        temp.DropDown = varLinkMenu;
-                        submenu.Items.Add(temp);
-                    }
-                    if (outLinkMenu.Items.Count > 0)
-                    {
-                        temp = new ToolStripMenuItem("Output Links");
-                        temp.DropDown = outLinkMenu;
-                        submenu.Items.Add(temp);
-                    }
-                    if (submenu.Items.Count > 0)
-                    {
-                        temp = new ToolStripMenuItem("Break all Links");
-                        temp.Click += removeAllLinks_handler;
-                        temp.Tag = sender;
-                        submenu.Items.Add(temp);
-                        breakLinksToolStripMenuItem.Enabled = true;
-                        breakLinksToolStripMenuItem.DropDown = submenu;
-                    }
-                }
-            }
-        }
-
-        private void removeAllLinks_handler(object sender, EventArgs e)
-        {
-            SBox obj = (SBox)((ToolStripMenuItem)sender).Tag;
-            removeAllLinks(obj.Index);
-        }
-
-        private void removeAllLinks(int index)
-        {
-            IExportEntry export = pcc.getExport(index);
-            var props = export.GetProperties();
-            var outLinksProp = props.GetProp<ArrayProperty<StructProperty>>("OutputLinks");
-            if (outLinksProp != null)
-            {
-                foreach (var prop in outLinksProp)
-                {
-                    prop.GetProp<ArrayProperty<StructProperty>>("Links").Clear();
-                }
-            }
-            var varLinksProp = props.GetProp<ArrayProperty<StructProperty>>("VariableLinks");
-            if (varLinksProp != null)
-            {
-                foreach (var prop in varLinksProp)
-                {
-                    prop.GetProp<ArrayProperty<ObjectProperty>>("LinkedVariables").Clear();
-                }
-            }
-            export.WriteProperties(props);
-        }
-
-        private void saveViewToolStripMenuItem1_Click(object sender, EventArgs e)
-        {
-            if (CurrentObjects.Count == 0)
-                return;
-            saveView();
-            MessageBox.Show("Done.");
-        }
-
-        List<SaveData> extraSaveData;
-        private void saveView(bool toFile = true)
-        {
-            if (CurrentObjects.Count == 0)
-                return;
-            SavedPositions = new List<SaveData>();
-            foreach (SObj p in graphEditor.nodeLayer)
-            {
-                SaveData s = new SaveData();
-                if (p.Pickable)
-                {
-                    s.absoluteIndex = RefOrRefChild;
-                    s.index = RefOrRefChild ? CurrentObjects.IndexOf(p.Index) : p.Index;
-                    s.X = p.X + p.Offset.X;
-                    s.Y = p.Y + p.Offset.Y;
-                    SavedPositions.Add(s);
-                }
-            }
-            if (extraSaveData != null)
-            {
-                SavedPositions.AddRange(extraSaveData);
-                extraSaveData = null;
-            }
-
-            if (toFile)
-            {
-                string outputFile = JsonConvert.SerializeObject(SavedPositions);
-                if (!Directory.Exists(Path.GetDirectoryName(JSONpath)))
-                    Directory.CreateDirectory(Path.GetDirectoryName(JSONpath));
-                File.WriteAllText(JSONpath, outputFile);
-                SavedPositions.Clear();
-            }
-
-        }
-
-        private void toolStripButton1_Click(object sender, EventArgs e)
-        {
-            graphEditor.ScaleViewTo((float)Convert.ToDecimal(toolStripTextBox1.Text));
-        }
-
-        private void openInPackageEditorToolStripMenuItem_Click(object sender, EventArgs e)
-        {
-            int l = CurrentObjects[listBox1.SelectedIndex];
-            if (l == -1)
-                return;
-            PackageEditor p = new PackageEditor();
-            p.Show();
-            p.LoadFile(CurrentFile);
-            p.goToNumber(l);
-        }
-
-        private void addObjectsToolStripMenuItem_Click(object sender, EventArgs e)
-        {
-            if (CurrentObjects.Count == 0)
-                return;
-
-            using (ExportSelectorWinForms form = new ExportSelectorWinForms(pcc, ExportSelectorWinForms.SUPPORTS_EXPORTS_ONLY))
-            {
-                DialogResult dr = form.ShowDialog(this);
-                if (dr != DialogResult.Yes)
-                {
-                    return; //user cancel
-                }
-
-                int i = form.SelectedItemIndex;
-                if (!CurrentObjects.Contains(i))
-                {
-                    if (pcc.getExport(i).inheritsFrom("SequenceObject"))
-                    {
-                        addObject(i);
-                    }
-                    else
-                    {
-                        MessageBox.Show(i + " is not a sequence object.");
-                    }
-                }
-                else
-                {
-                    MessageBox.Show(i + " is already in the sequence.");
-                }
-            }
-        }
-
-        private void addObject(int index, bool removeLinks = true)
-        {
-            SaveData s = new SaveData();
-            s.index = index;
-            s.X = graphEditor.Camera.Bounds.X + graphEditor.Camera.Bounds.Width / 2;
-            s.Y = graphEditor.Camera.Bounds.Y + graphEditor.Camera.Bounds.Height / 2;
-            List<SaveData> list = new List<SaveData>();
-            list.Add(s);
-            extraSaveData = list;
-            addObjectToSequence(index, removeLinks, Sequence);
-        }
-
-        static void addObjectToSequence(int index, bool removeLinks, IExportEntry sequenceExport)
-        {
-            var seqObjs = sequenceExport.GetProperty<ArrayProperty<ObjectProperty>>("SequenceObjects");
-            if (seqObjs != null)
-            {
-                seqObjs.Add(new ObjectProperty(index + 1));
-                sequenceExport.WriteProperty(seqObjs);
-                PropertyCollection props = sequenceExport.GetProperties();
-
-                IExportEntry newObject = sequenceExport.FileRef.getExport(index);
-                PropertyCollection newObjectProps = newObject.GetProperties();
-                newObjectProps.AddOrReplaceProp(new ObjectProperty(sequenceExport.UIndex, "ParentSequence"));
-                if (removeLinks)
-                {
-                    var outLinksProp = newObjectProps.GetProp<ArrayProperty<StructProperty>>("OutputLinks");
-                    if (outLinksProp != null)
-                    {
-                        foreach (var prop in outLinksProp)
-                        {
-                            prop.GetProp<ArrayProperty<StructProperty>>("Links").Clear();
-                        }
-                    }
-                    var varLinksProp = newObjectProps.GetProp<ArrayProperty<StructProperty>>("VariableLinks");
-                    if (varLinksProp != null)
-                    {
-                        foreach (var prop in varLinksProp)
-                        {
-                            prop.GetProp<ArrayProperty<ObjectProperty>>("LinkedVariables").Clear();
-                        }
-                    }
-                }
-                newObject.WriteProperties(newObjectProps);
-                newObject.idxLink = sequenceExport.UIndex;
-            }
-        }
-
-        private void pg1_PropertyValueChanged(object o, PropertyValueChangedEventArgs e)
-        {
-
-            int n = listBox1.SelectedIndex;
-            if (n == -1)
-                return;
-            PropGrid.propGridPropertyValueChanged(e, CurrentObjects[n], pcc);
-        }
-
-        private void showOutputNumbersToolStripMenuItem_Click(object sender, EventArgs e)
-        {
-            SObj.OutputNumbers = showOutputNumbersToolStripMenuItem.Checked;
-            if (CurrentObjects != null)
-            {
-                RefreshView();
-            }
-
-        }
-
-        private void openInInterpEditorToolStripMenuItem_Click(object sender, EventArgs e)
-        {
-            if (pcc.Game != MEGame.ME3)
-            {
-                MessageBox.Show("InterpViewer does not support ME1 or ME2 yet.", "Sorry!", MessageBoxButtons.OK, MessageBoxIcon.Error);
-                return;
-            }
-            int n = CurrentObjects[listBox1.SelectedIndex];
-            if (n == -1)
-                return;
-            Matinee.InterpEditor p = new Matinee.InterpEditor();
-            p.Show();
-            p.LoadPCC(CurrentFile);
-            if (pcc.getExport(Objects[listBox1.SelectedIndex].Index).ObjectName == "InterpData")
-            {
-                p.toolStripComboBox1.SelectedIndex = p.objects.IndexOf(n);
-                p.loadInterpData(n);
-            }
-            else
-            {
-                p.toolStripComboBox1.SelectedIndex = p.objects.IndexOf(((SAction)Objects[listBox1.SelectedIndex]).Varlinks[0].Links[0]);
-                p.loadInterpData(((SAction)Objects[listBox1.SelectedIndex]).Varlinks[0].Links[0]);
-            }
-        }
-
-        private void useGlobalSequenceRefSavesToolStripMenuItem_Click(object sender, EventArgs e)
-        {
-            if (CurrentObjects.Count == 0)
-                return;
-            SetupJSON(Sequence);
-        }
-
-        private void graphEditor_Click(object sender, EventArgs e)
-        {
-            graphEditor.Focus();
-        }
-
-        private void loadAlternateTLKToolStripMenuItem_Click(object sender, EventArgs e)
-        {
-            if (pcc != null)
-            {
-
-                if (pcc.Game == MEGame.ME3)
-                {
-                    TlkManager tm = new TlkManager();
-                    tm.InitTlkManager();
-                    tm.Show();
-                }
-                else if (pcc.Game == MEGame.ME2)
-                {
-                    ME2Explorer.TlkManager tm = new ME2Explorer.TlkManager();
-                    tm.InitTlkManager();
-                    tm.Show();
-                }
-                else if (pcc.Game == MEGame.ME1)
-                {
-                    ME1Explorer.TlkManager tm = new ME1Explorer.TlkManager();
-                    tm.InitTlkManager(talkFiles);
-                    tm.Show();
-                }
-            }
-        }
-
-        private void SequenceEditor_DragDrop(object sender, DragEventArgs e)
-        {
-            List<string> DroppedFiles = ((string[])e.Data.GetData(DataFormats.FileDrop)).ToList();
-            if (DroppedFiles.Count > 0)
-            {
-                LoadFile(DroppedFiles[0]);
-            }
-        }
-
-        private void SequenceEditor_DragEnter(object sender, DragEventArgs e)
-        {
-            if (e.Data.GetDataPresent(DataFormats.FileDrop))
-                e.Effect = DragDropEffects.All;
-            else
-                e.Effect = DragDropEffects.None;
-        }
-
-        private void savePccToolStripMenuItem_Click_1(object sender, EventArgs e)
-        {
-            if (pcc == null)
-                return;
-            pcc.save();
-            MessageBox.Show("Done");
-        }
-
-        private void savePCCAsMenuItem_Click(object sender, EventArgs e)
-        {
-            if (pcc == null)
-                return;
-            SaveFileDialog d = new SaveFileDialog();
-            string extension = Path.GetExtension(pcc.FileName);
-            d.Filter = $"*{extension}|*{extension}";
-            if (d.ShowDialog() == DialogResult.OK)
-            {
-                pcc.save(d.FileName);
-                MessageBox.Show("Done");
-            }
-        }
-
-        private void backMouseDown_Handler(object sender, PInputEventArgs e)
-        {
-            if (e.Button == MouseButtons.Right)
-            {
-                contextMenuStrip2.Show(MousePosition);
-            }
-        }
-
-        void cloneToolStripMenuItem_Click(object sender, EventArgs e)
-        {
-            int n = CurrentObjects[listBox1.SelectedIndex];
-            if (n == -1)
-                return;
-            cloneObject(n, Sequence);
-        }
-
-        static void cloneObject(int n, IExportEntry sequence, bool topLevel = true)
-        {
-            IMEPackage pcc = sequence.FileRef;
-            IExportEntry exp = pcc.getExport(n).Clone();
-            //needs to have the same index to work properly
-            if (exp.ClassName == "SeqVar_External")
-            {
-                exp.indexValue = pcc.getExport(n).indexValue;
-            }
-            pcc.addExport(exp);
-            addObjectToSequence(exp.Index, topLevel, sequence);
-            cloneSequence(exp, sequence);
-        }
-
-        static void cloneSequence(IExportEntry exp, IExportEntry parentSequence)
-        {
-            IMEPackage pcc = exp.FileRef;
-            if (exp.ClassName == "Sequence")
-            {
-                var seqObjs = exp.GetProperty<ArrayProperty<ObjectProperty>>("SequenceObjects");
-                if (seqObjs == null || seqObjs.Count == 0)
-                {
-                    return;
-                }
-
-                //store original list of sequence objects;
-                List<int> oldObjects = seqObjs.Select(x => x.Value).ToList();
-
-                //clear original sequence objects
-                seqObjs.Clear();
-                exp.WriteProperty(seqObjs);
-
-                //clone all children
-                for (int i = 0; i < oldObjects.Count; i++)
-                {
-                    cloneObject(oldObjects[i] - 1, exp, false);
-                }
-
-                //re-point children's links to new objects
-                seqObjs = exp.GetProperty<ArrayProperty<ObjectProperty>>("SequenceObjects");
-                foreach (var seqObj in seqObjs)
-                {
-                    IExportEntry obj = pcc.getExport(seqObj.Value - 1);
-                    var props = obj.GetProperties();
-                    var outLinksProp = props.GetProp<ArrayProperty<StructProperty>>("OutputLinks");
-                    if (outLinksProp != null)
-                    {
-                        foreach (var outLinkStruct in outLinksProp)
-                        {
-                            var links = outLinkStruct.GetProp<ArrayProperty<StructProperty>>("Links");
-                            foreach (var link in links)
-                            {
-                                var linkedOp = link.GetProp<ObjectProperty>("LinkedOp");
-                                linkedOp.Value = seqObjs[oldObjects.IndexOf(linkedOp.Value)].Value;
-                            }
-                        }
-                    }
-                    var varLinksProp = props.GetProp<ArrayProperty<StructProperty>>("VariableLinks");
-                    if (varLinksProp != null)
-                    {
-                        foreach (var varLinkStruct in varLinksProp)
-                        {
-                            var links = varLinkStruct.GetProp<ArrayProperty<ObjectProperty>>("LinkedVariables");
-                            foreach (var link in links)
-                            {
-                                link.Value = seqObjs[oldObjects.IndexOf(link.Value)].Value;
-                            }
-                        }
-                    }
-                    var eventLinksProp = props.GetProp<ArrayProperty<StructProperty>>("EventLinks");
-                    if (eventLinksProp != null)
-                    {
-                        foreach (var eventLinkStruct in eventLinksProp)
-                        {
-                            var links = eventLinkStruct.GetProp<ArrayProperty<ObjectProperty>>("LinkedEvents");
-                            foreach (var link in links)
-                            {
-                                link.Value = seqObjs[oldObjects.IndexOf(link.Value)].Value;
-                            }
-                        }
-                    }
-                    obj.WriteProperties(props);
-                }
-
-                //re-point sequence links to new objects
-                int oldObj = 0;
-                int newObj = 0;
-                var propCollection = exp.GetProperties();
-                var inputLinksProp = propCollection.GetProp<ArrayProperty<StructProperty>>("InputLinks");
-                if (inputLinksProp != null)
-                {
-                    foreach (var inLinkStruct in inputLinksProp)
-                    {
-                        var linkedOp = inLinkStruct.GetProp<ObjectProperty>("LinkedOp");
-                        oldObj = linkedOp.Value;
-                        if (oldObj != 0)
-                        {
-                            newObj = seqObjs[oldObjects.IndexOf(oldObj)].Value;
-                            linkedOp.Value = newObj;
-
-                            NameProperty linkAction = inLinkStruct.GetProp<NameProperty>("LinkAction");
-                            var nameRef = linkAction.Value;
-                            nameRef.Number = pcc.getExport(newObj - 1).indexValue;
-                            linkAction.Value = nameRef;
-                        }
-                    }
-                }
-                var outputLinksProp = propCollection.GetProp<ArrayProperty<StructProperty>>("OutputLinks");
-                if (outputLinksProp != null)
-                {
-                    foreach (var outLinkStruct in outputLinksProp)
-                    {
-                        var linkedOp = outLinkStruct.GetProp<ObjectProperty>("LinkedOp");
-                        oldObj = linkedOp.Value;
-                        if (oldObj != 0)
-                        {
-                            newObj = seqObjs[oldObjects.IndexOf(oldObj)].Value;
-                            linkedOp.Value = newObj;
-
-                            NameProperty linkAction = outLinkStruct.GetProp<NameProperty>("LinkAction");
-                            var nameRef = linkAction.Value;
-                            nameRef.Number = pcc.getExport(newObj - 1).indexValue;
-                            linkAction.Value = nameRef;
-                        }
-                    }
-                }
-                exp.WriteProperties(propCollection);
-            }
-            else if (exp.ClassName == "SequenceReference")
-            {
-                //set OSequenceReference to new sequence
-                var oSeqRefProp = exp.GetProperty<ObjectProperty>("oSequenceReference");
-                if (oSeqRefProp == null || oSeqRefProp.Value == 0)
-                {
-                    return;
-                }
-                int oldSeqIndex = oSeqRefProp.Value;
-                oSeqRefProp.Value = exp.UIndex + 1;
-                exp.WriteProperty(oSeqRefProp);
-
-                //clone sequence
-                cloneObject(oldSeqIndex - 1, parentSequence, false);
-
-                //remove cloned sequence from SeqRef's parent's sequenceobjects
-                var seqObjs = parentSequence.GetProperty<ArrayProperty<ObjectProperty>>("SequenceObjects");
-                seqObjs.RemoveAt(seqObjs.Count - 1);
-                parentSequence.WriteProperty(seqObjs);
-
-                //set SequenceReference's linked name indices
-                List<int> inputIndices = new List<int>();
-                List<int> outputIndices = new List<int>();
-
-                IExportEntry newSequence = pcc.getExport(exp.Index + 1);
-                var props = newSequence.GetProperties();
-                var inLinksProp = props.GetProp<ArrayProperty<StructProperty>>("InputLinks");
-                if (inLinksProp != null)
-                {
-                    foreach (var inLink in inLinksProp)
-                    {
-                        inputIndices.Add(inLink.GetProp<NameProperty>("LinkAction").Value.Number);
-                    }
-                }
-                var outLinksProp = props.GetProp<ArrayProperty<StructProperty>>("OutputLinks");
-                if (outLinksProp != null)
-                {
-                    foreach (var outLinks in outLinksProp)
-                    {
-                        outputIndices.Add(outLinks.GetProp<NameProperty>("LinkAction").Value.Number);
-                    }
-                }
-
-                props = exp.GetProperties();
-                inLinksProp = props.GetProp<ArrayProperty<StructProperty>>("InputLinks");
-                if (inLinksProp != null)
-                {
-                    for (int i = 0; i < inLinksProp.Count; i++)
-                    {
-                        NameProperty linkAction = inLinksProp[i].GetProp<NameProperty>("LinkAction");
-                        var nameRef = linkAction.Value;
-                        nameRef.Number = inputIndices[i];
-                        linkAction.Value = nameRef;
-                    }
-                }
-                outLinksProp = props.GetProp<ArrayProperty<StructProperty>>("OutputLinks");
-                if (outLinksProp != null)
-                {
-                    for (int i = 0; i < outLinksProp.Count; i++)
-                    {
-                        NameProperty linkAction = outLinksProp[i].GetProp<NameProperty>("LinkAction");
-                        var nameRef = linkAction.Value;
-                        nameRef.Number = outputIndices[i];
-                        linkAction.Value = nameRef;
-                    }
-                }
-                exp.WriteProperties(props);
-
-                //set new Sequence's link and ParentSequence prop to SeqRef
-                newSequence.WriteProperty(new ObjectProperty(exp.UIndex, "ParentSequence"));
-                newSequence.idxLink = exp.UIndex;
-
-                //set DefaultViewZoom to magic number to flag that this is a cloned Sequence Reference and global saves cannot be used with it
-                //ugly, but it should work
-                newSequence.WriteProperty(new FloatProperty(CLONED_SEQREF_MAGIC, "DefaultViewZoom"));
-            }
-        }
-
-        public override void handleUpdate(List<PackageUpdate> updates)
-        {
-            IEnumerable<PackageUpdate> relevantUpdates = updates.Where(x => x.change != PackageChange.Import &&
-                                                                            x.change != PackageChange.ImportAdd &&
-                                                                            x.change != PackageChange.Names);
-            List<int> updatedExports = relevantUpdates.Select(x => x.index).ToList();
-            if (updatedExports.Contains(Sequence.Index))
-            {
-                //loaded sequence is no longer a sequence
-                if (!Sequence.ClassName.Contains("Sequence"))
-                {
-                    graphEditor.nodeLayer.RemoveAllChildren();
-                    graphEditor.edgeLayer.RemoveAllChildren();
-                    CurrentObjects.Clear();
-                    listBox1.Items.Clear();
-                }
-                RefreshView();
-                LoadSequences();
-                return;
-            }
-
-            if (updatedExports.Intersect(CurrentObjects).Count() > 0)
-            {
-                RefreshView();
-            }
-            foreach (var i in updatedExports)
-            {
-                if (pcc.getExport(i).ClassName.Contains("Sequence"))
-                {
-                    LoadSequences();
-                    break;
-                }
-            }
-        }
-
-        private void reloadTLKListToolStripMenuItem_Click(object sender, EventArgs e)
-        {
-            ME3TalkFiles.ReloadTLKData();
-            MessageBox.Show(this, "TLKs have been reloaded.", "TLK list reloaded");
-        }
-    }
-
-    public class ZoomController
-    {
-        public static float MIN_SCALE = .005f;
-        public static float MAX_SCALE = 15;
-        PCamera camera;
-
-        public ZoomController(GraphEditor graphEditor)
-        {
-            this.camera = graphEditor.Camera;
-            camera.Canvas.ZoomEventHandler = null;
-            camera.MouseWheel += OnMouseWheel;
-            graphEditor.KeyDown += OnKeyDown;
-        }
-
-        public void OnKeyDown(object o, KeyEventArgs e)
-        {
-            if (e.Control)
-            {
-                if (e.KeyCode == Keys.OemMinus)
-                {
-                    scaleView(0.8f, new PointF(camera.ViewBounds.X + (camera.ViewBounds.Height / 2), camera.ViewBounds.Y + (camera.ViewBounds.Width / 2)));
-                }
-                else if (e.KeyCode == Keys.Oemplus)
-                {
-                    scaleView(1.2f, new PointF(camera.ViewBounds.X + (camera.ViewBounds.Height / 2), camera.ViewBounds.Y + (camera.ViewBounds.Width / 2)));
-                }
-            }
-        }
-
-        public void OnMouseWheel(object o, PInputEventArgs ea)
-        {
-            scaleView(1.0f + (0.001f * ea.WheelDelta), ea.Position);
-        }
-
-        private void scaleView(float scaleDelta, PointF p)
-        {
-            float currentScale = camera.ViewScale;
-            float newScale = currentScale * scaleDelta;
-            if (newScale < MIN_SCALE)
-            {
-                camera.ViewScale = MIN_SCALE;
-                return;
-            }
-            if ((MAX_SCALE > 0) && (newScale > MAX_SCALE))
-            {
-                camera.ViewScale = MAX_SCALE;
-                return;
-            }
-            camera.ScaleViewBy(scaleDelta, p.X, p.Y);
-        }
-    }
-}
+﻿using System;
+using System.IO;
+using System.Collections.Generic;
+using System.Collections;
+using System.Drawing;
+using System.Drawing.Imaging;
+using System.Linq;
+using System.Windows.Forms;
+using ME3Explorer.Unreal;
+using ME3Explorer.Unreal.Classes;
+using ME3Explorer.Packages;
+using ME3Explorer.SequenceObjects;
+
+using UMD.HCIL.Piccolo;
+using UMD.HCIL.Piccolo.Nodes;
+using UMD.HCIL.Piccolo.Event;
+using UMD.HCIL.GraphEditor;
+
+using Newtonsoft.Json;
+using KFreonLib.MEDirectories;
+using Gibbed.IO;
+using System.Diagnostics;
+using ME3Explorer.SharedUI;
+
+namespace ME3Explorer
+{
+    public partial class SequenceEditor : WinFormsBase
+    {
+
+        public SequenceEditor()
+        {
+            InitializeComponent();
+
+            graphEditor.BackColor = Color.FromArgb(167, 167, 167);
+            graphEditor.Camera.MouseDown += backMouseDown_Handler;
+            zoomController = new ZoomController(graphEditor);
+            
+            if (SObj.talkfiles == null)
+            {
+                talkFiles = new ME1Explorer.TalkFiles();
+                talkFiles.LoadGlobalTlk();
+                SObj.talkfiles = talkFiles;
+            }
+            else
+            {
+                talkFiles = SObj.talkfiles;
+            }
+        }
+
+        private void SequenceEditor_Load(object sender, EventArgs e)
+        {
+            Dictionary<string, object> options = null;
+            string OldME3SequenceViews = Path.Combine(ME3Directory.cookedPath, @"SequenceViews\");
+            string OldME2SequenceViews = Path.Combine(ME2Directory.cookedPath, @"SequenceViews\");
+            string OldME1SequenceViews = Path.Combine(ME1Directory.cookedPath, @"SequenceViews\");
+
+            #region Migrate data from legacy locations
+            if (Directory.Exists(OldME3SequenceViews) ||
+                    Directory.Exists(OldME2SequenceViews) ||
+                    Directory.Exists(OldME1SequenceViews))
+            {
+                try
+                {
+                    if (File.Exists(ME3Directory.cookedPath + @"\SequenceViews\SequenceEditorOptions.JSON"))
+                    {
+                        options = JsonConvert.DeserializeObject<Dictionary<string, object>>(File.ReadAllText(ME3Directory.cookedPath + @"\SequenceViews\SequenceEditorOptions.JSON"));
+                        File.Delete(ME3Directory.cookedPath + @"\SequenceViews\SequenceEditorOptions.JSON");
+                    }
+                    if (File.Exists(ME2Directory.cookedPath + @"\SequenceViews\SequenceEditorOptions.JSON"))
+                    {
+                        File.Delete(ME2Directory.cookedPath + @"\SequenceViews\SequenceEditorOptions.JSON");
+                    }
+                    if (File.Exists(ME1Directory.cookedPath + @"\SequenceViews\SequenceEditorOptions.JSON"))
+                    {
+                        File.Delete(ME1Directory.cookedPath + @"\SequenceViews\SequenceEditorOptions.JSON");
+                    }
+
+                }
+#pragma warning disable RECS0022 // A catch clause that catches System.Exception and has an empty body
+                catch
+#pragma warning restore RECS0022 // A catch clause that catches System.Exception and has an empty body
+                {
+                }
+                var comp = new Microsoft.VisualBasic.Devices.Computer();
+                try
+                {
+                    if (Directory.Exists(OldME3SequenceViews))
+                    {
+                        Directory.CreateDirectory(ME3ViewsPath);
+                        comp.FileSystem.CopyDirectory(OldME3SequenceViews, ME3ViewsPath);
+                        comp.FileSystem.DeleteDirectory(OldME3SequenceViews, Microsoft.VisualBasic.FileIO.DeleteDirectoryOption.DeleteAllContents);
+                    }
+                }
+                catch
+                {
+                    MessageBox.Show($"Error migrating old ME3 data.\nPlease manually move all files from {OldME3SequenceViews} to {ME3ViewsPath}\nThen delete the original SequenceViews directory.");
+                }
+                try
+                {
+                    if (Directory.Exists(OldME2SequenceViews))
+                    {
+                        Directory.CreateDirectory(ME2ViewsPath);
+                        comp.FileSystem.CopyDirectory(OldME2SequenceViews, ME2ViewsPath);
+                        comp.FileSystem.DeleteDirectory(OldME2SequenceViews, Microsoft.VisualBasic.FileIO.DeleteDirectoryOption.DeleteAllContents);
+                    }
+                }
+                catch
+                {
+                    MessageBox.Show($"Error migrating old ME2 data.\nPlease manually move all files from {OldME2SequenceViews} to {ME2ViewsPath}\nThen delete the original SequenceViews directory.");
+                }
+                try
+                {
+                    if (Directory.Exists(OldME1SequenceViews))
+                    {
+                        Directory.CreateDirectory(ME1ViewsPath);
+                        comp.FileSystem.CopyDirectory(OldME1SequenceViews, ME1ViewsPath);
+                        comp.FileSystem.DeleteDirectory(OldME1SequenceViews, Microsoft.VisualBasic.FileIO.DeleteDirectoryOption.DeleteAllContents);
+                    }
+                }
+                catch
+                {
+                    MessageBox.Show($"Error migrating old ME1 data.\nPlease manually move all files from  {OldME1SequenceViews} to {ME1ViewsPath}\nThen delete the original SequenceViews directory.");
+                }
+            }
+            #endregion
+
+            if (File.Exists(OptionsPath))
+            {
+                options = JsonConvert.DeserializeObject<Dictionary<string, object>>(File.ReadAllText(OptionsPath));
+            }
+            if (options != null)
+            {
+                if (options.ContainsKey("AutoSave"))
+                    autoSaveViewToolStripMenuItem.Checked = (bool)options["AutoSave"];
+                if (options.ContainsKey("OutputNumbers"))
+                    showOutputNumbersToolStripMenuItem.Checked = (bool)options["OutputNumbers"];
+                if (options.ContainsKey("GlobalSeqRefView"))
+                    useGlobalSequenceRefSavesToolStripMenuItem.Checked = (bool)options["GlobalSeqRefView"];
+                SObj.OutputNumbers = showOutputNumbersToolStripMenuItem.Checked;
+            }
+        }
+
+        private struct SaveData
+        {
+            public bool absoluteIndex;
+            public int index;
+            public float X;
+            public float Y;
+
+            public SaveData(int i) : this()
+            {
+                index = i;
+            }
+        }
+
+        public static readonly string SequenceEditorDataFolder = Path.Combine(App.AppDataFolder, @"SequenceEditor\");
+        public static readonly string OptionsPath = Path.Combine(SequenceEditorDataFolder, "SequenceEditorOptions.JSON");
+        public static readonly string ME3ViewsPath = Path.Combine(SequenceEditorDataFolder, @"ME3SequenceViews\");
+        public static readonly string ME2ViewsPath = Path.Combine(SequenceEditorDataFolder, @"ME2SequenceViews\");
+        public static readonly string ME1ViewsPath = Path.Combine(SequenceEditorDataFolder, @"ME1SequenceViews\");
+
+        private const float CLONED_SEQREF_MAGIC = 2.237777E-35f;
+
+        private ME1Explorer.TalkFiles talkFiles;
+        private bool selectedByNode;
+        private int selectedIndex;
+        private ZoomController zoomController;
+        public TreeNode SeqTree;
+        public PropGrid pg;
+        /// <summary>
+        /// List of export-indices of exports in loaded sequence.
+        /// </summary>
+        public List<int> CurrentObjects = new List<int>();
+        public List<SObj> Objects;
+        private List<SaveData> SavedPositions;
+        IExportEntry Sequence;
+        public bool RefOrRefChild;
+
+        public string CurrentFile;
+        public string JSONpath;
+
+
+        private void loadToolStripMenuItem_Click(object sender, EventArgs e)
+        {
+            if (autoSaveViewToolStripMenuItem.Checked)
+                saveView();
+            OpenFileDialog d = new OpenFileDialog();
+            d.Filter = App.FileFilter;
+            if (d.ShowDialog() == DialogResult.OK)
+            {
+                LoadFile(d.FileName);
+            }
+        }
+
+        public void LoadFile(string fileName)
+        {
+            try
+            {
+                LoadMEPackage(fileName);
+                CurrentFile = fileName;
+                toolStripStatusLabel1.Text = CurrentFile.Substring(CurrentFile.LastIndexOf(@"\") + 1);
+                LoadSequences();
+                graphEditor.nodeLayer.RemoveAllChildren();
+                graphEditor.edgeLayer.RemoveAllChildren();
+                CurrentObjects.Clear();
+            }
+            catch (Exception ex)
+            {
+                MessageBox.Show("Error:\n" + ex.Message);
+            }
+        }
+
+        private void LoadSequences()
+        {
+            treeView1.Nodes.Clear();
+            Dictionary<string, TreeNode> prefabs = new Dictionary<string, TreeNode>();
+            for (int i = 0; i < pcc.ExportCount; i++)
+            {
+                IExportEntry exportEntry = pcc.getExport(i);
+                if (exportEntry.ClassName == "Sequence" && !pcc.getObjectClass(exportEntry.idxLink).Contains("Sequence"))
+                {
+                    treeView1.Nodes.Add(FindSequences(pcc, i, !(exportEntry.ObjectName == "Main_Sequence")));
+                }
+                if (exportEntry.ClassName == "Prefab")
+                {
+                    prefabs.Add(exportEntry.ObjectName, new TreeNode(exportEntry.GetFullPath));
+                }
+            }
+            if (prefabs.Count > 0)
+            {
+                for (int i = 0; i < pcc.ExportCount; i++)
+                {
+                    IExportEntry exportEntry = pcc.getExport(i);
+                    if (exportEntry.ClassName == "PrefabSequence" && pcc.getObjectClass(exportEntry.idxLink) == "Prefab")
+                    {
+                        string parentName = pcc.getObjectName(exportEntry.idxLink);
+                        if (prefabs.ContainsKey(parentName))
+                        {
+                            prefabs[parentName].Nodes.Add(FindSequences(pcc, i, false));
+                        }
+                    }
+                }
+                foreach (var item in prefabs.Values)
+                {
+                    if (item.Nodes.Count > 0)
+                    {
+                        treeView1.Nodes.Add(item);
+                    }
+                }
+            }
+            if (treeView1.Nodes.Count == 0)
+            {
+                MessageBox.Show("No Sequences found!");
+                return;
+            }
+
+            treeView1.ExpandAll();
+            if (treeView1.Nodes.Count > 0)
+            {
+                treeView1.TopNode = treeView1.Nodes[0];
+            }
+        }
+        public TreeNode FindSequences(IMEPackage pcc, int index, bool wantFullName = false)
+        {
+            TreeNode ret = new TreeNode("#" + index + ": " + (wantFullName ? pcc.getExport(index).GetFullPath : pcc.getExport(index).ObjectName));
+            ret.Name = index.ToString();
+            var seqObjs = pcc.getExport(index).GetProperty<ArrayProperty<ObjectProperty>>("SequenceObjects");
+            if (seqObjs != null)
+            {
+                IExportEntry exportEntry;
+                foreach (ObjectProperty seqObj in seqObjs)
+                {
+                    exportEntry = pcc.getExport(seqObj.Value - 1);
+                    if (exportEntry.ClassName == "Sequence" || exportEntry.ClassName.StartsWith("PrefabSequence"))
+                    {
+                        TreeNode t = FindSequences(pcc, seqObj.Value - 1, false);
+                        ret.Nodes.Add(t);
+                    }
+                    else if (exportEntry.ClassName == "SequenceReference")
+                    {
+                        var propSequenceReference = exportEntry.GetProperty<ObjectProperty>("oSequenceReference");
+                        if (propSequenceReference != null)
+                        {
+                            TreeNode t = FindSequences(pcc, propSequenceReference.Value - 1, false);
+                            ret.Nodes.Add(t);
+                        }
+                    }
+                }
+            }
+            return ret;
+        }
+
+        private void treeView1_AfterSelect(object sender, TreeViewEventArgs e)
+        {
+            if (autoSaveViewToolStripMenuItem.Checked)
+                saveView();
+            SavedPositions = null;
+            if (e.Node.Name != "")
+            {
+                LoadSequence(pcc.getExport(Convert.ToInt32(e.Node.Name)));
+            }
+        }
+
+        public void RefreshView()
+        {
+            saveView(false);
+            LoadSequence(Sequence, false);
+        }
+
+        private void LoadSequence(IExportEntry seqExport, bool fromFile = true)
+        {
+            graphEditor.Enabled = false;
+            graphEditor.UseWaitCursor = true;
+            Sequence = seqExport;
+            toolStripStatusLabel2.Text = "\t#" + Sequence.Index + Sequence.ObjectName;
+            GetProperties(Sequence);
+            GetObjects(Sequence);
+            SetupJSON(Sequence);
+            if (SavedPositions == null)
+                SavedPositions = new List<SaveData>();
+            if (fromFile && File.Exists(JSONpath))
+                SavedPositions = JsonConvert.DeserializeObject<List<SaveData>>(File.ReadAllText(JSONpath));
+            GenerateGraph();
+            selectedIndex = -1;
+            graphEditor.Enabled = true;
+            graphEditor.UseWaitCursor = false;
+        }
+
+        public void GetObjects(IExportEntry export)
+        {
+            CurrentObjects = new List<int>();
+            listBox1.Items.Clear();
+            var seqObjs = export.GetProperty<ArrayProperty<ObjectProperty>>("SequenceObjects");
+            if (seqObjs != null)
+            {
+                var objIndices = seqObjs.Select(x => x.Value - 1).ToList();
+                objIndices.Sort();
+                foreach (int seqObj in objIndices)
+                {
+                    CurrentObjects.Add(seqObj);
+                    IExportEntry exportEntry = pcc.getExport(seqObj);
+                    listBox1.Items.Add("#" + seqObj + " :" + exportEntry.ObjectName + " class: " + exportEntry.ClassName);
+                }
+            }
+        }
+
+        private void SetupJSON(IExportEntry export)
+        {
+            string objectName = System.Text.RegularExpressions.Regex.Replace(export.ObjectName, @"[<>:""/\\|?*]", "");
+            bool isClonedSeqRef = false;
+            var defaultViewZoomProp = export.GetProperty<FloatProperty>("DefaultViewZoom");
+            if (defaultViewZoomProp != null && Math.Abs(defaultViewZoomProp.Value - CLONED_SEQREF_MAGIC) < 1.0E-30f)
+            {
+                isClonedSeqRef = true;
+            }
+
+            string packageFullName = export.PackageFullName;
+            if (useGlobalSequenceRefSavesToolStripMenuItem.Checked && packageFullName.Contains("SequenceReference") && !isClonedSeqRef)
+            {
+                if (pcc.Game == MEGame.ME3)
+                {
+                    JSONpath = ME3ViewsPath + packageFullName.Substring(packageFullName.LastIndexOf("SequenceReference")) + "." + objectName + ".JSON";
+                }
+                else
+                {
+                    string packageName = export.PackageFullName.Substring(export.PackageFullName.LastIndexOf("SequenceReference"));
+                    packageName = packageName.Replace("SequenceReference", "");
+                    int idx = export.Index;
+                    string ObjName = "";
+                    while (idx > 0)
+                    {
+                        if (pcc.getExport(pcc.getExport(idx).idxLink - 1).ClassName == "SequenceReference")
+                        {
+                            var objNameProp = pcc.getExport(idx).GetProperty<StrProperty>("ObjName");
+                            if (objNameProp != null)
+                            {
+                                ObjName = objNameProp.Value;
+                                break;
+                            }
+                        }
+                        idx = pcc.getExport(idx).idxLink - 1;
+
+                    }
+                    if (objectName == "Sequence")
+                    {
+                        objectName = ObjName;
+                        packageName = "." + packageName;
+                    }
+                    else
+                        packageName = packageName.Replace("Sequence", ObjName) + ".";
+                    if (pcc.Game == MEGame.ME2)
+                    {
+                        JSONpath = ME2ViewsPath + "SequenceReference" + packageName + objectName + ".JSON";
+                    }
+                    else
+                    {
+                        JSONpath = ME1ViewsPath + "SequenceReference" + packageName + objectName + ".JSON";
+                    }
+                }
+                RefOrRefChild = true;
+            }
+            else
+            {
+                string viewsPath = ME3ViewsPath;
+                if (pcc.Game == MEGame.ME2)
+                {
+                    viewsPath = ME2ViewsPath;
+                }
+                else if (pcc.Game == MEGame.ME1)
+                {
+                    viewsPath = ME1ViewsPath;
+                }
+                JSONpath = viewsPath + CurrentFile.Substring(CurrentFile.LastIndexOf(@"\") + 1) + ".#" + export.Index + objectName + ".JSON";
+                RefOrRefChild = false;
+            }
+        }
+
+        public void GenerateGraph()
+        {
+            graphEditor.nodeLayer.RemoveAllChildren();
+            graphEditor.edgeLayer.RemoveAllChildren();
+            StartPosEvents = 0;
+            StartPosActions = 0;
+            StartPosVars = 0;
+            Objects = new List<SObj>();
+            if (CurrentObjects != null)
+            {
+                for (int i = 0; i < CurrentObjects.Count(); i++)
+                {
+                    LoadObject(CurrentObjects[i]);
+                }
+                CreateConnections();
+            }
+            foreach (SObj o in Objects)
+            {
+                o.MouseDown += node_MouseDown;
+            }
+            if (SavedPositions.Count == 0 && CurrentFile.Contains("_LOC_INT") && pcc.Game != MEGame.ME1)
+            {
+                LoadDialogueObjects();
+            }
+        }
+
+        public float StartPosEvents;
+        public float StartPosActions;
+        public float StartPosVars;
+        public void LoadObject(int index)
+        {
+            string s = pcc.getExport(index).ObjectName;
+            int x = 0, y = 0;
+            SaveData savedInfo = new SaveData(-1);
+            if (SavedPositions.Count > 0)
+            {
+                if (RefOrRefChild)
+                    savedInfo = SavedPositions.FirstOrDefault(p => CurrentObjects.IndexOf(index) == p.index);
+                else
+                    savedInfo = SavedPositions.FirstOrDefault(p => index == p.index);
+            }
+            if (index == 3131 && Path.GetFileNameWithoutExtension(pcc.FileName) == "SFXPawn_Light_MASTER")
+            {
+                Debug.WriteLine("BREAK");
+            }
+            PropertyCollection props = pcc.getExport(index).GetProperties();
+            foreach (var prop in props)
+            {
+                if (prop.Name == "ObjPosX")
+                {
+                    x = (prop as IntProperty).Value;
+                }
+                else if (prop.Name == "ObjPosY")
+                    y = (prop as IntProperty).Value;
+            }
+
+            if (s.StartsWith("BioSeqEvt_") || s.StartsWith("SeqEvt_") || s.StartsWith("SFXSeqEvt_") || s.StartsWith("SeqEvent_"))
+            {
+                if (savedInfo.index == (RefOrRefChild ? CurrentObjects.IndexOf(index) : index))
+                {
+                    Objects.Add(new SEvent(index, savedInfo.X, savedInfo.Y, pcc, graphEditor));
+                }
+                else
+                {
+                    if (pcc.Game == MEGame.ME1)
+                    {
+                        Objects.Add(new SEvent(index, x, y, pcc, graphEditor));
+                    }
+                    else
+                    {
+                        Objects.Add(new SEvent(index, StartPosEvents, 0, pcc, graphEditor));
+                        StartPosEvents += Objects[Objects.Count - 1].Width + 20;
+                    }
+                }
+            }
+            else if (s.StartsWith("SeqVar_") || s.StartsWith("BioSeqVar_") || s.StartsWith("SFXSeqVar_") || s.StartsWith("InterpData"))
+            {
+                if (savedInfo.index == (RefOrRefChild ? CurrentObjects.IndexOf(index) : index))
+                    Objects.Add(new SVar(index, savedInfo.X, savedInfo.Y, pcc, graphEditor));
+                else
+                {
+                    if (pcc.Game == MEGame.ME1)
+                    {
+                        Objects.Add(new SVar(index, x, y, pcc, graphEditor));
+                    }
+                    else
+                    {
+                        Objects.Add(new SVar(index, StartPosVars, 500, pcc, graphEditor));
+                        StartPosVars += Objects[Objects.Count - 1].Width + 20;
+                    }
+                }
+            }
+            else if (pcc.getExport(index).ClassName == "SequenceFrame" && pcc.Game == MEGame.ME1)
+            {
+                Objects.Add(new SFrame(index, x, y, pcc, graphEditor));
+            }
+            else //if (s.StartsWith("BioSeqAct_") || s.StartsWith("SeqAct_") || s.StartsWith("SFXSeqAct_") || s.StartsWith("SeqCond_") || pcc.getExport(index).ClassName == "Sequence" || pcc.getExport(index).ClassName == "SequenceReference")
+            {
+                if (pcc.Game == MEGame.ME1)
+                {
+                    Objects.Add(new SAction(index, x, y, pcc, graphEditor));
+                }
+                else
+                {
+                    Objects.Add(new SAction(index, -1, -1, pcc, graphEditor));
+                }
+            }
+        }
+
+        public bool LoadDialogueObjects()
+        {
+            float StartPosDialog = 0;
+            int InterpIndex;
+            try
+            {
+                for (int i = 0; i < CurrentObjects.Count; i++)
+                {
+                    if (pcc.getExport(CurrentObjects[i]).ObjectName.StartsWith("BioSeqEvt_ConvNode"))
+                    {
+                        Objects[i].SetOffset(StartPosDialog, 600);//Startconv event
+                        InterpIndex = CurrentObjects.IndexOf(((SEvent)Objects[i]).Outlinks[0].Links[0]);
+                        Objects[InterpIndex].SetOffset(StartPosDialog + 150, 600);//Interp
+                        Objects[CurrentObjects.IndexOf(((SAction)Objects[InterpIndex]).Varlinks[0].Links[0])].SetOffset(StartPosDialog + 165, 770);//Interpdata
+                        StartPosDialog += Objects[InterpIndex].Width + 200;
+                        Objects[CurrentObjects.IndexOf(((SAction)Objects[InterpIndex]).Outlinks[0].Links[0])].SetOffset(StartPosDialog, 600);//Endconv node
+                        StartPosDialog += 270;
+                    }
+                }
+                foreach (PPath edge in graphEditor.edgeLayer)
+                    GraphEditor.UpdateEdge(edge);
+            }
+            catch (Exception)
+            {
+                foreach (PPath edge in graphEditor.edgeLayer)
+                    GraphEditor.UpdateEdge(edge);
+                return false;
+            }
+            return true;
+        }
+        public void CreateConnections()
+        {
+            if (Objects != null && Objects.Count != 0)
+            {
+                for (int i = 0; i < Objects.Count; i++)
+                {
+                    graphEditor.addNode(Objects[i]);
+                }
+                foreach (SObj o in graphEditor.nodeLayer)
+                {
+                    o.CreateConnections(ref Objects);
+                }
+                foreach (SObj o in graphEditor.nodeLayer)
+                {
+                    if (o is SAction)
+                    {
+                        SaveData savedInfo = new SaveData(-1);
+                        if (SavedPositions.Count > 0)
+                        {
+                            if (RefOrRefChild)
+                                savedInfo = SavedPositions.FirstOrDefault(p => CurrentObjects.IndexOf(o.Index) == p.index);
+                            else
+                                savedInfo = SavedPositions.FirstOrDefault(p => o.Index == p.index);
+                        }
+                        if (savedInfo.index == (RefOrRefChild ? CurrentObjects.IndexOf(o.Index) : o.Index))
+                            o.Layout(savedInfo.X, savedInfo.Y);
+                        else
+                        {
+                            if (pcc.Game == MEGame.ME1)
+                            {
+                                o.Layout(-0.1f, -0.1f);
+                            }
+                            else
+                            {
+                                o.Layout(StartPosActions, 250);
+                                StartPosActions += o.Width + 20;
+                            }
+                        }
+                    }
+                }
+                foreach (PPath edge in graphEditor.edgeLayer)
+                {
+                    GraphEditor.UpdateEdge(edge);
+                }
+            }
+        }
+
+        public void GetProperties(IExportEntry export)
+        {
+            List<PropertyReader.Property> p;
+            switch (export.ClassName)
+            {
+                default:
+                    p = PropertyReader.getPropList(export);
+                    break;
+            }
+            pg = new PropGrid();
+            pg1.SelectedObject = pg;
+            for (int l = 0; l < p.Count; l++)
+                pg.Add(PropertyReader.PropertyToGrid(p[l], pcc));
+            pg1.Refresh();
+        }
+
+        private void listBox1_SelectedIndexChanged(object sender, EventArgs e)
+        {
+            int n = listBox1.SelectedIndex;
+            if (n == -1 || n < 0 || n >= CurrentObjects.Count())
+                return;
+            SObj s = Objects.FirstOrDefault(o => o.Index == CurrentObjects[n]);
+            if (s != null)
+            {
+                if (selectedIndex != -1)
+                {
+                    SObj d = Objects.FirstOrDefault(o => o.Index == CurrentObjects[selectedIndex]);
+                    if (d != null)
+                        d.Deselect();
+                }
+                s.Select();
+                if (!selectedByNode)
+                    graphEditor.Camera.AnimateViewToPanToBounds(s.GlobalFullBounds, 0);
+            }
+            GetProperties(pcc.getExport(CurrentObjects[n]));
+            selectedIndex = n;
+            selectedByNode = false;
+            graphEditor.Refresh();
+        }
+
+        private void SequenceEditor_FormClosing(object sender, FormClosingEventArgs e)
+        {
+            if (autoSaveViewToolStripMenuItem.Checked)
+                saveView();
+
+            Dictionary<string, object> options = new Dictionary<string, object>();
+            options.Add("OutputNumbers", SObj.OutputNumbers);
+            options.Add("AutoSave", autoSaveViewToolStripMenuItem.Checked);
+            options.Add("GlobalSeqRefView", useGlobalSequenceRefSavesToolStripMenuItem.Checked);
+            string outputFile = JsonConvert.SerializeObject(options);
+            if (!Directory.Exists(SequenceEditorDataFolder))
+                Directory.CreateDirectory(SequenceEditorDataFolder);
+            File.WriteAllText(OptionsPath, outputFile);
+        }
+
+        private void saveImageToolStripMenuItem_Click(object sender, EventArgs e)
+        {
+            if (CurrentObjects.Count == 0)
+                return;
+            SaveFileDialog d = new SaveFileDialog();
+            d.Filter = "Bmp Files (*.bmp)|*.bmp";
+            if (d.ShowDialog() == DialogResult.OK)
+            {
+                PNode r = graphEditor.Root;
+                RectangleF rr = r.GlobalFullBounds;
+                PNode p = PPath.CreateRectangle(rr.X, rr.Y, rr.Width, rr.Height);
+                p.Brush = Brushes.White;
+                graphEditor.addBack(p);
+                graphEditor.Camera.Visible = false;
+                Image image = graphEditor.Root.ToImage();
+                graphEditor.Camera.Visible = true;
+                image.Save(d.FileName, ImageFormat.Bmp);
+                graphEditor.backLayer.RemoveAllChildren();
+                MessageBox.Show("Done.");
+            }
+        }
+
+        private void interpretToolStripMenuItem_Click(object sender, EventArgs e)
+        {
+            int n = listBox1.SelectedIndex;
+            if (listBox1.SelectedIndex == -1)
+            {
+                if (treeView1.SelectedNode == null)
+                    return;
+                else
+                    n = Convert.ToInt32(treeView1.SelectedNode.Name);
+            }
+            else
+                n = CurrentObjects[n];
+            InterpreterHost ip = new InterpreterHost(pcc.FileName, n);
+            ip.Text = "Interpreter (SequenceEditor)";
+            ip.Show();
+        }
+
+        protected void node_MouseDown(object sender, PInputEventArgs e)
+        {
+            int n = ((SObj)sender).Index;
+            n = CurrentObjects.IndexOf(n);
+            if (n == -1)
+                return;
+            selectedByNode = true;
+            listBox1.SelectedIndex = n;
+            if (e.Button == MouseButtons.Right)
+            {
+                contextMenuStrip1.Show(MousePosition);
+                //open in InterpEditor
+                string className = pcc.getExport(((SObj)sender).Index).ClassName;
+                if (className == "SeqAct_Interp" || className == "InterpData")
+                    openInInterpEditorToolStripMenuItem.Visible = true;
+                else
+                    openInInterpEditorToolStripMenuItem.Visible = false;
+                //break links
+                breakLinksToolStripMenuItem.Enabled = false;
+                breakLinksToolStripMenuItem.DropDown = null;
+                if (sender is SAction || sender is SEvent)
+                {
+                    ToolStripMenuItem temp;
+                    ToolStripDropDown submenu = new ToolStripDropDown();
+                    ToolStripDropDown varLinkMenu = new ToolStripDropDown();
+                    ToolStripDropDown outLinkMenu = new ToolStripDropDown();
+                    SBox sBox = ((SBox)sender);
+                    for (int i = 0; i < sBox.Varlinks.Count; i++)
+                    {
+                        for (int j = 0; j < sBox.Varlinks[i].Links.Count; j++)
+                        {
+                            if (sBox.Varlinks[i].Links[j] != -1)
+                            {
+                                temp = new ToolStripMenuItem("Break link from " + sBox.Varlinks[i].Desc + " to " + sBox.Varlinks[i].Links[j]);
+                                int linkConnection = i;
+                                int linkIndex = j;
+                                temp.Click += (object o, EventArgs args) =>
+                                {
+                                    sBox.RemoveVarlink(linkConnection, linkIndex);
+                                };
+                                varLinkMenu.Items.Add(temp);
+                            }
+                        }
+                    }
+                    for (int i = 0; i < sBox.Outlinks.Count; i++)
+                    {
+                        for (int j = 0; j < sBox.Outlinks[i].Links.Count; j++)
+                        {
+                            if (sBox.Outlinks[i].Links[j] != -1)
+                            {
+                                temp = new ToolStripMenuItem("Break link from " + sBox.Outlinks[i].Desc + " to " + sBox.Outlinks[i].Links[j] + " :" + sBox.Outlinks[i].InputIndices[j]);
+                                int linkConnection = i;
+                                int linkIndex = j;
+                                temp.Click += (object o, EventArgs args) =>
+                                {
+                                    sBox.RemoveOutlink(linkConnection, linkIndex);
+                                };
+                                outLinkMenu.Items.Add(temp);
+                            }
+                        }
+                    }
+                    if (varLinkMenu.Items.Count > 0)
+                    {
+                        temp = new ToolStripMenuItem("Variable Links");
+                        temp.DropDown = varLinkMenu;
+                        submenu.Items.Add(temp);
+                    }
+                    if (outLinkMenu.Items.Count > 0)
+                    {
+                        temp = new ToolStripMenuItem("Output Links");
+                        temp.DropDown = outLinkMenu;
+                        submenu.Items.Add(temp);
+                    }
+                    if (submenu.Items.Count > 0)
+                    {
+                        temp = new ToolStripMenuItem("Break all Links");
+                        temp.Click += removeAllLinks_handler;
+                        temp.Tag = sender;
+                        submenu.Items.Add(temp);
+                        breakLinksToolStripMenuItem.Enabled = true;
+                        breakLinksToolStripMenuItem.DropDown = submenu;
+                    }
+                }
+            }
+        }
+
+        private void removeAllLinks_handler(object sender, EventArgs e)
+        {
+            SBox obj = (SBox)((ToolStripMenuItem)sender).Tag;
+            removeAllLinks(obj.Index);
+        }
+
+        private void removeAllLinks(int index)
+        {
+            IExportEntry export = pcc.getExport(index);
+            var props = export.GetProperties();
+            var outLinksProp = props.GetProp<ArrayProperty<StructProperty>>("OutputLinks");
+            if (outLinksProp != null)
+            {
+                foreach (var prop in outLinksProp)
+                {
+                    prop.GetProp<ArrayProperty<StructProperty>>("Links").Clear();
+                }
+            }
+            var varLinksProp = props.GetProp<ArrayProperty<StructProperty>>("VariableLinks");
+            if (varLinksProp != null)
+            {
+                foreach (var prop in varLinksProp)
+                {
+                    prop.GetProp<ArrayProperty<ObjectProperty>>("LinkedVariables").Clear();
+                }
+            }
+            export.WriteProperties(props);
+        }
+
+        private void saveViewToolStripMenuItem1_Click(object sender, EventArgs e)
+        {
+            if (CurrentObjects.Count == 0)
+                return;
+            saveView();
+            MessageBox.Show("Done.");
+        }
+
+        List<SaveData> extraSaveData;
+        private void saveView(bool toFile = true)
+        {
+            if (CurrentObjects.Count == 0)
+                return;
+            SavedPositions = new List<SaveData>();
+            foreach (SObj p in graphEditor.nodeLayer)
+            {
+                SaveData s = new SaveData();
+                if (p.Pickable)
+                {
+                    s.absoluteIndex = RefOrRefChild;
+                    s.index = RefOrRefChild ? CurrentObjects.IndexOf(p.Index) : p.Index;
+                    s.X = p.X + p.Offset.X;
+                    s.Y = p.Y + p.Offset.Y;
+                    SavedPositions.Add(s);
+                }
+            }
+            if (extraSaveData != null)
+            {
+                SavedPositions.AddRange(extraSaveData);
+                extraSaveData = null;
+            }
+
+            if (toFile)
+            {
+                string outputFile = JsonConvert.SerializeObject(SavedPositions);
+                if (!Directory.Exists(Path.GetDirectoryName(JSONpath)))
+                    Directory.CreateDirectory(Path.GetDirectoryName(JSONpath));
+                File.WriteAllText(JSONpath, outputFile);
+                SavedPositions.Clear();
+            }
+
+        }
+
+        private void toolStripButton1_Click(object sender, EventArgs e)
+        {
+            graphEditor.ScaleViewTo((float)Convert.ToDecimal(toolStripTextBox1.Text));
+        }
+
+        private void openInPackageEditorToolStripMenuItem_Click(object sender, EventArgs e)
+        {
+            int l = CurrentObjects[listBox1.SelectedIndex];
+            if (l == -1)
+                return;
+            PackageEditor p = new PackageEditor();
+            p.Show();
+            p.LoadFile(CurrentFile);
+            p.goToNumber(l);
+        }
+
+        private void addObjectsToolStripMenuItem_Click(object sender, EventArgs e)
+        {
+            if (CurrentObjects.Count == 0)
+                return;
+
+            using (ExportSelectorWinForms form = new ExportSelectorWinForms(pcc, ExportSelectorWinForms.SUPPORTS_EXPORTS_ONLY))
+            {
+                DialogResult dr = form.ShowDialog(this);
+                if (dr != DialogResult.Yes)
+                {
+                    return; //user cancel
+                }
+
+                int i = form.SelectedItemIndex;
+                if (!CurrentObjects.Contains(i))
+                {
+                    if (pcc.getExport(i).inheritsFrom("SequenceObject"))
+                    {
+                        addObject(i);
+                    }
+                    else
+                    {
+                        MessageBox.Show(i + " is not a sequence object.");
+                    }
+                }
+                else
+                {
+                    MessageBox.Show(i + " is already in the sequence.");
+                }
+            }
+        }
+
+        private void addObject(int index, bool removeLinks = true)
+        {
+            SaveData s = new SaveData();
+            s.index = index;
+            s.X = graphEditor.Camera.Bounds.X + graphEditor.Camera.Bounds.Width / 2;
+            s.Y = graphEditor.Camera.Bounds.Y + graphEditor.Camera.Bounds.Height / 2;
+            List<SaveData> list = new List<SaveData>();
+            list.Add(s);
+            extraSaveData = list;
+            addObjectToSequence(index, removeLinks, Sequence);
+        }
+
+        static void addObjectToSequence(int index, bool removeLinks, IExportEntry sequenceExport)
+        {
+            var seqObjs = sequenceExport.GetProperty<ArrayProperty<ObjectProperty>>("SequenceObjects");
+            if (seqObjs != null)
+            {
+                seqObjs.Add(new ObjectProperty(index + 1));
+                sequenceExport.WriteProperty(seqObjs);
+                PropertyCollection props = sequenceExport.GetProperties();
+
+                IExportEntry newObject = sequenceExport.FileRef.getExport(index);
+                PropertyCollection newObjectProps = newObject.GetProperties();
+                newObjectProps.AddOrReplaceProp(new ObjectProperty(sequenceExport.UIndex, "ParentSequence"));
+                if (removeLinks)
+                {
+                    var outLinksProp = newObjectProps.GetProp<ArrayProperty<StructProperty>>("OutputLinks");
+                    if (outLinksProp != null)
+                    {
+                        foreach (var prop in outLinksProp)
+                        {
+                            prop.GetProp<ArrayProperty<StructProperty>>("Links").Clear();
+                        }
+                    }
+                    var varLinksProp = newObjectProps.GetProp<ArrayProperty<StructProperty>>("VariableLinks");
+                    if (varLinksProp != null)
+                    {
+                        foreach (var prop in varLinksProp)
+                        {
+                            prop.GetProp<ArrayProperty<ObjectProperty>>("LinkedVariables").Clear();
+                        }
+                    }
+                }
+                newObject.WriteProperties(newObjectProps);
+                newObject.idxLink = sequenceExport.UIndex;
+            }
+        }
+
+        private void pg1_PropertyValueChanged(object o, PropertyValueChangedEventArgs e)
+        {
+
+            int n = listBox1.SelectedIndex;
+            if (n == -1)
+                return;
+            PropGrid.propGridPropertyValueChanged(e, CurrentObjects[n], pcc);
+        }
+
+        private void showOutputNumbersToolStripMenuItem_Click(object sender, EventArgs e)
+        {
+            SObj.OutputNumbers = showOutputNumbersToolStripMenuItem.Checked;
+            if (CurrentObjects != null)
+            {
+                RefreshView();
+            }
+
+        }
+
+        private void openInInterpEditorToolStripMenuItem_Click(object sender, EventArgs e)
+        {
+            if (pcc.Game != MEGame.ME3)
+            {
+                MessageBox.Show("InterpViewer does not support ME1 or ME2 yet.", "Sorry!", MessageBoxButtons.OK, MessageBoxIcon.Error);
+                return;
+            }
+            int n = CurrentObjects[listBox1.SelectedIndex];
+            if (n == -1)
+                return;
+            Matinee.InterpEditor p = new Matinee.InterpEditor();
+            p.Show();
+            p.LoadPCC(CurrentFile);
+            if (pcc.getExport(Objects[listBox1.SelectedIndex].Index).ObjectName == "InterpData")
+            {
+                p.toolStripComboBox1.SelectedIndex = p.objects.IndexOf(n);
+                p.loadInterpData(n);
+            }
+            else
+            {
+                p.toolStripComboBox1.SelectedIndex = p.objects.IndexOf(((SAction)Objects[listBox1.SelectedIndex]).Varlinks[0].Links[0]);
+                p.loadInterpData(((SAction)Objects[listBox1.SelectedIndex]).Varlinks[0].Links[0]);
+            }
+        }
+
+        private void useGlobalSequenceRefSavesToolStripMenuItem_Click(object sender, EventArgs e)
+        {
+            if (CurrentObjects.Count == 0)
+                return;
+            SetupJSON(Sequence);
+        }
+
+        private void graphEditor_Click(object sender, EventArgs e)
+        {
+            graphEditor.Focus();
+        }
+
+        private void loadAlternateTLKToolStripMenuItem_Click(object sender, EventArgs e)
+        {
+            if (pcc != null)
+            {
+
+                if (pcc.Game == MEGame.ME3)
+                {
+                    TlkManager tm = new TlkManager();
+                    tm.InitTlkManager();
+                    tm.Show();
+                }
+                else if (pcc.Game == MEGame.ME2)
+                {
+                    ME2Explorer.TlkManager tm = new ME2Explorer.TlkManager();
+                    tm.InitTlkManager();
+                    tm.Show();
+                }
+                else if (pcc.Game == MEGame.ME1)
+                {
+                    ME1Explorer.TlkManager tm = new ME1Explorer.TlkManager();
+                    tm.InitTlkManager(talkFiles);
+                    tm.Show();
+                }
+            }
+        }
+
+        private void SequenceEditor_DragDrop(object sender, DragEventArgs e)
+        {
+            List<string> DroppedFiles = ((string[])e.Data.GetData(DataFormats.FileDrop)).ToList();
+            if (DroppedFiles.Count > 0)
+            {
+                LoadFile(DroppedFiles[0]);
+            }
+        }
+
+        private void SequenceEditor_DragEnter(object sender, DragEventArgs e)
+        {
+            if (e.Data.GetDataPresent(DataFormats.FileDrop))
+                e.Effect = DragDropEffects.All;
+            else
+                e.Effect = DragDropEffects.None;
+        }
+
+        private void savePccToolStripMenuItem_Click_1(object sender, EventArgs e)
+        {
+            if (pcc == null)
+                return;
+            pcc.save();
+            MessageBox.Show("Done");
+        }
+
+        private void savePCCAsMenuItem_Click(object sender, EventArgs e)
+        {
+            if (pcc == null)
+                return;
+            SaveFileDialog d = new SaveFileDialog();
+            string extension = Path.GetExtension(pcc.FileName);
+            d.Filter = $"*{extension}|*{extension}";
+            if (d.ShowDialog() == DialogResult.OK)
+            {
+                pcc.save(d.FileName);
+                MessageBox.Show("Done");
+            }
+        }
+
+        private void backMouseDown_Handler(object sender, PInputEventArgs e)
+        {
+            if (e.Button == MouseButtons.Right)
+            {
+                contextMenuStrip2.Show(MousePosition);
+            }
+        }
+
+        void cloneToolStripMenuItem_Click(object sender, EventArgs e)
+        {
+            int n = CurrentObjects[listBox1.SelectedIndex];
+            if (n == -1)
+                return;
+            cloneObject(n, Sequence);
+        }
+
+        static void cloneObject(int n, IExportEntry sequence, bool topLevel = true)
+        {
+            IMEPackage pcc = sequence.FileRef;
+            IExportEntry exp = pcc.getExport(n).Clone();
+            //needs to have the same index to work properly
+            if (exp.ClassName == "SeqVar_External")
+            {
+                exp.indexValue = pcc.getExport(n).indexValue;
+            }
+            pcc.addExport(exp);
+            addObjectToSequence(exp.Index, topLevel, sequence);
+            cloneSequence(exp, sequence);
+        }
+
+        static void cloneSequence(IExportEntry exp, IExportEntry parentSequence)
+        {
+            IMEPackage pcc = exp.FileRef;
+            if (exp.ClassName == "Sequence")
+            {
+                var seqObjs = exp.GetProperty<ArrayProperty<ObjectProperty>>("SequenceObjects");
+                if (seqObjs == null || seqObjs.Count == 0)
+                {
+                    return;
+                }
+
+                //store original list of sequence objects;
+                List<int> oldObjects = seqObjs.Select(x => x.Value).ToList();
+
+                //clear original sequence objects
+                seqObjs.Clear();
+                exp.WriteProperty(seqObjs);
+
+                //clone all children
+                for (int i = 0; i < oldObjects.Count; i++)
+                {
+                    cloneObject(oldObjects[i] - 1, exp, false);
+                }
+
+                //re-point children's links to new objects
+                seqObjs = exp.GetProperty<ArrayProperty<ObjectProperty>>("SequenceObjects");
+                foreach (var seqObj in seqObjs)
+                {
+                    IExportEntry obj = pcc.getExport(seqObj.Value - 1);
+                    var props = obj.GetProperties();
+                    var outLinksProp = props.GetProp<ArrayProperty<StructProperty>>("OutputLinks");
+                    if (outLinksProp != null)
+                    {
+                        foreach (var outLinkStruct in outLinksProp)
+                        {
+                            var links = outLinkStruct.GetProp<ArrayProperty<StructProperty>>("Links");
+                            foreach (var link in links)
+                            {
+                                var linkedOp = link.GetProp<ObjectProperty>("LinkedOp");
+                                linkedOp.Value = seqObjs[oldObjects.IndexOf(linkedOp.Value)].Value;
+                            }
+                        }
+                    }
+                    var varLinksProp = props.GetProp<ArrayProperty<StructProperty>>("VariableLinks");
+                    if (varLinksProp != null)
+                    {
+                        foreach (var varLinkStruct in varLinksProp)
+                        {
+                            var links = varLinkStruct.GetProp<ArrayProperty<ObjectProperty>>("LinkedVariables");
+                            foreach (var link in links)
+                            {
+                                link.Value = seqObjs[oldObjects.IndexOf(link.Value)].Value;
+                            }
+                        }
+                    }
+                    var eventLinksProp = props.GetProp<ArrayProperty<StructProperty>>("EventLinks");
+                    if (eventLinksProp != null)
+                    {
+                        foreach (var eventLinkStruct in eventLinksProp)
+                        {
+                            var links = eventLinkStruct.GetProp<ArrayProperty<ObjectProperty>>("LinkedEvents");
+                            foreach (var link in links)
+                            {
+                                link.Value = seqObjs[oldObjects.IndexOf(link.Value)].Value;
+                            }
+                        }
+                    }
+                    obj.WriteProperties(props);
+                }
+
+                //re-point sequence links to new objects
+                int oldObj = 0;
+                int newObj = 0;
+                var propCollection = exp.GetProperties();
+                var inputLinksProp = propCollection.GetProp<ArrayProperty<StructProperty>>("InputLinks");
+                if (inputLinksProp != null)
+                {
+                    foreach (var inLinkStruct in inputLinksProp)
+                    {
+                        var linkedOp = inLinkStruct.GetProp<ObjectProperty>("LinkedOp");
+                        oldObj = linkedOp.Value;
+                        if (oldObj != 0)
+                        {
+                            newObj = seqObjs[oldObjects.IndexOf(oldObj)].Value;
+                            linkedOp.Value = newObj;
+
+                            NameProperty linkAction = inLinkStruct.GetProp<NameProperty>("LinkAction");
+                            var nameRef = linkAction.Value;
+                            nameRef.Number = pcc.getExport(newObj - 1).indexValue;
+                            linkAction.Value = nameRef;
+                        }
+                    }
+                }
+                var outputLinksProp = propCollection.GetProp<ArrayProperty<StructProperty>>("OutputLinks");
+                if (outputLinksProp != null)
+                {
+                    foreach (var outLinkStruct in outputLinksProp)
+                    {
+                        var linkedOp = outLinkStruct.GetProp<ObjectProperty>("LinkedOp");
+                        oldObj = linkedOp.Value;
+                        if (oldObj != 0)
+                        {
+                            newObj = seqObjs[oldObjects.IndexOf(oldObj)].Value;
+                            linkedOp.Value = newObj;
+
+                            NameProperty linkAction = outLinkStruct.GetProp<NameProperty>("LinkAction");
+                            var nameRef = linkAction.Value;
+                            nameRef.Number = pcc.getExport(newObj - 1).indexValue;
+                            linkAction.Value = nameRef;
+                        }
+                    }
+                }
+                exp.WriteProperties(propCollection);
+            }
+            else if (exp.ClassName == "SequenceReference")
+            {
+                //set OSequenceReference to new sequence
+                var oSeqRefProp = exp.GetProperty<ObjectProperty>("oSequenceReference");
+                if (oSeqRefProp == null || oSeqRefProp.Value == 0)
+                {
+                    return;
+                }
+                int oldSeqIndex = oSeqRefProp.Value;
+                oSeqRefProp.Value = exp.UIndex + 1;
+                exp.WriteProperty(oSeqRefProp);
+
+                //clone sequence
+                cloneObject(oldSeqIndex - 1, parentSequence, false);
+
+                //remove cloned sequence from SeqRef's parent's sequenceobjects
+                var seqObjs = parentSequence.GetProperty<ArrayProperty<ObjectProperty>>("SequenceObjects");
+                seqObjs.RemoveAt(seqObjs.Count - 1);
+                parentSequence.WriteProperty(seqObjs);
+
+                //set SequenceReference's linked name indices
+                List<int> inputIndices = new List<int>();
+                List<int> outputIndices = new List<int>();
+
+                IExportEntry newSequence = pcc.getExport(exp.Index + 1);
+                var props = newSequence.GetProperties();
+                var inLinksProp = props.GetProp<ArrayProperty<StructProperty>>("InputLinks");
+                if (inLinksProp != null)
+                {
+                    foreach (var inLink in inLinksProp)
+                    {
+                        inputIndices.Add(inLink.GetProp<NameProperty>("LinkAction").Value.Number);
+                    }
+                }
+                var outLinksProp = props.GetProp<ArrayProperty<StructProperty>>("OutputLinks");
+                if (outLinksProp != null)
+                {
+                    foreach (var outLinks in outLinksProp)
+                    {
+                        outputIndices.Add(outLinks.GetProp<NameProperty>("LinkAction").Value.Number);
+                    }
+                }
+
+                props = exp.GetProperties();
+                inLinksProp = props.GetProp<ArrayProperty<StructProperty>>("InputLinks");
+                if (inLinksProp != null)
+                {
+                    for (int i = 0; i < inLinksProp.Count; i++)
+                    {
+                        NameProperty linkAction = inLinksProp[i].GetProp<NameProperty>("LinkAction");
+                        var nameRef = linkAction.Value;
+                        nameRef.Number = inputIndices[i];
+                        linkAction.Value = nameRef;
+                    }
+                }
+                outLinksProp = props.GetProp<ArrayProperty<StructProperty>>("OutputLinks");
+                if (outLinksProp != null)
+                {
+                    for (int i = 0; i < outLinksProp.Count; i++)
+                    {
+                        NameProperty linkAction = outLinksProp[i].GetProp<NameProperty>("LinkAction");
+                        var nameRef = linkAction.Value;
+                        nameRef.Number = outputIndices[i];
+                        linkAction.Value = nameRef;
+                    }
+                }
+                exp.WriteProperties(props);
+
+                //set new Sequence's link and ParentSequence prop to SeqRef
+                newSequence.WriteProperty(new ObjectProperty(exp.UIndex, "ParentSequence"));
+                newSequence.idxLink = exp.UIndex;
+
+                //set DefaultViewZoom to magic number to flag that this is a cloned Sequence Reference and global saves cannot be used with it
+                //ugly, but it should work
+                newSequence.WriteProperty(new FloatProperty(CLONED_SEQREF_MAGIC, "DefaultViewZoom"));
+            }
+        }
+
+        public override void handleUpdate(List<PackageUpdate> updates)
+        {
+            IEnumerable<PackageUpdate> relevantUpdates = updates.Where(x => x.change != PackageChange.Import &&
+                                                                            x.change != PackageChange.ImportAdd &&
+                                                                            x.change != PackageChange.Names);
+            List<int> updatedExports = relevantUpdates.Select(x => x.index).ToList();
+            if (updatedExports.Contains(Sequence.Index))
+            {
+                //loaded sequence is no longer a sequence
+                if (!Sequence.ClassName.Contains("Sequence"))
+                {
+                    graphEditor.nodeLayer.RemoveAllChildren();
+                    graphEditor.edgeLayer.RemoveAllChildren();
+                    CurrentObjects.Clear();
+                    listBox1.Items.Clear();
+                }
+                RefreshView();
+                LoadSequences();
+                return;
+            }
+
+            if (updatedExports.Intersect(CurrentObjects).Count() > 0)
+            {
+                RefreshView();
+            }
+            foreach (var i in updatedExports)
+            {
+                if (pcc.getExport(i).ClassName.Contains("Sequence"))
+                {
+                    LoadSequences();
+                    break;
+                }
+            }
+        }
+
+        private void reloadTLKListToolStripMenuItem_Click(object sender, EventArgs e)
+        {
+            ME3TalkFiles.ReloadTLKData();
+            MessageBox.Show(this, "TLKs have been reloaded.", "TLK list reloaded");
+        }
+    }
+
+    public class ZoomController
+    {
+        public static float MIN_SCALE = .005f;
+        public static float MAX_SCALE = 15;
+        PCamera camera;
+
+        public ZoomController(GraphEditor graphEditor)
+        {
+            this.camera = graphEditor.Camera;
+            camera.Canvas.ZoomEventHandler = null;
+            camera.MouseWheel += OnMouseWheel;
+            graphEditor.KeyDown += OnKeyDown;
+        }
+
+        public void OnKeyDown(object o, KeyEventArgs e)
+        {
+            if (e.Control)
+            {
+                if (e.KeyCode == Keys.OemMinus)
+                {
+                    scaleView(0.8f, new PointF(camera.ViewBounds.X + (camera.ViewBounds.Height / 2), camera.ViewBounds.Y + (camera.ViewBounds.Width / 2)));
+                }
+                else if (e.KeyCode == Keys.Oemplus)
+                {
+                    scaleView(1.2f, new PointF(camera.ViewBounds.X + (camera.ViewBounds.Height / 2), camera.ViewBounds.Y + (camera.ViewBounds.Width / 2)));
+                }
+            }
+        }
+
+        public void OnMouseWheel(object o, PInputEventArgs ea)
+        {
+            scaleView(1.0f + (0.001f * ea.WheelDelta), ea.Position);
+        }
+
+        private void scaleView(float scaleDelta, PointF p)
+        {
+            float currentScale = camera.ViewScale;
+            float newScale = currentScale * scaleDelta;
+            if (newScale < MIN_SCALE)
+            {
+                camera.ViewScale = MIN_SCALE;
+                return;
+            }
+            if ((MAX_SCALE > 0) && (newScale > MAX_SCALE))
+            {
+                camera.ViewScale = MAX_SCALE;
+                return;
+            }
+            camera.ScaleViewBy(scaleDelta, p.X, p.Y);
+        }
+    }
+}