﻿using System;
using System.IO;
using System.Collections.Generic;
using System.ComponentModel;
using System.Data;
using System.Linq;
using System.Text;
using System.Windows.Forms;
using Be.Windows.Forms;
using ME3Explorer.Unreal;
using ME3Explorer.Unreal.Classes;
using ME3Explorer.Packages;
using KFreonLib.MEDirectories;
using System.Diagnostics;
using ME1Explorer.Unreal;
using ME2Explorer.Unreal;
using ME1Explorer.Unreal.Classes;
using System.Collections;

namespace ME3Explorer
{
    public partial class Interpreter : UserControl
    {
        public IMEPackage Pcc { get { return pcc; } set { pcc = value; defaultStructValues.Clear(); } }
        public IExportEntry export;
        public string className;
        public byte[] memory;
        public int memsize;
        public int readerpos;

        public struct PropHeader
        {
            public int name;
            public int type;
            public int size;
            public int index;
            public int offset;
        }

        public string[] Types =
        {
            "StructProperty", //0
            "IntProperty",
            "FloatProperty",
            "ObjectProperty",
            "NameProperty",
            "BoolProperty",  //5
            "ByteProperty",
            "ArrayProperty",
            "StrProperty",
            "StringRefProperty",
            "DelegateProperty",//10
            "None",
            "BioMask4Property",
        };

        public enum nodeType
        {
            Unknown = -1,
            StructProperty = 0,
            IntProperty = 1,
            FloatProperty = 2,
            ObjectProperty = 3,
            NameProperty = 4,
            BoolProperty = 5,
            ByteProperty = 6,
            ArrayProperty = 7,
            StrProperty = 8,
            StringRefProperty = 9,
            DelegateProperty = 10,
            None,
            BioMask4Property,

            ArrayLeafObject,
            ArrayLeafName,
            ArrayLeafEnum,
            ArrayLeafStruct,
            ArrayLeafBool,
            ArrayLeafString,
            ArrayLeafFloat,
            ArrayLeafInt,
            ArrayLeafByte,

            StructLeafByte,
            StructLeafFloat,
            StructLeafDeg, //indicates this is a StructProperty leaf that is in degrees (actually unreal rotation units)
            StructLeafInt,
            StructLeafObject,
            StructLeafName,
            StructLeafBool,
            StructLeafStr,
            StructLeafArray,
            StructLeafEnum,
            StructLeafStruct,

            Root,
        }

        internal void hideHexBox()
        {
            hb1.Visible = false;
            splitContainer1.Panel1Collapsed = true;
            splitContainer1.Panel1.Hide();
        }

        private BioTlkFileSet tlkset;
        private int lastSetOffset = -1; //offset set by program, used for checking if user changed since set 
        private nodeType LAST_SELECTED_PROP_TYPE = nodeType.Unknown; //last property type user selected. Will use to check the current offset for type
        private TreeNode LAST_SELECTED_NODE = null; //last selected tree node
        private int HEXBOX_MAX_WIDTH
        {
            get
            {
                int defaultvalue = 650;
                //float dpiX;
                //System.Drawing.Graphics graphics = this.CreateGraphics();
                //dpiX = graphics.DpiX;
                //double multiplier = dpiX / 96;
                //multiplier = Math.Max(1, multiplier * 0.95);
                //defaultvalue = (int)(defaultvalue * multiplier);
                return defaultvalue;
            }
        }

        private IMEPackage pcc;
        private Dictionary<string, List<PropertyReader.Property>> defaultStructValues;

        int? selectedNodePos = null;

        public Interpreter()
        {
            InitializeComponent();
            SetTopLevel(false);
            defaultStructValues = new Dictionary<string, List<PropertyReader.Property>>();
        }

        /// <summary>
        /// Used for relinking object arrays when dragging trees between files in PackageEditor.
        /// </summary>
        /// <param name="export">Export to scan.</param>
        public Interpreter(IMEPackage importingPCC, IExportEntry importingExport, IMEPackage destPCC, IExportEntry destExport, SortedDictionary<int, int> crossPCCReferences)
        {
            //This will make it fairly slow, but will make it so I don't have to change everything.
            InitializeComponent();
            SetTopLevel(false);
            defaultStructValues = new Dictionary<string, List<PropertyReader.Property>>();
            this.pcc = importingPCC;
            this.export = importingExport;
            memory = export.Data;
            memsize = memory.Length;
            className = export.ClassName;
            StartScan();
            //we're really gonna hackjob this one

            Interpreter destExportTreeInterpreter = new Interpreter();
            destExportTreeInterpreter.pcc = destPCC;
            destExportTreeInterpreter.export = destExport;
            destExportTreeInterpreter.InitInterpreter();
            destExportTreeInterpreter.StartScan();
            TreeNode destPCCPropertyTree = destExportTreeInterpreter.GetPropertyTree();
            byte[] destData = destExport.Data;
            byte[] originalData = destExport.Data;
            RelinkObjectProperties(crossPCCReferences, destPCCPropertyTree, destExport, destData);

            var different = StructuralComparisons.StructuralEqualityComparer.Equals(originalData, destData);
            Debug.WriteLine("Data has changed: " + different);
            destExport.Data = destData;
        }

        private void RelinkObjectProperties(SortedDictionary<int, int> crossPCCReferences, TreeNode rootNode, IExportEntry destinationExport, byte[] exportMemory)
        {
            if (rootNode != null)
            {
                if (rootNode.Nodes.Count > 0)
                {
                    //container.
                    foreach (TreeNode node in rootNode.Nodes)
                    {
                        RelinkObjectProperties(crossPCCReferences, node, destinationExport, exportMemory);
                    }
                }
                else
                {
                    //leaf
                    if (rootNode.Tag != null)
                    {
                        if ((nodeType)rootNode.Tag == nodeType.ObjectProperty || (nodeType)rootNode.Tag == nodeType.StructLeafObject || (nodeType)rootNode.Tag == nodeType.ArrayLeafObject)
                        {

                            int valueoffset = 0;
                            if ((nodeType)rootNode.Tag == nodeType.ObjectProperty)
                            {
                                valueoffset = 24;
                            }

                            int off = getPosFromNode(rootNode) + valueoffset;
                            int n = BitConverter.ToInt32(exportMemory, off);
                            if (n > 0)
                            {
                                n--;
                            }
                            //if (n < -1)
                            //{
                            //    n++;
                            //}
                            //Debug.WriteLine(rootNode.Tag + " " + n + " " + rootNode.Text);
                            if (n != 0)
                            {
                                int key;
                                if (crossPCCReferences.TryGetValue(n, out key))
                                {
                                    //we can remap this
                                    if (key > 0)
                                    {
                                        key++; //+1 indexing
                                    }
                                    byte[] buff2 = BitConverter.GetBytes(key);
                                    Debug.WriteLine("Writing updated object value at 0x" + off.ToString("X6") + " to " + key);
                                    for (int o = 0; o < 4; o++)
                                    {
                                        //Write object property value
                                        //byte preval = exportdata[o + o];
                                        exportMemory[off + o] = buff2[o];
                                        //byte postval = exportdata[destprop.offsetval + o];

                                        //Debug.WriteLine("Updating Byte at 0x" + (destprop.offsetval + o).ToString("X4") + " from " + preval + " to " + postval + ". It should have been set to " + buff2[o]);
                                    }
                                }
                                else
                                {
                                    //Debug.WriteLine("Relink miss, attempting JIT relink on " + n + " " + rootNode.Text);
                                    if (n < 0 && Math.Abs(n) - 1 < pcc.ImportCount)
                                    {
                                        //Lets add this as an import. Or at least find one
                                        ImportEntry origImport = pcc.getImport(Math.Abs(n) - 1);
                                        string origImportFullName = origImport.GetFullPath;
                                        //Debug.WriteLine("We should import " + origImport.GetFullPath);

                                        int newFileObjectValue = n;
                                        foreach (ImportEntry imp in destinationExport.FileRef.Imports)
                                        {
                                            if (imp.GetFullPath == origImportFullName)
                                            {
                                                Debug.WriteLine("RELINKING " + n + " to " + imp.UIndex + "(" + destinationExport.FileRef.Imports[imp.Index].ObjectName + ") on " + rootNode.Text);
                                                newFileObjectValue = imp.UIndex;
                                                break;
                                            }
                                        }
                                        if (newFileObjectValue == n)
                                        {
                                            //it doesn't exist locally so we need to find or add the upstream imports
                                            ImportEntry newImport = getOrAddCrossImport(origImportFullName, destinationExport.FileRef);
                                            if (newImport != null)
                                            {
                                                newFileObjectValue = newImport.UIndex;
                                                Debug.WriteLine("Added new import: " + newImport.GetFullPath);
                                            }
                                            else
                                            {
                                                Debug.WriteLine("Failed to add/get new import: " + origImportFullName);

                                            }
                                        }

                                        if (newFileObjectValue != n)
                                        {
                                            //Write new value
                                            byte[] buff2 = BitConverter.GetBytes(newFileObjectValue);
                                            for (int o = 0; o < 4; o++)
                                            {
                                                exportMemory[off + o] = buff2[o];
                                                //Debug.WriteLine("Updating Byte at 0x" + (destprop.offsetval + o).ToString("X4") + " from " + preval + " to " + postval + ". It should have been set to " + buff2[o]);
                                            }
                                        }
                                    }
                                }
                            }



                            //if (n > 0)
                            //{
                            //    //update export
                            //    Debug.WriteLine("EX Object Data: " + n + " " + pcc.Exports[n - 1].ObjectName);
                            //}
                            //else if (n < 0)
                            //{
                            //    //update import ref
                            //    Debug.WriteLine("IM Object Data: " + n + " " + pcc.Imports[-n - 1].ObjectName);

                            //}
                        }
                    }
                }
            }
        }

        private ImportEntry getOrAddCrossImport(string importFullName, IMEPackage destinationPCC)
        {
            //see if this import exists locally
            foreach (ImportEntry imp in destinationPCC.Imports)
            {
                if (imp.GetFullPath == importFullName)
                {
                    return imp;
                }
            }

            //Import doesn't exist, so we're gonna need to add it
            //But first we need to figure out what needs to be added upstream as links
            //Search upstream until we find something, or we can't g
            string[] importParts = importFullName.Split('.');
            List<int> upstreamLinks = new List<int>(); //0 = top level, 1 = next level... n = what we wanted to import
            int upstreamCount = 1;

            ImportEntry upstreamImport = null;
            while (upstreamCount < importParts.Count())
            {
                string upstream = String.Join(".", importParts, 0, importParts.Count() - upstreamCount);
                foreach (ImportEntry imp in destinationPCC.Imports)
                {
                    if (imp.GetFullPath == upstream)
                    {
                        upstreamImport = imp;
                        break;
                    }
                }

                if (upstreamImport != null)
                {
                    break;
                }
                upstreamCount++;
            }

            ImportEntry mostdownstreamimport = null;
            if (upstreamImport == null)
            {
                string fullobjectname = importParts[0];
                if (fullobjectname == "BioVFX_Z_GLOBAL")
                {
                    Debugger.Break();
                }
                ImportEntry donorTopLevelImport = null;
                foreach (ImportEntry imp in pcc.Imports) //importing side info we will move to our dest pcc
                {
                    if (imp.GetFullPath.StartsWith("BioVFX"))
                    {
                        Console.WriteLine(imp.GetFullPath);
                    }
                    if (imp.GetFullPath == fullobjectname)
                    {
                        donorTopLevelImport = imp;
                        break;
                    }
                }


                if (donorTopLevelImport == null)
                {
                    Debug.WriteLine("No upstream import was found in the source file. It's probably an export.");
                    foreach (ExportEntry exp in pcc.Exports) //importing side info we will move to our dest pcc
                    {
                        if (exp.GetFullPath == fullobjectname)
                        {
                            // = imp;
                            break;
                        }
                    }
                    Debug.WriteLine("An error has occured. top level donor is missing: " + fullobjectname + " from " + pcc.FileName);
                }

                //Create new toplevel import and set that as the most downstream one.
                int downstreamPackageName = destinationPCC.FindNameOrAdd(donorTopLevelImport.PackageFile);
                int downstreamClassName = destinationPCC.FindNameOrAdd(donorTopLevelImport.ClassName);
                int downstreamName = destinationPCC.FindNameOrAdd(fullobjectname);

                mostdownstreamimport = new ImportEntry(destinationPCC);
                // mostdownstreamimport.idxLink = downstreamLinkIdx; ??
                mostdownstreamimport.idxClassName = downstreamClassName;
                mostdownstreamimport.idxObjectName = downstreamName;
                mostdownstreamimport.idxPackageName = downstreamPackageName;
                destinationPCC.addImport(mostdownstreamimport);
                upstreamImport = mostdownstreamimport;
                upstreamCount--;
                //return null;
            }

            //Have an upstream import, now we need to add downstream imports.

            while (upstreamCount > 0)
            {
                upstreamCount--;
                string fullobjectname = String.Join(".", importParts, 0, importParts.Count() - upstreamCount);
                ImportEntry donorUpstreamImport = null;
                foreach (ImportEntry imp in pcc.Imports) //importing side info we will move to our dest pcc
                {
                    if (imp.GetFullPath == fullobjectname)
                    {
                        donorUpstreamImport = imp;
                        break;
                    }
                }


                int downstreamName = destinationPCC.FindNameOrAdd(importParts[importParts.Count() - upstreamCount - 1]);
                Debug.WriteLine(destinationPCC.Names[downstreamName]);
                int downstreamLinkIdx = upstreamImport.UIndex;
                Debug.WriteLine(upstreamImport.GetFullPath);

                int downstreamPackageName = destinationPCC.FindNameOrAdd(Path.GetFileNameWithoutExtension(donorUpstreamImport.PackageFile));
                int downstreamClassName = destinationPCC.FindNameOrAdd(donorUpstreamImport.ClassName);

                //ImportEntry classImport = getOrAddImport();
                //int downstreamClass = 0;
                //if (classImport != null) {
                //    downstreamClass = classImport.UIndex; //no recursion pls
                //} else
                //{
                //    throw new Exception("No class was found for importing");
                //}

                mostdownstreamimport = new ImportEntry(destinationPCC);
                mostdownstreamimport.idxLink = downstreamLinkIdx;
                mostdownstreamimport.idxClassName = downstreamClassName;
                mostdownstreamimport.idxObjectName = downstreamName;
                mostdownstreamimport.idxPackageName = downstreamPackageName;
                destinationPCC.addImport(mostdownstreamimport);
                upstreamImport = mostdownstreamimport;
            }
            return mostdownstreamimport;
        }

        public void InitInterpreter(BioTlkFileSet editorTlkSet = null)
        {
            memory = export.Data;
            memsize = memory.Length;
            DynamicByteProvider db = new DynamicByteProvider(export.Data);
            hb1.ByteProvider = db;
            className = export.ClassName;

            if (pcc.Game == MEGame.ME1)
            {
                // attempt to find a TlkFileSet associated with the object, else just pick the first one and hope it's correct
                if (editorTlkSet == null)
                {
                    PropertyReader.Property tlkSetRef = PropertyReader.getPropList(export).FirstOrDefault(x => pcc.getNameEntry(x.Name) == "m_oTlkFileSet");
                    if (tlkSetRef != null)
                    {
                        tlkset = new BioTlkFileSet(pcc as ME1Package, tlkSetRef.Value.IntValue - 1);
                    }
                    else
                    {
                        tlkset = new BioTlkFileSet(pcc as ME1Package);
                    }
                }
                else
                {
                    tlkset = editorTlkSet;
                }
            }
            StartScan();
        }

        public new void Show()
        {
            base.Show();
        }

        private TreeNode GetPropertyTree()
        {
            readerpos = export.GetPropertyStart();
            TreeNode topLevelTree = new TreeNode("0000 : " + export.ObjectName);
            topLevelTree.Tag = nodeType.Root;
            topLevelTree.Name = "0";
            try
            {
                List<PropHeader> topLevelHeaders = ReadHeadersTillNone();
                GenerateTree(topLevelTree, topLevelHeaders);
            }
            catch (Exception ex)
            {
                topLevelTree.Nodes.Add("PARSE ERROR " + ex.Message);
            }
            return topLevelTree;
        }

        private void StartScan(IEnumerable<string> expandedNodes = null, string topNodeName = null, string selectedNodeName = null)
        {
            resetPropEditingControls();
            treeView1.BeginUpdate();
            treeView1.Nodes.Clear();
            readerpos = export.GetPropertyStart();

            TreeNode topLevelTree = new TreeNode("0000 : " + export.ObjectName);
            topLevelTree.Tag = nodeType.Root;
            topLevelTree.Name = "0";
            try
            {
                List<PropHeader> topLevelHeaders = ReadHeadersTillNone();
                GenerateTree(topLevelTree, topLevelHeaders);
            }
            catch (Exception ex)
            {
                topLevelTree.Nodes.Add("PARSE ERROR " + ex.Message);
                addPropButton.Visible = false;
<<<<<<< HEAD
=======
                removePropertyButton.Visible = false;
>>>>>>> dd776ce5
            }
            treeView1.Nodes.Add(topLevelTree);
            treeView1.CollapseAll();
            treeView1.Nodes[0].Expand();
            TreeNode[] nodes;
            if (expandedNodes != null)
            {
                int memDiff = memory.Length - memsize;
                int selectedPos = getPosFromNode(selectedNodeName);
                int curPos = 0;
                foreach (string item in expandedNodes)
                {
                    curPos = getPosFromNode(item);
                    if (curPos > selectedPos)
                    {
                        curPos += memDiff;
                    }
                    nodes = treeView1.Nodes.Find((item[0] == '-' ? -curPos : curPos).ToString(), true);
                    if (nodes.Length > 0)
                    {
                        foreach (var node in nodes)
                        {
                            node.Expand();
                        }
                    }
                }
            }
            nodes = treeView1.Nodes.Find(topNodeName, true);
            if (nodes.Length > 0)
            {
                treeView1.TopNode = nodes[0];
            }
            nodes = treeView1.Nodes.Find(selectedNodeName, true);
            if (nodes.Length > 0)
            {
                treeView1.SelectedNode = nodes[0];
            }
            else
            {
                treeView1.SelectedNode = treeView1.Nodes[0];
            }
            treeView1.EndUpdate();
            memsize = memory.Length;
        }

        public void GenerateTree(TreeNode localRoot, List<PropHeader> headersList)
        {
            foreach (PropHeader header in headersList)
            {
                if (readerpos > memory.Length)
                {
                    throw new IndexOutOfRangeException(": tried to read past bounds of Export Data");
                }
                nodeType type = getType(pcc.getNameEntry(header.type));
                //Debug.WriteLine("Generating tree item for " + pcc.getNameEntry(header.name) + " at 0x" + header.offset.ToString("X6"));

                if (type != nodeType.ArrayProperty && type != nodeType.StructProperty)
                {
                    localRoot.Nodes.Add(GenerateNode(header));
                }
                else
                {
                    if (type == nodeType.ArrayProperty)
                    {
                        TreeNode t = GenerateNode(header);
                        int arrayLength = BitConverter.ToInt32(memory, header.offset + 24);
                        readerpos = header.offset + 28;
                        int tmp = readerpos;
                        ArrayType arrayType;
                        try
                        {
                            arrayType = GetArrayType(header.name);
                        }
                        catch (Exception)
                        {
                            arrayType = ArrayType.Int;
                        }
                        if (arrayType == ArrayType.Struct)
                        {
                            PropertyInfo info = GetPropertyInfo(header.name);
                            t.Text = t.Text.Insert(t.Text.IndexOf("Size: ") - 2, $"({info.reference})");
                            for (int i = 0; i < arrayLength; i++)
                            {
                                readerpos = tmp;
                                int pos = tmp;
                                List<PropHeader> arrayListPropHeaders = ReadHeadersTillNone();
                                tmp = readerpos;
                                TreeNode n = new TreeNode(i.ToString());
                                n.Tag = nodeType.ArrayLeafStruct;
                                n.Name = (-pos).ToString();
                                t.Nodes.Add(n);
                                n = t.LastNode;
                                if (info != null && (ME3UnrealObjectInfo.isImmutable(info.reference) || arrayListPropHeaders.Count == 0))
                                {
                                    readerpos = pos;
                                    GenerateSpecialStruct(n, info.reference, header.size / arrayLength);
                                    tmp = readerpos;
                                }
                                else if (arrayListPropHeaders.Count > 0)
                                {
                                    GenerateTree(n, arrayListPropHeaders);
                                }
                                else
                                {
                                    throw new Exception($"at position {readerpos.ToString("X4")}. Could not read element {i} of ArrayProperty {pcc.getNameEntry(header.name)}");
                                }
                                t.LastNode.Remove();
                                t.Nodes.Add(n);
                            }
                            localRoot.Nodes.Add(t);
                        }
                        else
                        {
                            t.Text = t.Text.Insert(t.Text.IndexOf("Size: ") - 2, $"({arrayType.ToString()})");
                            int count = 0;
                            int pos;
                            if (header.size > 1000 && arrayType == ArrayType.Byte)
                            {
                                TreeNode node = new TreeNode();
                                node.Name = (header.offset + 28).ToString();
                                node.Tag = nodeType.Unknown;
                                node.Text = "Large binary data array. Skipping Parsing";
                                t.Nodes.Add(node);
                                localRoot.Nodes.Add(t);
                                continue;
                            }
                            for (int i = 0; i < (header.size - 4); count++)
                            {
                                pos = header.offset + 28 + i;
                                if (pos > memory.Length)
                                {
                                    throw new Exception(": tried to read past bounds of Export Data");
                                }
                                int val = BitConverter.ToInt32(memory, pos);
                                string s = pos.ToString("X4") + "|" + count + ": ";
                                TreeNode node = new TreeNode();
                                node.Name = pos.ToString();
                                if (arrayType == ArrayType.Object)
                                {
                                    node.Tag = nodeType.ArrayLeafObject;
                                    int value = val;
                                    if (value == 0)
                                    {
                                        //invalid
                                        s += "Null [" + value + "] ";
                                    }
                                    else
                                    {

                                        bool isImport = value < 0;
                                        if (isImport)
                                        {
                                            value = -value;
                                        }
                                        value--; //0-indexed
                                        if (isImport)
                                        {
                                            if (pcc.ImportCount > value)
                                            {
                                                if (pcc.getNameEntry(header.name) == "m_AutoPersistentObjects")
                                                {
                                                    s += pcc.getImport(value).PackageFullName + ".";
                                                }

                                                s += pcc.getImport(value).ObjectName + " [IMPORT " + value + "]";
                                            }
                                            else
                                            {
                                                s += "Index not in import list [" + value + "]";
                                            }
                                        }
                                        else
                                        {
                                            if (pcc.ExportCount > value)
                                            {
                                                if (pcc.getNameEntry(header.name) == "m_AutoPersistentObjects")
                                                {
                                                    s += pcc.getExport(value).PackageFullName + ".";
                                                }
                                                if (pcc.getNameEntry(header.name) == "StreamingLevels")
                                                {
                                                    IExportEntry streamingLevel = pcc.getExport(value);
                                                    NameProperty prop = streamingLevel.GetProperty<NameProperty>("PackageName");

                                                    s += prop.Value.Name + "_" + prop.Value.Number + " in ";
                                                }
                                                s += pcc.getExport(value).ObjectName + " [EXPORT " + value + "]";
                                            }
                                            else
                                            {
                                                s += "Index not in export list [" + value + "]";
                                            }
                                        }
                                    }
                                    i += 4;
                                }
                                else if (arrayType == ArrayType.Name || arrayType == ArrayType.Enum)
                                {

                                    node.Tag = arrayType == ArrayType.Name ? nodeType.ArrayLeafName : nodeType.ArrayLeafEnum;
                                    int value = val;
                                    if (value < 0)
                                    {
                                        s += "Invalid Name Index [" + value + "]";
                                    }
                                    else
                                    {
                                        if (pcc.Names.Count > value)
                                        {
                                            s += $"\"{pcc.Names[value]}\"_{BitConverter.ToInt32(memory, pos + 4)}[NAMEINDEX {value}]";
                                        }
                                        else
                                        {
                                            s += "Index not in name list [" + value + "]";
                                        }
                                    }
                                    i += 8;
                                }
                                else if (arrayType == ArrayType.Float)
                                {
                                    node.Tag = nodeType.ArrayLeafFloat;
                                    s += BitConverter.ToSingle(memory, pos).ToString("0.0######");
                                    i += 4;
                                }
                                else if (arrayType == ArrayType.Byte)
                                {
                                    node.Tag = nodeType.ArrayLeafByte;
                                    s += "(byte)" + memory[pos];
                                    i += 1;
                                }
                                else if (arrayType == ArrayType.Bool)
                                {
                                    node.Tag = nodeType.ArrayLeafBool;
                                    s += BitConverter.ToBoolean(memory, pos);
                                    i += 1;
                                }
                                else if (arrayType == ArrayType.String)
                                {
                                    node.Tag = nodeType.ArrayLeafString;
                                    int sPos = pos + 4;
                                    s += "\"";
                                    if (val < 0)
                                    {
                                        int len = -val;
                                        for (int j = 1; j < len; j++)
                                        {
                                            s += BitConverter.ToChar(memory, sPos);
                                            sPos += 2;
                                        }
                                        i += (len * 2) + 4;
                                    }
                                    else
                                    {
                                        for (int j = 1; j < val; j++)
                                        {
                                            s += (char)memory[sPos];
                                            sPos++;
                                        }
                                        i += val + 4;
                                    }
                                    s += "\"";
                                }
                                else
                                {
                                    node.Tag = nodeType.ArrayLeafInt;
                                    s += val.ToString();
                                    i += 4;
                                }
                                node.Text = s;
                                t.Nodes.Add(node);
                            }
                            localRoot.Nodes.Add(t);
                        }
                    }
                    if (type == nodeType.StructProperty)
                    {
                        TreeNode t = GenerateNode(header);
                        readerpos = header.offset + 32;
                        List<PropHeader> ll = ReadHeadersTillNone();
                        if (ll.Count != 0)
                        {
                            GenerateTree(t, ll);
                        }
                        else
                        {
                            string structType = pcc.getNameEntry(BitConverter.ToInt32(memory, header.offset + 24));
                            GenerateSpecialStruct(t, structType, header.size);
                        }
                        localRoot.Nodes.Add(t);
                    }

                }
            }
        }
        //structs that are serialized down to just their values.
        private void GenerateSpecialStruct(TreeNode t, string structType, int size)
        {
            TreeNode node;
            //have to handle this specially to get the degrees conversion
            if (structType == "Rotator")
            {
                string[] labels = { "Pitch", "Yaw", "Roll" };
                int val;
                for (int i = 0; i < 3; i++)
                {
                    val = BitConverter.ToInt32(memory, readerpos);
                    node = new TreeNode(readerpos.ToString("X4") + ": " + labels[i] + " : " + val + " (" + (val * 360f / 65536f).ToString("0.0######") + " degrees)");
                    node.Name = readerpos.ToString();
                    node.Tag = nodeType.StructLeafDeg;
                    t.Nodes.Add(node);
                    readerpos += 4;
                }
            }
            else if (pcc.Game == MEGame.ME3)
            {
                if (ME3UnrealObjectInfo.Structs.ContainsKey(structType))
                {
                    List<PropertyReader.Property> props;
                    //memoize
                    if (defaultStructValues.ContainsKey(structType))
                    {
                        props = defaultStructValues[structType];
                    }
                    else
                    {
                        byte[] defaultValue = ME3UnrealObjectInfo.getDefaultClassValue(pcc as ME3Package, structType, true);
                        if (defaultValue == null)
                        {
                            //just prints the raw hex since there's no telling what it actually is
                            node = new TreeNode(readerpos.ToString("X4") + ": " + memory.Skip(readerpos).Take(size).Aggregate("", (b, s) => b + " " + s.ToString("X2")));
                            node.Tag = nodeType.Unknown;
                            t.Nodes.Add(node);
                            readerpos += size;
                            return;
                        }
                        props = PropertyReader.ReadProp(pcc, defaultValue, 0);
                        defaultStructValues.Add(structType, props);
                    }
                    for (int i = 0; i < props.Count; i++)
                    {
                        string s = readerpos.ToString("X4") + ": " + pcc.getNameEntry(props[i].Name) + " : ";
                        readerpos = GenerateSpecialStructProp(t, s, readerpos, props[i]);
                    }
                }
            }
            else
            {
                //TODO: implement getDefaultClassValue() for ME1 and ME2 so this isn't needed
                int pos = readerpos;
                if (structType == "Vector2d" || structType == "RwVector2")
                {
                    string[] labels = { "X", "Y" };
                    for (int i = 0; i < 2; i++)
                    {
                        node = new TreeNode(pos.ToString("X4") + ": " + labels[i] + " : " + BitConverter.ToSingle(memory, pos).ToString("0.0######"));
                        node.Name = pos.ToString();
                        node.Tag = nodeType.StructLeafFloat;
                        t.Nodes.Add(node);
                        pos += 4;
                    }
                }
                else if (structType == "Vector" || structType == "RwVector3")
                {
                    string[] labels = { "X", "Y", "Z" };
                    for (int i = 0; i < 3; i++)
                    {
                        node = new TreeNode(pos.ToString("X4") + ": " + labels[i] + " : " + BitConverter.ToSingle(memory, pos).ToString("0.0######"));
                        node.Name = pos.ToString();
                        node.Tag = nodeType.StructLeafFloat;
                        t.Nodes.Add(node);
                        pos += 4;
                    }
                }
                else if (structType == "Color")
                {
                    string[] labels = { "B", "G", "R", "A" };
                    for (int i = 0; i < 4; i++)
                    {
                        node = new TreeNode(pos.ToString("X4") + ": " + labels[i] + " : " + memory[pos]);
                        node.Name = pos.ToString();
                        node.Tag = nodeType.StructLeafByte;
                        t.Nodes.Add(node);
                        pos += 1;
                    }
                }
                else if (structType == "LinearColor")
                {
                    string[] labels = { "R", "G", "B", "A" };
                    for (int i = 0; i < 4; i++)
                    {
                        node = new TreeNode(pos.ToString("X4") + ": " + labels[i] + " : " + BitConverter.ToSingle(memory, pos).ToString("0.0######"));
                        node.Name = pos.ToString();
                        node.Tag = nodeType.StructLeafFloat;
                        t.Nodes.Add(node);
                        pos += 4;
                    }
                }
                //uses EndsWith to support RwQuat, RwVector4, and RwPlane
                else if (structType.EndsWith("Quat") || structType.EndsWith("Vector4") || structType.EndsWith("Plane"))
                {
                    string[] labels = { "X", "Y", "Z", "W" };
                    for (int i = 0; i < 4; i++)
                    {
                        node = new TreeNode(pos.ToString("X4") + ": " + labels[i] + " : " + BitConverter.ToSingle(memory, pos).ToString("0.0######"));
                        node.Name = pos.ToString();
                        node.Tag = nodeType.StructLeafFloat;
                        t.Nodes.Add(node);
                        pos += 4;
                    }
                }
                else if (structType == "TwoVectors")
                {
                    string[] labels = { "X", "Y", "Z", "X", "Y", "Z" };
                    for (int i = 0; i < 6; i++)
                    {
                        node = new TreeNode(pos.ToString("X4") + ": " + labels[i] + " : " + BitConverter.ToSingle(memory, pos).ToString("0.0######"));
                        node.Name = pos.ToString();
                        node.Tag = nodeType.StructLeafFloat;
                        t.Nodes.Add(node);
                        pos += 4;
                    }
                }
                else if (structType == "Matrix" || structType == "RwMatrix44")
                {
                    string[] labels = { "X Plane", "Y Plane", "Z Plane", "W Plane" };
                    string[] labels2 = { "X", "Y", "Z", "W" };
                    TreeNode node2;
                    for (int i = 0; i < 3; i++)
                    {
                        node2 = new TreeNode(labels[i]);
                        node2.Name = pos.ToString();
                        for (int j = 0; j < 4; j++)
                        {
                            node = new TreeNode(pos.ToString("X4") + ": " + labels2[j] + " : " + BitConverter.ToSingle(memory, pos).ToString("0.0######"));
                            node.Name = pos.ToString();
                            node.Tag = nodeType.StructLeafFloat;
                            node2.Nodes.Add(node);
                            pos += 4;
                        }
                        t.Nodes.Add(node2);
                    }
                }
                else if (structType == "Guid")
                {
                    string[] labels = { "A", "B", "C", "D" };
                    for (int i = 0; i < 4; i++)
                    {
                        node = new TreeNode(pos.ToString("X4") + ": " + labels[i] + " : " + BitConverter.ToInt32(memory, pos));
                        node.Name = pos.ToString();
                        node.Tag = nodeType.StructLeafInt;
                        t.Nodes.Add(node);
                        pos += 4;
                    }
                }
                else if (structType == "IntPoint")
                {
                    string[] labels = { "X", "Y" };
                    for (int i = 0; i < 2; i++)
                    {
                        node = new TreeNode(pos.ToString("X4") + ": " + labels[i] + " : " + BitConverter.ToInt32(memory, pos));
                        node.Name = pos.ToString();
                        node.Tag = nodeType.StructLeafInt;
                        t.Nodes.Add(node);
                        pos += 4;
                    }
                }
                else if (structType == "Box" || structType == "BioRwBox")
                {
                    string[] labels = { "Min", "Max" };
                    string[] labels2 = { "X", "Y", "Z" };
                    TreeNode node2;
                    for (int i = 0; i < 2; i++)
                    {
                        node2 = new TreeNode(labels[i]);
                        node2.Name = pos.ToString();
                        for (int j = 0; j < 3; j++)
                        {
                            node = new TreeNode(pos.ToString("X4") + ": " + labels2[j] + " : " + BitConverter.ToSingle(memory, pos).ToString("0.0######"));
                            node.Name = pos.ToString();
                            node.Tag = nodeType.StructLeafFloat;
                            node2.Nodes.Add(node);
                            pos += 4;
                        }
                        t.Nodes.Add(node2);
                    }
                    node = new TreeNode(pos.ToString("X4") + ": IsValid : " + memory[pos]);
                    node.Name = pos.ToString();
                    node.Tag = nodeType.StructLeafByte;
                    t.Nodes.Add(node);
                    pos += 1;
                }
                else
                {
                    //just prints the raw hex since there's no telling what it actually is
                    node = new TreeNode(pos.ToString("X4") + ": " + memory.Skip(pos).Take(size).Aggregate("", (b, s) => b + " " + s.ToString("X2")));
                    node.Tag = nodeType.Unknown;
                    t.Nodes.Add(node);
                    pos += size;
                }
                readerpos = pos;
            }
        }

        private int GenerateSpecialStructProp(TreeNode t, string s, int pos, PropertyReader.Property prop)
        {
            if (pos > memory.Length)
            {
                throw new Exception(": tried to read past bounds of Export Data");
            }
            int n;
            TreeNode node;
            PropertyInfo propInfo;
            switch (prop.TypeVal)
            {
                case PropertyType.FloatProperty:
                    s += BitConverter.ToSingle(memory, pos).ToString("0.0######");
                    node = new TreeNode(s);
                    node.Name = pos.ToString();
                    node.Tag = nodeType.StructLeafFloat;
                    t.Nodes.Add(node);
                    pos += 4;
                    break;
                case PropertyType.IntProperty:
                    s += BitConverter.ToInt32(memory, pos).ToString();
                    node = new TreeNode(s);
                    node.Name = pos.ToString();
                    node.Tag = nodeType.StructLeafInt;
                    t.Nodes.Add(node);
                    pos += 4;
                    break;
                case PropertyType.ObjectProperty:
                    n = BitConverter.ToInt32(memory, pos);
                    s += n + " (" + pcc.getObjectName(n) + ")";
                    node = new TreeNode(s);
                    node.Name = pos.ToString();
                    node.Tag = nodeType.StructLeafObject;
                    t.Nodes.Add(node);
                    pos += 4;
                    break;
                case PropertyType.StringRefProperty:
                    n = BitConverter.ToInt32(memory, pos);
                    s += "#" + n + ": ";
                    s += ME3TalkFiles.tlkList.Count == 0 ? "(.tlk not loaded)" : ME3TalkFiles.findDataById(n);
                    node = new TreeNode(s);
                    node.Name = pos.ToString();
                    node.Tag = nodeType.StructLeafInt;
                    t.Nodes.Add(node);
                    pos += 4;
                    break;
                case PropertyType.NameProperty:
                    n = BitConverter.ToInt32(memory, pos);
                    pos += 4;
                    s += "\"" + pcc.getNameEntry(n) + "\"_" + BitConverter.ToInt32(memory, pos);
                    node = new TreeNode(s);
                    node.Name = pos.ToString();
                    node.Tag = nodeType.StructLeafName;
                    t.Nodes.Add(node);
                    pos += 4;
                    break;
                case PropertyType.BoolProperty:
                    s += (memory[pos] > 0).ToString();
                    node = new TreeNode(s);
                    node.Name = pos.ToString();
                    node.Tag = nodeType.StructLeafBool;
                    t.Nodes.Add(node);
                    pos += 1;
                    break;
                case PropertyType.ByteProperty:
                    if (prop.Size != 1)
                    {
                        string enumName = GetPropertyInfo(prop.Name)?.reference;
                        if (enumName != null)
                        {
                            s += "\"" + enumName + "\", ";
                        }
                        s += "\"" + pcc.getNameEntry(BitConverter.ToInt32(memory, pos)) + "\"";
                        node = new TreeNode(s);
                        node.Name = pos.ToString();
                        node.Tag = nodeType.StructLeafEnum;
                        t.Nodes.Add(node);
                        pos += 8;
                    }
                    else
                    {
                        s += "(byte)" + memory[pos];
                        node = new TreeNode(s);
                        node.Name = pos.ToString();
                        node.Tag = nodeType.StructLeafByte;
                        t.Nodes.Add(node);
                        pos += 1;
                    }
                    break;
                case PropertyType.StrProperty:
                    n = BitConverter.ToInt32(memory, pos);
                    pos += 4;
                    s += "\"";
                    for (int i = 0; i < n - 1; i++)
                        s += (char)memory[pos + i * 2];
                    s += "\"";
                    node = new TreeNode(s);
                    node.Name = pos.ToString();
                    node.Tag = nodeType.StructLeafStr;
                    t.Nodes.Add(node);
                    pos += n * 2;
                    break;
                case PropertyType.ArrayProperty:
                    n = BitConverter.ToInt32(memory, pos);
                    s += n + " elements";
                    node = new TreeNode(s);
                    node.Name = pos.ToString();
                    node.Tag = nodeType.StructLeafArray;
                    pos += 4;
                    propInfo = GetPropertyInfo(prop.Name);
                    ArrayType arrayType = GetArrayType(propInfo);
                    TreeNode node2;
                    string s2;
                    for (int i = 0; i < n; i++)
                    {
                        if (arrayType == ArrayType.Struct)
                        {
                            readerpos = pos;
                            node2 = new TreeNode(i + ": (" + propInfo.reference + ")");
                            node2.Name = (-pos).ToString();
                            node2.Tag = nodeType.StructLeafStruct;
                            GenerateSpecialStruct(node2, propInfo.reference, 0);
                            node.Nodes.Add(node2);
                            pos = readerpos;
                        }
                        else
                        {
                            s2 = "";
                            PropertyType type = PropertyType.None;
                            int size = 0;
                            switch (arrayType)
                            {
                                case ArrayType.Object:
                                    type = PropertyType.ObjectProperty;
                                    break;
                                case ArrayType.Name:
                                    type = PropertyType.NameProperty;
                                    break;
                                case ArrayType.Byte:
                                    type = PropertyType.ByteProperty;
                                    size = 1;
                                    break;
                                case ArrayType.Enum:
                                    type = PropertyType.ByteProperty;
                                    break;
                                case ArrayType.Bool:
                                    type = PropertyType.BoolProperty;
                                    break;
                                case ArrayType.String:
                                    type = PropertyType.StrProperty;
                                    break;
                                case ArrayType.Float:
                                    type = PropertyType.FloatProperty;
                                    break;
                                case ArrayType.Int:
                                    type = PropertyType.IntProperty;
                                    break;
                            }
                            pos = GenerateSpecialStructProp(node, s2, pos, new PropertyReader.Property { TypeVal = type, Size = size });
                        }
                    }
                    t.Nodes.Add(node);
                    break;
                case PropertyType.StructProperty:
                    propInfo = GetPropertyInfo(prop.Name);
                    s += propInfo.reference;
                    node = new TreeNode(s);
                    node.Name = (-pos).ToString();
                    node.Tag = nodeType.StructLeafStruct;
                    readerpos = pos;
                    GenerateSpecialStruct(node, propInfo.reference, 0);
                    pos = readerpos;
                    t.Nodes.Add(node);
                    break;
                case PropertyType.DelegateProperty:
                    throw new NotImplementedException($"at position {pos.ToString("X4")}: cannot read Delegate property of Immutable struct");
                case PropertyType.Unknown:
                    throw new NotImplementedException($"at position {pos.ToString("X4")}: cannot read Unknown property of Immutable struct");
                case PropertyType.None:
                default:
                    break;
            }

            return pos;
        }

        public TreeNode GenerateNode(PropHeader p)
        {
            string s = p.offset.ToString("X4") + ": ";
            s += "Name: \"" + pcc.getNameEntry(p.name) + "\" ";
            s += "Type: \"" + pcc.getNameEntry(p.type) + "\" ";
            s += "Size: " + p.size + " Value: ";
            nodeType propertyType = getType(pcc.getNameEntry(p.type));
            int idx;
            byte val;
            switch (propertyType)
            {
                case nodeType.IntProperty:
                    idx = BitConverter.ToInt32(memory, p.offset + 24);
                    if (pcc.getNameEntry(p.name) == "m_nStrRefID")
                    {
                        s += "#" + idx + ": ";
                        if (pcc.Game == MEGame.ME3)
                        {
                            s += ME3TalkFiles.tlkList.Count == 0 ? "(.tlk not loaded)" : ME3TalkFiles.findDataById(idx);
                        }
                        else if (pcc.Game == MEGame.ME2)
                        {
                            s += ME2Explorer.ME2TalkFiles.tlkList.Count == 0 ? "(.tlk not loaded)" : ME2Explorer.ME2TalkFiles.findDataById(idx);
                        }
                        else if (pcc.Game == MEGame.ME1)
                        {
                            s += tlkset == null ? "(.tlk not loaded)" : tlkset.findDataById(idx);
                        }
                    }
                    else
                    {
                        s += idx.ToString();
                    }
                    break;
                case nodeType.ObjectProperty:
                    idx = BitConverter.ToInt32(memory, p.offset + 24);
                    s += idx + " (" + pcc.getObjectName(idx) + ")";
                    break;
                case nodeType.StrProperty:
                    int count = BitConverter.ToInt32(memory, p.offset + 24);
                    s += "\"";
                    if (count < 0)
                    {
                        for (int i = 0; i < count * -1 - 1; i++)
                            s += (char)memory[p.offset + 28 + i * 2];
                    }
                    else
                    {
                        for (int i = 0; i < count - 1; i++)
                            s += (char)memory[p.offset + 28 + i];
                    }
                    s += "\"";
                    break;
                case nodeType.BoolProperty:
                    val = memory[p.offset + 24];
                    s += (val == 1).ToString();
                    break;
                case nodeType.FloatProperty:
                    float f = BitConverter.ToSingle(memory, p.offset + 24);
                    s += f.ToString("0.0######");
                    break;
                case nodeType.NameProperty:
                    idx = BitConverter.ToInt32(memory, p.offset + 24);
                    s += "\"" + pcc.getNameEntry(idx) + "\"_" + BitConverter.ToInt32(memory, p.offset + 28);
                    break;
                case nodeType.StructProperty:
                    idx = BitConverter.ToInt32(memory, p.offset + 24);
                    s += "\"" + pcc.getNameEntry(idx) + "\"";
                    break;
                case nodeType.ByteProperty:
                    if (pcc.Game == MEGame.ME3 || pcc.Game == MEGame.UDK)
                    {
                        if (p.size == 1)
                        {
                            val = memory[p.offset + 32];
                            s += val.ToString();
                        }
                        else
                        {
                            idx = BitConverter.ToInt32(memory, p.offset + 24);
                            int idx2 = BitConverter.ToInt32(memory, p.offset + 32);
                            s += "\"" + pcc.getNameEntry(idx) + "\",\"" + pcc.getNameEntry(idx2) + "\"";
                        }
                    }
                    else
                    {
                        if (p.size == 1)
                        {
                            val = memory[p.offset + 24];
                            s += val.ToString();
                        }
                        else
                        {
                            idx = BitConverter.ToInt32(memory, p.offset + 24);
                            s += "\"" + pcc.getNameEntry(idx) + "\"";
                        }
                    }
                    break;
                case nodeType.ArrayProperty:
                    idx = BitConverter.ToInt32(memory, p.offset + 24);
                    s += idx + "(count)";
                    break;
                case nodeType.StringRefProperty:
                    idx = BitConverter.ToInt32(memory, p.offset + 24);
                    s += "#" + idx + ": ";
                    if (pcc.Game == MEGame.ME3)
                    {
                        s += ME3TalkFiles.tlkList.Count == 0 ? "(.tlk not loaded)" : ME3TalkFiles.findDataById(idx);
                    }
                    else if (pcc.Game == MEGame.ME2)
                    {
                        s += ME2Explorer.ME2TalkFiles.tlkList.Count == 0 ? "(.tlk not loaded)" : ME2Explorer.ME2TalkFiles.findDataById(idx);
                    }
                    else if (pcc.Game == MEGame.ME1)
                    {
                        s += tlkset == null ? "(.tlk not loaded)" : tlkset.findDataById(idx);
                    }
                    break;
            }
            TreeNode ret = new TreeNode(s);
            ret.Tag = propertyType;
            ret.Name = p.offset.ToString();
            return ret;
        }

        public nodeType getType(string s)
        {
            for (int i = 0; i < Types.Length; i++)
                if (s == Types[i])
                {
                    return (nodeType)i;
                }
            return (nodeType)(-1);
        }

        public List<PropHeader> ReadHeadersTillNone()
        {
            List<PropHeader> ret = new List<PropHeader>();
            bool run = true;
            while (run)
            {
                PropHeader p = new PropHeader();
                if (readerpos > memory.Length || readerpos < 0)
                {
                    //nothing else to interpret.
                    run = false;
                    continue;
                }
                p.name = BitConverter.ToInt32(memory, readerpos);

                if (readerpos == 4 && pcc.isName(p.name) && pcc.getNameEntry(p.name) == export.ObjectName)
                {
                    //It's a primitive component header
                    //Debug.WriteLine("Primitive Header " + pcc.Names[p.name]);
                    readerpos += 12;
                    continue;
                }

                if (!pcc.isName(p.name))
                    run = false;
                else
                {
                    string name = pcc.getNameEntry(p.name);
                    if (pcc.getNameEntry(p.name) != "None")
                    {
                        p.type = BitConverter.ToInt32(memory, readerpos + 8);
                        if (p.name == 0 && p.type == 0 && pcc.getNameEntry(0) == "ArrayProperty")
                        {
                            //This could be a struct that just happens to have arrayproperty at name 0... this might fubar some stuff
                            return ret;
                        }
                        if (!pcc.isName(p.type) || getType(pcc.getNameEntry(p.type)) == nodeType.Unknown)
                            run = false;
                        else
                        {
                            p.size = BitConverter.ToInt32(memory, readerpos + 16);
                            p.index = BitConverter.ToInt32(memory, readerpos + 20);
                            p.offset = readerpos;
                            ret.Add(p);
                            readerpos += p.size + 24;

                            if (getType(pcc.getNameEntry(p.type)) == nodeType.StructProperty) //StructName
                                readerpos += 8;
                            if (pcc.Game == MEGame.ME3 || pcc.Game == MEGame.UDK)
                            {
                                if (getType(pcc.getNameEntry(p.type)) == nodeType.BoolProperty)//Boolbyte
                                    readerpos++;
                                if (getType(pcc.getNameEntry(p.type)) == nodeType.ByteProperty)//byteprop
                                    readerpos += 8;
                            }
                            else
                            {
                                if (getType(pcc.getNameEntry(p.type)) == nodeType.BoolProperty)
                                    readerpos += 4;
                            }
                        }
                    }
                    else
                    {
                        p.type = p.name;
                        p.size = 0;
                        p.index = 0;
                        p.offset = readerpos;
                        ret.Add(p);
                        readerpos += 8;
                        run = false;
                    }
                }
            }
            return ret;
        }

        private void toolStripButton2_Click(object sender, EventArgs e)
        {
            SaveFileDialog d = new SaveFileDialog();
            d.Filter = "*.txt|*.txt";
            d.FileName = export.ObjectName + ".txt";
            if (d.ShowDialog() == DialogResult.OK)
            {
                FileStream fs = new FileStream(d.FileName, FileMode.Create, FileAccess.Write);
                PrintNodes(treeView1.Nodes, fs, 0);
                fs.Close();
                MessageBox.Show("Done.");
            }
        }

        public void PrintNodes(TreeNodeCollection t, FileStream fs, int depth)
        {
            string tab = "";
            for (int i = 0; i < depth; i++)
                tab += ' ';
            foreach (TreeNode t1 in t)
            {
                string s = tab + t1.Text;
                WriteString(fs, s);
                fs.WriteByte(0xD);
                fs.WriteByte(0xA);
                if (t1.Nodes.Count != 0)
                    PrintNodes(t1.Nodes, fs, depth + 4);
            }
        }

        public void WriteString(FileStream fs, string s)
        {
            for (int i = 0; i < s.Length; i++)
                fs.WriteByte((byte)s[i]);
        }

        private string getEnclosingType(TreeNode node)
        {
            Stack<TreeNode> nodeStack = new Stack<TreeNode>();
            string typeName = className;
            string propname;
            PropertyInfo p;
            while (node != null && !node.Tag.Equals(nodeType.Root))
            {
                nodeStack.Push(node);
                node = node.Parent;
            }
            bool isStruct = false;
            while (nodeStack.Count > 0)
            {
                node = nodeStack.Pop();
                if ((nodeType)node.Tag == nodeType.ArrayLeafStruct)
                {
                    continue;
                }
                propname = pcc.getNameEntry(BitConverter.ToInt32(memory, getPosFromNode(node.Name)));
                p = GetPropertyInfo(propname, typeName, isStruct);
                typeName = p.reference;
                isStruct = true;
            }
            return typeName;
        }
        private bool isArrayLeaf(nodeType type)
        {
            return (type == nodeType.ArrayLeafBool || type == nodeType.ArrayLeafEnum || type == nodeType.ArrayLeafFloat ||
                type == nodeType.ArrayLeafInt || type == nodeType.ArrayLeafName || type == nodeType.ArrayLeafObject ||
                type == nodeType.ArrayLeafString || type == nodeType.ArrayLeafStruct || type == nodeType.ArrayLeafByte);
        }

        private bool isStructLeaf(nodeType type)
        {
            return (type == nodeType.StructLeafByte || type == nodeType.StructLeafDeg || type == nodeType.StructLeafFloat ||
                type == nodeType.StructLeafBool || type == nodeType.StructLeafInt || type == nodeType.StructLeafName ||
                type == nodeType.StructLeafStr || type == nodeType.StructLeafEnum || type == nodeType.StructLeafArray ||
                type == nodeType.StructLeafStruct || type == nodeType.StructLeafObject);
        }

        private void treeView1_AfterSelect(object sender, TreeViewEventArgs e)
        {
            LAST_SELECTED_NODE = e.Node;
            resetPropEditingControls();
            if (e.Node.Name == "")
            {
                Debug.WriteLine("This node is not parsable.");
                //can't attempt to parse this.
                LAST_SELECTED_PROP_TYPE = nodeType.Unknown;
                return;
            }
            try
            {
                int off = getPosFromNode(e.Node.Name);
                hb1.SelectionStart = off;
                lastSetOffset = off;
                hb1.SelectionLength = 1;
                if (e.Node.Tag == null)
                {
                    LAST_SELECTED_PROP_TYPE = nodeType.Unknown;
                    return;
                }
                LAST_SELECTED_PROP_TYPE = (nodeType)e.Node.Tag;
                if (isArrayLeaf(LAST_SELECTED_PROP_TYPE) || isStructLeaf(LAST_SELECTED_PROP_TYPE))
                {
                    TryParseStructPropertyOrArrayLeaf(e.Node);
                }
                else if (LAST_SELECTED_PROP_TYPE == nodeType.ArrayProperty)
                {
                    addArrayElementButton.Visible = true;
                    proptext.Clear();
                    ArrayType arrayType = GetArrayType(BitConverter.ToInt32(memory, off), getEnclosingType(e.Node.Parent));
                    switch (arrayType)
                    {
                        case ArrayType.Byte:
                        case ArrayType.String:
                            proptext.Visible = true;
                            break;
                        case ArrayType.Object:
                            objectNameLabel.Text = "()";
                            proptext.Visible = objectNameLabel.Visible = true;
                            break;
                        case ArrayType.Int:
                            proptext.Text = "0";
                            proptext.Visible = true;
                            break;
                        case ArrayType.Float:
                            proptext.Text = "0.0";
                            proptext.Visible = true;
                            break;
                        case ArrayType.Name:
                            proptext.Text = "0";
                            nameEntry.AutoCompleteCustomSource.AddRange(pcc.Names.ToArray());
                            proptext.Visible = nameEntry.Visible = true;
                            break;
                        case ArrayType.Bool:
                            propDropdown.Items.Clear();
                            propDropdown.Items.Add("False");
                            propDropdown.Items.Add("True");
                            propDropdown.Visible = true;
                            break;
                        case ArrayType.Enum:
                            string enumName = getEnclosingType(e.Node);
                            List<string> values = GetEnumValues(enumName, BitConverter.ToInt32(memory, getPosFromNode(e.Node.Parent.Name)));
                            if (values == null)
                            {
                                addArrayElementButton.Visible = false;
                                return;
                            }
                            propDropdown.Items.Clear();
                            propDropdown.Items.AddRange(values.ToArray());
                            propDropdown.Visible = true;
                            break;
                        case ArrayType.Struct:
                        default:
                            break;
                    }
                }
                else if (LAST_SELECTED_PROP_TYPE == nodeType.Root)
                {
                    addPropButton.Visible = true;
                    removePropertyButton.Visible = false;

                }
                else if (LAST_SELECTED_PROP_TYPE == nodeType.None && e.Node.Parent.Tag != null && e.Node.Parent.Tag.Equals(nodeType.Root))
                {
                    //User has selcted the None at the end of the root
                    addPropButton.Visible = true;
                    removePropertyButton.Visible = false;
                }
                else
                {
                    TryParseProperty();
                }
            }
            catch (Exception)
            {
                Debug.WriteLine("Node name is not in correct format.");
                //name is wrong, don't attempt to continue parsing.
                LAST_SELECTED_PROP_TYPE = nodeType.Unknown;
                return;
            }
        }
        private void resetPropEditingControls()
        {
            objectNameLabel.Visible = nameEntry.Visible = proptext.Visible = setPropertyButton.Visible = propDropdown.Visible =
                addArrayElementButton.Visible = deleteArrayElementButton.Visible = moveDownButton.Visible =
                moveUpButton.Visible = addPropButton.Visible = false;
            removePropertyButton.Visible = false;
            nameEntry.AutoCompleteCustomSource.Clear();
            nameEntry.Clear();
            proptext.Clear();
        }

        private void TryParseProperty()
        {
            try
            {
                int pos = (int)hb1.SelectionStart;
                if (memory.Length - pos < 16)
                    return;
                int type = BitConverter.ToInt32(memory, pos + 8);
                int test = BitConverter.ToInt32(memory, pos + 12);
                removePropertyButton.Visible = LAST_SELECTED_NODE != null && LAST_SELECTED_NODE.Parent != null && (nodeType)LAST_SELECTED_NODE.Parent.Tag == nodeType.Root && (nodeType)LAST_SELECTED_NODE.Tag != nodeType.None;
                if (test != 0 || !pcc.isName(type))
                    return;
                switch (pcc.getNameEntry(type))
                {
                    case "IntProperty":
                    case "StringRefProperty":
                        proptext.Text = BitConverter.ToInt32(memory, pos + 24).ToString();
                        proptext.Visible = true;
                        break;
                    case "ObjectProperty":
                        int n = BitConverter.ToInt32(memory, pos + 24);
                        objectNameLabel.Text = $"({pcc.getObjectName(n)})";
                        proptext.Text = n.ToString();
                        objectNameLabel.Visible = proptext.Visible = true;
                        break;
                    case "FloatProperty":
                        proptext.Text = BitConverter.ToSingle(memory, pos + 24).ToString();
                        proptext.Visible = true;
                        break;
                    case "BoolProperty":
                        propDropdown.Items.Clear();
                        propDropdown.Items.Add("False");
                        propDropdown.Items.Add("True");
                        propDropdown.SelectedIndex = memory[pos + 24];
                        propDropdown.Visible = true;
                        break;
                    case "NameProperty":
                        proptext.Text = BitConverter.ToInt32(memory, pos + 28).ToString();
                        nameEntry.Text = pcc.getNameEntry(BitConverter.ToInt32(memory, pos + 24));
                        nameEntry.AutoCompleteCustomSource.AddRange(pcc.Names.ToArray());
                        nameEntry.Visible = true;
                        proptext.Visible = true;
                        break;
                    case "StrProperty":
                        string s = "";
                        int count = BitConverter.ToInt32(memory, pos + 24);
                        pos += 28;
                        if (count < 0)
                        {
                            for (int i = 0; i < -count; i++)
                            {
                                s += (char)memory[pos + i * 2];
                            }
                        }
                        else
                        {
                            for (int i = 0; i < count; i++)
                            {
                                s += (char)memory[pos + i];
                            }
                        }
                        proptext.Text = s;
                        proptext.Visible = true;
                        break;
                    case "ByteProperty":
                        int size = BitConverter.ToInt32(memory, pos + 16);
                        string enumName = pcc.getNameEntry(BitConverter.ToInt32(memory, pos + 24));
                        int valOffset;
                        if (pcc.Game == MEGame.ME3)
                        {
                            valOffset = 32;
                        }
                        else
                        {
                            valOffset = 24;
                        }
                        if (size > 1)
                        {
                            try
                            {
                                List<string> values = GetEnumValues(enumName, BitConverter.ToInt32(memory, pos));
                                if (values != null)
                                {
                                    propDropdown.Items.Clear();
                                    propDropdown.Items.AddRange(values.ToArray());
                                    propDropdown.SelectedItem = pcc.getNameEntry(BitConverter.ToInt32(memory, pos + valOffset));
                                    propDropdown.Visible = true;
                                }
                            }
                            catch (Exception)
                            {
                            }
                        }
                        else
                        {
                            proptext.Text = memory[pos + valOffset].ToString();
                            proptext.Visible = true;
                        }
                        break;
                    default:
                        return;
                }
                setPropertyButton.Visible = true;
            }
            catch (Exception ex)
            {
                MessageBox.Show(ex.Message);
            }
        }

        private void TryParseStructPropertyOrArrayLeaf(TreeNode node)
        {
            try
            {
                nodeType type = (nodeType)node.Tag;
                int pos = (int)hb1.SelectionStart;
                if (memory.Length - pos < 8)
                    return;
                switch (type)
                {
                    case nodeType.ArrayLeafInt:
                    case nodeType.StructLeafInt:
                        proptext.Text = BitConverter.ToInt32(memory, pos).ToString();
                        proptext.Visible = true;
                        break;
                    case nodeType.ArrayLeafObject:
                    case nodeType.StructLeafObject:
                        int n = BitConverter.ToInt32(memory, pos);
                        objectNameLabel.Text = $"({pcc.getObjectName(n)})";
                        proptext.Text = n.ToString();
                        proptext.Visible = objectNameLabel.Visible = true;
                        break;
                    case nodeType.ArrayLeafFloat:
                    case nodeType.StructLeafFloat:
                        proptext.Text = BitConverter.ToSingle(memory, pos).ToString();
                        proptext.Visible = true;
                        break;
                    case nodeType.ArrayLeafBool:
                    case nodeType.StructLeafBool:
                        propDropdown.Items.Clear();
                        propDropdown.Items.Add("False");
                        propDropdown.Items.Add("True");
                        propDropdown.SelectedIndex = memory[pos];
                        propDropdown.Visible = true;
                        break;
                    case nodeType.ArrayLeafByte:
                    case nodeType.StructLeafByte:
                        proptext.Text = memory[pos].ToString();
                        proptext.Visible = true;
                        break;
                    case nodeType.ArrayLeafName:
                    case nodeType.StructLeafName:
                        proptext.Text = BitConverter.ToInt32(memory, pos + 4).ToString();
                        nameEntry.Text = pcc.getNameEntry(BitConverter.ToInt32(memory, pos));
                        nameEntry.AutoCompleteCustomSource.AddRange(pcc.Names.ToArray());
                        nameEntry.Visible = proptext.Visible = true;
                        break;
                    case nodeType.ArrayLeafString:
                    case nodeType.StructLeafStr:
                        string s = "";
                        int count = -BitConverter.ToInt32(memory, pos);
                        for (int i = 0; i < count - 1; i++)
                        {
                            s += (char)memory[pos + 4 + i * 2];
                        }
                        proptext.Text = s;
                        proptext.Visible = true;
                        break;
                    case nodeType.ArrayLeafEnum:
                    case nodeType.StructLeafEnum:
                        string enumName;
                        if (type == nodeType.StructLeafEnum)
                        {
                            int begin = node.Text.LastIndexOf(':');
<<<<<<< HEAD
                            if(begin == -1)
=======
                            if (begin == -1)
>>>>>>> dd776ce5
                            {
                                return;
                            }
                            enumName = node.Text.Substring(begin + 3, node.Text.IndexOf(',') - 1 - begin);
                        }
                        else
                        {
                            enumName = getEnclosingType(node.Parent);
                        }
                        List<string> values = GetEnumValues(enumName, BitConverter.ToInt32(memory, getPosFromNode(node.Parent)));
                        if (values == null)
                        {
                            return;
                        }
                        propDropdown.Items.Clear();
                        propDropdown.Items.AddRange(values.ToArray());
                        setPropertyButton.Visible = propDropdown.Visible = true;
                        propDropdown.SelectedItem = pcc.getNameEntry(BitConverter.ToInt32(memory, pos));
                        break;
                    case nodeType.StructLeafDeg:
                        proptext.Text = (BitConverter.ToInt32(memory, pos) * 360f / 65536f).ToString();
                        proptext.Visible = true;
                        break;
                    case nodeType.ArrayLeafStruct:
                        break;
                    default:
                        return;
                }
                setPropertyButton.Visible = true;
                if (isArrayLeaf(type))
                {
                    deleteArrayElementButton.Visible = addArrayElementButton.Visible = true;
                    if (type == nodeType.ArrayLeafStruct)
                    {
                        setPropertyButton.Visible = false;
                    }
                    if (node.NextNode != null)
                    {
                        moveDownButton.Visible = true;
                    }
                    if (node.PrevNode != null)
                    {
                        moveUpButton.Visible = true;
                    }
                }
            }
            catch (Exception ex)
            {
                MessageBox.Show(ex.Message);
            }
        }

        private void setProperty_Click(object sender, EventArgs e)
        {
            if (hb1.SelectionStart != lastSetOffset)
            {
                return; //user manually moved cursor
            }
            if (isArrayLeaf(LAST_SELECTED_PROP_TYPE) || isStructLeaf(LAST_SELECTED_PROP_TYPE))
            {
                setStructOrArrayProperty();
            }
            else
            {
                setNonArrayProperty();
            }
        }

        private void setStructOrArrayProperty()
        {
            try
            {
                int pos = lastSetOffset;
                if (memory.Length - pos < 8)
                    return;
                byte b = 0;
                float f = 0;
                int i = 0;
                switch (LAST_SELECTED_PROP_TYPE)
                {
                    case nodeType.ArrayLeafByte:
                    case nodeType.StructLeafByte:
                        if (byte.TryParse(proptext.Text, out b))
                        {
                            memory[pos] = b;
                            UpdateMem(pos);
                        }
                        break;
                    case nodeType.ArrayLeafBool:
                    case nodeType.StructLeafBool:
                        memory[pos] = (byte)propDropdown.SelectedIndex;
                        UpdateMem(pos);
                        break;
                    case nodeType.ArrayLeafFloat:
                    case nodeType.StructLeafFloat:
                        proptext.Text = CheckSeperator(proptext.Text);
                        if (float.TryParse(proptext.Text, out f))
                        {
                            WriteMem(pos, BitConverter.GetBytes(f));
                            UpdateMem(pos);
                        }
                        break;
                    case nodeType.StructLeafDeg:
                        if (float.TryParse(proptext.Text, out f))
                        {
                            WriteMem(pos, BitConverter.GetBytes(Convert.ToInt32(f * 65536f / 360f)));
                            UpdateMem(pos);
                        }
                        break;
                    case nodeType.ArrayLeafInt:
                    case nodeType.ArrayLeafObject:
                    case nodeType.StructLeafObject:
                    case nodeType.StructLeafInt:
                        proptext.Text = CheckSeperator(proptext.Text);
                        if (int.TryParse(proptext.Text, out i))
                        {
                            WriteMem(pos, BitConverter.GetBytes(i));
                            UpdateMem(pos);
                        }
                        break;
                    case nodeType.ArrayLeafEnum:
                    case nodeType.StructLeafEnum:
                        i = pcc.FindNameOrAdd(propDropdown.SelectedItem as string);
                        WriteMem(pos, BitConverter.GetBytes(i));
                        UpdateMem(pos);
                        break;
                    case nodeType.ArrayLeafName:
                    case nodeType.StructLeafName:
                        if (int.TryParse(proptext.Text, out i))
                        {
                            if (!pcc.Names.Contains(nameEntry.Text) &&
                                DialogResult.No == MessageBox.Show($"{Path.GetFileName(pcc.FileName)} does not contain the Name: {nameEntry.Text}\nWould you like to add it to the Name list?", "", MessageBoxButtons.YesNo))
                            {
                                break;
                            }
                            WriteMem(pos, BitConverter.GetBytes(pcc.FindNameOrAdd(nameEntry.Text)));
                            WriteMem(pos + 4, BitConverter.GetBytes(i));
                            UpdateMem(pos);
                        }
                        break;
                    case nodeType.ArrayLeafString:
                    case nodeType.StructLeafStr:
                        string s = proptext.Text;
                        int offset = pos;
                        int stringMultiplier = 1;
                        int oldLength = BitConverter.ToInt32(memory, offset);
                        if (oldLength < 0)
                        {
                            stringMultiplier = 2;
                            oldLength *= -2;
                        }
                        int oldSize = 4 + oldLength;
                        List<byte> stringBuff = new List<byte>(s.Length * stringMultiplier);
                        if (stringMultiplier == 2)
                        {
                            for (int j = 0; j < s.Length; j++)
                            {
                                stringBuff.AddRange(BitConverter.GetBytes(s[j]));
                            }
                            stringBuff.Add(0);
                        }
                        else
                        {
                            for (int j = 0; j < s.Length; j++)
                            {
                                stringBuff.Add(BitConverter.GetBytes(s[j])[0]);
                            }
                        }
                        stringBuff.Add(0);
                        byte[] buff = BitConverter.GetBytes((s.Count() + 1) * stringMultiplier + 4);
                        for (int j = 0; j < 4; j++)
                            memory[offset - 8 + j] = buff[j];
                        buff = BitConverter.GetBytes((s.Count() + 1) * (stringMultiplier == 1 ? 1 : -1));
                        for (int j = 0; j < 4; j++)
                            memory[offset + j] = buff[j];
                        buff = new byte[memory.Length - oldLength + stringBuff.Count];
                        int startLength = offset + 4;
                        int startLength2 = startLength + oldLength;
                        for (int j = 0; j < startLength; j++)
                        {
                            buff[j] = memory[j];
                        }
                        for (int j = 0; j < stringBuff.Count; j++)
                        {
                            buff[j + startLength] = stringBuff[j];
                        }
                        startLength += stringBuff.Count;
                        for (int j = 0; j < memory.Length - startLength2; j++)
                        {
                            buff[j + startLength] = memory[j + startLength2];
                        }
                        memory = buff;

                        //bubble up size
                        TreeNode parent = LAST_SELECTED_NODE.Parent;
                        while (parent != null && (parent.Tag.Equals(nodeType.StructProperty) || parent.Tag.Equals(nodeType.ArrayProperty) ||
                            parent.Tag.Equals(nodeType.ArrayLeafStruct) || isStructLeaf((nodeType)parent.Tag)))
                        {
                            if ((nodeType)parent.Tag == nodeType.ArrayLeafStruct || isStructLeaf((nodeType)parent.Tag))
                            {
                                parent = parent.Parent;
                                continue;
                            }
                            updateArrayLength(getPosFromNode(parent.Name), 0, (stringBuff.Count + 4) - oldSize);
                            parent = parent.Parent;
                        }
                        UpdateMem(pos);
                        break;
                }
            }
            catch (Exception ex)
            {
                MessageBox.Show(ex.Message);
            }
        }

        private void setNonArrayProperty()
        {
            try
            {
                int pos = (int)hb1.SelectionStart;
                if (memory.Length - pos < 16)
                    return;
                int type = BitConverter.ToInt32(memory, pos + 8);
                int test = BitConverter.ToInt32(memory, pos + 12);
                if (test != 0 || !pcc.isName(type))
                    return;
                int i = 0;
                float f = 0;
                byte b = 0;
                switch (pcc.getNameEntry(type))
                {
                    case "IntProperty":
                    case "ObjectProperty":
                    case "StringRefProperty":
                        if (int.TryParse(proptext.Text, out i))
                        {
                            WriteMem(pos + 24, BitConverter.GetBytes(i));
                            UpdateMem(pos);
                        }
                        break;
                    case "NameProperty":
                        if (int.TryParse(proptext.Text, out i))
                        {
                            if (!pcc.Names.Contains(nameEntry.Text) &&
                                DialogResult.No == MessageBox.Show($"{Path.GetFileName(pcc.FileName)} does not contain the Name: {nameEntry.Text}\nWould you like to add it to the Name list?", "", MessageBoxButtons.YesNo))
                            {
                                break;
                            }
                            WriteMem(pos + 24, BitConverter.GetBytes(pcc.FindNameOrAdd(nameEntry.Text)));
                            WriteMem(pos + 28, BitConverter.GetBytes(i));
                            UpdateMem(pos);
                        }
                        break;
                    case "FloatProperty":
                        proptext.Text = CheckSeperator(proptext.Text);
                        if (float.TryParse(proptext.Text, out f))
                        {
                            WriteMem(pos + 24, BitConverter.GetBytes(f));
                            UpdateMem(pos);
                        }
                        break;
                    case "BoolProperty":
                        memory[pos + 24] = (byte)propDropdown.SelectedIndex;
                        UpdateMem(pos);
                        break;
                    case "ByteProperty":
                        int valOffset;
                        if (pcc.Game == MEGame.ME3)
                        {
                            valOffset = 32;
                        }
                        else
                        {
                            valOffset = 24;
                        }
                        if (propDropdown.Visible)
                        {
                            i = pcc.FindNameOrAdd(propDropdown.SelectedItem as string);
                            WriteMem(pos + valOffset, BitConverter.GetBytes(i));
                            UpdateMem(pos);
                        }
                        else if (byte.TryParse(proptext.Text, out b))
                        {
                            memory[pos + valOffset] = b;
                            UpdateMem(pos);
                        }
                        break;
                    case "StrProperty":
                        string s = proptext.Text;
                        int offset = pos + 24; //where string data starts
                        int stringMultiplier = 1; //unicode vs ascii
                        int oldSize = BitConverter.ToInt32(memory, pos + 16);
                        int oldLength = BitConverter.ToInt32(memory, offset);
                        if (pcc.Game != MEGame.ME1)
                        {
                            //Unicode Mode
                            stringMultiplier = 2;
                            if (oldLength == -1 && oldSize == 4)
                            {
                                oldLength = 0; //Corrects a bug in development version of me3explorer
                            }
                            oldLength *= -2;
                        }

                        //if (oldLength < -1) //ascii or empty unicode string check. -1 means it is empty unicode string from pre 3.0.3 me3explorer
                        //{
                        //    //unicode str of size > 0
                        //    stringMultiplier = 2;
                        //    oldLength *= -2;
                        //}
                        List<byte> stringBuff = new List<byte>(s.Length * stringMultiplier); //byte buffer
                        if (stringMultiplier == 2)
                        {
                            //UNICODE
                            for (int j = 0; j < s.Length; j++)
                            {
                                stringBuff.AddRange(BitConverter.GetBytes(s[j]));
                            }
                            if (s.Length > 0)
                            {
                                stringBuff.AddRange(BitConverter.GetBytes('\0')); //terminator char
                            }
                        }
                        else
                        {
                            //ASCII
                            for (int j = 0; j < s.Length; j++)
                            {
                                stringBuff.Add(BitConverter.GetBytes(s[j])[0]); //get only first byte. This returns unicode byte, so discard byte 2
                            }
                            if (s.Length > 0)
                            {
                                //THIS MIGHT BREAK ME1
                                stringBuff.Add(0); //terminator char?
                            }
                        }


                        //Write data

                        byte[] buff = BitConverter.GetBytes((s.Count() + (s.Length == 0 ? 0 : 1)) * stringMultiplier + 4); //Write unreal data size of str (4 + length)
                        for (int j = 0; j < 4; j++)
                            memory[offset - 8 + j] = buff[j];
                        buff = BitConverter.GetBytes((s.Count() + (s.Length == 0 ? 0 : 1)) * (stringMultiplier == 1 ? 1 : -1));
                        for (int j = 0; j < 4; j++) //Write string length (string data, not unreal)
                            memory[offset + j] = buff[j];
                        buff = new byte[memory.Length - oldLength + stringBuff.Count];
                        int startLength = offset + 4;
                        int startLength2 = startLength + oldLength;
                        for (int j = 0; j < startLength; j++) //Write data before strproperty data
                        {
                            buff[j] = memory[j];
                        }
                        for (int j = 0; j < stringBuff.Count; j++) //Write String data
                        {
                            buff[j + startLength] = stringBuff[j];
                        }
                        startLength += stringBuff.Count; //add string byte data as an offset since the placement of the file will have moved.
                        for (int j = 0; j < memory.Length - startLength2; j++) //write the rest of the data.
                        {
                            buff[j + startLength] = memory[j + startLength2];
                        }
                        memory = buff;

                        //bubble up size
                        TreeNode parent = LAST_SELECTED_NODE.Parent;
                        while (parent != null && (parent.Tag.Equals(nodeType.StructProperty) || parent.Tag.Equals(nodeType.ArrayProperty) || parent.Tag.Equals(nodeType.ArrayLeafStruct)))
                        {
                            if ((nodeType)parent.Tag == nodeType.ArrayLeafStruct)
                            {
                                parent = parent.Parent;
                                continue;
                            }
                            updateArrayLength(getPosFromNode(parent.Name), 0, (stringBuff.Count + 4) - oldSize);
                            parent = parent.Parent;
                        }
                        UpdateMem(pos);
                        break;
                }
            }
            catch (Exception ex)
            {
                MessageBox.Show(ex.Message);
            }
        }

        private byte[] deleteArrayLeaf()
        {
            try
            {
                int pos = (int)hb1.SelectionStart;
                if (hb1.SelectionStart != lastSetOffset)
                {
                    return new byte[0]; //user manually moved cursor
                }

                if (memory.Length - pos < 8) //not long enough to deal with
                    return new byte[0];

                byte[] removedBytes;
                TreeNode parent = LAST_SELECTED_NODE.Parent;
                int leafOffset = getPosFromNode(LAST_SELECTED_NODE.Name);
                int parentOffset = getPosFromNode(parent.Name);

                int size;
                switch (LAST_SELECTED_PROP_TYPE)
                {
                    case nodeType.ArrayLeafInt:
                    case nodeType.ArrayLeafFloat:
                    case nodeType.ArrayLeafObject:
                        size = 4;
                        break;
                    case nodeType.ArrayLeafName:
                    case nodeType.ArrayLeafEnum:
                        size = 8;
                        break;
                    case nodeType.ArrayLeafBool:
                    case nodeType.ArrayLeafByte:
                        size = 1;
                        break;
                    case nodeType.ArrayLeafString:
                        size = BitConverter.ToInt32(memory, leafOffset);
                        if (size < 0)
                        {
                            size *= -2;
                        }
                        size += 4;
                        break;
                    case nodeType.ArrayLeafStruct:
                        int tmp = readerpos = leafOffset;
                        ReadHeadersTillNone();
                        size = readerpos - tmp;
                        break;
                    default:
                        return new byte[0];
                }
                removedBytes = memory.Skip(leafOffset).Take(size).ToArray();
                //bubble up size
                bool firstbubble = true;
                while (parent != null && (parent.Tag.Equals(nodeType.StructProperty) || parent.Tag.Equals(nodeType.ArrayProperty) || parent.Tag.Equals(nodeType.ArrayLeafStruct)))
                {
                    if ((nodeType)parent.Tag == nodeType.ArrayLeafStruct)
                    {
                        parent = parent.Parent;
                        continue;
                    }
                    parentOffset = getPosFromNode(parent.Name);
                    if (firstbubble)
                    {
                        memory = RemoveIndices(memory, leafOffset, size);
                        firstbubble = false;
                        updateArrayLength(parentOffset, -1, -size);
                    }
                    else
                    {
                        updateArrayLength(parentOffset, 0, -size);
                    }
                    parent = parent.Parent;
                }
                if (LAST_SELECTED_PROP_TYPE == nodeType.ArrayLeafStruct)
                {
                    UpdateMem(-pos);
                }
                else
                {
                    UpdateMem(pos);
                }
                return removedBytes;
            }
            catch (Exception ex)
            {
                MessageBox.Show(ex.Message);
                return new byte[0];
            }
        }

        private void addArrayLeaf()
        {
            try
            {
                int pos = (int)hb1.SelectionStart;
                if (hb1.SelectionStart != lastSetOffset)
                {
                    return; //user manually moved cursor
                }
                bool isLeaf = false;
                int leafOffset = 0;
                //is a leaf
                if (deleteArrayElementButton.Visible == true)
                {
                    isLeaf = true;
                    leafOffset = pos;
                    pos = getPosFromNode(LAST_SELECTED_NODE.Parent.Name);
                    LAST_SELECTED_NODE = LAST_SELECTED_NODE.Parent;
                }
                int size = BitConverter.ToInt32(memory, pos + 16);
                int count = BitConverter.ToInt32(memory, pos + 24);
                int leafSize = 0;
                ArrayType arrayType = GetArrayType(BitConverter.ToInt32(memory, pos), getEnclosingType(LAST_SELECTED_NODE.Parent));
                List<byte> memList = memory.ToList();
                int i;
                float f;
                byte b = 0;
                int offset;
                if (isLeaf)
                {
                    offset = leafOffset;
                }
                else
                {
                    offset = pos + 24 + size;
                }
                switch (arrayType)
                {
                    case ArrayType.Int:
                    case ArrayType.Object:
                        leafSize = 4;
                        if (!int.TryParse(proptext.Text, out i))
                        {
                            return; //not valid element
                        }
                        memList.InsertRange(offset, BitConverter.GetBytes(i));
                        break;
                    case ArrayType.Float:
                        leafSize = 4;
                        if (!float.TryParse(proptext.Text, out f))
                        {
                            return; //not valid element
                        }
                        memList.InsertRange(offset, BitConverter.GetBytes(f));
                        break;
                    case ArrayType.Byte:
                        leafSize = 1;
                        if (!byte.TryParse(proptext.Text, out b))
                        {
                            return; //not valid
                        }
                        memList.Insert(offset, b);
                        break;
                    case ArrayType.Bool:
                        leafSize = 1;
                        memList.Insert(offset, (byte)propDropdown.SelectedIndex);
                        break;
                    case ArrayType.Name:
                        leafSize = 8;
                        if (!int.TryParse(proptext.Text, out i))
                        {
                            return; //not valid
                        }
                        if (!pcc.Names.Contains(nameEntry.Text) &&
                            DialogResult.No == MessageBox.Show($"{Path.GetFileName(pcc.FileName)} does not contain the Name: {nameEntry.Text}\nWould you like to add it to the Name list?", "", MessageBoxButtons.YesNo))
                        {
                            return;
                        }
                        memList.InsertRange(offset, BitConverter.GetBytes(pcc.FindNameOrAdd(nameEntry.Text)));
                        memList.InsertRange(offset + 4, BitConverter.GetBytes(i));
                        break;
                    case ArrayType.Enum:
                        leafSize = 8;
                        string selectedItem = propDropdown.SelectedItem as string;
                        if (selectedItem == null)
                        {
                            return;
                        }
                        i = pcc.FindNameOrAdd(selectedItem);
                        memList.InsertRange(offset, BitConverter.GetBytes(i));
                        memList.InsertRange(offset + 4, new byte[4]);
                        break;
                    case ArrayType.String:
                        List<byte> stringBuff = new List<byte>();

                        if (pcc.Game == MEGame.ME3)
                        {
                            memList.InsertRange(offset, BitConverter.GetBytes(-(proptext.Text.Length + 1)));
                            for (int j = 0; j < proptext.Text.Length; j++)
                            {
                                stringBuff.AddRange(BitConverter.GetBytes(proptext.Text[j]));
                            }
                            stringBuff.Add(0);
                        }
                        else
                        {
                            memList.InsertRange(offset, BitConverter.GetBytes(proptext.Text.Length + 1));
                            for (int j = 0; j < proptext.Text.Length; j++)
                            {
                                stringBuff.Add(BitConverter.GetBytes(proptext.Text[j])[0]);
                            }
                        }
                        stringBuff.Add(0);
                        memList.InsertRange(offset + 4, stringBuff);
                        leafSize = 4 + stringBuff.Count;
                        break;
                    case ArrayType.Struct:
                        byte[] buff;
                        if (LAST_SELECTED_NODE.Nodes.Count == 0)
                        {
                            if (pcc.Game == MEGame.ME3)
                            {
                                buff = ME3UnrealObjectInfo.getDefaultClassValue(pcc as ME3Package, getEnclosingType(LAST_SELECTED_NODE));
                                if (buff == null)
                                {
                                    return;
                                }
                            }
                            else
                            {
                                MessageBox.Show("Cannot add new struct values to an array that does not already have them when editing ME1 or ME2 files.", "Sorry :(");
                                return;
                            }
                        }
                        //clone struct if existing
                        else
                        {
                            int startOff = getPosFromNode(LAST_SELECTED_NODE.LastNode);
                            int length = getPosFromNode(LAST_SELECTED_NODE.NextNode) - startOff;
                            buff = memory.Skip(startOff).Take(length).ToArray();
                        }
                        memList.InsertRange(offset, buff);
                        leafSize = buff.Length;
                        break;
                    default:
                        return;
                }
                memory = memList.ToArray();
                updateArrayLength(pos, 1, leafSize);

                //bubble up size
                TreeNode parent = LAST_SELECTED_NODE.Parent;
                while (parent != null && (parent.Tag.Equals(nodeType.StructProperty) || parent.Tag.Equals(nodeType.ArrayProperty) || parent.Tag.Equals(nodeType.ArrayLeafStruct)))
                {
                    if ((nodeType)parent.Tag == nodeType.ArrayLeafStruct)
                    {
                        parent = parent.Parent;
                        continue;
                    }
                    updateArrayLength(getPosFromNode(parent.Name), 0, leafSize);
                    parent = parent.Parent;
                }
                UpdateMem(arrayType == ArrayType.Struct ? -offset : offset);
            }
            catch (Exception ex)
            {
                MessageBox.Show(ex.Message);
            }
        }

        private T[] RemoveIndices<T>(T[] IndicesArray, int RemoveAt, int NumElementsToRemove)
        {
            if (RemoveAt < 0 || RemoveAt > IndicesArray.Length - 1 || NumElementsToRemove < 0 || NumElementsToRemove + RemoveAt > IndicesArray.Length - 1)
            {
                return IndicesArray;
            }
            T[] newIndicesArray = new T[IndicesArray.Length - NumElementsToRemove];

            int i = 0;
            int j = 0;
            while (i < IndicesArray.Length)
            {
                if (i < RemoveAt || i >= RemoveAt + NumElementsToRemove)
                {
                    newIndicesArray[j] = IndicesArray[i];
                    j++;
                }
                else
                {
                    //Debug.WriteLine("Skipping byte: " + i.ToString("X4"));
                }

                i++;
            }

            return newIndicesArray;
        }

        private void WriteMem(int pos, byte[] buff)
        {
            for (int i = 0; i < buff.Length; i++)
                memory[pos + i] = buff[i];
        }

        /// <summary>
        /// Updates an array properties length and size in bytes. Does not refresh the memory view
        /// </summary>
        /// <param name="startpos">Starting index of the array property</param>
        /// <param name="countDelta">Delta in terms of how many items the array has</param>
        /// <param name="byteDelta">Delta in terms of how many bytes the array data is</param>
        private void updateArrayLength(int startpos, int countDelta, int byteDelta)
        {
            int sizeOffset = 16;
            int countOffset = 24;
            int oldSize = BitConverter.ToInt32(memory, sizeOffset + startpos);
            int oldCount = BitConverter.ToInt32(memory, countOffset + startpos);

            int newSize = oldSize + byteDelta;
            int newCount = oldCount + countDelta;

            WriteMem(startpos + sizeOffset, BitConverter.GetBytes(newSize));
            WriteMem(startpos + countOffset, BitConverter.GetBytes(newCount));
        }


        private void UpdateMem(int? _selectedNodePos = null)
        {
            export.Data = memory.TypedClone();
            selectedNodePos = _selectedNodePos;
        }

        public void RefreshMem()
        {
            hb1.ByteProvider = new DynamicByteProvider(memory);
            //adds rootnode to list
            List<TreeNode> allNodes = treeView1.Nodes.Cast<TreeNode>().ToList();
            //flatten tree of nodes into list.
            for (int i = 0; i < allNodes.Count(); i++)
            {
                allNodes.AddRange(allNodes[i].Nodes.Cast<TreeNode>());
            }

            var expandedNodes = allNodes.Where(x => x.IsExpanded).Select(x => x.Name);
            StartScan(expandedNodes, treeView1.TopNode?.Name, selectedNodePos?.ToString());


        }

        private string CheckSeperator(string s)
        {
            string seperator = System.Globalization.CultureInfo.CurrentCulture.NumberFormat.NumberDecimalSeparator;
            string wrongsep;
            if (seperator == ".")
                wrongsep = ",";
            else
                wrongsep = ".";
            return s.Replace(wrongsep, seperator);
        }

        private void expandAllButton_Click(object sender, EventArgs e)
        {
            if (treeView1 != null)
            {
                treeView1.ExpandAll();
            }
        }

        private void collapseAllButton_Click(object sender, EventArgs e)
        {
            if (treeView1 != null)

            {
                treeView1.CollapseAll();
                treeView1.Nodes[0].Expand();
            }
        }

        private void deleteArrayElement_Click(object sender, EventArgs e)
        {
            deleteArrayLeaf();
        }

        private void addArrayElementButton_Click(object sender, EventArgs e)
        {
            addArrayLeaf();
        }

        private void treeView1_AfterExpand(object sender, TreeViewEventArgs e)
        {
            if (e.Node.Tag != null && e.Node.Tag.Equals(nodeType.ArrayProperty) && e.Node.Nodes.Count == 1)
            {
                e.Node.Nodes[0].Expand();
            }
        }

        private void proptext_KeyUp(object sender, KeyEventArgs e)
        {
            if (objectNameLabel.Visible)
            {
                int i;
                if (int.TryParse(proptext.Text, out i))
                {
                    objectNameLabel.Text = $"({pcc.getObjectName(i)})";
                }
                else
                {
                    objectNameLabel.Text = "()";
                }
            }
        }

        private void moveUpButton_Click(object sender, EventArgs e)
        {
            moveElement(true);
        }

        private void moveDownButton_Click(object sender, EventArgs e)
        {
            moveElement(false);
        }

        private void moveElement(bool up)
        {
            if (hb1.SelectionStart != lastSetOffset)
            {
                return;//user manually moved cursor
            }
            int pos;
            TreeNode node;
            TreeNode parent = LAST_SELECTED_NODE.Parent;
            if (up)
            {
                node = LAST_SELECTED_NODE.PrevNode;
                pos = getPosFromNode(node.Name);
            }
            else
            {
                node = LAST_SELECTED_NODE.NextNode;
                pos = getPosFromNode(node.Name);
                //account for structs not neccesarily being the same size
                if (node.Nodes.Count > 0)
                {
                    //position of element being moved down + size of struct below it
                    pos = lastSetOffset + (getPosFromNode(node.LastNode.Name) + 8 - pos);
                }
            }
            byte[] element = deleteArrayLeaf();
            List<byte> memList = memory.ToList();
            memList.InsertRange(pos, element);
            memory = memList.ToArray();
            //bubble up size
            bool firstbubble = true;
            int parentOffset;
            while (parent != null && (parent.Tag.Equals(nodeType.StructProperty) || parent.Tag.Equals(nodeType.ArrayProperty) || parent.Tag.Equals(nodeType.ArrayLeafStruct)))
            {
                if ((nodeType)parent.Tag == nodeType.ArrayLeafStruct)
                {
                    parent = parent.Parent;
                    continue;
                }
                parentOffset = getPosFromNode(parent.Name);
                if (firstbubble)
                {
                    firstbubble = false;
                    updateArrayLength(parentOffset, 1, element.Length);
                }
                else
                {
                    updateArrayLength(parentOffset, 0, element.Length);
                }
                parent = parent.Parent;
            }
            if (node.Nodes.Count > 0)
            {
                UpdateMem(-pos);
            }
            else
            {
                UpdateMem(pos);
            }
        }

        private void addPropButton_Click(object sender, EventArgs e)
        {
            if (pcc.Game == MEGame.UDK)
            {
                MessageBox.Show(this, "Cannot add properties to UDK UPK files.", "Unsupported operation");
                return;
            }
            List<string> props = PropertyReader.getPropList(export).Select(x => pcc.getNameEntry(x.Name)).ToList();
            string prop = AddPropertyDialog.GetProperty(export, props, pcc.Game);
            AddProperty(prop);
        }

        public void AddProperty(string prop)
        {
            if (prop != null)
            {
                PropertyInfo info = GetPropertyInfo(prop, className);
                if (info.type == PropertyType.StructProperty && pcc.Game != MEGame.ME3)
                {
                    MessageBox.Show("Cannot add StructProperties when editing ME1 or ME2 files.", "Sorry :(");
                    return;
                }
                List<byte> buff = new List<byte>();
                //name
                buff.AddRange(BitConverter.GetBytes(pcc.FindNameOrAdd(prop)));
                buff.AddRange(new byte[4]);
                //type
                buff.AddRange(BitConverter.GetBytes(pcc.FindNameOrAdd(info.type.ToString())));
                buff.AddRange(new byte[4]);

                switch (info.type)
                {
                    case PropertyType.IntProperty:
                    case PropertyType.StringRefProperty:
                    case PropertyType.FloatProperty:
                    case PropertyType.ObjectProperty:
                    case PropertyType.ArrayProperty:
                        //size
                        buff.AddRange(BitConverter.GetBytes(4));
                        buff.AddRange(new byte[4]);
                        //value
                        buff.AddRange(BitConverter.GetBytes(0));
                        break;
                    case PropertyType.NameProperty:
                        //size
                        buff.AddRange(BitConverter.GetBytes(8));
                        buff.AddRange(new byte[4]);
                        //value
                        buff.AddRange(BitConverter.GetBytes(pcc.FindNameOrAdd("None")));
                        buff.AddRange(BitConverter.GetBytes(0));
                        break;
                    case PropertyType.BoolProperty:
                        //size
                        buff.AddRange(BitConverter.GetBytes(0));
                        buff.AddRange(new byte[4]);
                        //value
                        if (pcc.Game == MEGame.ME3)
                        {
                            buff.Add(0);
                        }
                        else
                        {
                            buff.AddRange(new byte[4]);
                        }
                        break;
                    case PropertyType.StrProperty:
                        //size
                        buff.AddRange(BitConverter.GetBytes(4));
                        buff.AddRange(new byte[8]);
                        //value
                        ////if (pcc.Game != MEGame.ME1) //should be ME2 as well....?
                        ////{
                        ////    buff.AddRange(BitConverter.GetBytes(0));
                        ////    buff.Add(0);
                        ////}
                        ////else
                        ////{
                        ////    buff.AddRange(BitConverter.GetBytes(1));
                        ////    buff.Add(0);
                        ////}
                        break;
                    case PropertyType.DelegateProperty:
                        //size
                        buff.AddRange(BitConverter.GetBytes(12));
                        buff.AddRange(new byte[4]);
                        //value
                        buff.AddRange(BitConverter.GetBytes(0));
                        buff.AddRange(BitConverter.GetBytes(0));
                        buff.AddRange(BitConverter.GetBytes(0));
                        break;
                    case PropertyType.ByteProperty:
                        if (info.reference == null)
                        {
                            //size
                            buff.AddRange(BitConverter.GetBytes(1));
                            buff.AddRange(new byte[4]);
                            if (pcc.Game == MEGame.ME3)
                            {
                                //enum Type
                                buff.AddRange(BitConverter.GetBytes(pcc.FindNameOrAdd("None")));
                                buff.AddRange(new byte[4]);
                            }
                            //value
                            buff.Add(0);
                        }
                        else
                        {
                            //size
                            buff.AddRange(BitConverter.GetBytes(8));
                            buff.AddRange(new byte[4]);
                            if (pcc.Game == MEGame.ME3)
                            {
                                //enum Type
                                buff.AddRange(BitConverter.GetBytes(pcc.FindNameOrAdd(info.reference)));
                                buff.AddRange(new byte[4]);
                            }
                            //value
                            buff.AddRange(BitConverter.GetBytes(pcc.FindNameOrAdd("None")));
                            buff.AddRange(new byte[4]);
                        }
                        break;
                    case PropertyType.StructProperty:
                        byte[] structBuff = ME3UnrealObjectInfo.getDefaultClassValue(pcc as ME3Package, info.reference);
                        if (structBuff == null)
                        {
                            return;
                        }
                        //size
                        buff.AddRange(BitConverter.GetBytes(structBuff.Length));
                        buff.AddRange(new byte[4]);
                        //struct Type
                        buff.AddRange(BitConverter.GetBytes(pcc.FindNameOrAdd(info.reference)));
                        buff.AddRange(new byte[4]);
                        //value
                        buff.AddRange(structBuff);
                        break;
                    default:
                        return;
                }
                int pos = getPosFromNode(treeView1.Nodes[0].LastNode.Name);
                List<byte> memlist = memory.ToList();
                memlist.InsertRange(pos, buff);
                memory = memlist.ToArray();
                UpdateMem(pos);
            }
        }

        private void splitContainer1_SplitterMoving(object sender, SplitterCancelEventArgs e)
        {
            //a hack to set max width for SplitContainer1
            int width = splitContainer1.Width - HEXBOX_MAX_WIDTH;
            if (width < 0)
            {
                width = 20; //somehow this sometimes is a negative value because the container width is not > 650.
            }
            splitContainer1.Panel2MinSize = width;
        }

        private void toggleHexWidthButton_Click(object sender, EventArgs e)
        {
            if (splitContainer1.SplitterDistance > splitContainer1.Panel1MinSize)
            {
                splitContainer1.SplitterDistance = splitContainer1.Panel1MinSize;
            }
            else
            {
                splitContainer1.SplitterDistance = HEXBOX_MAX_WIDTH;
            }
        }

        private void hb1_SelectionChanged(object sender, EventArgs e)
        {
            int start = (int)hb1.SelectionStart;
            int len = (int)hb1.SelectionLength;
            int size = (int)hb1.ByteProvider.Length;
            try
            {
                if (memory != null && start != -1 && start + len < size)
                {
                    string s = $"Byte: {memory[start]}"; //if selection is same as size this will crash.
                    if (start <= memory.Length - 4)
                    {
                        s += $", Int: {BitConverter.ToInt32(memory, start)}";
                    }
                    s += $" | Start=0x{start.ToString("X8")} ";
                    if (len > 0)
                    {
                        s += $"Length=0x{len.ToString("X8")} ";
                        s += $"End=0x{(start + len - 1).ToString("X8")}";
                    }
                    selectionStatus.Text = s;
                }
                else
                {
                    selectionStatus.Text = "Nothing Selected";
                }
            }
            catch (Exception)
            {
            }
        }

        private void treeView1_NodeMouseClick(object sender, TreeNodeMouseClickEventArgs e)
        {
            if (e.Button == MouseButtons.Right)
            {
                treeView1.SelectedNode = e.Node;
                if (e.Node.Nodes.Count != 0)
                {
                    nodeContextMenuStrip1.Show(MousePosition);
                }
            }
        }

        private void expandAllChildrenToolStripMenuItem_Click(object sender, EventArgs e)
        {
            treeView1.SelectedNode.ExpandAll();
        }

        private void collapseAllChildrenToolStripMenuItem_Click(object sender, EventArgs e)
        {
            treeView1.SelectedNode.Collapse(false);
        }

        private int getPosFromNode(TreeNode t)
        {
            return getPosFromNode(t.Name);
        }

        private int getPosFromNode(string s)
        {
            return Math.Abs(Convert.ToInt32(s));
        }

        #region UnrealObjectInfo
        private PropertyInfo GetPropertyInfo(int propName)
        {
            switch (pcc.Game)
            {
                case MEGame.ME1:
                    return ME1UnrealObjectInfo.getPropertyInfo(className, pcc.getNameEntry(propName));
                case MEGame.ME2:
                    return ME2UnrealObjectInfo.getPropertyInfo(className, pcc.getNameEntry(propName));
                case MEGame.ME3:
                case MEGame.UDK:
                    return ME3UnrealObjectInfo.getPropertyInfo(className, pcc.getNameEntry(propName));
            }
            return null;
        }

        private PropertyInfo GetPropertyInfo(string propname, string typeName, bool inStruct = false)
        {
            switch (pcc.Game)
            {
                case MEGame.ME1:
                    return ME1UnrealObjectInfo.getPropertyInfo(typeName, propname, inStruct);
                case MEGame.ME2:
                    return ME2UnrealObjectInfo.getPropertyInfo(typeName, propname, inStruct);
                case MEGame.ME3:
                case MEGame.UDK:
                    return ME3UnrealObjectInfo.getPropertyInfo(typeName, propname, inStruct);
            }
            return null;
        }

        private ArrayType GetArrayType(PropertyInfo propInfo)
        {
            switch (pcc.Game)
            {
                case MEGame.ME1:
                    return ME1UnrealObjectInfo.getArrayType(propInfo);
                case MEGame.ME2:
                    return ME2UnrealObjectInfo.getArrayType(propInfo);
                case MEGame.ME3:
                case MEGame.UDK:
                    return ME3UnrealObjectInfo.getArrayType(propInfo);
            }
            return ArrayType.Int;
        }

        private ArrayType GetArrayType(int propName, string typeName = null)
        {
            if (typeName == null)
            {
                typeName = className;
            }
            switch (pcc.Game)
            {
                case MEGame.ME1:
                    return ME1UnrealObjectInfo.getArrayType(typeName, pcc.getNameEntry(propName));
                case MEGame.ME2:
                    return ME2UnrealObjectInfo.getArrayType(typeName, pcc.getNameEntry(propName));
                case MEGame.ME3:
                case MEGame.UDK:
                    return ME3UnrealObjectInfo.getArrayType(typeName, pcc.getNameEntry(propName));
            }
            return ArrayType.Int;
        }

        private List<string> GetEnumValues(string enumName, int propName)
        {
            switch (pcc.Game)
            {
                case MEGame.ME1:
                    return ME1UnrealObjectInfo.getEnumfromProp(className, pcc.getNameEntry(propName));
                case MEGame.ME2:
                    return ME2UnrealObjectInfo.getEnumfromProp(className, pcc.getNameEntry(propName));
                case MEGame.ME3:
                case MEGame.UDK:
                    return ME3UnrealObjectInfo.getEnumValues(enumName, true);
            }
            return null;
        }
        #endregion

        private void reorderArrayToolStripMenuItem_Click(object sender, EventArgs e)
        {

            int off = getPosFromNode(treeView1.SelectedNode);
            int n = BitConverter.ToInt32(memory, off);
            string name = pcc.getNameEntry(n);

            ArrayProperty<ObjectProperty> prop = export.GetProperty<ArrayProperty<ObjectProperty>>(name);
            if (prop != null)
            {
                List<string> itemsToSort = new List<string>();
                foreach (ObjectProperty op in prop)
                {
                    int value = op.Value;
                    IEntry entry = pcc.getEntry(value);
                    itemsToSort.Add(entry.PackageFullName + "." + entry.ObjectName);
                }
                itemsToSort.Sort();
                string str = "";
                foreach (string item in itemsToSort)
                {
                    str += item;
                    str += "\n";
                }


                Clipboard.SetText(str);
            }
        }

        private void setValueKeyPress(object sender, KeyPressEventArgs e)
        {
            if (e.KeyChar == (char)Keys.Return)

            {
                // Then Do your Thang
                setPropertyButton.PerformClick();
                RefreshMem();
            }
        }

        private void removePropertyButton_Click(object sender, EventArgs e)
        {
            int posStart = getPosFromNode(LAST_SELECTED_NODE);
            int posEnd = getPosFromNode(LAST_SELECTED_NODE.NextNode);
            byte[] newdata = new byte[export.Data.Length - (posEnd - posStart)];
            //Block copy for performance on large exports.
            Buffer.BlockCopy(export.Data, 0, newdata, 0, posStart);
            Buffer.BlockCopy(export.Data, posEnd, newdata, posStart, export.Data.Length - posEnd);
            export.Data = newdata;
        }
    }
}<|MERGE_RESOLUTION|>--- conflicted
+++ resolved
@@ -504,10 +504,7 @@
             {
                 topLevelTree.Nodes.Add("PARSE ERROR " + ex.Message);
                 addPropButton.Visible = false;
-<<<<<<< HEAD
-=======
                 removePropertyButton.Visible = false;
->>>>>>> dd776ce5
             }
             treeView1.Nodes.Add(topLevelTree);
             treeView1.CollapseAll();
@@ -1774,11 +1771,7 @@
                         if (type == nodeType.StructLeafEnum)
                         {
                             int begin = node.Text.LastIndexOf(':');
-<<<<<<< HEAD
                             if(begin == -1)
-=======
-                            if (begin == -1)
->>>>>>> dd776ce5
                             {
                                 return;
                             }
