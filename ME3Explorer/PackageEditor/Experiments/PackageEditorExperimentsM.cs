--- conflicted
+++ resolved
@@ -1389,15 +1389,7 @@
                 var export = EntryImporter.ResolveImport(import, pc);
                 if (export != null)
                 {
-<<<<<<< HEAD
-
-=======
-                    if (!packages.Any(x => export.FileRef.FilePath == x.FilePath))
-                    {
-                        packages.Add(MEPackageHandler.OpenMEPackage(export.FileRef)); // Hold in memory
-                        MEPackageHandler.ForcePackageIntoCache(export.FileRef);
-                    }
->>>>>>> 579798fb
+
                 }
                 else
                 {
