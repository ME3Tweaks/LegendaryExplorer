﻿using ByteSizeLib;
using GongSolutions.Wpf.DragDrop;
using ME1Explorer.Unreal;
using ME3Explorer.ME1.Unreal.UnhoodBytecode;
using ME3Explorer.PackageEditorWPFControls;
using ME3Explorer.Packages;
using ME3Explorer.Pathfinding_Editor;
using ME3Explorer.SharedUI;
using ME3Explorer.SharedUI.Interfaces;
using ME3Explorer.SharedUI.PeregrineTreeView;
using ME3Explorer.Unreal;
using ME3Explorer.Unreal.Classes;
using Microsoft.Win32;
using Microsoft.WindowsAPICodePack.Dialogs;
using Newtonsoft.Json;
using StreamHelpers;
using System;
using System.Collections.Concurrent;
using System.Collections.Generic;
using System.ComponentModel;
using System.Diagnostics;
using System.Globalization;
using System.IO;
using System.Linq;
using System.Threading;
using System.Threading.Tasks;
using System.Windows;
using System.Windows.Controls;
using System.Windows.Input;
using System.Windows.Media;
using System.Windows.Threading;
using DocumentFormat.OpenXml.Office2010.PowerPoint;
using Gammtek.Conduit.Extensions.IO;
using Gammtek.Conduit.IO;
using ME2Explorer.Unreal;
using ME3Explorer.Dialogue_Editor;
using ME3Explorer.MaterialViewer;
using ME3Explorer.ME3Tweaks;
using ME3Explorer.Meshplorer;
using ME3Explorer.StaticLighting;
using ME3Explorer.Unreal.BinaryConverters;
using Microsoft.AppCenter.Analytics;
using UsefulThings;
using static ME3Explorer.Unreal.UnrealFlags;
using Guid = System.Guid;

namespace ME3Explorer
{
    /// <summary>
    /// Interaction logic for PackageEditorWPF.xaml
    /// </summary>
    public partial class PackageEditorWPF : WPFBase, IDropTarget, IBusyUIHost
    {
        public enum CurrentViewMode
        {
            Names,
            Imports,
            Exports,
            Tree
        }

        public static readonly string[] ExportFileTypes = { "GFxMovieInfo", "BioSWF", "Texture2D", "WwiseStream", "BioTlkFile" };

        public static readonly string[] ExportIconTypes =
        {
            "GFxMovieInfo", "BioSWF", "Texture2D", "WwiseStream", "BioTlkFile",
            "World", "Package", "StaticMesh", "SkeletalMesh", "Sequence", "Material", "Function", "Class"
        };

        /// <summary>
        /// Used to populate the metadata editor values so the list does not constantly need to rebuilt, which can slow down the program on large files like SFXGame or BIOC_Base.
        /// </summary>
        List<string> AllEntriesList;

        readonly List<Button> RecentButtons = new List<Button>();
        //Objects in this collection are displayed on the left list view (names, imports, exports)

        readonly Dictionary<ExportLoaderControl, TabItem> ExportLoaders = new Dictionary<ExportLoaderControl, TabItem>();
        private CurrentViewMode _currentView;

        public CurrentViewMode CurrentView
        {
            get => _currentView;
            set
            {
                if (SetProperty(ref _currentView, value))
                {
                    switch (value)
                    {
                        case CurrentViewMode.Names:
                            TextSearch.SetTextPath(LeftSide_ListView, "Name");
                            break;
                        case CurrentViewMode.Imports:
                            TextSearch.SetTextPath(LeftSide_ListView, "ObjectName");
                            break;
                        case CurrentViewMode.Exports:
                            TextSearch.SetTextPath(LeftSide_ListView, "ObjectName");
                            break;
                    }

                    RefreshView();
                }
            }
        }

        public ObservableCollectionExtended<object> LeftSideList_ItemsSource { get; set; } = new ObservableCollectionExtended<object>();
        public ObservableCollectionExtended<IndexedName> NamesList { get; set; } = new ObservableCollectionExtended<IndexedName>();
        public ObservableCollectionExtended<string> ClassDropdownList { get; set; } = new ObservableCollectionExtended<string>();
        public ObservableCollectionExtended<TreeViewEntry> AllTreeViewNodesX { get; set; } = new ObservableCollectionExtended<TreeViewEntry>();
        private TreeViewEntry _selectedItem;

        public TreeViewEntry SelectedItem
        {
            get => _selectedItem;
            set
            {
                if (SetProperty(ref _selectedItem, value) && !SuppressSelectionEvent)
                {
                    Preview();
                }
            }
        }

        private bool _multiRelinkingModeActive;

        public bool MultiRelinkingModeActive
        {
            get => _multiRelinkingModeActive;
            set => SetProperty(ref _multiRelinkingModeActive, value);
        }


        public static readonly string PackageEditorDataFolder = Path.Combine(App.AppDataFolder, @"PackageEditor\");
        private const string RECENTFILES_FILE = "RECENTFILES";
        public List<string> RFiles;

        /// <summary>
        /// PCC map that maps values from a source PCC to values in this PCC. Used extensively during relinking.
        /// </summary>
        private readonly Dictionary<IEntry, IEntry> crossPCCObjectMap = new Dictionary<IEntry, IEntry>();

        private int QueuedGotoNumber;
        private bool IsLoadingFile;

        #region Busy variables

        private bool _isBusy;

        public bool IsBusy
        {
            get => _isBusy;
            set => SetProperty(ref _isBusy, value);
        }

        private bool _isBusyTaskbar;

        public bool IsBusyTaskbar
        {
            get => _isBusyTaskbar;
            set => SetProperty(ref _isBusyTaskbar, value);
        }

        private string _busyText;

        public string BusyText
        {
            get => _busyText;
            set => SetProperty(ref _busyText, value);
        }

        #endregion

        private string _searchHintText = "Object name";

        public string SearchHintText
        {
            get => _searchHintText;
            set => SetProperty(ref _searchHintText, value);
        }

        private string _gotoHintText = "UIndex";
        private bool SuppressSelectionEvent;

        public string GotoHintText
        {
            get => _gotoHintText;
            set => SetProperty(ref _gotoHintText, value);
        }

        #region Commands

        public ICommand ComparePackagesCommand { get; set; }
        public ICommand CompareToUnmoddedCommand { get; set; }
        public ICommand ExportAllDataCommand { get; set; }
        public ICommand ExportBinaryDataCommand { get; set; }
        public ICommand ImportAllDataCommand { get; set; }
        public ICommand ImportBinaryDataCommand { get; set; }
        public ICommand CloneCommand { get; set; }
        public ICommand CloneTreeCommand { get; set; }
        public ICommand FindEntryViaOffsetCommand { get; set; }
        public ICommand CheckForDuplicateIndexesCommand { get; set; }
        public ICommand CheckForInvalidObjectPropertiesCommand { get; set; }
        public ICommand EditNameCommand { get; set; }
        public ICommand AddNameCommand { get; set; }
        public ICommand CopyNameCommand { get; set; }
        public ICommand FindNameUsagesCommand { get; set; }
        public ICommand RebuildStreamingLevelsCommand { get; set; }
        public ICommand ExportEmbeddedFileCommand { get; set; }
        public ICommand ImportEmbeddedFileCommand { get; set; }
        public ICommand ReindexCommand { get; set; }
        public ICommand TrashCommand { get; set; }
        public ICommand PackageHeaderViewerCommand { get; set; }
        public ICommand CreateNewPackageGUIDCommand { get; set; }
        public ICommand SetPackageAsFilenamePackageCommand { get; set; }
        public ICommand FindEntryViaTagCommand { get; set; }
        public ICommand PopoutCurrentViewCommand { get; set; }
        public ICommand MultidropRelinkingCommand { get; set; }
        public ICommand PerformMultiRelinkCommand { get; set; }
        public ICommand BulkExportSWFCommand { get; set; }
        public ICommand BulkImportSWFCommand { get; set; }

        public ICommand OpenFileCommand { get; set; }
        public ICommand NewFileCommand { get; set; }
        public ICommand SaveFileCommand { get; set; }
        public ICommand SaveAsCommand { get; set; }
        public ICommand FindCommand { get; set; }
        public ICommand GotoCommand { get; set; }
        public ICommand TabRightCommand { get; set; }
        public ICommand TabLeftCommand { get; set; }
        public ICommand DumpAllShadersCommand { get; set; }
        public ICommand DumpMaterialShadersCommand { get; set; }
        public ICommand FindReferencesCommand { get; set; }
        public ICommand OpenMapInGameCommand { get; set; }
        public ICommand OpenExportInCommand { get; set; }
        public ICommand CompactShaderCacheCommand { get; set; }
        public ICommand GoToArchetypecommand { get; set; }
        public ICommand ReplaceNamesCommand { get; set; }
        public ICommand NavigateToEntryCommand { get; set; }
        private void LoadCommands()
        {
            CompareToUnmoddedCommand = new GenericCommand(CompareUnmodded, CanCompareToUnmodded);
            ComparePackagesCommand = new GenericCommand(ComparePackages, PackageIsLoaded);
            ExportAllDataCommand = new GenericCommand(ExportAllData, ExportIsSelected);
            ExportBinaryDataCommand = new GenericCommand(ExportBinaryData, ExportIsSelected);
            ImportAllDataCommand = new GenericCommand(ImportAllData, ExportIsSelected);
            ImportBinaryDataCommand = new GenericCommand(ImportBinaryData, ExportIsSelected);
            CloneCommand = new GenericCommand(CloneEntry, EntryIsSelected);
            CloneTreeCommand = new GenericCommand(CloneTree, TreeEntryIsSelected);
            FindEntryViaOffsetCommand = new GenericCommand(FindEntryViaOffset, PackageIsLoaded);
            CheckForDuplicateIndexesCommand = new GenericCommand(CheckForDuplicateIndexes, PackageIsLoaded);
            CheckForInvalidObjectPropertiesCommand = new GenericCommand(CheckForBadObjectPropertyReferences, PackageIsLoaded);
            EditNameCommand = new GenericCommand(EditName, NameIsSelected);
            AddNameCommand = new RelayCommand(AddName, CanAddName);
            CopyNameCommand = new GenericCommand(CopyName, NameIsSelected);
            FindNameUsagesCommand = new GenericCommand(FindNameUsages, NameIsSelected);
            RebuildStreamingLevelsCommand = new GenericCommand(RebuildStreamingLevels, PackageIsLoaded);
            ExportEmbeddedFileCommand = new GenericCommand(ExportEmbeddedFilePrompt, DoesSelectedItemHaveEmbeddedFile);
            ImportEmbeddedFileCommand = new GenericCommand(ImportEmbeddedFile, DoesSelectedItemHaveEmbeddedFile);
            FindReferencesCommand = new GenericCommand(FindReferencesToObject, EntryIsSelected);
            ReindexCommand = new GenericCommand(ReindexObjectByName, ExportIsSelected);
            TrashCommand = new GenericCommand(TrashEntryAndChildren, TreeEntryIsSelected);
            PackageHeaderViewerCommand = new GenericCommand(ViewPackageInfo, PackageIsLoaded);
            CreateNewPackageGUIDCommand = new GenericCommand(GenerateNewGUIDForSelected, PackageExportIsSelected);
            SetPackageAsFilenamePackageCommand = new GenericCommand(SetSelectedAsFilenamePackage, PackageExportIsSelected);
            FindEntryViaTagCommand = new GenericCommand(FindEntryViaTag, PackageIsLoaded);
            PopoutCurrentViewCommand = new GenericCommand(PopoutCurrentView, ExportIsSelected);
            MultidropRelinkingCommand = new GenericCommand(EnableMultirelinkingMode, PackageIsLoaded);
            PerformMultiRelinkCommand = new GenericCommand(PerformMultiRelink, CanPerformMultiRelink);
            CompactShaderCacheCommand = new GenericCommand(CompactShaderCache, HasShaderCache);
            GoToArchetypecommand = new GenericCommand(GoToArchetype, CanGoToArchetype);
            ReplaceNamesCommand = new GenericCommand(SearchReplaceNames, PackageIsLoaded);

            OpenFileCommand = new GenericCommand(OpenFile);
            NewFileCommand = new GenericCommand(NewFile);
            SaveFileCommand = new GenericCommand(SaveFile, PackageIsLoaded);
            SaveAsCommand = new GenericCommand(SaveFileAs, PackageIsLoaded);
            FindCommand = new GenericCommand(FocusSearch, PackageIsLoaded);
            GotoCommand = new GenericCommand(FocusGoto, PackageIsLoaded);
            TabRightCommand = new GenericCommand(TabRight, PackageIsLoaded);
            TabLeftCommand = new GenericCommand(TabLeft, PackageIsLoaded);

            BulkExportSWFCommand = new GenericCommand(BulkExportSWFs, PackageIsLoaded);
            BulkImportSWFCommand = new GenericCommand(BulkImportSWFs, PackageIsLoaded);
            OpenExportInCommand = new RelayCommand(OpenExportIn, CanOpenExportIn);

            DumpAllShadersCommand = new GenericCommand(DumpAllShaders, HasShaderCache);
            DumpMaterialShadersCommand = new GenericCommand(DumpMaterialShaders, PackageIsLoaded);
            NavigateToEntryCommand = new RelayCommand(NavigateToEntry, CanNavigateToEntry);
            OpenMapInGameCommand = new GenericCommand(OpenMapInGame, () => PackageIsLoaded() && Pcc.Game != MEGame.UDK && Pcc.Exports.Any(exp => exp.ClassName == "Level"));
        }

        private void NavigateToEntry(object obj)
        {
            IEntry e = (IEntry) obj;
            GoToNumber(e.UIndex);
        }

        private bool CanNavigateToEntry(object o) => o is IEntry entry && entry.FileRef == Pcc;

        private void GoToArchetype()
        {
            if (TryGetSelectedExport(out ExportEntry export) && export.HasArchetype)
            {
                GoToNumber(export.Archetype.UIndex);
            }
        }

        private bool CanGoToArchetype()
        {
            return TryGetSelectedExport(out ExportEntry exp) && exp.HasArchetype;
        }

        private void OpenExportIn(object obj)
        {
            if (obj is string toolName && TryGetSelectedExport(out ExportEntry exp))
            {
                switch (toolName)
                {
                    case "DialogueEditor":
                        if (exp.ClassName == "BioConversation")
                        {
                            new DialogueEditorWPF(exp).Show();
                        }

                        break;
                    case "FaceFXEditor":
                        if (exp.ClassName == "FaceFXAnimSet")
                        {
                            new FaceFX.FaceFXEditor(exp).Show();
                        }

                        break;
                    case "Meshplorer":
                        if (MeshRendererWPF.CanParseStatic(exp))
                        {
                            new MeshplorerWPF(exp).Show();
                        }

                        break;
                    case "Soundplorer":
                        if (Soundpanel.CanParseStatic(exp))
                        {
                            new Soundplorer.SoundplorerWPF(exp).Show();
                        }

                        break;
                    case "SequenceEditor":
                        if (exp.IsA("SequenceObject"))
                        {
                            new Sequence_Editor.SequenceEditorWPF(exp).Show();
                        }

                        break;
                    case "InterpViewer":
                        if (exp.ClassName == "InterpData")
                        {
                            var p = new Matinee.InterpEditor();
                            p.Show();
                            p.LoadFile(Pcc.FilePath);
                            if (exp.ObjectName == "InterpData")
                            {
                                p.SelectedInterpData = exp;
                            }
                        }

                        break;
                    case "PathfindingEditor":
                        if (PathfindingEditorWPF.CanParseStatic(exp))
                        {
                            var pf = new PathfindingEditorWPF(exp);
                            pf.Show();

                        }

                        break;
                }
            }
        }

        private bool CanOpenExportIn(object obj)
        {
            if (obj is string toolName && TryGetSelectedExport(out ExportEntry exp) && !exp.IsDefaultObject)
            {
                switch (toolName)
                {
                    case "DialogueEditor":
                        return exp.ClassName == "BioConversation";
                    case "FaceFXEditor":
                        return exp.ClassName == "FaceFXAnimSet";
                    case "Meshplorer":
                        return MeshRendererWPF.CanParseStatic(exp);
                    case "PathfindingEditor":
                        return PathfindingEditorWPF.CanParseStatic(exp);
                    case "Soundplorer":
                        return Soundpanel.CanParseStatic(exp);
                    case "SequenceEditor":
                        return exp.IsA("SequenceObject");
                    case "InterpViewer":
                        return exp.ClassName == "InterpData";
                }
            }

            return false;
        }

        private void ExportEmbeddedFilePrompt()
        {
            ExportEmbeddedFile();
        }

        private void BulkExportSWFs()
        {
            var swfsInFile = Pcc.Exports.Where(x => x.ClassName == (Pcc.Game == MEGame.ME1 ? "BioSWF" : "GFxMovieInfo") && !x.IsDefaultObject).ToList();
            if (swfsInFile.Count > 0)
            {
                CommonOpenFileDialog m = new CommonOpenFileDialog
                {
                    IsFolderPicker = true,
                    EnsurePathExists = true,
                    Title = "Select output folder"
                };
                if (m.ShowDialog(this) == CommonFileDialogResult.Ok)
                {

                    string dir = m.FileName;
                    Stopwatch stopwatch = Stopwatch.StartNew(); //creates and start the instance of Stopwatch
                    //your sample code                    
                    foreach (var export in swfsInFile)
                    {
                        string exportFilename = $"{export.FullPath}.swf";
                        string outputPath = Path.Combine(dir, exportFilename);
                        ExportEmbeddedFile(export, outputPath);
                    }

                    stopwatch.Stop();
                    Console.WriteLine(stopwatch.ElapsedMilliseconds);
                }
            }
            else
            {
                MessageBox.Show("This file contains no scaleform exports.");
            }
        }

        private void BulkImportSWFs()
        {
            var swfsInFile = Pcc.Exports.Where(x => x.ClassName == (Pcc.Game == MEGame.ME1 ? "BioSWF" : "GFxMovieInfo") && !x.IsDefaultObject).ToList();
            if (swfsInFile.Count > 0)
            {
                CommonOpenFileDialog m = new CommonOpenFileDialog
                {
                    IsFolderPicker = true,
                    EnsurePathExists = true,
                    Title = "Select folder of GFX/SWF files to import"
                };
                if (m.ShowDialog(this) == CommonFileDialogResult.Ok)
                {
                    BackgroundWorker bw = new BackgroundWorker();
                    bw.RunWorkerAsync(m.FileName);
                    bw.RunWorkerCompleted += (x, y) =>
                    {
                        IsBusy = false;
                        ListDialog ld = new ListDialog((List<ListDialog.EntryItem>)y.Result, "Imported Files", "The following files were imported.", this) { DoubleClickEntryHandler = entryDoubleClick };
                        ld.Show();
                    };
                    bw.DoWork += (param, eventArgs) =>
                    {
                        BusyText = "Importing SWFs";
                        IsBusy = true;
                        string dir = (string)eventArgs.Argument;
                        var allfiles = new List<string>();
                        allfiles.AddRange(Directory.GetFiles(dir, "*.swf"));
                        allfiles.AddRange(Directory.GetFiles(dir, "*.gfx"));
                        var importedFiles = new List<ListDialog.EntryItem>();
                        foreach (var file in allfiles)
                        {
                            var fullpath = Path.GetFileNameWithoutExtension(file);
                            var matchingExport = swfsInFile.FirstOrDefault(x => x.FullPath.Equals(fullpath, StringComparison.InvariantCultureIgnoreCase));
                            if (matchingExport != null)
                            {
                                //Import and replace file
                                BusyText = $"Importing {fullpath}";

                                var bytes = File.ReadAllBytes(file);
                                var props = matchingExport.GetProperties();

                                string dataPropName = matchingExport.FileRef.Game != MEGame.ME1 ? "RawData" : "Data";
                                var rawData = props.GetProp<ImmutableByteArrayProperty>(dataPropName);
                                //Write SWF data
                                rawData.bytes = bytes;

                                //Write SWF metadata
                                if (matchingExport.FileRef.Game == MEGame.ME1 || matchingExport.FileRef.Game == MEGame.ME2)
                                {
                                    string sourceFilePropName = matchingExport.FileRef.Game != MEGame.ME1 ? "SourceFile" : "SourceFilePath";
                                    StrProperty sourceFilePath = props.GetProp<StrProperty>(sourceFilePropName);
                                    if (sourceFilePath == null)
                                    {
                                        sourceFilePath = new StrProperty(file, sourceFilePropName);
                                        props.Add(sourceFilePath);
                                    }

                                    sourceFilePath.Value = file;
                                }

                                if (matchingExport.FileRef.Game == MEGame.ME1)
                                {
                                    StrProperty sourceFileTimestamp = props.GetProp<StrProperty>("SourceFileTimestamp");
                                    sourceFileTimestamp = File.GetLastWriteTime(file).ToString("yyyy-MM-dd HH:mm:ss", CultureInfo.InvariantCulture);
                                }

                                importedFiles.Add(new ListDialog.EntryItem(matchingExport, $"{matchingExport.UIndex} {fullpath}"));
                                matchingExport.WriteProperties(props);
                            }
                        }

                        if (importedFiles.Count == 0)
                        {
                            importedFiles.Add(new ListDialog.EntryItem(null, "No matching filenames were found."));
                        }

                        eventArgs.Result = importedFiles;
                    };
                }
            }
            else
            {
                MessageBox.Show("This file contains no scaleform exports.");
            }
        }

        private void TabRight()
        {
            int index = EditorTabs.SelectedIndex + 1;
            while (index < EditorTabs.Items.Count)
            {
                TabItem ti = (TabItem)EditorTabs.Items[index];
                if (ti.IsEnabled && ti.IsVisible)
                {
                    EditorTabs.SelectedIndex = index;
                    break;
                }

                index++;
            }
        }

        private void TabLeft()
        {
            int index = EditorTabs.SelectedIndex - 1;
            while (index >= 0)
            {
                TabItem ti = (TabItem)EditorTabs.Items[index];
                if (ti.IsEnabled && ti.IsVisible)
                {
                    EditorTabs.SelectedIndex = index;
                    break;
                }

                index--;
            }
        }

        private void FocusSearch()
        {
            Search_TextBox.Focus();
            Search_TextBox.SelectAll();
        }

        private void FocusGoto()
        {
            Goto_TextBox.Focus();
            Goto_TextBox.SelectAll();
        }


        private void SaveFileAs()
        {
            string fileFilter;
            switch (Pcc.Game)
            {
                case MEGame.ME1:
                    fileFilter = App.ME1FileFilter;
                    break;
                case MEGame.ME2:
                case MEGame.ME3:
                    fileFilter = App.ME3ME2FileFilter;
                    break;
                default:
                    string extension = Path.GetExtension(Pcc.FilePath);
                    fileFilter = $"*{extension}|*{extension}";
                    break;
            }

            SaveFileDialog d = new SaveFileDialog { Filter = fileFilter };
            if (d.ShowDialog() == true)
            {
                Pcc.Save(d.FileName);
                MessageBox.Show("Done");
            }
        }

        private void SaveFile()
        {
            Pcc.Save();
        }

        private void OpenFile()
        {
            OpenFileDialog d = new OpenFileDialog { Filter = App.FileFilter };
            if (d.ShowDialog() == true)
            {
#if !DEBUG
                try
                {
#endif
                LoadFile(d.FileName);
                AddRecent(d.FileName, false);
                SaveRecentList();
                RefreshRecent(true, RFiles);
#if !DEBUG
                }
                catch (Exception ex)
                {
                    MessageBox.Show("Unable to open file:\n" + ex.Message);
                }
#endif
            }
        }

        private void NewFile()
        {
            string gameString = InputComboBoxWPF.GetValue(this, "Choose a game to create a file for:", "Create new package file", new[] { "ME3", "ME2", "ME1", "UDK" }, "ME3");
            if (Enum.TryParse(gameString, out MEGame game))
            {
                var dlg = new SaveFileDialog
                {
                    Filter = game switch
                    {
                        MEGame.UDK => App.UDKFileFilter,
                        MEGame.ME1 => App.ME1FileFilter,
                        _ => App.ME3ME2FileFilter
                    }
                };
                if (dlg.ShowDialog() == true)
                {
                    MEPackageHandler.CreateAndSavePackage(dlg.FileName, game);
                    LoadFile(dlg.FileName);
                    AddRecent(dlg.FileName, false);
                    SaveRecentList();
                    RefreshRecent(true, RFiles);
                }
            }
        }

        private bool CanPerformMultiRelink() => MultiRelinkingModeActive && crossPCCObjectMap.Count > 0;

        private void EnableMultirelinkingMode()
        {
            MultiRelinkingModeActive = true;
        }

        private void entryDoubleClick(ListDialog.EntryItem clickedItem)
        {
            if (clickedItem != null && clickedItem.ReferencedEntry != null && clickedItem.ReferencedEntry.UIndex != 0)
            {
                GoToNumber(clickedItem.ReferencedEntry.UIndex);
            }
        }

        //this might not be necessary anymore since we have experimental clone
        private void PerformMultiRelink()
        {
            Debug.WriteLine("Performing multi-relink");
            var entry = crossPCCObjectMap.Keys.FirstOrDefault();
            var relinkResults = Relinker.RelinkAll(crossPCCObjectMap);
            crossPCCObjectMap.Clear();


            if (relinkResults.Count > 0)
            {
                ListDialog ld = new ListDialog(relinkResults, "Relink report", "The following items failed to relink.", this) { DoubleClickEntryHandler = entryDoubleClick };
                ld.Show();
            }
            else
            {
                MessageBox.Show("Items have been ported and relinked with no reported issues.\nNote that this does not mean all binary properties were relinked, only supported ones were.");
            }

            MultiRelinkingModeActive = false;
        }


        private void PopoutCurrentView()
        {
            if (EditorTabs.SelectedItem is TabItem tab && tab.Content is ExportLoaderControl exportLoader)
            {
                exportLoader.PopOut();
            }
        }

        private void FindEntryViaTag()
        {
            List<IndexedName> indexedList = Pcc.Names.Select((nr, i) => new IndexedName(i, nr)).ToList();

            const string input = "Select the name of the tag you are trying to find.";
            IndexedName result = NamePromptDialog.Prompt(this, input, "Select tag name", indexedList);

            if (result != null)
            {
                var searchTerm = result.Name.Name.ToLower();
                var found = Pcc.Names.Any(x => x.ToLower() == searchTerm);
                if (found)
                {
                    foreach (ExportEntry exp in Pcc.Exports)
                    {
                        try
                        {
                            var tag = exp.GetProperty<NameProperty>("Tag");
                            if (tag != null && tag.Value.Name.Equals(searchTerm, StringComparison.InvariantCultureIgnoreCase))
                            {
                                GoToNumber(exp.UIndex);
                                return;
                            }
                        }
                        catch
                        {
                            //skip
                        }
                    }
                }
                else
                {
                    MessageBox.Show(result + " is not a name in the name table.");
                    return;
                }

                MessageBox.Show("Could not find export with Tag property with value: " + result);
            }
        }

        private void SetSelectedAsFilenamePackage()
        {
            if (!TryGetSelectedExport(out ExportEntry export)) return;

            export.PackageGUID = export.FileRef.PackageGuid;

            export.ObjectName = Path.GetFileNameWithoutExtension(export.FileRef.FilePath);
        }

        private void GenerateNewGUIDForSelected()
        {
            if (!TryGetSelectedExport(out ExportEntry export)) return;
            export.PackageGUID = Guid.NewGuid();
        }

        private void ViewPackageInfo()
        {
            var items = new List<string>();
            try
            {
                byte[] header = Pcc.getHeader();
                MemoryStream ms = new MemoryStream(header);

                uint magicnum = ms.ReadUInt32();
                items.Add($"0x{ms.Position - 4:X2} Magic number: 0x{magicnum:X8}");
                ushort unrealVer = ms.ReadUInt16();
                items.Add($"0x{ms.Position - 2:X2} Unreal version: {unrealVer} (0x{unrealVer:X4})");
                int licenseeVer = ms.ReadUInt16();
                items.Add($"0x{ms.Position - 2:X2} Licensee version:  {licenseeVer} (0x{licenseeVer:X4})");
                uint fullheadersize = ms.ReadUInt32();
                items.Add($"0x{ms.Position - 4:X2} Full header size:  {fullheadersize} (0x{fullheadersize:X8})");
                int foldernameStrLen = ms.ReadInt32();
                items.Add($"0x{ms.Position - 4:X2} Folder name string length: {foldernameStrLen} (0x{foldernameStrLen:X8}) (Negative means Unicode)");
                long currentPosition = ms.Position;
                if (foldernameStrLen > 0)
                {
                    string str = ms.ReadStringASCII(foldernameStrLen - 1);
                    items.Add($"0x{currentPosition:X2} Folder name:  {str}");
                    ms.ReadByte();
                }
                else
                {
                    string str = ms.ReadStringUnicodeNull(foldernameStrLen * -2);
                    items.Add($"0x{currentPosition:X2} Folder name:  {str}");
                }

                uint flags = ms.ReadUInt32();
                string flagsStr = $"0x{ms.Position - 4:X2} Flags: 0x{flags:X8} ";
                EPackageFlags flagEnum = (EPackageFlags)flags;
                var setFlags = flagEnum.MaskToList();
                foreach (var setFlag in setFlags)
                {
                    flagsStr += " " + setFlag;
                }

                items.Add(flagsStr);

                if (Pcc.Game == MEGame.ME3 && Pcc.Flags.HasFlag(EPackageFlags.Cooked))
                {
                    uint unknown1 = ms.ReadUInt32();
                    items.Add($"0x{ms.Position - 4:X2} Unknown 1: {unknown1} (0x{unknown1:X8})");
                }

                uint nameCount = ms.ReadUInt32();
                items.Add($"0x{ms.Position - 4:X2} Name Table Count: {nameCount}");

                uint nameOffset = ms.ReadUInt32();
                items.Add($"0x{ms.Position - 4:X2} Name Table Offset: 0x{nameOffset:X8}");

                uint exportCount = ms.ReadUInt32();
                items.Add($"0x{ms.Position - 4:X2} Export Count: {exportCount}");

                uint exportOffset = ms.ReadUInt32();
                items.Add($"0x{ms.Position - 4:X2} Export Metadata Table Offset: 0x{exportOffset:X8}");

                uint importCount = ms.ReadUInt32();
                items.Add($"0x{ms.Position - 4:X2} Import Count: {importCount}");

                uint importOffset = ms.ReadUInt32();
                items.Add($"0x{ms.Position - 4:X2} Import Metadata Table Offset: 0x{importOffset:X8}");

                uint dependencyTableOffset = ms.ReadUInt32();
                items.Add($"0x{ms.Position - 4:X2} Dependency Table Offset: 0x{dependencyTableOffset:X8} (Not used in Mass Effect games)");

                if (Pcc.Game >= MEGame.ME3)
                {
                    uint importExportGuidsOffset = ms.ReadUInt32();
                    items.Add($"0x{ms.Position - 4:X2} ImportExportGuidsOffset: 0x{importExportGuidsOffset:X8} (Not used in Mass Effect games)");

                    uint unknown2 = ms.ReadUInt32();
                    items.Add($"0x{ms.Position - 4:X2} ImportGuidsCount: {unknown2} (0x{unknown2:X8}) (Not used in Mass Effect games)");

                    uint unknown3 = ms.ReadUInt32();
                    items.Add($"0x{ms.Position - 4:X2} ExportGuidsCount: {unknown3} (0x{unknown3:X8}) (Not used in Mass Effect games)");
                    uint unknown4 = ms.ReadUInt32();
                    items.Add($"0x{ms.Position - 4:X2} ThumbnailTableOffset: {unknown4} (0x{unknown4:X8}) (Not used in Mass Effect games)");
                }

                var guidBytes = new byte[16];
                ms.Read(guidBytes, 0, 16);
                items.Add($"0x{ms.Position - 16:X2} Package File GUID: {new Guid(guidBytes).ToString()}");

                uint generationsTableCount = ms.ReadUInt32();
                items.Add($"0x{ms.Position - 4:X2} Generations Count: {generationsTableCount}");

                for (int i = 0; i < generationsTableCount; i++)
                {
                    uint generationExportcount = ms.ReadUInt32();
                    items.Add($"0x{ms.Position - 4:X2}   Generation #{i}: Export count: {generationExportcount}");

                    uint generationImportcount = ms.ReadUInt32();
                    items.Add($"0x{ms.Position - 4:X2}   Generation #{i}: Nametable count: {generationImportcount}");

                    uint generationNetcount = ms.ReadUInt32();
                    items.Add($"0x{ms.Position - 4:X2}   Generation #{i}: Net(worked) object count: {generationNetcount}");
                }

                uint engineVersion = ms.ReadUInt32();
                items.Add($"0x{ms.Position - 4:X2} Engine Version: {engineVersion}");

                uint cookerVersion = ms.ReadUInt32();
                items.Add($"0x{ms.Position - 4:X2} CookedContent Version: {cookerVersion}");

                if (Pcc.Game == MEGame.ME2 || Pcc.Game == MEGame.ME1)
                {
                    int unknown2 = ms.ReadInt32();
                    items.Add($"0x{ms.Position - 4:X2} Unknown 2: {unknown2} (0x{unknown2:X8})");

                    int unknown3 = ms.ReadInt32();
                    items.Add($"0x{ms.Position - 4:X2} Static 47699: {unknown3} (0x{unknown3:X8})");

                    if (Pcc.Game == MEGame.ME1)
                    {
                        int static0 = ms.ReadInt32();
                        items.Add($"0x{ms.Position - 4:X2} Static 0: {static0} (0x{static0:X8})");
                        int static1 = ms.ReadInt32();
                        items.Add($"0x{ms.Position - 4:X2} Static 1: {static1} (0x{static1:X8})");
                    }
                    else
                    {
                        int unknown4 = ms.ReadInt32();
                        items.Add($"0x{ms.Position - 4:X2} Unknown 4: {unknown4} (0x{unknown4:X8})");
                        int static1966080 = ms.ReadInt32();
                        items.Add($"0x{ms.Position - 4:X2} Static 1966080: {static1966080} (0x{static1966080:X8})");
                    }

                }

                if (Pcc.Game != MEGame.UDK)
                {
                    int unknown5 = ms.ReadInt32();
                    items.Add($"0x{ms.Position - 4:X2} Unknown 5: {unknown5} (0x{unknown5:X8})");

                    int unknown6 = ms.ReadInt32();
                    items.Add($"0x{ms.Position - 4:X2} Unknown 6: {unknown6} (0x{unknown6:X8})");
                }

                if (Pcc.Game == MEGame.ME1)
                {
                    int unknown7 = ms.ReadInt32();
                    items.Add($"0x{ms.Position - 4:X2} Unknown 7: {unknown7} (0x{unknown7:X8})");
                }

                UnrealPackageFile.CompressionType compressionType = (UnrealPackageFile.CompressionType)ms.ReadUInt32();
                items.Add($"0x{ms.Position - 4:X2} Package Compression Type: {compressionType.ToString()}");

            }
            catch (Exception e)
            {

            }

            new ListDialog(items, Path.GetFileName(Pcc.FilePath) + " header information", "Below is information about this package from the header.", this).Show();
        }

        private void TrashEntryAndChildren()
        {
            if (TreeEntryIsSelected())
            {
                TreeViewEntry selected = (TreeViewEntry)LeftSide_TreeView.SelectedItem;

                var itemsToTrash = selected.FlattenTree().OrderByDescending(x => x.UIndex).Select(tvEntry => tvEntry.Entry);

                if (selected.Entry is IEntry ent && ent.FullPath.StartsWith(UnrealPackageFile.TrashPackageName))
                {
                    MessageBox.Show("Cannot trash an already trashed item.");
                    return;
                }

                bool removedFromLevel = selected.Entry is ExportEntry exp && exp.ParentName == "PersistentLevel" && exp.IsA("Actor") && Pcc.RemoveFromLevelActors(exp);

                EntryPruner.TrashEntries(Pcc, itemsToTrash);

                if (removedFromLevel)
                {
                    MessageBox.Show(this, "Trashed and removed from level!");
                }
            }
        }

        private void FindReferencesToObject()
        {
            if (TryGetSelectedEntry(out IEntry entry))
            {
                BusyText = "Finding references...";
                IsBusy = true;
                Task.Run(() => entry.GetEntriesThatReferenceThisOne()).ContinueWithOnUIThread(prevTask =>
                {
                    IsBusy = false;
                    var dlg = new ListDialog(prevTask.Result.SelectMany(kvp => kvp.Value.Select(refName => new ListDialog.EntryItem(kvp.Key, $"#{kvp.Key.UIndex} {kvp.Key.ObjectName.Instanced}: {refName}"))).ToList(),
                        $"{prevTask.Result.Count} Objects that reference #{entry.UIndex} {entry.InstancedFullPath}",
                        "There may be additional references to this object in the unparsed binary of some objects", this)
                    { DoubleClickEntryHandler = entryDoubleClick };
                    dlg.Show();
                });


            }
        }

        private void ReindexObjectByName()
        {
            if (!TryGetSelectedExport(out ExportEntry export)) return;
            if (export.FullPath.StartsWith(UnrealPackageFile.TrashPackageName))
            {
                MessageBox.Show("Cannot reindex exports that are part of ME3ExplorerTrashPackage. All items in this package should have an object index of 0.");
                return;
            }

            ReindexObjectsByName(export, true);
        }

        private void ReindexObjectsByName(ExportEntry exp, bool showUI)
        {
            if (exp != null)
            {
                bool uiConfirm = false;
                string prefixToReindex = exp.ParentInstancedFullPath;
                //if (numItemsInFullPath > 0)
                //{
                //    prefixToReindex = prefixToReindex.Substring(0, prefixToReindex.LastIndexOf('.'));
                //}
                string objectname = exp.ObjectName.Name;
                if (showUI)
                {
                    uiConfirm = MessageBox.Show($"Confirm reindexing of all exports named {objectname} within the following package path:\n{(string.IsNullOrEmpty(prefixToReindex) ? "Package file root" : prefixToReindex)}\n\n" +
                                                $"Only use this reindexing feature for items that are meant to be indexed 1 and above (and not 0) as this tool will force all items to be indexed at 1 or above.\n\n" +
                                                $"Ensure this file has a backup, this operation may cause the file to stop working if you use it improperly.",
                                    "Confirm Reindexing",
                                    MessageBoxButton.YesNo) == MessageBoxResult.Yes;
                }

                if (!showUI || uiConfirm)
                {
                    // Get list of all exports with that object name.
                    //List<ExportEntry> exports = new List<ExportEntry>();
                    //Could use LINQ... meh.

                    int index = 1; //we'll start at 1.
                    foreach (ExportEntry export in Pcc.Exports)
                    {
                        //Check object name is the same, the package path count is the same, the package prefix is the same, and the item is not of type Class
                        if (objectname == export.ObjectName.Name && export.ParentInstancedFullPath == prefixToReindex && !export.IsClass)
                        {
                            export.indexValue = index;
                            index++;
                        }
                    }
                }

                if (showUI && uiConfirm)
                {
                    MessageBox.Show($"Objects named \"{objectname}\" under {prefixToReindex} have been reindexed.", "Reindexing completed");
                }
            }
        }

        private void CopyName()
        {
            try
            {
                if (LeftSide_ListView.SelectedItem is IndexedName iName)
                {
                    Clipboard.SetText(iName.Name);
                }
            }
            catch (Exception)
            {
                //don't bother, clippy is not having it today
            }
        }

        private void FindNameUsages()
        {
            if (LeftSide_ListView.SelectedItem is IndexedName iName)
            {
                string name = iName.Name.Name;
                BusyText = $"Finding usages of '{name}'...";
                IsBusy = true;
                Task.Run(() => Pcc.FindUsagesOfName(name)).ContinueWithOnUIThread(prevTask =>
                {
                    IsBusy = false;
                    var dlg = new ListDialog(prevTask.Result.SelectMany(kvp => kvp.Value.Select(refName => new ListDialog.EntryItem(kvp.Key, $"#{kvp.Key.UIndex} {kvp.Key.ObjectName.Instanced}: {refName}"))).ToList(),
                                             $"{prevTask.Result.Count} Objects that use '{name}'",
                                             "There may be additional usages of this name in the unparsed binary of some objects", this)
                    { DoubleClickEntryHandler = entryDoubleClick };
                    dlg.Show();
                });
            }
        }

        private bool DoesSelectedItemHaveEmbeddedFile()
        {
            if (TryGetSelectedExport(out ExportEntry export))
            {
                switch (export.ClassName)
                {
                    case "BioSWF":
                    case "GFxMovieInfo":
                    case "BioTlkFile":
                        return true;
                }
            }

            return false;
        }

        /// <summary>
        /// Exports the embedded file in the given export to the given path. If the export given is empty, the one currently selected in the tree is exported.
        /// If the given save path is null, it will prompt the user and say Done when completed in a messagebox.
        /// </summary>
        /// <param name="exp"></param>
        /// <param name="savePath"></param>
        private void ExportEmbeddedFile(ExportEntry exp = null, string savePath = null)
        {
            if (exp == null) TryGetSelectedExport(out exp);
            if (exp != null)
            {
                switch (exp.ClassName)
                {
                    case "BioSWF":
                    case "GFxMovieInfo":
                        {
                            try
                            {
                                var props = exp.GetProperties();
                                string dataPropName = exp.FileRef.Game != MEGame.ME1 ? "RawData" : "Data";
                                var DataProp = props.GetProp<ImmutableByteArrayProperty>(dataPropName);
                                byte[] data = DataProp.bytes;

                                if (savePath == null)
                                {
                                    //GFX is scaleform extensions for SWF
                                    //SWC is Shockwave Compressed
                                    //SWF is Shockwave Flash (uncompressed)
                                    SaveFileDialog d = new SaveFileDialog
                                    {
                                        Title = "Save SWF",
                                        FileName = exp.FullPath + ".swf",
                                        Filter = "*.swf|*.swf"
                                    };
                                    if (d.ShowDialog() == true)
                                    {
                                        File.WriteAllBytes(d.FileName, data);
                                        MessageBox.Show("Done");
                                    }
                                }
                                else
                                {
                                    File.WriteAllBytes(savePath, data);
                                }
                            }
                            catch (Exception ex)
                            {
                                MessageBox.Show("Error reading/saving SWF data:\n\n" + ex.FlattenException());
                            }
                        }
                        break;
                    case "BioTlkFile":
                        {
                            string extension = Path.GetExtension(".xml");
                            SaveFileDialog d = new SaveFileDialog
                            {
                                Title = "Export TLK as XML",
                                FileName = exp.FullPath + ".xml",
                                Filter = $"*{extension}|*{extension}"
                            };
                            if (d.ShowDialog() == true)
                            {
                                var exportingTalk = new ME1Explorer.Unreal.Classes.TalkFile(exp);
                                exportingTalk.saveToFile(d.FileName);
                                MessageBox.Show("Done");
                            }
                        }
                        break;
                }
            }
        }

        private void ImportEmbeddedFile()
        {
            if (TryGetSelectedExport(out ExportEntry exp))
            {
                switch (exp.ClassName)
                {
                    case "BioSWF":
                    case "GFxMovieInfo":
                        {
                            try
                            {
                                string extension = Path.GetExtension(".swf");
                                OpenFileDialog d = new OpenFileDialog
                                {
                                    Title = "Replace SWF",
                                    FileName = exp.FullPath + ".swf",
                                    Filter = $"*{extension};*.gfx|*{extension};*.gfx"
                                };
                                if (d.ShowDialog() == true)
                                {
                                    var bytes = File.ReadAllBytes(d.FileName);
                                    var props = exp.GetProperties();

                                    string dataPropName = exp.FileRef.Game != MEGame.ME1 ? "RawData" : "Data";
                                    var rawData = props.GetProp<ImmutableByteArrayProperty>(dataPropName);
                                    //Write SWF data
                                    rawData.bytes = bytes;

                                    //Write SWF metadata
                                    if (exp.FileRef.Game == MEGame.ME1 || exp.FileRef.Game == MEGame.ME2)
                                    {
                                        string sourceFilePropName = exp.FileRef.Game != MEGame.ME1 ? "SourceFile" : "SourceFilePath";
                                        StrProperty sourceFilePath = props.GetProp<StrProperty>(sourceFilePropName);
                                        if (sourceFilePath == null)
                                        {
                                            sourceFilePath = new StrProperty(d.FileName, sourceFilePropName);
                                            props.Add(sourceFilePath);
                                        }

                                        sourceFilePath.Value = d.FileName;
                                    }

                                    if (exp.FileRef.Game == MEGame.ME1)
                                    {
                                        StrProperty sourceFileTimestamp = props.GetProp<StrProperty>("SourceFileTimestamp");
                                        sourceFileTimestamp = File.GetLastWriteTime(d.FileName).ToString("yyyy-MM-dd HH:mm:ss", CultureInfo.InvariantCulture);
                                    }

                                    exp.WriteProperties(props);
                                    MessageBox.Show("Done");
                                }
                            }
                            catch (Exception ex)
                            {
                                MessageBox.Show("Error reading/setting SWF data:\n\n" + ex.FlattenException());
                            }
                        }
                        break;
                    case "BioTlkFile":
                        {
                            string extension = Path.GetExtension(".xml");
                            OpenFileDialog d = new OpenFileDialog
                            {
                                Title = "Replace TLK from exported XML (ME1 Only)",
                                FileName = exp.FullPath + ".xml",
                                Filter = $"*{extension}|*{extension}"
                            };
                            if (d.ShowDialog() == true)
                            {
                                ME1Explorer.HuffmanCompression compressor = new ME1Explorer.HuffmanCompression();
                                compressor.LoadInputData(d.FileName);
                                compressor.serializeTalkfileToExport(exp, false);
                            }
                        }
                        break;
                }
            }
        }

        private void RebuildStreamingLevels()
        {
            try
            {
                var levelStreamingKismets = new List<ExportEntry>();
                ExportEntry bioworldinfo = null;
                foreach (ExportEntry exp in Pcc.Exports)
                {
                    switch (exp.ClassName)
                    {
                        case "BioWorldInfo" when exp.ObjectName == "BioWorldInfo":
                            bioworldinfo = exp;
                            continue;
                        case "LevelStreamingKismet" when exp.ObjectName == "LevelStreamingKismet":
                            levelStreamingKismets.Add(exp);
                            continue;
                    }
                }

                levelStreamingKismets = levelStreamingKismets.OrderBy(o => o.GetProperty<NameProperty>("PackageName").ToString()).ToList();
                if (bioworldinfo != null)
                {
                    var streamingLevelsProp = bioworldinfo.GetProperty<ArrayProperty<ObjectProperty>>("StreamingLevels") ?? new ArrayProperty<ObjectProperty>("StreamingLevels");

                    streamingLevelsProp.Clear();
                    foreach (ExportEntry exp in levelStreamingKismets)
                    {
                        streamingLevelsProp.Add(new ObjectProperty(exp.UIndex));
                    }

                    bioworldinfo.WriteProperty(streamingLevelsProp);
                    MessageBox.Show("Done.");
                }
                else
                {
                    MessageBox.Show("No BioWorldInfo object found in this file.");
                }
            }
            catch (Exception ex)
            {
                MessageBox.Show("Error setting streaming levels:\n" + ex.Message);
            }
        }


        private void AddName(object obj)
        {
            const string input = "Enter a new name.";
            string result = PromptDialog.Prompt(this, input, "Enter new name");
            if (!string.IsNullOrEmpty(result))
            {
                int idx = Pcc.FindNameOrAdd(result);
                if (CurrentView == CurrentViewMode.Names)
                {
                    LeftSide_ListView.SelectedIndex = idx;
                }

                if (idx != Pcc.Names.Count - 1)
                {
                    //not the last
                    MessageBox.Show($"{result} already exists in this package file.\nName index: {idx} (0x{idx:X8})", "Name already exists");
                }
                else
                {

                    MessageBox.Show($"{result} has been added as a name.\nName index: {idx} (0x{idx:X8})", "Name added");
                }
            }
        }

        private bool CanAddName(object obj)
        {
            if (obj is string parameter)
            {
                if (parameter == "FromContextMenu")
                {
                    //Ensure we are on names view - used for menu item
                    return PackageIsLoaded() && CurrentView == CurrentViewMode.Names;
                }
            }

            return PackageIsLoaded();
        }

        private bool TreeEntryIsSelected()
        {
            return CurrentView == CurrentViewMode.Tree && EntryIsSelected();
        }

        private bool NameIsSelected() => CurrentView == CurrentViewMode.Names && LeftSide_ListView.SelectedItem is IndexedName;

        private void EditName()
        {
            if (LeftSide_ListView.SelectedItem is IndexedName iName)
            {
                var name = iName.Name;
                string input = $"Enter a new name to replace this name ({name}) with.";
                string result = PromptDialog.Prompt(this, input, "Enter new name", defaultValue: name, selectText: true);
                if (!string.IsNullOrEmpty(result))
                {
                    Pcc.replaceName(LeftSide_ListView.SelectedIndex, result);
                }
            }
        }

        private void SearchReplaceNames()
        {

            string searchstr = PromptDialog.Prompt(this, "Input text to be replaced:", "Search and Replace Names", defaultValue: "search text", selectText: true, PromptDialog.InputType.Text);
            if (string.IsNullOrEmpty(searchstr))
                return;

            string replacestr = PromptDialog.Prompt(this, "Input new text:", "Search and Replace Names", defaultValue: "replacement text", selectText: true, PromptDialog.InputType.Text);
            if (string.IsNullOrEmpty(replacestr))
                return;

            var wdlg = MessageBox.Show($"This will replace every name containing the text \"{searchstr}\" with a new name containing \"{replacestr}\".\n" +
                                       $"This may break any properties, or links containing this string. Please confirm.", "WARNING:", MessageBoxButton.OKCancel);
            if (wdlg == MessageBoxResult.Cancel)
                return;

            for (int i = 0; i < Pcc.Names.Count; i++)
            {
                string name = Pcc.Names[i];
                if (name.Contains(searchstr))
                {
                    var newName = name.Replace(searchstr, replacestr);
                    Pcc.replaceName(i, newName);
                }
            }

            RefreshNames();
            RefreshView();
            MessageBox.Show("Done", "Search and Replace Names", MessageBoxButton.OK);
        }

        private void CheckForBadObjectPropertyReferences()
        {
            if (Pcc == null)
            {
                return;
            }

            var badReferences = new List<ListDialog.EntryItem>();
            void recursiveCheckProperty(IEntry entry, UProperty property)
            {
                if (property is ObjectProperty op)
                {
                    if (op.Value > 0 && op.Value > Pcc.ExportCount)
                    {
                        //bad
                        //bad
                        if (op.Name.Name != null)
                        {
                            badReferences.Add(new ListDialog.EntryItem(entry, $"{op.Name.Name} Export {op.Value} is outside of export table, Export #{entry.UIndex} {entry.InstancedFullPath}"));
                        }
                        else
                        {
                            badReferences.Add(new ListDialog.EntryItem(entry, $"[Nested property] Export {op.Value} is outside of export table, Export #{entry.UIndex} {entry.InstancedFullPath}"));
                        }
                    }
                    else if (op.Value < 0 && Math.Abs(op.Value) > Pcc.ImportCount)
                    {
                        //bad
                        if (op.Name.Name != null)
                        {
                            badReferences.Add(new ListDialog.EntryItem(entry, $"{op.Name.Name} Import {op.Value} is outside of import table, Export #{entry.UIndex} {entry.InstancedFullPath}"));
                        }
                        else
                        {
                            badReferences.Add(new ListDialog.EntryItem(entry, $"[Nested property] Import {op.Value} is outside of import table, Export #{entry.UIndex} {entry.InstancedFullPath}"));
                        }
                    }
                }
                else if (property is ArrayProperty<ObjectProperty> aop)
                {
                    foreach (var p in aop)
                    {
                        recursiveCheckProperty(entry, p);
                    }
                }
                else if (property is StructProperty sp)
                {
                    foreach (var p in sp.Properties)
                    {
                        recursiveCheckProperty(entry, p);
                    }
                }
                else if (property is ArrayProperty<StructProperty> asp)
                {
                    foreach (var p in asp)
                    {
                        recursiveCheckProperty(entry, p);
                    }
                }
            }

            foreach (ExportEntry exp in Pcc.Exports)
            {
                var properties = exp.GetProperties();
                foreach (var prop in properties)
                {
                    recursiveCheckProperty(exp, prop);
                }
            }

            if (badReferences.Any())
            {
                MessageBox.Show(badReferences.Count + " invalid object references were found in export properties.", "Bad ObjectProperty references found");
                ListDialog lw = new ListDialog(badReferences, "Bad object references", "The following items have values outside of the range of the import and export tables. Note that only export properties were scanned, not the binary section following the properties.", this)
                { DoubleClickEntryHandler = entryDoubleClick };
                lw.Show();
            }
            else
            {
                MessageBox.Show("No bad object references were found. Note that only export properties were scanned, not the binary section following the properties.", "Check complete");
            }
        }

        private void CheckForDuplicateIndexes()
        {
            if (Pcc == null)
            {
                return;
            }

            var duplicates = new List<ListDialog.EntryItem>();
            var duplicatesPackagePathIndexMapping = new Dictionary<string, List<int>>();
            foreach (ExportEntry exp in Pcc.Exports)
            {
                string key = exp.InstancedFullPath;
                if (key.StartsWith(UnrealPackageFile.TrashPackageName)) continue; //Do not report these as requiring re-indexing.
                if (!duplicatesPackagePathIndexMapping.TryGetValue(key, out List<int> indexList))
                {
                    indexList = new List<int>();
                    duplicatesPackagePathIndexMapping[key] = indexList;
                }
                else
                {
                    duplicates.Add(new ListDialog.EntryItem(exp, $"{exp.UIndex} {exp.InstancedFullPath} has duplicate index (index value {exp.indexValue})"));
                }

                indexList.Add(exp.UIndex);
            }

            if (duplicates.Count > 0)
            {
                string copy = "";
                foreach (var ei in duplicates)
                {

                    copy += ei.Message + "\n";
                }

                //Clipboard.SetText(copy);
                MessageBox.Show(duplicates.Count + " duplicate indexes were found.", "BAD INDEXING");
                ListDialog lw = new ListDialog(duplicates, "Duplicate indexes", "The following items have duplicate indexes. The game may choose to use the first occurance of the index it finds, or may crash if indexing is checked internally (such as pathfinding). You can reindex an object to force all same named items to be reindexed in the given unique path. You should reindex from the topmost duplicate entry first if one is found, as it may resolve lower item duplicates.", this)
                { DoubleClickEntryHandler = entryDoubleClick };
                lw.Show();
            }
            else
            {
                MessageBox.Show("No duplicate indexes were found.", "Indexing OK");
            }
        }

        private void FindEntryViaOffset()
        {
            if (Pcc == null)
            {
                return;
            }

            string input = "Enter an offset (in hex, e.g. 2FA360) to find what entry contains that offset.";
            string result = PromptDialog.Prompt(this, input, "Enter offset");
            if (result != null)
            {
                try
                {
                    int offsetDec = int.Parse(result, NumberStyles.HexNumber);

                    //TODO: Fix offset selection code, it seems off by a bit, not sure why yet
                    for (int i = 0; i < Pcc.ImportCount; i++)
                    {
                        ImportEntry imp = Pcc.Imports[i];
                        if (offsetDec >= imp.HeaderOffset && offsetDec < imp.HeaderOffset + imp.Header.Length)
                        {
                            GoToNumber(imp.UIndex);
                            Metadata_Tab.IsSelected = true;
                            MetadataTab_MetadataEditor.SetHexboxSelectedOffset(imp.HeaderOffset + imp.Header.Length - offsetDec);
                            return;
                        }
                    }

                    foreach (ExportEntry exp in Pcc.Exports)
                    {
                        //header
                        if (offsetDec >= exp.HeaderOffset && offsetDec < exp.HeaderOffset + exp.Header.Length)
                        {
                            GoToNumber(exp.UIndex);
                            Metadata_Tab.IsSelected = true;
                            MetadataTab_MetadataEditor.SetHexboxSelectedOffset(exp.HeaderOffset + exp.Header.Length - offsetDec);
                            return;
                        }

                        //data
                        if (offsetDec >= exp.DataOffset && offsetDec < exp.DataOffset + exp.DataSize)
                        {
                            GoToNumber(exp.UIndex);
                            int inExportDataOffset = exp.DataOffset + exp.DataSize - offsetDec;
                            int propsEnd = exp.propsEnd();

                            if (inExportDataOffset > propsEnd && exp.DataSize > propsEnd && BinaryInterpreterTab_BinaryInterpreter.CanParse(exp))
                            {
                                BinaryInterpreterTab_BinaryInterpreter.SetHexboxSelectedOffset(inExportDataOffset);
                                BinaryInterpreter_Tab.IsSelected = true;
                            }
                            else
                            {
                                InterpreterTab_Interpreter.SetHexboxSelectedOffset(inExportDataOffset);
                                Interpreter_Tab.IsSelected = true;
                            }

                            return;
                        }
                    }

                    MessageBox.Show($"No entry or header containing offset 0x{result} was found.");
                }
                catch (Exception ex)
                {
                    MessageBox.Show("Error: " + ex.Message);
                }
            }
        }

        private void CloneTree()
        {
            if (CurrentView == CurrentViewMode.Tree && TryGetSelectedEntry(out IEntry entry))
            {
                IEntry newTreeRoot = EntryCloner.CloneTree(entry);
                TryAddToPersistentLevel(newTreeRoot);
                GoToNumber(newTreeRoot.UIndex);
            }
        }

        private void CloneEntry()
        {
            if (TryGetSelectedEntry(out IEntry entry))
            {
                IEntry newEntry = EntryCloner.CloneEntry(entry);
                TryAddToPersistentLevel(newEntry);
                GoToNumber(newEntry.UIndex);
            }
        }

        private bool TryAddToPersistentLevel(params IEntry[] newEntries) => TryAddToPersistentLevel((IEnumerable<IEntry>)newEntries);

        private bool TryAddToPersistentLevel(IEnumerable<IEntry> newEntries)
        {
            ExportEntry[] actorsToAdd = newEntries.OfType<ExportEntry>().Where(exp => exp.Parent?.ClassName == "Level" && exp.IsA("Actor")).ToArray();
            int num = actorsToAdd.Length;
            if (num > 0 && Pcc.AddToLevelActorsIfNotThere(actorsToAdd))
            {
                MessageBox.Show(this, $"Added actor{(num > 1 ? "s" : "")} to PersistentLevel's Actor list:\n{actorsToAdd.Select(exp => exp.ObjectName.Instanced).StringJoin("\n")}");
                return true;
            }

            return false;
        }

        private void ImportBinaryData() => ImportExpData(true);

        private void ImportAllData() => ImportExpData(false);

        private void ImportExpData(bool binaryOnly)
        {
            if (!TryGetSelectedExport(out ExportEntry export))
            {
                return;
            }

            OpenFileDialog d = new OpenFileDialog
            {
                Filter = "*.bin|*.bin",
                FileName = export.ObjectName.Instanced + ".bin"
            };
            if (d.ShowDialog() == true)
            {
                byte[] data = File.ReadAllBytes(d.FileName);
                if (binaryOnly)
                {
                    export.SetBinaryData(data);
                }
                else
                {
                    export.Data = data;
                }

                MessageBox.Show("Done.");
            }
        }

        private void ExportBinaryData() => ExportExpData(true);

        private void ExportAllData() => ExportExpData(false);

        private void ExportExpData(bool binaryOnly)
        {
            if (!TryGetSelectedExport(out ExportEntry export))
            {
                return;
            }

            SaveFileDialog d = new SaveFileDialog
            {
                Filter = "*.bin|*.bin",
                FileName = export.ObjectName.Instanced + ".bin"
            };
            if (d.ShowDialog() == true)
            {
                File.WriteAllBytes(d.FileName, binaryOnly ? export.GetBinaryData() : export.Data);
                MessageBox.Show("Done.");
            }
        }

        private bool ExportIsSelected() => TryGetSelectedExport(out _);

        private bool PackageExportIsSelected()
        {
            TryGetSelectedEntry(out IEntry entry);
            return entry?.ClassName == "Package";
        }

        private bool ImportIsSelected() => TryGetSelectedImport(out _);

        private bool EntryIsSelected() => TryGetSelectedEntry(out _);

        private bool PackageIsLoaded() => Pcc != null;

        private void ComparePackages()
        {
            if (Pcc != null)
            {
                string extension = Path.GetExtension(Pcc.FilePath);
                OpenFileDialog d = new OpenFileDialog { Filter = "*" + extension + "|*" + extension };
                if (d.ShowDialog() == true)
                {
                    if (Pcc.FilePath == d.FileName)
                    {
                        MessageBox.Show("You selected the same file as the one already open.");
                        return;
                    }

                    ComparePackage(d.FileName);
                }
            }
        }

        private bool CanCompareToUnmodded() => PackageIsLoaded() && Pcc.Game != MEGame.UDK && !(Pcc.IsInBasegame() || Pcc.IsInOfficialDLC());

        private void CompareUnmodded()
        {
            if (Pcc.Game != MEGame.ME1 && Pcc.Game != MEGame.ME2 && Pcc.Game != MEGame.ME3)
            {
                MessageBox.Show(this, "Not a trilogy file!");
                return;
            }

            string filename = Path.GetFileName(Pcc.FilePath);
            string dlcPath = MEDirectories.DLCPath(Pcc.Game);
            List<string> inGameCandidates = MEDirectories.OfficialDLC(Pcc.Game)
                .Select(dlcName => Path.Combine(dlcPath, dlcName))
                .Prepend(MEDirectories.CookedPath(Pcc.Game))
                .Where(Directory.Exists)
                .Select(cookedPath =>
                    Directory.EnumerateFiles(cookedPath, "*", SearchOption.AllDirectories)
                        .FirstOrDefault(path => Path.GetFileName(path) == filename))
                .NonNull().ToList();
            var backupPath = ME3TweaksBackups.GetGameBackupPath(Pcc.Game);
            if (backupPath != null)
            {
                var backupDlcPath = MEDirectories.DLCPath(backupPath, Pcc.Game);
                inGameCandidates.AddRange(MEDirectories.OfficialDLC(Pcc.Game)
                    .Select(dlcName => Path.Combine(backupDlcPath, dlcName))
                    .Prepend(MEDirectories.CookedPath(backupPath, Pcc.Game))
                    .Where(Directory.Exists)
                    .Select(cookedPath =>
                        Directory.EnumerateFiles(cookedPath, "*", SearchOption.AllDirectories)
                            .FirstOrDefault(path => Path.GetFileName(path) == filename))
                    .NonNull());
            }

            if (inGameCandidates.IsEmpty())
            {
                MessageBox.Show(this, "Cannot find any candidates for this file!");
                return;
            }

            string filePath = InputComboBoxWPF.GetValue(this, "Choose file to compare to:", "Unmodified file comparison",inGameCandidates, inGameCandidates.Last());

            if (string.IsNullOrEmpty(filePath))
            {
                return;
            }

            ComparePackage(filePath);
        }

        private void ComparePackage(string packagePath)
        {
            using IMEPackage compareFile = MEPackageHandler.OpenMEPackage(packagePath);
            if (Pcc.Game != compareFile.Game)
            {
                MessageBox.Show("Files are for different games.");
                return;
            }
            var changedImports = new List<ListDialog.EntryItem>();
            var changedNames = new List<ListDialog.EntryItem>();
            var changedExports = new List<ListDialog.EntryItem>();
            {
                #region Exports Comparison

                int numExportsToEnumerate = Math.Min(Pcc.ExportCount, compareFile.ExportCount);

                for (int i = 0; i < numExportsToEnumerate; i++)
                {
                    ExportEntry exp1 = Pcc.Exports[i];
                    ExportEntry exp2 = compareFile.Exports[i];

                    //make data offset and data size the same, as the exports could be the same even if it was appended later.
                    //The datasize being different is a data difference not a true header difference so we won't list it here.
                    byte[] header1 = exp1.Header.TypedClone();
                    byte[] header2 = exp2.Header.TypedClone();
                    Buffer.BlockCopy(BitConverter.GetBytes((long)0), 0, header1, 32, sizeof(long));
                    Buffer.BlockCopy(BitConverter.GetBytes((long)0), 0, header2, 32, sizeof(long));

                    //if (!StructuralComparisons.StructuralEqualityComparer.Equals(header1, header2))
                    if (!header1.SequenceEqual(header2))

                    {
                        //foreach (byte b in header1)
                        //{
                        //    Debug.Write(" " + b.ToString("X2"));
                        //}
                        //Debug.WriteLine("");
                        //foreach (byte b in header2)
                        //{
                        //    //Debug.Write(" " + b.ToString("X2"));
                        //}
                        //Debug.WriteLine("");
                        changedExports.Add(new ListDialog.EntryItem(exp1, $"Export header has changed: {exp1.UIndex} {exp1.InstancedFullPath}"));
                    }

                    if (!exp1.Data.SequenceEqual(exp2.Data))
                    {
                        changedExports.Add(new ListDialog.EntryItem(exp1, $"Export data has changed: {exp1.UIndex} {exp1.InstancedFullPath}"));
                    }
                }

                IMEPackage enumerateExtras = Pcc;
                string file = "this file";
                if (compareFile.ExportCount > numExportsToEnumerate)
                {
                    file = "other file";
                    enumerateExtras = compareFile;
                }

                for (int i = numExportsToEnumerate; i < enumerateExtras.ExportCount; i++)
                {
                    Debug.WriteLine($"Export only exists in {file}: {i + 1} {enumerateExtras.Exports[i].InstancedFullPath}");
                    changedExports.Add(new ListDialog.EntryItem(enumerateExtras.Exports[i].FileRef == Pcc ? enumerateExtras.Exports[i] : null, $"Export only exists in {file}: {i + 1} {enumerateExtras.Exports[i].InstancedFullPath}"));
                }

                #endregion
            }

            #region Imports

            {
                int numImportsToEnumerate = Math.Min(Pcc.ImportCount, compareFile.ImportCount);

                for (int i = 0; i < numImportsToEnumerate; i++)
                {
                    ImportEntry imp1 = Pcc.Imports[i];
                    ImportEntry imp2 = compareFile.Imports[i];
                    if (!imp1.Header.SequenceEqual(imp2.Header))
                    {
                        changedImports.Add(new ListDialog.EntryItem(imp1, $"Import header has changed: {imp1.UIndex} {imp1.InstancedFullPath}"));
                    }
                }

                IMEPackage enumerateExtras = Pcc;
                string file = "this file";
                if (compareFile.ExportCount > numImportsToEnumerate)
                {
                    file = "other file";
                    enumerateExtras = compareFile;
                }

                for (int i = numImportsToEnumerate; i < enumerateExtras.ImportCount; i++)
                {
                    Debug.WriteLine($"Import only exists in {file}: {-i - 1} {enumerateExtras.Imports[i].InstancedFullPath}");
                    changedImports.Add(new ListDialog.EntryItem(enumerateExtras.Imports[i].FileRef == Pcc ? enumerateExtras.Imports[i] : null, $"Import only exists in {file}: {-i - 1} {enumerateExtras.Imports[i].InstancedFullPath}"));
                }
            }

            #endregion

            #region Names

            {
                int numNamesToEnumerate = Math.Min(Pcc.NameCount, compareFile.NameCount);
                for (int i = 0; i < numNamesToEnumerate; i++)
                {
                    var name1 = Pcc.Names[i];
                    var name2 = compareFile.Names[i];

                    //if (!StructuralComparisons.StructuralEqualityComparer.Equals(header1, header2))
                    if (!name1.Equals(name2, StringComparison.InvariantCultureIgnoreCase))

                    {
                        changedNames.Add(new ListDialog.EntryItem(null, $"Name { i } is different: {name1} |vs| {name2}"));
                    }
                }

                IMEPackage enumerateExtras = Pcc;
                string file = "this file";
                if (compareFile.NameCount > numNamesToEnumerate)
                {
                    file = "other file";
                    enumerateExtras = compareFile;
                }

                for (int i = numNamesToEnumerate; i < enumerateExtras.NameCount; i++)
                {
                    Debug.WriteLine($"Name only exists in {file}: {i} {enumerateExtras.Names[i]}");
                    changedNames.Add(new ListDialog.EntryItem(null, $"Name only exists in {file}: {i} {enumerateExtras.Names[i]}"));
                }
            }

            #endregion
            var fullList = new List<ListDialog.EntryItem>();
            fullList.AddRange(changedExports);
            fullList.AddRange(changedImports);
            fullList.AddRange(changedNames);
            ListDialog ld = new ListDialog(fullList, "Changed exports/imports/names between files", "The following exports, imports and names are different between the files.", this)
            { DoubleClickEntryHandler = entryDoubleClick };
            ld.Show();
        }

        #endregion

        public PackageEditorWPF()
        {
            ME3ExpMemoryAnalyzer.MemoryAnalyzer.AddTrackedMemoryItem("Package Editor", new WeakReference(this));
            Analytics.TrackEvent("Used tool", new Dictionary<string, string>()
            {
                {"Toolname", "Package Editor WPF"}
            });
            CurrentView = CurrentViewMode.Tree;
            LoadCommands();

            InitializeComponent();
            ((FrameworkElement)Resources["EntryContextMenu"]).DataContext = this;

            //map export loaders to their tabs
            ExportLoaders[InterpreterTab_Interpreter] = Interpreter_Tab;
            ExportLoaders[MetadataTab_MetadataEditor] = Metadata_Tab;
            ExportLoaders[SoundTab_Soundpanel] = Sound_Tab;
            ExportLoaders[CurveTab_CurveEditor] = CurveEditor_Tab;
            ExportLoaders[FaceFXTab_Editor] = FaceFXAnimSet_Tab;
            ExportLoaders[Bio2DATab_Bio2DAEditor] = Bio2DAViewer_Tab;
            ExportLoaders[ScriptTab_UnrealScriptEditor] = Script_Tab;
            ExportLoaders[BinaryInterpreterTab_BinaryInterpreter] = BinaryInterpreter_Tab;
            ExportLoaders[EmbeddedTextureViewerTab_EmbededTextureViewer] = EmbeddedTextureViewer_Tab;
            ExportLoaders[ME1TlkEditorWPFTab_ME1TlkEditor] = ME1TlkEditorWPF_Tab;
            ExportLoaders[JPEXLauncherTab_JPEXLauncher] = JPEXLauncher_Tab;
            ExportLoaders[MeshRendererTab_MeshRenderer] = MeshRenderer_Tab;
            ExportLoaders[MaterialViewerTab_MaterialExportLoader] = MaterialViewer_Tab;
            ExportLoaders[RADLauncherTab_BIKLauncher] = RADLaunch_Tab;
            ExportLoaders[CollectionActorEditorTab_CollectionActorEditor] = CollectionActorEditor_Tab;
            ExportLoaders[ParticleSystemTab_ParticleSystemLoader] = ParticleSystem_Tab;


            InterpreterTab_Interpreter.SetParentNameList(NamesList); //reference to this control for name editor set
            BinaryInterpreterTab_BinaryInterpreter.SetParentNameList(NamesList); //reference to this control for name editor set
            Bio2DATab_Bio2DAEditor.SetParentNameList(NamesList); //reference to this control for name editor set

            InterpreterTab_Interpreter.HideHexBox = Properties.Settings.Default.PackageEditor_HideInterpreterHexBox;
            InterpreterTab_Interpreter.ToggleHexbox_Button.Visibility = Visibility.Visible;

            RecentButtons.AddRange(new[] { RecentButton1, RecentButton2, RecentButton3, RecentButton4, RecentButton5, RecentButton6, RecentButton7, RecentButton8, RecentButton9, RecentButton10 });
            LoadRecentList();
            RefreshRecent(false);
        }

        public void LoadFile(string s, int goToIndex = 0)
        {
            try
            {
                BusyText = "Loading " + Path.GetFileName(s);
                IsBusy = true;
                IsLoadingFile = true;
                foreach (KeyValuePair<ExportLoaderControl, TabItem> entry in ExportLoaders)
                {
                    entry.Value.Visibility = Visibility.Collapsed;
                }

                Metadata_Tab.Visibility = Visibility.Collapsed;
                Intro_Tab.Visibility = Visibility.Visible;
                Intro_Tab.IsSelected = true;

                AllTreeViewNodesX.ClearEx();
                NamesList.ClearEx();
                ClassDropdownList.ClearEx();
                crossPCCObjectMap.Clear();

                StatusBar_LeftMostText.Text = $"Loading {Path.GetFileName(s)} ({ByteSize.FromBytes(new FileInfo(s).Length)})";
                Dispatcher.Invoke(new Action(() => { }), DispatcherPriority.ContextIdle, null);
                LoadMEPackage(s);

                RefreshView();
                InitStuff();
                StatusBar_LeftMostText.Text = Path.GetFileName(s);
                Title = $"Package Editor - {s}";
                InterpreterTab_Interpreter.UnloadExport();

                QueuedGotoNumber = goToIndex;

                InitializeTreeView();

                AddRecent(s, false);
                SaveRecentList();
                RefreshRecent(true, RFiles);
            }
            catch (Exception e) when (!App.IsDebug)
            {
                StatusBar_LeftMostText.Text = "Failed to load " + Path.GetFileName(s);
                MessageBox.Show($"Error loading {Path.GetFileName(s)}:\n{e.Message}");
                IsBusy = false;
                IsBusyTaskbar = false;
                //throw e;
            }
        }

        private void InitializeTreeViewBackground_Completed(Task<ObservableCollectionExtended<TreeViewEntry>> prevTask)
        {
            if (prevTask.Result != null)
            {
                AllTreeViewNodesX.ClearEx();
                AllTreeViewNodesX.AddRange(prevTask.Result);
            }

            IsLoadingFile = false;
            if (QueuedGotoNumber != 0)
            {
                //Wait for UI to render
                Dispatcher.Invoke(new Action(() => { }), DispatcherPriority.ApplicationIdle, null);
                BusyText = $"Navigating to {QueuedGotoNumber}";

                GoToNumber(QueuedGotoNumber);
                if (QueuedGotoNumber > 0)
                {
                    Interpreter_Tab.IsSelected = true;
                }

                QueuedGotoNumber = 0;
                IsBusy = false;
            }
            else
            {
                IsBusy = false;
            }
        }

        private ObservableCollectionExtended<TreeViewEntry> InitializeTreeViewBackground()
        {
            if (Thread.CurrentThread.Name == null)
                Thread.CurrentThread.Name = "PackageEditorWPF TreeViewInitialization";

            BusyText = "Loading " + Path.GetFileName(Pcc.FilePath);
            if (Pcc == null)
            {
                return null;
            }

            IReadOnlyList<ImportEntry> Imports = Pcc.Imports;
            IReadOnlyList<ExportEntry> Exports = Pcc.Exports;

            var rootEntry = new TreeViewEntry(null, Path.GetFileName(Pcc.FilePath)) { IsExpanded = true };

            var rootNodes = new List<TreeViewEntry> { rootEntry };
            rootNodes.AddRange(Exports.Select(t => new TreeViewEntry(t)));
            rootNodes.AddRange(Imports.Select(t => new TreeViewEntry(t)));

            //configure links
            //Order: 0 = Root, [Exports], [Imports], <extra, new stuff>
            var itemsToRemove = new List<TreeViewEntry>();
            foreach (TreeViewEntry entry in rootNodes)
            {
                if (entry.Entry != null)
                {
                    int tvLink = entry.Entry.idxLink;
                    if (tvLink < 0)
                    {
                        //import
                        //Debug.WriteLine("import tvlink " + tvLink);

                        tvLink = Exports.Count + Math.Abs(tvLink);
                        //Debug.WriteLine("Linking " + entry.Entry.GetFullPath + " to index " + tvLink);
                    }

                    TreeViewEntry parent = rootNodes[tvLink];
                    parent.Sublinks.Add(entry);
                    entry.Parent = parent;
                    itemsToRemove.Add(entry); //remove from this level as we have added it to another already

                }
            }

            return new ObservableCollectionExtended<TreeViewEntry>(rootNodes.Except(itemsToRemove));
        }

        private void InitializeTreeView()
        {

            IsBusy = true;
            if (Pcc == null)
            {
                return;
            }

            Task.Run(InitializeTreeViewBackground)
                .ContinueWithOnUIThread(InitializeTreeViewBackground_Completed);
        }

        #region Recents

        private void LoadRecentList()
        {
            Recents_MenuItem.IsEnabled = false;
            RFiles = new List<string>();
            string path = PackageEditorDataFolder + RECENTFILES_FILE;
            if (File.Exists(path))
            {
                string[] recents = File.ReadAllLines(path);
                foreach (string recent in recents)
                {
                    if (File.Exists(recent))
                    {
                        AddRecent(recent, true);
                    }
                }
            }
        }

        private void SaveRecentList()
        {
            if (!Directory.Exists(PackageEditorDataFolder))
            {
                Directory.CreateDirectory(PackageEditorDataFolder);
            }

            string path = PackageEditorDataFolder + RECENTFILES_FILE;
            if (File.Exists(path))
                File.Delete(path);
            File.WriteAllLines(path, RFiles);
        }

        public void RefreshRecent(bool propogate, List<string> recents = null)
        {
            if (propogate && recents != null)
            {
                //we are posting an update to other instances of packed

                //This code can be removed when non-WPF package editor is removed.
                var forms = System.Windows.Forms.Application.OpenForms;
                foreach (var form in Application.Current.Windows)
                {
                    if (form is PackageEditorWPF wpf && this != wpf)
                    {
                        wpf.RefreshRecent(false, RFiles);
                    }
                }
            }
            else if (recents != null)
            {
                //we are receiving an update
                RFiles = new List<string>(recents);
            }

            Recents_MenuItem.Items.Clear();
            if (RFiles.Count <= 0)
            {
                Recents_MenuItem.IsEnabled = false;
                return;
            }

            Recents_MenuItem.IsEnabled = true;

            int i = 0;
            foreach (string filepath in RFiles)
            {
                MenuItem fr = new MenuItem()
                {
                    Header = filepath.Replace("_", "__"),
                    Tag = filepath
                };
                RecentButtons[i].Visibility = Visibility.Visible;
                RecentButtons[i].Content = Path.GetFileName(filepath.Replace("_", "__"));
                RecentButtons[i].Click -= RecentFile_click;
                RecentButtons[i].Click += RecentFile_click;
                RecentButtons[i].Tag = filepath;
                RecentButtons[i].ToolTip = filepath;
                fr.Click += RecentFile_click;
                Recents_MenuItem.Items.Add(fr);
                i++;
            }

            while (i < 10)
            {
                RecentButtons[i].Visibility = Visibility.Collapsed;
                i++;
            }
        }

        private void RecentFile_click(object sender, EventArgs e)
        {
            string s = ((FrameworkElement)sender).Tag.ToString();
            if (File.Exists(s))
            {
                LoadFile(s);
            }
            else
            {
                MessageBox.Show("File does not exist: " + s);
            }
        }

        public void AddRecent(string s, bool loadingList)
        {
            RFiles = RFiles.Where(x => !x.Equals(s, StringComparison.InvariantCultureIgnoreCase)).ToList();
            if (loadingList)
            {
                RFiles.Add(s); //in order
            }
            else
            {
                RFiles.Insert(0, s); //put at front
            }

            if (RFiles.Count > 10)
            {
                RFiles.RemoveRange(10, RFiles.Count - 10);
            }

            Recents_MenuItem.IsEnabled = true;
        }

        #endregion

        /// <summary>
        /// Updates the data bindings for tree/list view and chagnes visibility of the tree/list view depending on what the currentview mode is. Also forces refresh of all treeview display names
        /// </summary>
        private void RefreshView()
        {
            if (Pcc == null)
            {
                return;
            }

            if (CurrentView == CurrentViewMode.Names)
            {
                LeftSideList_ItemsSource.ReplaceAll(NamesList);
            }

            if (CurrentView == CurrentViewMode.Imports)
            {
                LeftSideList_ItemsSource.ReplaceAll(Pcc.Imports);
            }

            if (CurrentView == CurrentViewMode.Exports)
            {
                LeftSideList_ItemsSource.ReplaceAll(Pcc.Exports);
            }

            if (CurrentView == CurrentViewMode.Tree)
            {
                if (AllTreeViewNodesX.Count > 0)
                {
                    foreach (TreeViewEntry tv in AllTreeViewNodesX[0].FlattenTree())
                    {
                        tv.RefreshDisplayName();
                    }
                }

                LeftSide_ListView.Visibility = Visibility.Collapsed;
                LeftSide_TreeView.Visibility = Visibility.Visible;
            }
            else
            {
                LeftSide_ListView.Visibility = Visibility.Visible;
                LeftSide_TreeView.Visibility = Visibility.Collapsed;
            }
        }

        public void InitStuff()
        {
            if (Pcc == null)
                return;

            //Get a list of all classes for objects
            //Filter out duplicates
            //Get their objectnames from the name list
            //Order it ascending
            InitClassDropDown();
            MetadataTab_MetadataEditor.LoadPccData(Pcc);
            RefreshNames();
            if (CurrentView != CurrentViewMode.Tree)
            {
                RefreshView(); //Tree will initialize itself in thread
            }
        }

        private void InitClassDropDown() => ClassDropdownList.ReplaceAll(Pcc.Exports.Select(x => x.ClassName).NonNull().Distinct().ToList().OrderBy(p => p));

        private void TreeView_Click(object sender, RoutedEventArgs e)
        {
            SearchHintText = "Object name";
            GotoHintText = "UIndex";
            CurrentView = CurrentViewMode.Tree;
        }

        private void NamesView_Click(object sender, RoutedEventArgs e)
        {
            SearchHintText = "Name";
            GotoHintText = "Index";
            CurrentView = CurrentViewMode.Names;
        }

        private void ImportsView_Click(object sender, RoutedEventArgs e)
        {
            SearchHintText = "Object name";
            GotoHintText = "UIndex";
            CurrentView = CurrentViewMode.Imports;
        }

        private void ExportsView_Click(object sender, RoutedEventArgs e)
        {
            SearchHintText = "Object name";
            GotoHintText = "UIndex";
            CurrentView = CurrentViewMode.Exports;
        }

        /// <summary>
        /// Gets the selected entry uindex in the left side view.
        /// </summary>
        /// <param name="n">int that will be updated to point to the selected entry index. Will return 0 if nothing was selected (check the return value for false).</param>
        /// <returns>True if an item was selected, false if nothing was selected.</returns>
        private bool GetSelected(out int n)
        {
            switch (CurrentView)
            {
                case CurrentViewMode.Tree when LeftSide_TreeView.SelectedItem is TreeViewEntry selected:
                    n = selected.UIndex;
                    return true;
                case CurrentViewMode.Exports when LeftSide_ListView.SelectedItem != null:
                    n = LeftSide_ListView.SelectedIndex + 1; //to unreal indexing
                    return true;
                case CurrentViewMode.Imports when LeftSide_ListView.SelectedItem != null:
                    n = -LeftSide_ListView.SelectedIndex - 1;
                    return true;
                default:
                    n = 0;
                    return false;
            }
        }

        private bool TryGetSelectedEntry(out IEntry entry)
        {
            if (GetSelected(out int uIndex) && Pcc.IsEntry(uIndex))
            {
                entry = Pcc.GetEntry(uIndex);
                return true;
            }

            entry = null;
            return false;
        }

        private bool TryGetSelectedExport(out ExportEntry export)
        {
            if (GetSelected(out int uIndex) && Pcc.IsUExport(uIndex))
            {
                export = Pcc.GetUExport(uIndex);
                return true;
            }

            export = null;
            return false;
        }

        private bool TryGetSelectedImport(out ImportEntry import)
        {
            if (GetSelected(out int uIndex) && Pcc.IsImport(uIndex))
            {
                import = Pcc.GetImport(uIndex);
                return true;
            }

            import = null;
            return false;
        }

        public override void handleUpdate(List<PackageUpdate> updates)
        {
            List<PackageChange> changes = updates.Select(x => x.change).ToList();
            if (changes.Contains(PackageChange.Names))
            {
                foreach (ExportLoaderControl elc in ExportLoaders.Keys)
                {
                    elc.SignalNamelistAboutToUpdate();
                }

                RefreshNames(updates.Where(x => x.change == PackageChange.Names).ToList());
                foreach (ExportLoaderControl elc in ExportLoaders.Keys)
                {
                    elc.SignalNamelistChanged();
                }
            }

            List<PackageUpdate> removeChanges = updates.Where(x => x.change == PackageChange.ExportRemove || x.change == PackageChange.ImportRemove).OrderBy(x => x.index).ToList();
            if (removeChanges.Any())
            {
                InitializeTreeView();
                InitClassDropDown();
                MetadataTab_MetadataEditor.RefreshAllEntriesList(Pcc);
                Preview();
                return;
            }

            bool importChanges = changes.Contains(PackageChange.Import) || changes.Contains(PackageChange.ImportAdd);
            bool exportNonDataChanges = changes.Contains(PackageChange.ExportHeader) || changes.Contains(PackageChange.ExportAdd);
            bool hasSelection = GetSelected(out int n);

            List<PackageUpdate> addedChanges = updates.Where(x => x.change == PackageChange.ExportAdd || x.change == PackageChange.ImportAdd).OrderBy(x => x.index).ToList();
            List<int> headerChanges = updates.Where(x => x.change == PackageChange.ExportHeader || x.change == PackageChange.Import).Select(x => x.change == PackageChange.ExportHeader ? x.index + 1 : -x.index - 1).OrderBy(x => x).ToList();
            if (addedChanges.Count > 0)
            {
                InitClassDropDown();
                MetadataTab_MetadataEditor.RefreshAllEntriesList(Pcc);
                //Find nodes that haven't been generated and added yet
                var addedChangesByUIndex = new List<PackageUpdate>();
                foreach (PackageUpdate u in addedChanges)
                {
                    //convert to uindex
                    addedChangesByUIndex.Add(new PackageUpdate { change = u.change, index = u.change == PackageChange.ExportAdd ? u.index + 1 : -u.index - 1 });
                }

                List<TreeViewEntry> treeViewItems = AllTreeViewNodesX[0].FlattenTree();

                //filter to only nodes that don't exist yet (created by external tools)
                foreach (TreeViewEntry tvi in treeViewItems)
                {
                    addedChangesByUIndex.RemoveAll(x => x.index == tvi.UIndex);
                }

                List<IEntry> entriesToAdd = addedChangesByUIndex.Select(change => Pcc.GetEntry(change.index)).ToList();

                //Generate new nodes
                var nodesToSortChildrenFor = new HashSet<TreeViewEntry>();
                //might have to loop a few times if it contains children before parents
                while (entriesToAdd.Any())
                {
                    var orphans = new List<IEntry>();
                    foreach (IEntry entry in entriesToAdd)
                    {

                        TreeViewEntry parent = treeViewItems.FirstOrDefault(x => x.UIndex == entry.idxLink);
                        if (parent != null)
                        {
                            TreeViewEntry newEntry = new TreeViewEntry(entry) { Parent = parent };
                            parent.Sublinks.Add(newEntry);
                            treeViewItems.Add(newEntry); //used to find parents
                            nodesToSortChildrenFor.Add(parent);
                        }
                        else
                        {
                            orphans.Add(entry);
                        }
                    }

                    if (orphans.Count == entriesToAdd.Count)
                    {
                        //actual orphans
                        Debug.WriteLine("Unable to attach new items to parents.");
                        break;
                    }

                    entriesToAdd = orphans;
                }

                SuppressSelectionEvent = true;
                nodesToSortChildrenFor.ToList().ForEach(x => x.SortChildren());
                SuppressSelectionEvent = false;

                int currentLeftSideListMaxCount = LeftSideList_ItemsSource.Count - 1;
                if (CurrentView == CurrentViewMode.Imports)
                {
                    foreach (PackageUpdate update in addedChangesByUIndex)
                    {
                        if (update.index < 0)
                        {
                            LeftSideList_ItemsSource.Add(Pcc.GetEntry(update.index));
                        }
                    }
                }


                //Author: Mgamerz
                if (CurrentView == CurrentViewMode.Exports)
                {
                    foreach (PackageUpdate update in addedChangesByUIndex)
                    {
                        if (update.index > 0)
                        {
                            LeftSideList_ItemsSource.Add(Pcc.GetEntry(update.index));
                        }
                    }
                }
            }

            if (headerChanges.Count > 0)
            {
                List<TreeViewEntry> tree = AllTreeViewNodesX[0].FlattenTree();
                var nodesNeedingResort = new List<TreeViewEntry>();

                List<TreeViewEntry> tviWithChangedHeaders = tree.Where(x => x.UIndex != 0 && headerChanges.Contains(x.Entry.UIndex)).ToList();
                foreach (TreeViewEntry tvi in tviWithChangedHeaders)
                {
                    if (tvi.Parent.UIndex != tvi.Entry.idxLink)
                    {
                        Debug.WriteLine("Reorder req for " + tvi.UIndex);
                        TreeViewEntry newParent = tree.FirstOrDefault(x => x.UIndex == tvi.Entry.idxLink);
                        if (newParent == null)
                        {
                            Debugger.Break();
                        }
                        else
                        {
                            tvi.Parent.Sublinks.Remove(tvi);
                            tvi.Parent = newParent;
                            newParent.Sublinks.Add(tvi);
                            nodesNeedingResort.Add(newParent);
                        }
                    }
                }

                nodesNeedingResort = nodesNeedingResort.Distinct().ToList();
                SuppressSelectionEvent = true;
                nodesNeedingResort.ForEach(x => x.SortChildren());
                SuppressSelectionEvent = false;
            }


            if (CurrentView == CurrentViewMode.Imports && importChanges ||
                CurrentView == CurrentViewMode.Exports && exportNonDataChanges ||
                CurrentView == CurrentViewMode.Tree && (importChanges || exportNonDataChanges))
            {
                RefreshView();
                if (QueuedGotoNumber != 0 && GoToNumber(QueuedGotoNumber))
                {
                    QueuedGotoNumber = 0;
                }
                else if (hasSelection)
                {
                    GoToNumber(n);
                }
            }

            if ((CurrentView == CurrentViewMode.Exports || CurrentView == CurrentViewMode.Tree) && hasSelection &&
                updates.Contains(new PackageUpdate { index = n - 1, change = PackageChange.ExportData }))
            {
                Preview(true);
            }
        }

        private void RefreshNames(List<PackageUpdate> updates = null)
        {
            if (updates == null)
            {
                //initial loading
                //we don't update the left side with this
                NamesList.ReplaceAll(Pcc.Names.Select((name, i) => new IndexedName(i, name))); //we replaceall so we don't add one by one and trigger tons of notifications
            }
            else
            {
                //only modify the list
                updates = updates.OrderBy(x => x.index).ToList(); //ensure ascending order
                foreach (PackageUpdate update in updates)
                {
                    if (update.index >= Pcc.NameCount)
                    {
                        continue;
                    }

                    if (update.index > NamesList.Count - 1) //names are 0 indexed
                    {
                        NameReference nr = Pcc.Names[update.index];
                        NamesList.Add(new IndexedName(update.index, nr));
                        LeftSideList_ItemsSource.Add(new IndexedName(update.index, nr));
                    }
                    else
                    {
                        IndexedName indexed = new IndexedName(update.index, Pcc.Names[update.index]);
                        NamesList[update.index] = indexed;
                        if (CurrentView == CurrentViewMode.Names)
                        {
                            LeftSideList_ItemsSource[update.index] = indexed;
                        }
                    }
                }
            }
        }

        /// <summary>
        /// Listbox selected item changed
        /// </summary>
        /// <param name="sender"></param>
        /// <param name="e"></param>
        private void LeftSide_SelectedItemChanged(object sender, SelectionChangedEventArgs e)
        {
            e.Handled = true;
            Preview();
        }

        /// <summary>
        /// Prepares the right side of PackageEditorWPF for the current selected entry.
        /// This may take a moment if the data that is being loaded is large or complex.
        /// </summary>
        /// <param name="isRefresh">true if this is just a refresh of the currently-loaded export</param>
        private void Preview(bool isRefresh = false)
        {
            if (!TryGetSelectedEntry(out IEntry selectedEntry))
            {
                foreach ((ExportLoaderControl exportLoader, TabItem tab) in ExportLoaders)
                {
                    exportLoader.UnloadExport();
                    tab.Visibility = Visibility.Collapsed;
                }

                EditorTabs.IsEnabled = false;
                Metadata_Tab.Visibility = Visibility.Collapsed;
                MetadataTab_MetadataEditor.ClearMetadataPane();
                Intro_Tab.Visibility = Visibility.Visible;
                Intro_Tab.IsSelected = true;
                return;
            }

            EditorTabs.IsEnabled = true;
            Metadata_Tab.Visibility = Visibility.Visible;
            Intro_Tab.Visibility = Visibility.Collapsed;
            //Debug.WriteLine("New selection: " + n);

            if (CurrentView == CurrentViewMode.Imports || CurrentView == CurrentViewMode.Exports || CurrentView == CurrentViewMode.Tree)
            {
                Interpreter_Tab.IsEnabled = selectedEntry is ExportEntry;
                if (selectedEntry is ExportEntry exportEntry)
                {
                    foreach ((ExportLoaderControl exportLoader, TabItem tab) in ExportLoaders)
                    {
                        if (exportLoader.CanParse(exportEntry))
                        {
                            exportLoader.LoadExport(exportEntry);
                            tab.Visibility = Visibility.Visible;

                        }
                        else
                        {
                            tab.Visibility = Visibility.Collapsed;
                            exportLoader.UnloadExport();
                        }
                    }

                    if (Interpreter_Tab.IsSelected && exportEntry.ClassName == "Class")
                    {
                        //We are on interpreter tab, selecting class. Switch to binary interpreter as interpreter will never be useful
                        BinaryInterpreter_Tab.IsSelected = true;
                    }

                    if (Interpreter_Tab.IsSelected && exportEntry.ClassName == "Function" && Script_Tab.IsVisible)
                    {
                        Script_Tab.IsSelected = true;
                    }
                }
                else if (selectedEntry is ImportEntry importEntry)
                {
                    MetadataTab_MetadataEditor.LoadImport(importEntry);
                    foreach (KeyValuePair<ExportLoaderControl, TabItem> entry in ExportLoaders)
                    {
                        if (entry.Key != MetadataTab_MetadataEditor)
                        {
                            entry.Value.Visibility = Visibility.Collapsed;
                            entry.Key.UnloadExport();
                        }
                    }

                    Metadata_Tab.IsSelected = true;
                }

                //CHECK THE CURRENT TAB IS VISIBLE/ENABLED. IF NOT, CHOOSE FIRST TAB THAT IS 
                TabItem currentTab = (TabItem)EditorTabs.Items[EditorTabs.SelectedIndex];
                if (!currentTab.IsEnabled || !currentTab.IsVisible)
                {
                    int index = 0;
                    while (index < EditorTabs.Items.Count)
                    {
                        TabItem ti = (TabItem)EditorTabs.Items[index];
                        if (ti.IsEnabled && ti.IsVisible)
                        {
                            EditorTabs.SelectedIndex = index;
                            break;
                        }

                        index++;
                    }
                }
            }
        }



        /// <summary>
        /// Handler for when the Goto button is clicked
        /// </summary>
        /// <param name="sender"></param>
        /// <param name="e"></param>
        private void GotoButton_Clicked(object sender, RoutedEventArgs e)
        {
            if (int.TryParse(Goto_TextBox.Text, out int n))
            {
                GoToNumber(n);
            }
        }

        /// <summary>
        /// Selects the entry that corresponds to the given index
        /// </summary>
        /// <param name="entryIndex">Unreal-indexed entry number</param>
        public bool GoToNumber(int entryIndex)
        {
            if (entryIndex == 0)
            {
                return false; //PackageEditorWPF uses Unreal Indexing for entries
            }

            if (IsLoadingFile)
            {
                QueuedGotoNumber = entryIndex;
                return false;
            }

            switch (CurrentView)
            {
                case CurrentViewMode.Tree:
                    {
                        /*if (entryIndex >= -pcc.ImportCount && entryIndex < pcc.ExportCount)
                        {
                            //List<AdvancedTreeViewItem<TreeViewItem>> noNameNodes = AllTreeViewNodes.Where(s => s.Name.Length == 0).ToList();
                            var nodeName = entryIndex.ToString().Replace("-", "n");
                            List<AdvancedTreeViewItem<TreeViewItem>> nodes = AllTreeViewNodes.Where(s => s.Name.Length > 0 && s.Name.Substring(1) == nodeName).ToList();
                            if (nodes.Count > 0)
                            {
                                nodes[0].BringIntoView();
                                Dispatcher.BeginInvoke(DispatcherPriority.Background, (NoArgDelegate)delegate { nodes[0].ParentNodeValue.SelectItem(nodes[0]); });
                            }
                        }*/
                        //DispatcherHelper.EmptyQueue();
                        var list = AllTreeViewNodesX[0].FlattenTree();
                        List<TreeViewEntry> selectNode = list.Where(s => s.Entry != null && s.UIndex == entryIndex).ToList();
                        if (selectNode.Any())
                        {
                            //selectNode[0].ExpandParents();
                            selectNode[0].IsProgramaticallySelecting = true;
                            SelectedItem = selectNode[0];
                            //FocusTreeViewNodeOld(selectNode[0]);

                            //selectNode[0].Focus(LeftSide_TreeView);
                            return true;
                        }

                        QueuedGotoNumber = entryIndex; //May be trying to select node that doesn't exist yet
                        break;
                    }
                case CurrentViewMode.Exports:
                case CurrentViewMode.Imports:
                    {
                        //Check bounds
                        var entry = Pcc.GetEntry(entryIndex);
                        if (entry != null)
                        {
                            //UI switch
                            if (CurrentView == CurrentViewMode.Exports && entry is ImportEntry)
                            {
                                CurrentView = CurrentViewMode.Imports;
                            }
                            else if (CurrentView == CurrentViewMode.Imports && entry is ExportEntry)
                            {
                                CurrentView = CurrentViewMode.Exports;
                            }

                            LeftSide_ListView.SelectedIndex = Math.Abs(entryIndex) - 1;
                            return true;
                        }

                        break;
                    }
                case CurrentViewMode.Names when entryIndex >= 0 && entryIndex < LeftSide_ListView.Items.Count:
                    //Names
                    LeftSide_ListView.SelectedIndex = entryIndex;
                    return true;
            }

            return false;
        }

        /// <summary>
        /// Handler for the keyup event while the Goto Textbox is focused. It will issue the Goto button function when the enter key is pressed.
        /// </summary>
        /// <param name="sender"></param>
        /// <param name="e"></param>
        private void Goto_TextBox_KeyUp(object sender, KeyEventArgs e)
        {
            if (e.Key == Key.Return && !e.IsRepeat)
            {
                GotoButton_Clicked(null, null);
            }
            else
            {
                if (Goto_TextBox.Text.Length == 0)
                {
                    Goto_Preview_TextBox.Text = "";
                    return;
                }

                if (int.TryParse(Goto_TextBox.Text, out int index))
                {
                    if (CurrentView == CurrentViewMode.Names)
                    {
                        if (index >= 0 && index < Pcc.NameCount)
                        {
                            Goto_Preview_TextBox.Text = Pcc.GetNameEntry(index);
                        }
                        else
                        {
                            Goto_Preview_TextBox.Text = "Invalid value";
                        }
                    }
                    else
                    {
                        if (index == 0)
                        {
                            Goto_Preview_TextBox.Text = "Invalid value";
                        }
                        else
                        {
                            var entry = Pcc.GetEntry(index);
                            if (entry != null)
                            {
                                Goto_Preview_TextBox.Text = entry.InstancedFullPath;
                            }
                            else
                            {
                                Goto_Preview_TextBox.Text = "Index out of bounds of entry list";
                            }
                        }
                    }
                }
                else
                {
                    Goto_Preview_TextBox.Text = "Invalid value";
                }
            }
        }



        /// <summary>
        /// Drag/drop dragover handler for the entry list treeview
        /// </summary>
        /// <param name="dropInfo"></param>
        void IDropTarget.DragOver(IDropInfo dropInfo)
        {
            if ((dropInfo.Data as TreeViewEntry)?.Parent != null)
            {
                dropInfo.DropTargetAdorner = DropTargetAdorners.Highlight;
                dropInfo.Effects = DragDropEffects.Copy;
            }
        }

        /// <summary>
        /// Drop handler for the entry list treeview
        /// </summary>
        /// <param name="dropInfo"></param>
        void IDropTarget.Drop(IDropInfo dropInfo)
        {
            if (dropInfo.TargetItem is TreeViewEntry targetItem && dropInfo.Data is TreeViewEntry sourceItem && sourceItem.Parent != null)
            {
                //Check if the path of the target and the source is the same. If so, offer to merge instead
                if (!MultiRelinkingModeActive)
                {
                    crossPCCObjectMap.Clear();
                }

                if (sourceItem == targetItem || (targetItem.Entry != null && sourceItem.Entry.FileRef == targetItem.Entry.FileRef))
                {
                    return; //ignore
                }

                bool ClearRelinkingMapIfPortingContinues = false;
                if (MultiRelinkingModeActive && crossPCCObjectMap.Count > 0)
                {
                    //Check the incoming file matches the object in Cross PCC Object Map, otherwise will will have to discard the map or cancel the porting
                    var sentry = crossPCCObjectMap.Keys.First();
                    if (sentry.FileRef != sourceItem.Entry.FileRef)
                    {
                        var promptResult = MessageBox.Show($"The item dropped does not come from the same package file as other items in your multi-drop relinking session:\n{sourceItem.Entry.FileRef.FilePath}\n\nContinuing will drop all items in your relinking session.", "Warning", MessageBoxButton.OKCancel, MessageBoxImage.Warning, MessageBoxResult.Cancel);
                        if (promptResult == MessageBoxResult.Cancel)
                        {
                            return;
                        }
                        else
                        {
                            ClearRelinkingMapIfPortingContinues = true;

                        }
                    }
                }

                var portingOption = TreeMergeDialog.GetMergeType(this, sourceItem, targetItem, Pcc.Game);

                if (portingOption == EntryImporter.PortingOption.Cancel)
                {
                    return;
                }

                if (ClearRelinkingMapIfPortingContinues)
                {
                    crossPCCObjectMap.Clear();
                    MultiRelinkingModeActive = false;
                }

                if (sourceItem.Entry.FileRef == null)
                {
                    return;
                }

                bool shouldRelink = !MultiRelinkingModeActive;
                IEntry sourceEntry = sourceItem.Entry;
                IEntry targetLinkEntry = targetItem.Entry;

                int numExports = Pcc.ExportCount;
                //Import!
                var relinkResults = EntryImporter.ImportAndRelinkEntries(portingOption, sourceEntry, Pcc, targetLinkEntry, shouldRelink, out IEntry newEntry, crossPCCObjectMap);

                TryAddToPersistentLevel(Pcc.Exports.Skip(numExports));

                if (!MultiRelinkingModeActive)
                {
                    crossPCCObjectMap.Clear();
                    if ((relinkResults?.Count ?? 0) > 0)
                    {
                        ListDialog ld = new ListDialog(relinkResults, "Relink report", "The following items failed to relink.", this);
                        ld.Show();
                    }
                    else
                    {
                        MessageBox.Show("Items have been ported and relinked with no reported issues.\nNote that this does not mean all binary properties were relinked, only supported ones were.");
                    }
                }

                RefreshView();
                GoToNumber(newEntry.UIndex);
            }
        }

        /// <summary>
        /// Handles pressing the enter key when the class dropdown is active. Automatically will attempt to find the next object by class.
        /// </summary>
        /// <param name="sender"></param>
        /// <param name="e"></param>
        private void ClassDropdown_Combobox_OnKeyUpHandler(object sender, KeyEventArgs e)
        {
            if (e.Key == Key.Return)
            {
                FindNextObjectByClass(Keyboard.IsKeyDown(Key.LeftShift) || Keyboard.IsKeyDown(Key.RightShift));
            }
        }

        /// <summary>
        /// Finds the next entry that has the selected class from the dropdown.
        /// </summary>
        private void FindNextObjectByClass(bool reverse)
        {
            if (Pcc == null)
                return;
            if (ClassDropdown_Combobox.SelectedItem == null)
                return;

            string searchClass = ClassDropdown_Combobox.SelectedItem.ToString();

            void LoopFunc(ref int integer, int count)
            {
                if (reverse)
                {
                    integer--;
                }
                else
                {
                    integer++;
                }

                if (integer < 0)
                {
                    integer = count - 1;
                }
                else if (integer >= count)
                {
                    integer = 0;
                }
            }

            if (CurrentView == CurrentViewMode.Tree)
            {
                TreeViewEntry selectedNode = (TreeViewEntry)LeftSide_TreeView.SelectedItem;
                List<TreeViewEntry> items = AllTreeViewNodesX[0].FlattenTree();
                int pos = selectedNode == null ? 0 : items.IndexOf(selectedNode);
                LoopFunc(ref pos, items.Count); //increment 1 forward or back to start so we don't immediately find ourself.
                for (int i = pos, numSearched = 0; numSearched < items.Count; LoopFunc(ref i, items.Count), numSearched++)
                {
                    //int curIndex = (i + pos) % items.Count;
                    TreeViewEntry node = items[i];
                    if (node.Entry == null)
                    {
                        continue;
                    }

                    if (node.Entry.ClassName.Equals(searchClass))
                    {
                        node.IsProgramaticallySelecting = true;
                        SelectedItem = node;
                        break;
                    }
                }
            }
            else
            {
                //Todo: Loopfunc
                int n = LeftSide_ListView.SelectedIndex;
                int start;
                if (n == -1)
                    start = 0;
                else
                    start = n + 1;
                if (CurrentView == CurrentViewMode.Exports)
                {
                    for (int i = start; i < Pcc.Exports.Count; i++)
                    {
                        if (Pcc.Exports[i].ClassName == searchClass)
                        {
                            LeftSide_ListView.SelectedIndex = i;
                            break;
                        }
                    }
                }
                else if (CurrentView == CurrentViewMode.Imports)
                {
                    for (int i = start; i < Pcc.Imports.Count; i++)
                    {
                        if (Pcc.Imports[i].ClassName == searchClass)
                        {
                            LeftSide_ListView.SelectedIndex = i;
                            break;
                        }
                    }
                }

            }

        }

        /// <summary>
        /// Find object by class button click handler
        /// </summary>
        /// <param name="sender"></param>
        /// <param name="e"></param>
        private void FindObjectByClass_Click(object sender, RoutedEventArgs e)
        {
            FindNextObjectByClass(Keyboard.IsKeyDown(Key.LeftShift) || Keyboard.IsKeyDown(Key.RightShift));
        }

        /// <summary>
        /// Click handler for the search button.
        /// </summary>
        /// <param name="sender"></param>
        /// <param name="e"></param>
        private void SearchButton_Clicked(object sender, RoutedEventArgs e)
        {
            Search(Keyboard.IsKeyDown(Key.LeftShift) || Keyboard.IsKeyDown(Key.RightShift));
        }

        /// <summary>
        /// Key handler for the search box. This listens for the enter key.
        /// </summary>
        /// <param name="sender"></param>
        /// <param name="e"></param>
        private void Searchbox_OnKeyUpHandler(object sender, KeyEventArgs e)
        {
            if (e.Key == Key.Return)
            {
                Search(Keyboard.IsKeyDown(Key.LeftShift) || Keyboard.IsKeyDown(Key.RightShift));
            }
        }

        /// <summary>
        /// Takes the contents of the search box and finds the next instance of it.
        /// </summary>
        private void Search(bool reverseSearch)
        {
            if (Pcc == null)
                return;
            int start = LeftSide_ListView.SelectedIndex;
            if (Search_TextBox.Text == "")
                return;
            //int start;
            //if (n == -1)
            //    start = 0;
            //else
            //    start = n + 1;


            string searchTerm = Search_TextBox.Text.ToLower();

            /*if (CurrentView == View.Names)
            {
                for (int i = start; i < pcc.Names.Count; i++)
                    if (Pcc.getNameEntry(i).ToLower().Contains(searchTerm))
                    {
                        listBox1.SelectedIndex = i;
                        break;
                    }
            }
            if (CurrentView == View.Imports)
            {
                IReadOnlyList<ImportEntry> imports = pcc.Imports;
                for (int i = start; i < imports.Count; i++)
                    if (imports[i].ObjectName.ToLower().Contains(searchTerm))
                    {
                        listBox1.SelectedIndex = i;
                        break;
                    }
            }
            */
            void LoopFunc(ref int integer, int count)
            {
                if (reverseSearch)
                {
                    integer--;
                }
                else
                {
                    integer++;
                }

                if (integer < 0)
                {
                    integer = count - 1;
                }
                else if (integer >= count)
                {
                    integer = 0;
                }
            }


            if (CurrentView == CurrentViewMode.Names)
            {
                LoopFunc(ref start, Pcc.NameCount); //increment 1 forward or back to start so we don't immediately find ourself.
                for (int i = start, numSearched = 0; numSearched < Pcc.Names.Count; LoopFunc(ref i, Pcc.NameCount), numSearched++)
                {
                    if (Pcc.Names[i].ToLower().Contains(searchTerm))
                    {
                        LeftSide_ListView.SelectedIndex = i;
                        break;
                    }
                }
            }

            if (CurrentView == CurrentViewMode.Imports)
            {
                LoopFunc(ref start, Pcc.ImportCount); //increment 1 forward or back to start so we don't immediately find ourself.
                for (int i = start, numSearched = 0; numSearched < Pcc.Imports.Count; LoopFunc(ref i, Pcc.ImportCount), numSearched++)
                {
                    if (Pcc.Imports[i].ObjectName.Name.ToLower().Contains(searchTerm))
                    {
                        LeftSide_ListView.SelectedIndex = i;
                        break;
                    }

                    //if (i >= Imports.Count - 1)
                    //{
                    //    i = -1;
                    //}
                }
            }

            if (CurrentView == CurrentViewMode.Exports)
            {
                LoopFunc(ref start, Pcc.ExportCount); //increment 1 forward or back to start so we don't immediately find ourself.
                for (int i = start, numSearched = 0; numSearched < Pcc.Exports.Count; LoopFunc(ref i, Pcc.ExportCount), numSearched++)
                {
                    if (Pcc.Exports[i].ObjectName.Name.ToLower().Contains(searchTerm))
                    {
                        LeftSide_ListView.SelectedIndex = i;
                        break;
                    }

                    //if (i >= Exports.Count - 1)
                    //{
                    //    i = -1;
                    //}
                }
            }

            if (CurrentView == CurrentViewMode.Tree && AllTreeViewNodesX.Count > 0)
            {
                TreeViewEntry selectedNode = (TreeViewEntry)LeftSide_TreeView.SelectedItem;
                var items = AllTreeViewNodesX[0].FlattenTree();
                int pos = selectedNode == null ? -1 : items.IndexOf(selectedNode);

                LoopFunc(ref pos, items.Count); //increment 1 forward or back to start so we don't immediately find ourself.

                //Start at the selected node, then search up or down the number of items in the list. If nothing is found, ding.
                for (int numSearched = 0; numSearched < items.Count; LoopFunc(ref pos, items.Count), numSearched++)

                //for (int i = 0; i < items.Count; LoopFunc(ref i, items.Count))
                {
                    //int curIndex = (i + pos) % items.Count;
                    TreeViewEntry node = items[pos];
                    if (node.Entry == null)
                    {
                        continue;
                    }

                    if (node.Entry.ObjectName.Name.ToLower().Contains(searchTerm))
                    {
                        node.IsProgramaticallySelecting = true;
                        SelectedItem = node;
                        //node.IsSelected = true;
                        break;
                    }
                }
            }
        }

        private void BuildME1TLKDB_Clicked(object sender, RoutedEventArgs e)
        {
            string myBasePath = ME1Directory.gamePath;
            string[] extensions = { ".u", ".upk" };
            FileInfo[] files = new DirectoryInfo(ME1Directory.cookedPath).EnumerateFiles("*", SearchOption.AllDirectories)
                .Where(f => extensions.Contains(f.Extension.ToLower()))
                .ToArray();
            int i = 1;
            var stringMapping = new SortedDictionary<int, KeyValuePair<string, List<string>>>();
            foreach (FileInfo f in files)
            {
                StatusBar_LeftMostText.Text = $"[{i}/{files.Length}] Scanning {f.FullName}";
                Dispatcher.Invoke(new Action(() => { }), DispatcherPriority.ContextIdle, null);
                int basePathLen = myBasePath.Length;
                using (IMEPackage pack = MEPackageHandler.OpenMEPackage(f.FullName))
                {
                    List<ExportEntry> tlkExports = pack.Exports.Where(x => (x.ObjectName == "tlk" || x.ObjectName == "tlk_M") && x.ClassName == "BioTlkFile").ToList();
                    if (tlkExports.Count > 0)
                    {
                        string subPath = f.FullName.Substring(basePathLen);
                        Debug.WriteLine("Found exports in " + f.FullName.Substring(basePathLen));
                        foreach (ExportEntry exp in tlkExports)
                        {
                            ME1Explorer.Unreal.Classes.TalkFile talkFile = new ME1Explorer.Unreal.Classes.TalkFile(exp);
                            foreach (var sref in talkFile.StringRefs)
                            {
                                if (sref.StringID == 0) continue; //skip blank
                                if (sref.Data == null || sref.Data == "-1" || sref.Data == "") continue; //skip blank

                                if (!stringMapping.TryGetValue(sref.StringID, out var dictEntry))
                                {
                                    dictEntry = new KeyValuePair<string, List<string>>(sref.Data, new List<string>());
                                    stringMapping[sref.StringID] = dictEntry;
                                }

                                if (sref.StringID == 158104)
                                {
                                    Debugger.Break();
                                }

                                dictEntry.Value.Add($"{subPath} in uindex {exp.UIndex} \"{exp.ObjectName}\"");
                            }
                        }
                    }

                    i++;
                }
            }

            int done = 0;
            int total = stringMapping.Count;
            using (StreamWriter file = new StreamWriter(@"C:\Users\Public\SuperTLK.txt"))
            {
                StatusBar_LeftMostText.Text = "Writing... ";
                Dispatcher.Invoke(new Action(() => { }), DispatcherPriority.ContextIdle, null);
                foreach (KeyValuePair<int, KeyValuePair<string, List<string>>> entry in stringMapping)
                {
                    // do something with entry.Value or entry.Key
                    file.WriteLine(entry.Key);
                    file.WriteLine(entry.Value.Key);
                    foreach (string fi in entry.Value.Value)
                    {
                        file.WriteLine(" - " + fi);
                    }

                    file.WriteLine();
                }
            }

            StatusBar_LeftMostText.Text = "Done";
        }

        private void Window_Drop(object sender, DragEventArgs e)
        {
            if (e.Data.GetDataPresent(DataFormats.FileDrop))
            {
                // Note that you can have more than one file.
                string[] files = (string[])e.Data.GetData(DataFormats.FileDrop);

                // Assuming you have one file that you care about, pass it off to whatever
                // handling code you have defined.
                LoadFile(files[0]);
            }
        }

        private void Window_DragOver(object sender, DragEventArgs e)
        {
            if (e.Data.GetDataPresent(DataFormats.FileDrop))
            {
                // Note that you can have more than one file.
                var files = (string[])e.Data.GetData(DataFormats.FileDrop);
                string ext = Path.GetExtension(files[0]).ToLower();
                if (ext != ".u" && ext != ".upk" && ext != ".pcc" && ext != ".sfm" && ext != ".xxx" && ext != ".udk")
                {
                    e.Effects = DragDropEffects.None;
                    e.Handled = true;
                }
            }
        }


        private void TouchComfyMode_Clicked(object sender, RoutedEventArgs e)
        {
            Properties.Settings.Default.TouchComfyMode = !Properties.Settings.Default.TouchComfyMode;
            Properties.Settings.Default.Save();
            TouchComfySettings.ModeSwitched();
        }

        private void ShowImpExpPrefix_Clicked(object sender, RoutedEventArgs e)
        {
            Properties.Settings.Default.PackageEditorWPF_ShowImpExpPrefix = !Properties.Settings.Default.PackageEditorWPF_ShowImpExpPrefix;
            Properties.Settings.Default.Save();
            if (AllTreeViewNodesX.Any())
            {
                AllTreeViewNodesX[0].FlattenTree().ForEach(x => x.RefreshDisplayName());
            }
        }


        private void PackageEditorWPF_Closing(object sender, CancelEventArgs e)
        {
            if (!e.Cancel)
            {
                SoundTab_Soundpanel.FreeAudioResources();
                foreach (var el in ExportLoaders.Keys)
                {
                    el.Dispose(); //Remove hosted winforms references
                }

                LeftSideList_ItemsSource.ClearEx();
                //LeftSide_TreeView = null; //peregrine treeview dispatcher leak //we don't use peregrine tree view anymore
                AllTreeViewNodesX.ClearEx();
            }
        }

        private void OpenIn_Clicked(object sender, RoutedEventArgs e)
        {
            var myValue = (string)((MenuItem)sender).Tag;
            switch (myValue)
            {
                case "DialogueEditor":
                    var dialogueEditorWPF = new Dialogue_Editor.DialogueEditorWPF();
                    dialogueEditorWPF.LoadFile(Pcc.FilePath);
                    dialogueEditorWPF.Show();
                    break;
                case "FaceFXEditor":
                    var facefxEditor = new FaceFX.FaceFXEditor();
                    facefxEditor.LoadFile(Pcc.FilePath);
                    facefxEditor.Show();
                    break;
                case "PathfindingEditor":
                    var pathEditor = new PathfindingEditorWPF(Pcc.FilePath);
                    pathEditor.Show();
                    break;
                case "SoundplorerWPF":
                    var soundplorerWPF = new Soundplorer.SoundplorerWPF();
                    soundplorerWPF.LoadFile(Pcc.FilePath);
                    soundplorerWPF.Show();
                    break;
                case "SequenceEditor":
                    var seqEditor = new Sequence_Editor.SequenceEditorWPF();
                    seqEditor.LoadFile(Pcc.FilePath);
                    seqEditor.Show();
                    break;
                case "Meshplorer":
                    var meshplorer = new MeshplorerWPF();
                    meshplorer.LoadFile(Pcc.FilePath);
                    meshplorer.Show();
                    break;
            }
        }

        private void HexConverterMenuItem_Click(object sender, RoutedEventArgs e)
        {
            if (File.Exists(App.HexConverterPath))
            {
                Process.Start(App.HexConverterPath);
            }
        }

        public class IndexedName
        {
            public int Index { get; set; }
            public NameReference Name { get; set; }

            public IndexedName(int index, NameReference name)
            {
                Index = index;
                Name = name;
            }

            public override bool Equals(Object obj)
            {
                //Check for null and compare run-time types.
                if ((obj == null) || GetType() != obj.GetType())
                {
                    return false;
                }
                else
                {
                    IndexedName other = (IndexedName)obj;
                    return Index == other.Index && Name == other.Name;
                }
            }
        }

        private void BinaryInterpreterWPF_AlwaysAutoParse_Click(object sender, RoutedEventArgs e)
        {
            //BinaryInterpreterWPF_AlwaysAutoParse_MenuItem.IsChecked = !BinaryInterpreterWPF_AlwaysAutoParse_MenuItem.IsChecked;
            Properties.Settings.Default.BinaryInterpreterWPFAutoScanAlways = !Properties.Settings.Default.BinaryInterpreterWPFAutoScanAlways;
            Properties.Settings.Default.Save();
        }

        //To be moved to Pathinding Editor WPF. will take some re-architecting though for relinking
        //todo: this should be possible to move now
        private void Port_SFXObjectives_Click(object sender, RoutedEventArgs e)
        {
            //Extract Xbox SFAR


            /* Platform comparison
            var pcfolder = @"D:\Origin Games\Mass Effect 2\BioGame\CookedPC";
            var platformfolder = @"X:\Mass Effect 2 Builds\PS3\PS3_GAME\USRDIR\BIOGAME\COOKEDPS3";

            var pcfiles = Directory.GetFiles(pcfolder, "*.*", SearchOption.AllDirectories).Where(x => !x.Contains("_loc_")).ToList();
            var platformfiles = Directory.GetFiles(platformfolder, "*.*", SearchOption.AllDirectories).Select(x=>x.ToLower()).Where(x => !x.Contains("_loc_") &&
                                                                                                    !x.EndsWith("_deu.afc") && !x.EndsWith("_ita.afc") && !x.EndsWith("_fra.afc")).ToList();

            var pcfilesbyname = pcfiles.Select(x => Path.GetFileNameWithoutExtension(x).ToLower());
            var platformfilesbyname = platformfiles.Select(x => Path.GetFileNameWithoutExtension(x).ToLower());

            var uniqueplatformfiles = platformfilesbyname.Except(pcfilesbyname).ToList();

            foreach (var s in uniqueplatformfiles)
            {
                Debug.WriteLine(s);
            }


            return;*/
            if (Pcc == null)
            {
                return;
            }

            OpenFileDialog d = new OpenFileDialog { Title = "Select source file", Filter = "*.pcc|*.pcc" };
            bool? result = d.ShowDialog();
            if (!result.HasValue || !result.Value)
            {
                Debug.WriteLine("No source file selected");
                return;
            }

            if (d.FileName == Pcc.FilePath)
            {
                Debug.WriteLine("Same input/target file");
                return;
            }

            ExportEntry targetPersistentLevel;
            using (IMEPackage sourceFile = MEPackageHandler.OpenMEPackage(d.FileName))
            {
                targetPersistentLevel = Pcc.Exports.FirstOrDefault(x => x.ClassName == "Level" && x.ObjectName == "PersistentLevel");

                if (targetPersistentLevel == null)
                {
                    Debug.WriteLine("Could not find persistent level in current file");
                    return;
                }

                var pathnodeForPositioning = Pcc.Exports.FirstOrDefault(x => x.ClassName == "PathNode" && x.ObjectName == "PathNode");
                if (pathnodeForPositioning == null)
                {

                    Debug.WriteLine("Could not find pathnode to position objectives around");
                    return;
                }

                StructProperty pathnodePos = pathnodeForPositioning.GetProperty<StructProperty>("location");
                float xPos = pathnodePos.GetProp<FloatProperty>("X");
                float y = pathnodePos.GetProp<FloatProperty>("Y") + 80;
                float z = pathnodePos.GetProp<FloatProperty>("Z");

                Debug.WriteLine($"Base coordinate for positioning: {xPos},{y},{z}");

                var objectMap = new Dictionary<IEntry, IEntry>();

                var itemsToAddToLevel = new List<ExportEntry>();
                foreach (ExportEntry export in sourceFile.Exports)
                {
                    if (export.ObjectName == "SFXOperation_ObjectiveSpawnPoint")
                    {
                        Debug.WriteLine("Porting " + export.InstancedFullPath);
                        ExportEntry portedObjective = EntryImporter.ImportExport(Pcc, export, targetPersistentLevel.UIndex, objectMapping: objectMap);
                        itemsToAddToLevel.Add(portedObjective);
                        var child = export.GetProperty<ObjectProperty>("CollisionComponent");
                        ExportEntry collCyl = sourceFile.Exports[child.Value - 1];
                        Debug.WriteLine($"Porting {collCyl.InstancedFullPath}");
                        EntryImporter.ImportExport(Pcc, collCyl, portedObjective.UIndex, objectMapping: objectMap);
                    }
                }

                Relinker.RelinkAll(objectMap);

                xPos -= (itemsToAddToLevel.Count / 2) * 55.0f;
                foreach (ExportEntry addingExport in itemsToAddToLevel)
                {
                    StructProperty locationProp = addingExport.GetProperty<StructProperty>("location");
                    if (locationProp != null)
                    {
                        FloatProperty xProp = locationProp.GetProp<FloatProperty>("X");
                        FloatProperty yProp = locationProp.GetProp<FloatProperty>("Y");
                        FloatProperty zProp = locationProp.GetProp<FloatProperty>("Z");
                        Debug.WriteLine($"Original coordinate of objective: {xProp.Value},{yProp.Value},{zProp.Value}");

                        xProp.Value = xPos;
                        yProp.Value = y;
                        zProp.Value = z;

                        Debug.WriteLine($"--New coordinate for positioning: {xPos},{y},{z}");

                        xPos += 55;
                        addingExport.WriteProperty(locationProp);
                    }
                }

                Level level = ObjectBinary.From<Level>(targetPersistentLevel);
                foreach (ExportEntry actorExport in itemsToAddToLevel)
                {
                    level.Actors.Add(actorExport.UIndex);
                }

                targetPersistentLevel.SetBinaryData(level.ToBytes(targetPersistentLevel.FileRef));
            }


            GoToNumber(targetPersistentLevel.UIndex);
            Debug.WriteLine("Done");
        }

        private void GenerateGUIDCacheForFolder_Clicked(object sender, RoutedEventArgs e)
        {
            CommonOpenFileDialog m = new CommonOpenFileDialog
            {
                IsFolderPicker = true,
                EnsurePathExists = true,
                Title = "Select folder to generate GUID cache on"
            };
            if (m.ShowDialog(this) == CommonFileDialogResult.Ok)
            {
                string dir = m.FileName;
                string[] files = Directory.GetFiles(dir, "*.pcc");
                if (files.Any())
                {
                    var packageGuidMap = new Dictionary<string, Guid>();
                    var GuidPackageMap = new Dictionary<Guid, string>();

                    IsBusy = true;
                    string guidcachefile = null;
                    foreach (string file in files)
                    {
                        string fname = Path.GetFileNameWithoutExtension(file);
                        if (fname.StartsWith("GuidCache"))
                        {
                            guidcachefile = file;
                            continue;
                        }

                        if (fname.Contains("_LOC_"))
                        {
                            Debug.WriteLine("--> Skipping " + fname);
                            continue; //skip localizations
                        }

                        Debug.WriteLine(Path.GetFileName(file));
                        bool hasPackageNamingItself = false;
                        using (var package = MEPackageHandler.OpenMEPackage(file))
                        {
                            var filesToSkip = new[] { "BioD_Cit004_270ShuttleBay1", "BioD_Cit003_600MechEvent", "CAT6_Executioner", "SFXPawn_Demo", "SFXPawn_Sniper", "SFXPawn_Heavy", "GethAssassin", "BioD_OMG003_125LitExtra" };
                            foreach (ExportEntry exp in package.Exports)
                            {
                                if (exp.ClassName == "Package" && exp.idxLink == 0 && !filesToSkip.Contains(exp.ObjectName.Name))
                                {
                                    if (string.Equals(exp.ObjectName.Name, fname, StringComparison.InvariantCultureIgnoreCase))
                                    {
                                        hasPackageNamingItself = true;
                                    }

                                    Guid guid = exp.PackageGUID;
                                    if (guid != Guid.Empty)
                                    {
                                        GuidPackageMap.TryGetValue(guid, out string packagename);
                                        if (packagename != null && packagename != exp.ObjectName.Name)
                                        {
                                            Debug.WriteLine($"-> {exp.UIndex} {exp.ObjectName.Name} has a guid different from already found one ({packagename})! {guid}");
                                        }

                                        if (packagename == null)
                                        {
                                            GuidPackageMap[guid] = exp.ObjectName.Name;
                                        }
                                    }
                                }
                            }
                        }

                        if (!hasPackageNamingItself)
                        {
                            Debug.WriteLine("----HAS NO SELF NAMING EXPORT");
                        }
                    }

                    foreach (KeyValuePair<Guid, string> entry in GuidPackageMap)
                    {
                        // do something with entry.Value or entry.Key
                        Debug.WriteLine($"  {entry.Value} {entry.Key}");
                    }

                    if (guidcachefile != null)
                    {
                        Debug.WriteLine("Opening GuidCache file " + guidcachefile);
                        using (var package = MEPackageHandler.OpenMEPackage(guidcachefile))
                        {
                            var cacheExp = package.Exports.FirstOrDefault(x => x.ObjectName == "GuidCache");
                            if (cacheExp != null)
                            {
                                var data = new MemoryStream();
                                var expPre = cacheExp.Data.Take(12).ToArray();
                                data.Write(expPre, 0, 12); //4 byte header, None
                                data.WriteInt32(GuidPackageMap.Count);
                                foreach (KeyValuePair<Guid, string> entry in GuidPackageMap)
                                {
                                    int nametableIndex = cacheExp.FileRef.FindNameOrAdd(entry.Value);
                                    data.WriteInt32(nametableIndex);
                                    data.WriteInt32(0);
                                    data.Write(entry.Key.ToByteArray(), 0, 16);
                                }

                                cacheExp.Data = data.ToArray();
                            }

                            package.Save();
                        }
                    }

                    Debug.WriteLine("Done. Cache size: " + GuidPackageMap.Count);

                    IsBusy = false;
                }
            }
        }



        private void GenerateNewGUIDForPackageFile_Clicked(object sender, RoutedEventArgs e)
        {
            MessageBox.Show("This process applies immediately and cannot be undone.\nEnsure the file you are going to regenerate is not open in ME3Explorer in any tools.\nBe absolutely sure you know what you're doing before you use this!");
            OpenFileDialog d = new OpenFileDialog
            {
                Title = "Select file to regen guid for",
                Filter = "*.pcc|*.pcc"
            };
            if (d.ShowDialog() == true)
            {
                using (IMEPackage sourceFile = MEPackageHandler.OpenMEPackage(d.FileName))
                {
                    string fname = Path.GetFileNameWithoutExtension(d.FileName);
                    Guid newGuid = Guid.NewGuid();
                    ExportEntry selfNamingExport = null;
                    foreach (ExportEntry exp in sourceFile.Exports)
                    {
                        if (exp.ClassName == "Package"
                            && exp.idxLink == 0
                            && string.Equals(exp.ObjectName.Name, fname, StringComparison.InvariantCultureIgnoreCase))
                        {
                            selfNamingExport = exp;
                            break;
                        }
                    }

                    if (selfNamingExport == null)
                    {
                        MessageBox.Show("Selected package does not contain a self-naming package export.\nCannot regenerate package file-level GUID if it doesn't contain self-named export.");
                        return;
                    }

                    selfNamingExport.PackageGUID = newGuid;
                    sourceFile.PackageGuid = newGuid;
                    sourceFile.Save();
                }

                MessageBox.Show("Generated a new GUID for package.");
            }
        }

        private void MakeAllGrenadesAmmoRespawn_Click(object sender, RoutedEventArgs e)
        {
            var ammoGrenades = Pcc.Exports.Where(x => x.ClassName != "Class" && !x.IsDefaultObject && (x.ObjectName == "SFXAmmoContainer" || x.ObjectName == "SFXGrenadeContainer" || x.ObjectName == "SFXAmmoContainer_Simulator"));
            foreach (var container in ammoGrenades)
            {
                BoolProperty respawns = new BoolProperty(true, "bRespawns");
                float respawnTimeVal = 20;
                if (container.ObjectName == "SFXGrenadeContainer")
                {
                    respawnTimeVal = 8;
                }

                if (container.ObjectName == "SFXAmmoContainer")
                {
                    respawnTimeVal = 3;
                }

                if (container.ObjectName == "SFXAmmoContainer_Simulator")
                {
                    respawnTimeVal = 5;
                }

                FloatProperty respawnTime = new FloatProperty(respawnTimeVal, "RespawnTime");
                var currentprops = container.GetProperties();
                currentprops.AddOrReplaceProp(respawns);
                currentprops.AddOrReplaceProp(respawnTime);
                container.WriteProperties(currentprops);
            }

        }

        private void BuildME1NativeFunctionsInfo_Click(object sender, RoutedEventArgs e)
        {
            if (ME1Directory.gamePath != null)
            {
                var newCachedInfo = new SortedDictionary<int, CachedNativeFunctionInfo>();
                var dir = new DirectoryInfo(ME1Directory.gamePath);
                var filesToSearch = dir.GetFiles( /*"*.sfm", SearchOption.AllDirectories).Union(dir.GetFiles(*/"*.u", SearchOption.AllDirectories).ToArray();
                Debug.WriteLine("Number of files: " + filesToSearch.Length);
                foreach (FileInfo fi in filesToSearch)
                {
                    using (var package = MEPackageHandler.OpenME1Package(fi.FullName))
                    {
                        Debug.WriteLine(fi.Name);
                        foreach (ExportEntry export in package.Exports)
                        {
                            if (export.ClassName == "Function")
                            {

                                BinaryReader reader = new BinaryReader(new MemoryStream(export.Data));
                                reader.ReadBytes(12);
                                int super = reader.ReadInt32();
                                int children = reader.ReadInt32();
                                reader.ReadBytes(12);
                                int line = reader.ReadInt32();
                                int textPos = reader.ReadInt32();
                                int scriptSize = reader.ReadInt32();
                                byte[] bytecode = reader.ReadBytes(scriptSize);
                                int nativeIndex = reader.ReadInt16();
                                int operatorPrecedence = reader.ReadByte();
                                int functionFlags = reader.ReadInt32();
                                if ((functionFlags & UE3FunctionReader._flagSet.GetMask("Net")) != 0)
                                {
                                    reader.ReadInt16(); // repOffset
                                }

                                int friendlyNameIndex = reader.ReadInt32();
                                reader.ReadInt32();
                                var function = new UnFunction(export, package.GetNameEntry(friendlyNameIndex),
                                    new FlagValues(functionFlags, UE3FunctionReader._flagSet), bytecode, nativeIndex, operatorPrecedence);

                                if (nativeIndex != 0)
                                {
                                    Debug.WriteLine($">>NATIVE Function {nativeIndex} {export.ObjectName}");
                                    var newInfo = new CachedNativeFunctionInfo
                                    {
                                        nativeIndex = nativeIndex,
                                        Name = export.ObjectName,
                                        Filename = fi.Name,
                                        Operator = function.Operator,
                                        PreOperator = function.PreOperator,
                                        PostOperator = function.PostOperator
                                    };
                                    newCachedInfo[nativeIndex] = newInfo;
                                }
                            }
                        }
                    }
                }

                File.WriteAllText(Path.Combine(App.ExecFolder, "ME1NativeFunctionInfo.json"), JsonConvert.SerializeObject(new { NativeFunctionInfo = newCachedInfo }, Formatting.Indented));
                Debug.WriteLine("Done");
            }
        }

        private void FindME12DATables_Click(object sender, RoutedEventArgs e)
        {
            if (ME1Directory.gamePath != null)
            {
                var newCachedInfo = new SortedDictionary<int, CachedNativeFunctionInfo>();
                var dir = new DirectoryInfo(Path.Combine(ME1Directory.gamePath /*, "BioGame", "CookedPC", "Maps"*/));
                var filesToSearch = dir.GetFiles("*.sfm", SearchOption.AllDirectories).Union(dir.GetFiles("*.u", SearchOption.AllDirectories)).Union(dir.GetFiles("*.upk", SearchOption.AllDirectories)).ToArray();
                Debug.WriteLine("Number of files: " + filesToSearch.Length);
                foreach (FileInfo fi in filesToSearch)
                {
                    using (var package = MEPackageHandler.OpenME1Package(fi.FullName))
                    {
                        foreach (ExportEntry export in package.Exports)
                        {
                            if ((export.ClassName == "BioSWF"))
                            //|| export.ClassName == "Bio2DANumberedRows") && export.ObjectName.Contains("BOS"))
                            {
                                Debug.WriteLine($"{export.ClassName}({export.ObjectName.Instanced}) in {fi.Name} at export {export.UIndex}");
                            }
                        }
                    }
                }

                //File.WriteAllText(System.Windows.Forms.Application.StartupPath + "//exec//ME1NativeFunctionInfo.json", JsonConvert.SerializeObject(new { NativeFunctionInfo = newCachedInfo }, Formatting.Indented));
                Debug.WriteLine("Done");
            }
        }

        private void FindAllME3PowerCustomAction_Click(object sender, RoutedEventArgs e)
        {
            if (ME3Directory.gamePath != null)
            {
                var newCachedInfo = new SortedDictionary<string, List<string>>();
                var dir = new DirectoryInfo(ME3Directory.gamePath);
                var filesToSearch = dir.GetFiles("*.pcc", SearchOption.AllDirectories).ToArray();
                Debug.WriteLine("Number of files: " + filesToSearch.Length);
                foreach (FileInfo fi in filesToSearch)
                {
                    using (var package = MEPackageHandler.OpenME3Package(fi.FullName))
                    {
                        foreach (ExportEntry export in package.Exports)
                        {
                            if (export.SuperClassName == "SFXPowerCustomAction")
                            {
                                Debug.WriteLine($"{export.ClassName}({export.ObjectName}) in {fi.Name} at export {export.UIndex}");
                                if (newCachedInfo.TryGetValue(export.ObjectName, out List<string> instances))
                                {
                                    instances.Add($"{fi.Name} at export {export.UIndex}");
                                }
                                else
                                {
                                    newCachedInfo[export.ObjectName] = new List<string> { $"{fi.Name} at export {export.UIndex}" };
                                }
                            }
                        }
                    }
                }


                string outstr = "";
                foreach (KeyValuePair<string, List<string>> instancelist in newCachedInfo)
                {
                    outstr += instancelist.Key;
                    outstr += "\n";
                    foreach (string str in instancelist.Value)
                    {
                        outstr += " - " + str + "\n";
                    }
                }

                File.WriteAllText(@"C:\users\public\me3powers.txt", outstr);
                Debug.WriteLine("Done");
            }
        }

        //For Tajfun
        private void FindAllME2PowerCustomAction_Click(object sender, RoutedEventArgs e)
        {
            if (ME2Directory.gamePath != null)
            {
                var newCachedInfo = new SortedDictionary<string, List<string>>();
                var dir = new DirectoryInfo(ME2Directory.gamePath);
                var filesToSearch = dir.GetFiles("*.pcc", SearchOption.AllDirectories).ToArray();
                Debug.WriteLine("Number of files: " + filesToSearch.Length);
                foreach (FileInfo fi in filesToSearch)
                {
                    using var package = MEPackageHandler.OpenMEPackage(fi.FullName);
                    foreach (ExportEntry export in package.Exports)
                    {
                        if (export.SuperClassName == "SFXPower")
                        {
                            Debug.WriteLine($"{export.ClassName}({export.ObjectName}) in {fi.Name} at export {export.UIndex}");
                            if (newCachedInfo.TryGetValue(export.ObjectName, out List<string> instances))
                            {
                                instances.Add($"{fi.Name} at export {export.UIndex}");
                            }
                            else
                            {
                                newCachedInfo[export.ObjectName] = new List<string> { $"{fi.Name} at export {export.UIndex}" };
                            }
                        }
                    }
                }


                string outstr = "";
                foreach (KeyValuePair<string, List<string>> instancelist in newCachedInfo)
                {
                    outstr += instancelist.Key;
                    outstr += "\n";
                    foreach (string str in instancelist.Value)
                    {
                        outstr += " - " + str + "\n";
                    }
                }

                File.WriteAllText(@"C:\users\public\me2powers.txt", outstr);
                Debug.WriteLine("Done");
            }
        }

        private void CreatePCCDumpME1_Click(object sender, RoutedEventArgs e)
        {
            new PackageDumper.PackageDumper(this).Show();
        }

        private void AssociatePCCSFM_Clicked(object sender, RoutedEventArgs e)
        {
            Main_Window.Utilities.FileAssociations.EnsureAssociationsSet("pcc", "Mass Effect 2/3 Package File");
            Main_Window.Utilities.FileAssociations.EnsureAssociationsSet("sfm", "Mass Effect 1 Package File");
        }

        private void AssociateUPKUDK_Clicked(object sender, RoutedEventArgs e)
        {
            Main_Window.Utilities.FileAssociations.EnsureAssociationsSet("upk", "Unreal Package File");
            Main_Window.Utilities.FileAssociations.EnsureAssociationsSet("udk", "UDK Package File");
        }

        private void BuildME1ObjectInfo_Clicked(object sender, RoutedEventArgs e)
        {
            ME1UnrealObjectInfo.generateInfo();
            this.RestoreAndBringToFront();
            MessageBox.Show(this, "Done");
        }

        private void BuildME2ObjectInfo_Clicked(object sender, RoutedEventArgs e)
        {
            ME2Explorer.Unreal.ME2UnrealObjectInfo.generateInfo();
            this.RestoreAndBringToFront();
            MessageBox.Show(this, "Done");
        }

        private void BuildME3ObjectInfo_Clicked(object sender, RoutedEventArgs e)
        {
            ME3UnrealObjectInfo.generateInfo();
            this.RestoreAndBringToFront();
            MessageBox.Show(this, "Done");
        }

        private void BuildAllObjectInfo_Clicked(object sender, RoutedEventArgs e)
        {
            ME1UnrealObjectInfo.generateInfo();
            ME2Explorer.Unreal.ME2UnrealObjectInfo.generateInfo();
            ME3UnrealObjectInfo.generateInfo();
            this.RestoreAndBringToFront();
            MessageBox.Show(this, "Done");
        }

        private void RefreshProperties_Clicked(object sender, RoutedEventArgs e)
        {
            var properties = InterpreterTab_Interpreter.CurrentLoadedExport?.GetProperties();
        }

        private void PrintLoadedPackages_Clicked(object sender, RoutedEventArgs e)
        {
            MEPackageHandler.PrintOpenPackages();
        }

        private void ObjectInfosSearch_Click(object sender, RoutedEventArgs e)
        {
            var searchTerm = PromptDialog.Prompt(this, "Enter key value to search", "ObjectInfos Search");
            if (searchTerm != null)
            {
                string searchResult = "";

                //ME1
                if (ME1UnrealObjectInfo.Classes.TryGetValue(searchTerm, out ClassInfo _))
                {
                    searchResult += "Key found in ME1 Classes\n";
                }

                if (ME1UnrealObjectInfo.Structs.TryGetValue(searchTerm, out ClassInfo _))
                {
                    searchResult += "Key found in ME1 Structs\n";
                }

                if (ME1UnrealObjectInfo.Enums.TryGetValue(searchTerm, out _))
                {
                    searchResult += "Key found in ME1 Enums\n";
                }

                //ME2
                if (ME2Explorer.Unreal.ME2UnrealObjectInfo.Classes.TryGetValue(searchTerm, out ClassInfo _))
                {
                    searchResult += "Key found in ME2 Classes\n";
                }

                if (ME2Explorer.Unreal.ME2UnrealObjectInfo.Structs.TryGetValue(searchTerm, out ClassInfo _))
                {
                    searchResult += "Key found in ME2 Structs\n";
                }

                if (ME2Explorer.Unreal.ME2UnrealObjectInfo.Enums.TryGetValue(searchTerm, out _))
                {
                    searchResult += "Key found in ME2 Enums\n";
                }

                //ME3
                if (ME3UnrealObjectInfo.Classes.TryGetValue(searchTerm, out ClassInfo _))
                {
                    searchResult += "Key found in ME3 Classes\n";
                }

                if (ME3UnrealObjectInfo.Structs.TryGetValue(searchTerm, out ClassInfo _))
                {
                    searchResult += "Key found in ME3 Structs\n";
                }

                if (ME3UnrealObjectInfo.Enums.TryGetValue(searchTerm, out _))
                {
                    searchResult += "Key found in ME3 Enums\n";
                }

                if (searchResult == "")
                {
                    searchResult = "Key " + searchTerm + " not found in any ObjectInfo Structs/Classes/Enums dictionaries";
                }
                else
                {
                    searchResult = "Key " + searchTerm + " found in the following:\n" + searchResult;
                }

                MessageBox.Show(searchResult);
            }
        }

        private void TLKManagerWPF_MenuItem_Click(object sender, RoutedEventArgs e)
        {
            new TlkManagerNS.TLKManagerWPF().Show();
        }

        private void PropertyParsing_ME3UnknownArrayAsObj_Click(object sender, RoutedEventArgs e)
        {
            Properties.Settings.Default.PropertyParsingME3UnknownArrayAsObject = !Properties.Settings.Default.PropertyParsingME3UnknownArrayAsObject;
            Properties.Settings.Default.Save();
        }

        private void PropertyParsing_ME2UnknownArrayAsObj_Click(object sender, RoutedEventArgs e)
        {
            Properties.Settings.Default.PropertyParsingME2UnknownArrayAsObject = !Properties.Settings.Default.PropertyParsingME2UnknownArrayAsObject;
            Properties.Settings.Default.Save();
        }

        private void PropertyParsing_ME1UnknownArrayAsObj_Click(object sender, RoutedEventArgs e)
        {
            Properties.Settings.Default.PropertyParsingME1UnknownArrayAsObject = !Properties.Settings.Default.PropertyParsingME1UnknownArrayAsObject;
            Properties.Settings.Default.Save();
        }

        private void MountEditor_Click(object sender, RoutedEventArgs e)
        {
            new MountEditor.MountEditorWPF().Show();
        }

        private void EmbeddedTextureViewer_AutoLoad_Click(object sender, RoutedEventArgs e)
        {
            Properties.Settings.Default.EmbeddedTextureViewer_AutoLoad = !Properties.Settings.Default.EmbeddedTextureViewer_AutoLoad;
            Properties.Settings.Default.Save();
        }

        private void InterpreterWPF_AdvancedMode_Click(object sender, RoutedEventArgs e)
        {
            Properties.Settings.Default.InterpreterWPF_AdvancedDisplay = !Properties.Settings.Default.InterpreterWPF_AdvancedDisplay;
            Properties.Settings.Default.Save();
        }

        private void ListNetIndexes_Click(object sender, RoutedEventArgs e)
        {
            var strs = new List<string>();
            foreach (ExportEntry exp in Pcc.Exports)
            {
                if (exp.ParentName == "PersistentLevel")
                {
                    strs.Add($"{exp.NetIndex} {exp.InstancedFullPath}");
                }
            }

            var d = new ListDialog(strs, "NetIndexes", "Here are the netindexes in this file", this);
            d.Show();
        }

        private void ScanStuff_Click(object sender, RoutedEventArgs e)
        {
            MEGame game = MEGame.ME1;
            var filePaths = MELoadedFiles.GetAllFiles(MEGame.ME3).Concat(MELoadedFiles.GetAllFiles(MEGame.ME2)).Concat(MELoadedFiles.GetAllFiles(MEGame.ME1));
            //var filePaths = MELoadedFiles.GetAllFiles(game);
            var interestingExports = new List<string>();
            var foundClasses = new HashSet<string>(BinaryInterpreterWPF.ParsableBinaryClasses);
            var foundProps = new Dictionary<string, string>();
            IsBusy = true;
            BusyText = "Scanning";
            Task.Run(() =>
            {
                var unknown4ME2Set = new HashSet<int>();
                var me2FlagsDict = new Dictionary<int, EPackageFlags>
                {
                    [104398850] = (EPackageFlags)0xFFFFFFFF,
                    [104857600] = (EPackageFlags)0xFFFFFFFF,
                    [104857603] = (EPackageFlags)0xFFFFFFFF,
                    [104398851] = (EPackageFlags)0xFFFFFFFF,
                    [105119752] = (EPackageFlags)0xFFFFFFFF,
                    [105119751] = (EPackageFlags)0xFFFFFFFF,
                    [105119744] = (EPackageFlags)0xFFFFFFFF,
                    [105054209] = (EPackageFlags)0xFFFFFFFF,
                    [104529921] = (EPackageFlags)0xFFFFFFFF,
                    [105119746] = (EPackageFlags)0xFFFFFFFF,
                };
                var unknown6ME3Set = new HashSet<int>();
                var me3FlagsDict = new Dictionary<int, EPackageFlags>
                {
                    [355663872] = (EPackageFlags)0xFFFFFFFF,
                    [355663876] = (EPackageFlags)0xFFFFFFFF,
                    [355663879] = (EPackageFlags)0xFFFFFFFF,
                    [355663877] = (EPackageFlags)0xFFFFFFFF,
                    [355663874] = (EPackageFlags)0xFFFFFFFF,
                    [355663881] = (EPackageFlags)0xFFFFFFFF,
                };
                foreach (string filePath in filePaths)
                {
                    //ScanShaderCache(filePath);
                    //ScanMaterials(filePath);
                    //ScanStaticMeshComponents(filePath);
                    //ScanLightComponents(filePath);
                    //ScanLevel(filePath);
                    if (findClass(filePath, "BioStage", true)) break;
                    //findClassesWithBinary(filePath);
                    continue;

                    #region Header Scan

                    try
                    {
                        using (var fs = File.OpenRead(filePath))
                        {
                            int magic = fs.ReadInt32();
                            ushort unrealVersion = fs.ReadUInt16();
                            MEGame meGame = unrealVersion == 491 ? MEGame.ME1 : unrealVersion == 512 ? MEGame.ME2 : MEGame.ME3;
                            ushort licenseeVersion = fs.ReadUInt16();
                            uint fullheadersize = fs.ReadUInt32();
                            int foldernameStrLen = fs.ReadInt32();
                            if (foldernameStrLen > 0)
                            {
                                string str = fs.ReadStringASCIINull(foldernameStrLen);
                            }
                            else
                            {
                                string str = fs.ReadStringUnicodeNull(foldernameStrLen * -2);
                            }

                            EPackageFlags flags = (EPackageFlags)fs.ReadUInt32();

                            if (meGame == MEGame.ME3 && flags.HasFlag(EPackageFlags.Cooked))
                            {
                                int unknown1 = fs.ReadInt32();
                            }

                            uint nameCount = fs.ReadUInt32();
                            uint nameOffset = fs.ReadUInt32();
                            uint exportCount = fs.ReadUInt32();
                            uint exportOffset = fs.ReadUInt32();
                            uint importCount = fs.ReadUInt32();
                            uint importOffset = fs.ReadUInt32();
                            uint dependencyTableOffset = fs.ReadUInt32();

                            if (meGame == MEGame.ME3)
                            {
                                uint importExportGuidsOffset = fs.ReadUInt32();
                                uint importGuidsCount = fs.ReadUInt32();
                                uint exportGuidsCount = fs.ReadUInt32();
                                uint thumbnailTableOffset = fs.ReadUInt32();
                            }

                            Guid packageGuid = fs.ReadGuid();
                            uint generationsTableCount = fs.ReadUInt32();

                            for (int i = 0; i < generationsTableCount; i++)
                            {
                                uint generationExportcount = fs.ReadUInt32();
                                uint generationImportcount = fs.ReadUInt32();
                                uint generationNetcount = fs.ReadUInt32();
                            }

                            int engineVersion = fs.ReadInt32();
                            int cookedContentVersion = fs.ReadInt32();

                            if (meGame == MEGame.ME2 || meGame == MEGame.ME1)
                            {
                                int unknown2 = fs.ReadInt32();
                                int unknown3 = fs.ReadInt32();
                                int unknown4 = fs.ReadInt32();
                                int unknown5 = fs.ReadInt32();
                                if (meGame == MEGame.ME2)
                                {
                                    unknown4ME2Set.Add(unknown4);
                                    me2FlagsDict[unknown4] &= flags;
                                }
                            }

                            int unknown6 = fs.ReadInt32();
                            int unknown7 = fs.ReadInt32();
                            if (meGame == MEGame.ME3)
                            {
                                unknown6ME3Set.Add(unknown6);
                                me3FlagsDict[unknown6] &= flags;
                            }

                            if (meGame == MEGame.ME1)
                            {
                                int unknown8 = fs.ReadInt32();
                            }

                            UnrealPackageFile.CompressionType compressionType = (UnrealPackageFile.CompressionType)fs.ReadUInt32();
                            int numChunks = fs.ReadInt32();
                            var compressedOffsets = new int[numChunks];
                            for (int i = 0; i < numChunks; i++)
                            {
                                int uncompressedOffset = fs.ReadInt32();
                                int uncompressedSize = fs.ReadInt32();
                                compressedOffsets[i] = fs.ReadInt32();
                                int compressedSize = fs.ReadInt32();
                            }

                            uint packageSource = fs.ReadUInt32();

                            if (meGame == MEGame.ME2 || meGame == MEGame.ME1)
                            {
                                int unknown9 = fs.ReadInt32();
                            }

                            if (meGame == MEGame.ME2 || meGame == MEGame.ME3)
                            {
                                int additionalPackagesToCookCount = fs.ReadInt32();
                                var additionalPackagesToCook = new string[additionalPackagesToCookCount];
                                for (int i = 0; i < additionalPackagesToCookCount; i++)
                                {
                                    int strLen = fs.ReadInt32();
                                    if (strLen > 0)
                                    {
                                        additionalPackagesToCook[i] = fs.ReadStringASCIINull(strLen);
                                    }
                                    else
                                    {
                                        additionalPackagesToCook[i] = fs.ReadStringUnicodeNull(strLen * -2);
                                    }
                                }
                            }
                        }
                    }
                    catch (Exception exception) when (!App.IsDebug)
                    {
                        interestingExports.Add($"{filePath}\n{exception}");
                        break;
                    }

                    #endregion
                }

                return;
                interestingExports.Add($"unknown4 ME2: {string.Join(", ", unknown4ME2Set)}");
                foreach ((int unknown, EPackageFlags value) in me2FlagsDict)
                {
                    interestingExports.Add($"{unknown}: {value}");
                }

                interestingExports.Add($"unknown6 ME3: {string.Join(", ", unknown6ME3Set)}");
                foreach ((int unknown, EPackageFlags value) in me3FlagsDict)
                {
                    interestingExports.Add($"{unknown}: {value}");
                }
            }).ContinueWithOnUIThread(prevTask =>
            {
                IsBusy = false;
                var listDlg = new ListDialog(interestingExports, "Interesting Exports", "", this);
                listDlg.Show();
            });

            bool findClass(string filePath, string className, bool withBinary = false)
            {
                using (IMEPackage pcc = MEPackageHandler.OpenMEPackage(filePath))
                {
                    //if (!pcc.IsCompressed) return false;
                    if (filePath.Contains("DLC_MOD"))
                    {
                        return false;
                    }

                    var exports = pcc.Exports.Where(exp => !exp.IsDefaultObject && exp.ClassName == className);
                    foreach (ExportEntry exp in exports)
                    {
                        try
                        {
                            Debug.WriteLine($"{exp.UIndex}: {filePath}");
                            var obj = ObjectBinary.From(exp);
                            var ms = new EndianReader(new MemoryStream()) { Endian = exp.FileRef.Endian };
                            obj.WriteTo(ms.Writer, pcc, exp.DataOffset + exp.propsEnd());
                            byte[] buff = ms.BaseStream.ReadFully();

                            if (!buff.SequenceEqual(exp.GetBinaryData()))
                            {
                                string userFolder = Path.Combine(@"C:\Users", Environment.UserName);
                                File.WriteAllBytes(Path.Combine(userFolder, $"converted{className}"), buff);
                                File.WriteAllBytes(Path.Combine(userFolder, $"original{className}"), exp.GetBinaryData());
                                interestingExports.Add($"{exp.UIndex}: {filePath}");
                                return true;
                            }

                            continue;
                            if (!withBinary || exp.propsEnd() < exp.DataSize)
                            {
                                interestingExports.Add($"{exp.UIndex}: {filePath}");
                                return true;
                            }
                        }
                        catch (Exception exception)
                        {
                            Console.WriteLine(exception);
                            interestingExports.Add($"{exp.UIndex}: {filePath}\n{exception}");
                            return true;
                        }
                    }
                }

                return false;
            }

            #region extra scanning functions

            void findClassesWithBinary(string filePath)
            {
                using (IMEPackage pcc = MEPackageHandler.OpenMEPackage(filePath))
                {
                    foreach (ExportEntry exp in pcc.Exports.Where(exp => !exp.IsDefaultObject))
                    {
                        try
                        {
                            if (!foundClasses.Contains(exp.ClassName) && exp.propsEnd() < exp.DataSize)
                            {
                                foundClasses.Add(exp.ClassName);
                                interestingExports.Add($"{exp.ClassName.PadRight(30)} #{exp.UIndex}: {filePath}");
                            }
                        }
                        catch (Exception exception)
                        {
                            Console.WriteLine(exception);
                            interestingExports.Add($"{exp.UIndex}: {filePath}\n{exception}");
                        }
                    }
                }
            }

            bool ScanLightComponents(string filePath)
            {
                using (IMEPackage pcc = MEPackageHandler.OpenMEPackage(filePath))
                {
                    var exports = pcc.Exports.Where(exp => exp.IsA("DominantSpotLightComponent"));
                    foreach (ExportEntry exp in exports)
                    {
                        try
                        {
                            MemoryStream bin = new MemoryStream(exp.Data);
                            bin.JumpTo(exp.propsEnd());

                            while (bin.Position < bin.Length)
                            {
                                if (bin.ReadByte() > 0)
                                {
                                    interestingExports.Add($"{exp.UIndex}: {filePath}");
                                    return true;
                                }
                            }
                        }
                        catch (Exception exception)
                        {
                            Console.WriteLine(exception);
                            interestingExports.Add($"{exp.UIndex}: {filePath}\n{exception}");
                            return true;
                        }
                    }
                }

                return false;
            }

            void ScanShaderCache(string filePath)
            {
                using (IMEPackage pcc = MEPackageHandler.OpenMEPackage(filePath))
                {
                    ExportEntry shaderCache = pcc.Exports.FirstOrDefault(exp => exp.ClassName == "ShaderCache");
                    if (shaderCache == null) return;
                    int oldDataOffset = shaderCache.DataOffset;

                    try
                    {
                        MemoryStream binData = new MemoryStream(shaderCache.Data);
                        binData.JumpTo(shaderCache.propsEnd() + 1);

                        int nameList1Count = binData.ReadInt32();
                        binData.Skip(nameList1Count * 12);

                        int namelist2Count = binData.ReadInt32(); //namelist2
                        binData.Skip(namelist2Count * 12);

                        int shaderCount = binData.ReadInt32();
                        for (int i = 0; i < shaderCount; i++)
                        {
                            binData.Skip(24);
                            int nextShaderOffset = binData.ReadInt32() - oldDataOffset;
                            binData.Skip(14);
                            if (binData.ReadInt32() != 1111577667) //CTAB
                            {
                                interestingExports.Add($"{binData.Position - 4}: {filePath}");
                                return;
                            }

                            binData.JumpTo(nextShaderOffset);
                        }

                        int vertexFactoryMapCount = binData.ReadInt32();
                        binData.Skip(vertexFactoryMapCount * 12);

                        int materialShaderMapCount = binData.ReadInt32();
                        for (int i = 0; i < materialShaderMapCount; i++)
                        {
                            binData.Skip(16);

                            int switchParamCount = binData.ReadInt32();
                            binData.Skip(switchParamCount * 32);

                            int componentMaskParamCount = binData.ReadInt32();
                            //if (componentMaskParamCount != 0)
                            //{
                            //    interestingExports.Add($"{i}: {filePath}");
                            //    return;
                            //}

                            binData.Skip(componentMaskParamCount * 44);

                            int normalParams = binData.ReadInt32();
                            if (normalParams != 0)
                            {
                                interestingExports.Add($"{i}: {filePath}");
                                return;
                            }

                            binData.Skip(normalParams * 29);

                            int unrealVersion = binData.ReadInt32();
                            int licenseeVersion = binData.ReadInt32();
                            if (unrealVersion != 684 || licenseeVersion != 194)
                            {
                                interestingExports.Add($"{binData.Position - 8}: {filePath}");
                                return;
                            }

                            int nextMaterialShaderMapOffset = binData.ReadInt32() - oldDataOffset;
                            binData.JumpTo(nextMaterialShaderMapOffset);
                        }
                    }
                    catch (Exception exception)
                    {
                        Console.WriteLine(exception);
                        interestingExports.Add($"{filePath}\n{exception}");
                    }
                }
            }

            #endregion
        }

        private void InterpreterWPF_Colorize_MenuItem_Click(object sender, RoutedEventArgs e)
        {
            Properties.Settings.Default.InterpreterWPF_Colorize = !Properties.Settings.Default.InterpreterWPF_Colorize;
            Properties.Settings.Default.Save();
        }

        private void InterpreterWPF_ArrayPropertySizeLimit_MenuItem_Click(object sender, RoutedEventArgs e)
        {
            Properties.Settings.Default.InterpreterWPF_LimitArrayPropertySize = !Properties.Settings.Default.InterpreterWPF_LimitArrayPropertySize;
            Properties.Settings.Default.Save();
        }

        private void GenerateObjectInfoDiff_Click(object sender, RoutedEventArgs e)
        {
            var enumsDiff = new Dictionary<string, (List<NameReference>, List<NameReference>)>();
            var structsDiff = new Dictionary<string, (ClassInfo, ClassInfo)>();
            var classesDiff = new Dictionary<string, (ClassInfo, ClassInfo)>();

            var immutableME1Structs = ME1UnrealObjectInfo.Structs.Where(kvp => ME1UnrealObjectInfo.IsImmutableStruct(kvp.Key)).ToDictionary(kvp => kvp.Key, kvp => kvp.Value);
            var immutableME2Structs = ME2UnrealObjectInfo.Structs.Where(kvp => ME2UnrealObjectInfo.IsImmutableStruct(kvp.Key)).ToDictionary(kvp => kvp.Key, kvp => kvp.Value);
            var immutableME3Structs = ME2UnrealObjectInfo.Structs.Where(kvp => ME3UnrealObjectInfo.IsImmutableStruct(kvp.Key)).ToDictionary(kvp => kvp.Key, kvp => kvp.Value);

            foreach ((string className, ClassInfo classInfo) in immutableME1Structs)
            {
                if (immutableME2Structs.TryGetValue(className, out ClassInfo classInfo2) && (!classInfo.properties.SequenceEqual(classInfo2.properties) || classInfo.baseClass != classInfo2.baseClass))
                {
                    structsDiff.Add(className, (classInfo, classInfo2));
                }

                if (immutableME3Structs.TryGetValue(className, out ClassInfo classInfo3) && (!classInfo.properties.SequenceEqual(classInfo3.properties) || classInfo.baseClass != classInfo3.baseClass))
                {
                    structsDiff.Add(className, (classInfo, classInfo3));
                }
            }

            foreach ((string className, ClassInfo classInfo) in immutableME2Structs)
            {
                if (immutableME3Structs.TryGetValue(className, out ClassInfo classInfo3) && (!classInfo.properties.SequenceEqual(classInfo3.properties) || classInfo.baseClass != classInfo3.baseClass))
                {
                    structsDiff.Add(className, (classInfo, classInfo3));
                }
            }

            File.WriteAllText(Path.Combine(App.ExecFolder, "Diff.json"), JsonConvert.SerializeObject((immutableME1Structs, immutableME2Structs, immutableME3Structs), Formatting.Indented));
            return;

            var srcEnums = ME2UnrealObjectInfo.Enums;
            var compareEnums = ME3UnrealObjectInfo.Enums;
            var srcStructs = ME2UnrealObjectInfo.Structs;
            var compareStructs = ME3UnrealObjectInfo.Structs;
            var srcClasses = ME2UnrealObjectInfo.Classes;
            var compareClasses = ME3UnrealObjectInfo.Classes;

            foreach ((string enumName, List<NameReference> values) in srcEnums)
            {
                if (!compareEnums.TryGetValue(enumName, out var values2) || !values.SubsetOf(values2))
                {
                    enumsDiff.Add(enumName, (values, values2));
                }
            }

            foreach ((string className, ClassInfo classInfo) in srcStructs)
            {
                if (!compareStructs.TryGetValue(className, out var classInfo2) || !classInfo.properties.SubsetOf(classInfo2.properties) || classInfo.baseClass != classInfo2.baseClass)
                {
                    structsDiff.Add(className, (classInfo, classInfo2));
                }
            }

            foreach ((string className, ClassInfo classInfo) in srcClasses)
            {
                if (!compareClasses.TryGetValue(className, out var classInfo2) || !classInfo.properties.SubsetOf(classInfo2.properties) || classInfo.baseClass != classInfo2.baseClass)
                {
                    classesDiff.Add(className, (classInfo, classInfo2));
                }
            }

            File.WriteAllText(Path.Combine(App.ExecFolder, "Diff.json"), JsonConvert.SerializeObject(new { enumsDiff, structsDiff, classesDiff }, Formatting.Indented));
        }

        private void CreateDynamicLighting(object sender, RoutedEventArgs e)
        {
            if (Pcc == null) return;
            foreach (ExportEntry exp in Pcc.Exports.Where(exp => exp.IsA("MeshComponent") || exp.IsA("BrushComponent")))
            {
                PropertyCollection props = exp.GetProperties();
                if (props.GetProp<ObjectProperty>("StaticMesh")?.Value != 11483 && (props.GetProp<BoolProperty>("bAcceptsLights")?.Value == false || props.GetProp<BoolProperty>("CastShadow")?.Value == false))
                {
                    // shadows/lighting has been explicitly forbidden, don't mess with it.
                    continue;
                }

                props.AddOrReplaceProp(new BoolProperty(false, "bUsePreComputedShadows"));
                props.AddOrReplaceProp(new BoolProperty(false, "bBioForcePreComputedShadows"));
                //props.AddOrReplaceProp(new BoolProperty(true, "bCastDynamicShadow"));
                //props.AddOrReplaceProp(new BoolProperty(true, "CastShadow"));
                //props.AddOrReplaceProp(new BoolProperty(true, "bAcceptsDynamicDominantLightShadows"));
                props.AddOrReplaceProp(new BoolProperty(true, "bAcceptsLights"));
                //props.AddOrReplaceProp(new BoolProperty(true, "bAcceptsDynamicLights"));

                var lightingChannels = props.GetProp<StructProperty>("LightingChannels") ??
                                       new StructProperty("LightingChannelContainer", false, new BoolProperty(true, "bIsInitialized"))
                                       {
                                           Name = "LightingChannels"
                                       };
                lightingChannels.Properties.AddOrReplaceProp(new BoolProperty(true, "Static"));
                lightingChannels.Properties.AddOrReplaceProp(new BoolProperty(true, "Dynamic"));
                lightingChannels.Properties.AddOrReplaceProp(new BoolProperty(true, "CompositeDynamic"));
                props.AddOrReplaceProp(lightingChannels);

                exp.WriteProperties(props);
            }

            foreach (ExportEntry exp in Pcc.Exports.Where(exp => exp.IsA("LightComponent")))
            {
                PropertyCollection props = exp.GetProperties();
                //props.AddOrReplaceProp(new BoolProperty(true, "bCanAffectDynamicPrimitivesOutsideDynamicChannel"));
                //props.AddOrReplaceProp(new BoolProperty(true, "bForceDynamicLight"));

                var lightingChannels = props.GetProp<StructProperty>("LightingChannels") ??
                                       new StructProperty("LightingChannelContainer", false, new BoolProperty(true, "bIsInitialized"))
                                       {
                                           Name = "LightingChannels"
                                       };
                lightingChannels.Properties.AddOrReplaceProp(new BoolProperty(true, "Static"));
                lightingChannels.Properties.AddOrReplaceProp(new BoolProperty(true, "Dynamic"));
                lightingChannels.Properties.AddOrReplaceProp(new BoolProperty(true, "CompositeDynamic"));
                props.AddOrReplaceProp(lightingChannels);

                exp.WriteProperties(props);
            }

            MessageBox.Show(this, "Done!");
        }

        private void RandomizeTerrain_Click(object sender, RoutedEventArgs e)
        {
            ExportEntry terrain = Pcc.Exports.FirstOrDefault(x => x.ClassName == "Terrain");
            if (terrain != null)
            {
                byte[] binarydata = terrain.GetBinaryData();
                uint numheights = BitConverter.ToUInt32(binarydata, 0);
                Random r = new Random();
                for (uint i = 0; i < numheights; i++)
                {
                    binarydata.OverwriteRange((int)(4 + i * 2), BitConverter.GetBytes((short)(r.Next(2000) + 13000)));
                }

                terrain.SetBinaryData(binarydata);
            }
        }

        private void ConvertAllDialogueToSkippable_Click(object sender, RoutedEventArgs e)
        {
            var gameString = InputComboBoxWPF.GetValue(this, "Select which game's files you want converted to having skippable dialogue",
                "Game selector",new[] { "ME1", "ME2", "ME3" }, "ME1");
            if (Enum.TryParse(gameString, out MEGame game) && MessageBoxResult.Yes ==
                MessageBox.Show(this, $"WARNING! This will edit every dialogue-containing file in {gameString}, including in DLCs and installed mods. Do you want to begin?",
                    "", MessageBoxButton.YesNo))
            {
                IsBusy = true;
                BusyText = $"Making all {gameString} dialogue skippable";
                Task.Run(() =>
                {
                    foreach (string file in MELoadedFiles.GetAllFiles(game))
                    {
                        using IMEPackage pcc = MEPackageHandler.OpenMEPackage(file);
                        bool hasConv = false;
                        foreach (ExportEntry conv in pcc.Exports.Where(exp => exp.ClassName == "BioConversation"))
                        {
                            hasConv = true;
                            PropertyCollection props = conv.GetProperties();
                            if (props.GetProp<ArrayProperty<StructProperty>>("m_EntryList") is ArrayProperty<StructProperty> entryList)
                            {
                                foreach (StructProperty entryNode in entryList)
                                {
                                    entryNode.Properties.AddOrReplaceProp(new BoolProperty(true, "bSkippable"));
                                }
                            }

                            if (props.GetProp<ArrayProperty<StructProperty>>("m_ReplyList") is ArrayProperty<StructProperty> replyList)
                            {
                                foreach (StructProperty entryNode in replyList)
                                {
                                    entryNode.Properties.AddOrReplaceProp(new BoolProperty(false, "bUnskippable"));
                                }
                            }

                            conv.WriteProperties(props);
                        }

                        if (hasConv)
                            pcc.Save();
                    }
                }).ContinueWithOnUIThread(prevTask =>
                {
                    IsBusy = false;
                    MessageBox.Show(this, "Done!");
                });
            }
        }

        private void ConvertToDifferentGameFormat_Click(object sender, RoutedEventArgs e)
        {
            if (Pcc is MEPackage pcc)
            {
                var gameString = InputComboBoxWPF.GetValue(this, "Which game's format do you want to convert to?", "Game file converter",
                    new[] { "ME1", "ME2", "ME3" }, "ME2");
                if (Enum.TryParse(gameString, out MEGame game))
                {
                    IsBusy = true;
                    BusyText = "Converting...";
                    Task.Run(() => { pcc.ConvertTo(game); }).ContinueWithOnUIThread(prevTask =>
                    {
                        IsBusy = false;
                        SaveFileAs();
                        Close();
                    });
                }
            }
            else
            {
                MessageBox.Show(this, "Can only convert Mass Effect files!");
            }
        }

        private void ShowExportIcons_Click(object sender, RoutedEventArgs e)
        {
            Properties.Settings.Default.PackageEditorWPF_ShowExportIcons = !Properties.Settings.Default.PackageEditorWPF_ShowExportIcons;
            Properties.Settings.Default.Save();
            //todo: refire bindings
            LeftSide_TreeView.DataContext = null;
            LeftSide_TreeView.DataContext = this;
        }

        private void DumpAllShaders()
        {
            if (Pcc.Exports.FirstOrDefault(exp => exp.ClassName == "ShaderCache") is ExportEntry shaderCacheExport)
            {
                var dlg = new CommonOpenFileDialog("Pick a folder to save Shaders to.")
                {
                    IsFolderPicker = true,
                    EnsurePathExists = true
                };
                if (dlg.ShowDialog() == CommonFileDialogResult.Ok)
                {
                    var shaderCache = ObjectBinary.From<ShaderCache>(shaderCacheExport);
                    foreach (Shader shader in shaderCache.Shaders.Values())
                    {
                        string shaderType = shader.ShaderType;
                        string pathWithoutInvalids = Path.Combine(dlg.FileName, $"{shaderType.GetPathWithoutInvalids()} - {shader.Guid}.txt");
                        File.WriteAllText(pathWithoutInvalids, SharpDX.D3DCompiler.ShaderBytecode.FromStream(new MemoryStream(shader.ShaderByteCode)).Disassemble());
                    }

                    MessageBox.Show(this, "Done!");
                }
            }
        }

        private void DumpMaterialShaders()
        {
            if (TryGetSelectedExport(out ExportEntry matExport) && matExport.IsA("MaterialInterface"))
            {
                var dlg = new CommonOpenFileDialog("Pick a folder to save Shaders to.")
                {
                    IsFolderPicker = true,
                    EnsurePathExists = true
                };
                if (dlg.ShowDialog() == CommonFileDialogResult.Ok)
                {
                    var matInst = new MaterialInstanceConstant(matExport);
                    matInst.GetShaders();
                    foreach (Shader shader in matInst.Shaders)
                    {
                        string shaderType = shader.ShaderType;
                        string pathWithoutInvalids = Path.Combine(dlg.FileName, $"{shaderType.GetPathWithoutInvalids()} - {shader.Guid} - OFFICIAL.txt");
                        File.WriteAllText(pathWithoutInvalids, SharpDX.D3DCompiler.ShaderBytecode.FromStream(new MemoryStream(shader.ShaderByteCode)).Disassemble());

                        pathWithoutInvalids = Path.Combine(dlg.FileName, $"{shaderType.GetPathWithoutInvalids()} - {shader.Guid} - SirCxyrtyx.txt");
                        File.WriteAllText(pathWithoutInvalids, shader.ShaderDisassembly);
                    }

                    MessageBox.Show(this, "Done!");
                }

            }
        }

        void OpenMapInGame()
        {
            const string tempMapName = "__ME3EXPDEBUGLOAD";

            if (Pcc.Exports.All(exp => exp.ClassName != "Level"))
            {
                MessageBox.Show(this, "This file is not a map file!");
            }

            //only works for ME3?
            string mapName = Path.GetFileNameWithoutExtension(Pcc.FilePath);

            string tempDir = MEDirectories.CookedPath(Pcc.Game);
            tempDir = Pcc.Game == MEGame.ME1 ? Path.Combine(tempDir, "Maps") : tempDir;
            string tempFilePath = Path.Combine(tempDir, $"{tempMapName}.{(Pcc.Game == MEGame.ME1 ? "SFM" : "pcc")}");

            Pcc.Save(tempFilePath);

            using (var tempPcc = MEPackageHandler.OpenMEPackage(tempFilePath, forceLoadFromDisk: true))
            {
                //insert PlayerStart if neccesary
                if (!(tempPcc.Exports.FirstOrDefault(exp => exp.ClassName == "PlayerStart") is ExportEntry playerStart))
                {
                    var levelExport = tempPcc.Exports.First(exp => exp.ClassName == "Level");
                    Level level = ObjectBinary.From<Level>(levelExport);
                    float x = 0, y = 0, z = 0;
                    if (tempPcc.TryGetUExport(level.NavListStart, out ExportEntry firstNavPoint))
                    {
                        if (firstNavPoint.GetProperty<StructProperty>("Location") is StructProperty locProp)
                        {
                            (x, y, z) = CommonStructs.GetVector3(locProp);
                        }
                        else if (firstNavPoint.GetProperty<StructProperty>("location") is StructProperty locProp2)
                        {
                            (x, y, z) = CommonStructs.GetVector3(locProp2);
                        }
                    }

                    playerStart = new ExportEntry(tempPcc, properties: new PropertyCollection
                    {
                        CommonStructs.Vector3Prop(x, y, z, "location")
                    })
                    {
                        Parent = levelExport,
                        ObjectName = "PlayerStart",
                        Class = tempPcc.getEntryOrAddImport("Engine.PlayerStart")
                    };
                    tempPcc.AddExport(playerStart);
                    level.Actors.Add(playerStart.UIndex);
                    levelExport.SetBinaryData(level.ToBytes(tempPcc));
                }

                tempPcc.Save();
            }


            Process.Start(MEDirectories.ExecutablePath(Pcc.Game), $"{tempMapName} -nostartupmovies");
        }

        private void ReSerializeExport_Click(object sender, RoutedEventArgs e)
        {
            if (TryGetSelectedExport(out ExportEntry export))
            {
                PropertyCollection props = export.GetProperties();
                ObjectBinary bin = ObjectBinary.From(export) ?? export.GetBinaryData();
                byte[] original = export.Data;

                export.WriteProperties(props);
                export.SetBinaryData(bin);
                byte[] changed = export.Data;
                if (original.SequenceEqual(changed))
                {
                    MessageBox.Show(this, "reserialized identically!");
                }
                else
                {
                    MessageBox.Show(this, "Differences detected!");
                    string userFolder = Path.Combine(@"C:\Users", Environment.UserName);
                    File.WriteAllBytes(Path.Combine(userFolder, "converted.bin"), changed);
                    File.WriteAllBytes(Path.Combine(userFolder, "original.bin"), original);
                }
            }
        }

        private void RunPropertyCollectionTest(object sender, RoutedEventArgs e)
        {
            var filePaths = /*MELoadedFiles.GetOfficialFiles(MEGame.ME3).Concat*/(MELoadedFiles.GetOfficialFiles(MEGame.ME2)).Concat(MELoadedFiles.GetOfficialFiles(MEGame.ME1));

            IsBusy = true;
            BusyText = "Scanning";
            Task.Run(() =>
            {
                foreach (string filePath in filePaths)
                {
                    using IMEPackage pcc = MEPackageHandler.OpenMEPackage(filePath);
                    Debug.WriteLine(filePath);
                    foreach (ExportEntry export in pcc.Exports)
                    {
                        try
                        {
                            byte[] originalData = export.Data;
                            PropertyCollection props = export.GetProperties();
                            export.WriteProperties(props);
                            byte[] resultData = export.Data;
                            if (!originalData.SequenceEqual(resultData))
                            {
                                string userFolder = Path.Combine(@"C:\Users", Environment.UserName);
                                File.WriteAllBytes(Path.Combine(userFolder, $"c.bin"), resultData);
                                File.WriteAllBytes(Path.Combine(userFolder, $"o.bin"), originalData);
                                return (filePath, export.UIndex);
                            }
                        }
                        catch (Exception e)
                        {
                            return (filePath, export.UIndex);
                        }
                    }
                }

                return (null, 0);

            }).ContinueWithOnUIThread(prevTask =>
            {
                IsBusy = false;
                (string filePath, int uIndex) = prevTask.Result;
                if (filePath == null)
                {
                    MessageBox.Show(this, "No errors occured!");
                }
                else
                {
                    LoadFile(filePath, uIndex);
                    MessageBox.Show(this, $"Error at #{uIndex} in {filePath}!");
                }
            });
        }

        private void UDKifyTest(object sender, RoutedEventArgs e)
        {
            if (Pcc != null)
            {
                var udkPath = Properties.Settings.Default.UDKCustomPath;
                if (udkPath == null || !Directory.Exists(udkPath))
                {
                    var udkDlg = new System.Windows.Forms.FolderBrowserDialog();
                    udkDlg.Description = @"Select UDK\Custom folder";
                    System.Windows.Forms.DialogResult result = udkDlg.ShowDialog();

                    if (result != System.Windows.Forms.DialogResult.OK || string.IsNullOrWhiteSpace(udkDlg.SelectedPath))
                        return;
                    udkPath = udkDlg.SelectedPath;
                    Properties.Settings.Default.UDKCustomPath = udkPath;
                }

                string fileName = Path.GetFileNameWithoutExtension(Pcc.FilePath);
                bool convertAll = fileName.StartsWith("BioP") && MessageBoxResult.Yes == MessageBox.Show("Convert BioA and BioD files for this level?", "", MessageBoxButton.YesNo);

                IsBusy = true;
                BusyText = $"Converting {fileName}";
                Task.Run(() =>
                {
                    string persistentPath = StaticLightingGenerator.GenerateUDKFileForLevel(udkPath, Pcc);
                    if (convertAll)
                    {
                        var levelFiles = new List<string>();
                        string levelName = fileName.Split('_')[1];
                        foreach ((string fileName, string filePath) in MELoadedFiles.GetFilesLoadedInGame(Pcc.Game))
                        {
                            if (!fileName.Contains("_LOC_") && fileName.Split('_') is { } parts && parts.Length >= 2 && parts[1] == levelName)
                            {
                                BusyText = $"Converting {fileName}";
                                using IMEPackage levPcc = MEPackageHandler.OpenMEPackage(filePath);
                                levelFiles.Add(StaticLightingGenerator.GenerateUDKFileForLevel(udkPath, levPcc));
                            }
                        }

                        using IMEPackage persistentUDK = MEPackageHandler.OpenUDKPackage(persistentPath);
                        IEntry levStreamingClass = persistentUDK.getEntryOrAddImport("Engine.LevelStreamingAlwaysLoaded");
                        IEntry theWorld = persistentUDK.Exports.First(exp => exp.ClassName == "World");
                        int i = 1;
                        int firstLevStream = persistentUDK.ExportCount;
                        foreach (string levelFile in levelFiles)
                        {
                            string fileName = Path.GetFileNameWithoutExtension(levelFile);
                            persistentUDK.AddExport(new ExportEntry(persistentUDK, properties: new PropertyCollection
                            {
                                new NameProperty(fileName, "PackageName"),
                                CommonStructs.ColorProp(Color.FromRgb((byte) (i % 256), (byte) ((255 - i) % 256), (byte) ((i * 7) % 256)), "DrawColor")
                            })
                            {
                                ObjectName = new NameReference("LevelStreamingAlwaysLoaded", i),
                                Class = levStreamingClass,
                                Parent = theWorld
                            });
                            i++;
                        }

                        var streamingLevelsProp = new ArrayProperty<ObjectProperty>("StreamingLevels");
                        for (int j = firstLevStream; j < persistentUDK.ExportCount; j++)
                        {
                            streamingLevelsProp.Add(new ObjectProperty(j));
                        }

                        persistentUDK.Exports.First(exp => exp.ClassName == "WorldInfo").WriteProperty(streamingLevelsProp);
                        persistentUDK.Save();
                    }

                    IsBusy = false;
                });
            }
        }

        private bool HasShaderCache()
        {
            return PackageIsLoaded() && Pcc.Exports.Any(exp => exp.ClassName == "ShaderCache");
        }

        private void CompactShaderCache()
        {
            IsBusy = true;
            BusyText = "Compacting local ShaderCaches";
            Task.Run(() => ShaderCacheManipulator.CompactShaderCaches(Pcc))
                .ContinueWithOnUIThread(_ => IsBusy = false);
        }

        private void MakeME1TextureFileList(object sender, RoutedEventArgs e)
        {
            var filePaths = MELoadedFiles.GetOfficialFiles(MEGame.ME1).ToList();

            IsBusy = true;
            BusyText = "Scanning";
            Task.Run(() =>
            {
                var textureFiles = new HashSet<string>();
                foreach (string filePath in filePaths)
                {
                    using IMEPackage pcc = MEPackageHandler.OpenMEPackage(filePath);

                    foreach (ExportEntry export in pcc.Exports)
                    {
                        try
                        {
                            if (export.IsTexture() && !export.IsDefaultObject)
                            {
                                List<Texture2DMipInfo> mips = Texture2D.GetTexture2DMipInfos(export, null);
                                foreach (Texture2DMipInfo mip in mips)
                                {
                                    if (mip.storageType == StorageTypes.extLZO || mip.storageType == StorageTypes.extZlib || mip.storageType == StorageTypes.extUnc)
                                    {
                                        var fullPath = filePaths.FirstOrDefault(x => Path.GetFileName(x).Equals(mip.TextureCacheName, StringComparison.InvariantCultureIgnoreCase));
                                        if (fullPath != null)
                                        {
                                            var baseIdx = fullPath.LastIndexOf("CookedPC");
                                            textureFiles.Add(fullPath.Substring(baseIdx));
                                            break;
                                        }
                                        else
                                        {
                                            throw new FileNotFoundException($"Externally referenced texture file not found in game: {mip.TextureCacheName}.");
                                        }
                                    }
                                }
                            }
                        }
                        catch (Exception e)
                        {
                            Debug.WriteLine(e.Message);
                        }
                    }
                }

                return textureFiles;

            }).ContinueWithOnUIThread(prevTask =>
            {
                IsBusy = false;
                List<string> files = prevTask.Result.OrderBy(s => s).ToList();
                File.WriteAllText(Path.Combine(App.ExecFolder, "ME1TextureFiles.json"), JsonConvert.SerializeObject(files, Formatting.Indented));
                ListDialog dlg = new ListDialog(files, "", "ME1 files with externally referenced textures", this);
                dlg.Show();
            });
        }

        private void CondenseAllArchetypes(object sender, RoutedEventArgs e)
        {
            if (PackageIsLoaded() && Pcc.Exports.FirstOrDefault(exp => exp.ClassName == "Level") is ExportEntry level)
            {
                IsBusy = true;
                BusyText = "Condensing Archetypes";
                Task.Run(() =>
                {
                    foreach (ExportEntry export in level.GetAllDescendants().OfType<ExportEntry>())
                    {
                        export.CondenseArchetypes(false);
                    }

                    IsBusy = false;
                });
            }
        }

        private void PortWiiUBSP(object sender, RoutedEventArgs e)
        {
            var inputfile = @"D:\Origin Games\Mass Effect 3\BIOGame\CookedPCConsole\BioD_Kro002_925shroud_LOC_INT.pcc";
            var pcc = MEPackageHandler.OpenMEPackage(inputfile, forceLoadFromDisk: true);
            var trackprops = pcc.Exports.Where(x => x.ClassName == "BioEvtSysTrackProp").ToList();
            foreach (var trackprop in trackprops)
            {
                var props = trackprop.GetProperties();
                var findActor = props.GetProp<NameProperty>("m_nmFindActor");
                if (findActor != null && findActor.Value.Name == "Player")
                {
                    var propKeys = props.GetProp<ArrayProperty<StructProperty>>("m_aPropKeys");
                    if (propKeys != null)
                    {
                        foreach (var trackdata in propKeys)
                        {
                            var prop = trackdata.GetProp<NameProperty>("nmProp");
                            if (prop != null && prop.Value.Name == "Pistol_Carnifex")
                            {
                                prop.Value = "Currently_Equipped_Weapon";
                                //maybe have to change weapon class. we'll see
                            }
                        }
                    }
                    Debug.WriteLine($"Wrote {trackprop.InstancedFullPath}");
                    trackprop.WriteProperties(props);
                }
            }
            pcc.Save();
            return;
            Debug.WriteLine("Opening packages");
            var pcEntry = MEPackageHandler.OpenMEPackage(@"X:\BSPPorting\entryMAT.pcc", forceLoadFromDisk: true);
            //var packageToPort = MEPackageHandler.OpenMEPackage(@"X:\BSPPorting\wiiuBSP\Bioa_Cat003_TEMP2.xxx", forceLoadFromDisk: true);
            var packageToPort = MEPackageHandler.OpenMEPackage(@"E:\UDKStuff\testmap.udk");
            //Locate PC level we will attach new exports to
            var pcLevel = pcEntry.Exports.FirstOrDefault(exp => exp.ClassName == "Level");

            //Locate WiiU level we will find assets to port from
            var wiiuLevel = packageToPort.Exports.FirstOrDefault(exp => exp.ClassName == "Level");

            //MODELS FIRST
            Debug.WriteLine("Porting Model");
            var wiiumodels = packageToPort.Exports.Where(x => x.Parent == wiiuLevel && x.ClassName == "Model").ToList();
            //take larger model
            var wiiumodel = wiiumodels.MaxBy(x => x.DataSize);
            var selfRefPositions = new List<(string, int)>();
            var leBinary = BinaryInterpreterWPF.EndianReverseModelScan(wiiumodel, pcEntry, selfRefPositions);
            var availableMaterialsToUse = new[]
            {
                //102, //grass
                //89, //rock
                //142, //night sandy rock //just white
                156 //tile
            };
            var random = new Random();
            var overrideMaterial = pcEntry.GetUExport(availableMaterialsToUse[random.Next(availableMaterialsToUse.Length)]);
            foreach (var selfref in selfRefPositions)
            {
                leBinary.Seek(selfref.Item2, SeekOrigin.Begin);
                switch (selfref.Item1)
                {
                    //case "Self":
                    //    leBinary.WriteInt32(existingExport.UIndex);
                    //    break;
                    //case "MasterModel":
                    //    leBinary.WriteInt32(masterPCModel.UIndex);
                    //    break;
                    case "DefaultMaterial":
                        leBinary.WriteInt32(overrideMaterial.UIndex);
                        break;
                }
            }
            //MemoryStream exportStream = new MemoryStream();
            ////export header
            //exportStream.WriteInt32(-1);
            //exportStream.WriteNameReference("None", pcEntry);
            //leBinary.CopyTo(exportStream);

            //Debug.WriteLine("Big Endian size: " + wiiumodel.DataSize);
            //Debug.WriteLine("LTL endian size: " + exportStream.Length);
            var masterPCModel = pcEntry.GetUExport(8);
            masterPCModel.SetBinaryData(leBinary.ToArray());
            if (masterPCModel.DataSize != wiiumodel.DataSize)
                Debug.WriteLine("ERROR: BINARY NOT SAME LEGNTH!");
            //Port model components
            var modelComponents = packageToPort.Exports.Where(x => x.Parent == wiiuLevel && x.ClassName == "ModelComponent").ToList();
            var availableExistingModelComponents = pcEntry.Exports.Where(x => x.Parent == pcLevel && x.ClassName == "ModelComponent").ToList();
            var modelComponentClass = pcEntry.Imports.First(x => x.ObjectName.Name == "ModelComponent");
            byte[] existingData = null; //hack to just setup new exports
            List<int> addedModelComponents = new List<int>();
            foreach (var modelcomp in modelComponents)
            {
                var existingExport = availableExistingModelComponents.FirstOrDefault();
                if (existingExport == null)
                {
                    //we have no more exports we can use
                    //ExportEntry exp = new ExportEntry()
                    existingExport = new ExportEntry(pcEntry)
                    {
                        Parent = pcLevel,
                        indexValue = modelcomp.indexValue,
                        Class = modelComponentClass,
                        ObjectName = "ModelComponent",
                        Data = existingData
                    };

                    pcEntry.AddExport(existingExport);
                    addedModelComponents.Add(existingExport.UIndex);
                }

                if (existingExport == null) continue; //just skip
                if (existingData == null) existingData = existingExport.Data;
                overrideMaterial = pcEntry.GetUExport(availableMaterialsToUse[random.Next(availableMaterialsToUse.Length)]);
                //overrideMaterial = pcEntry.GetUExport(156);
                availableExistingModelComponents.Remove(existingExport);
                Debug.WriteLine("Porting model component " + modelcomp.InstancedFullPath);
                selfRefPositions = new List<(string, int)>();

                var lightmapsToRemove = new List<(int, int)>();

                leBinary = BinaryInterpreterWPF.EndianReverseModelComponentScan(modelcomp, pcEntry, selfRefPositions, lightmapsToRemove);
                var binstart = existingExport.propsEnd();
                foreach (var selfref in selfRefPositions)
                {
                    leBinary.Seek(selfref.Item2 - binstart, SeekOrigin.Begin);
                    switch (selfref.Item1)
                    {
                        case "Self":
                            leBinary.WriteInt32(existingExport.UIndex);
                            break;
                        case "MasterModel":
                            leBinary.WriteInt32(masterPCModel.UIndex);
                            break;
                        case "DefaultMaterial":
                            leBinary.WriteInt32(overrideMaterial.UIndex);
                            break;
                    }
                }

                MemoryStream strippedLightmapStream = new MemoryStream();
                //strip out lightmaps. We must go in reverse order
                existingExport.SetBinaryData(leBinary.ToArray());
                leBinary.Position = 0;
                leBinary = new MemoryStream(existingExport.Data);

                foreach (var lightmapx in lightmapsToRemove)
                {
                    var datacountstart = lightmapx.Item1;
                    var dataend = lightmapx.Item2;
                    Debug.WriteLine($"Gutting lightmap DATA 0x{lightmapx.Item1:X4} to 0x{lightmapx.Item2:X4}");
                    if (leBinary.Position == 0)
                    {
                        strippedLightmapStream.WriteBytes(leBinary.ReadBytes(datacountstart)); //write initial bytes up to first lightmap
                    }
                    else
                    {
                        var amountToRead = datacountstart - (int)leBinary.Position;
                        Debug.WriteLine($"Reading {amountToRead:X5} bytes from source pos 0x{leBinary.Position:X5} to output at 0x{strippedLightmapStream.Position:X6}");
                        strippedLightmapStream.WriteBytes(leBinary.ReadBytes(amountToRead)); //write bytes between
                    }

                    Debug.WriteLine($"Copied to 0x{leBinary.Position:X4}");

                    strippedLightmapStream.WriteInt32(0); //LMT_NONE
                    Debug.WriteLine($"Wrote LMNONE DATA at output bin 0x{(strippedLightmapStream.Position - 4):X4}");

                    leBinary.Seek(dataend, SeekOrigin.Begin);
                }

                if (lightmapsToRemove.Count > 0)
                {
                    strippedLightmapStream.WriteBytes(leBinary.ReadFully()); //write the rest of the stream
                }

                existingExport.Data = strippedLightmapStream.ToArray();
                //if (modelcomp.GetBinaryData().Length != leBinary.Length)
                //{
                //    Debug.WriteLine($"WRONG BINARY LENGTH FOR NEW DATA: OLD LEN: 0x{modelcomp.GetBinaryData().Length:X8} NEW LEN: 0x{leBinary.Length:X8}, Difference {(modelcomp.GetBinaryData().Length - leBinary.Length)}");
                //}
                //existingExport.SetBinaryData(leBinary.ToArray());
                existingExport.indexValue = modelcomp.indexValue;
            }

            //Update LEVEL list of ModelComponents
            var modelCompontentsOffset = 0x6A; //# of model components - DATA not BINARY DATA
            var levelBinary = pcLevel.Data;
            var curCount = BitConverter.ToInt32(levelBinary, modelCompontentsOffset);
            levelBinary.OverwriteRange(modelCompontentsOffset, BitConverter.GetBytes(curCount + addedModelComponents.Count)); //write new count

            var splitPoint = modelCompontentsOffset + ((curCount + 1) * 4);
            var preNewStuff = levelBinary.Slice(0, splitPoint);
            var postNewStuff = levelBinary.Slice(splitPoint, levelBinary.Length - splitPoint);
            MemoryStream nstuff = new MemoryStream();
            foreach (var n in addedModelComponents)
            {
                nstuff.WriteInt32(n);
            }

            byte[] newLevelBinary = new byte[levelBinary.Length + nstuff.Length];
            newLevelBinary.OverwriteRange(0, preNewStuff);
            newLevelBinary.OverwriteRange(splitPoint, nstuff.ToArray());
            newLevelBinary.OverwriteRange(splitPoint + (int)nstuff.Length, postNewStuff);

            pcLevel.Data = newLevelBinary;

            pcEntry.Save(@"D:\origin games\mass effect 3\biogame\cookedpcconsole\entrybsp.pcc");


            Debug.WriteLine("Done porting");
        }

        private void ShiftME1AnimCutScene(object sender, RoutedEventArgs e)
        {
            var selected = GetSelected(out var uindex);
            if (selected)
            {
                var offsetX = int.Parse(PromptDialog.Prompt(this, "Enter X offset", "Offset X", "0", true));
                var offsetY = int.Parse(PromptDialog.Prompt(this, "Enter Y offset", "Offset Y", "0", true));
                var offsetZ = int.Parse(PromptDialog.Prompt(this, "Enter Z offset", "Offset Z", "0", true));
                var export = Pcc.GetUExport(uindex);
                var numFrames = export.GetProperty<IntProperty>("NumFrames");
                var TrackOffsets = export.GetProperty<ArrayProperty<IntProperty>>("CompressedTrackOffsets");
                var bin = export.GetBinaryData();
                var mem = new MemoryStream(bin);
                var len = mem.ReadInt32();
                var animBinStart = mem.Position;
                for (int i = 0; i < TrackOffsets.Count; i++)
                {
                    var bonePosOffset = TrackOffsets[i].Value;
                    i++;
                    var bonePosCount = TrackOffsets[i].Value;
                    //var BoneID = new BinInterpNode
                    //{
                    //    Header = $"0x{offset:X5} Bone: {bone} {boneList[bone].Value}",
                    //    Name = "_" + offset,
                    //    Tag = NodeType.Unknown
                    //};
                    //subnodes.Add(BoneID);

                    for (int j = 0; j < bonePosCount; j++)
                    {
                        var offset = mem.Position;

                        var posX = mem.ReadSingle();
                        mem.Position -= 4;
                        mem.WriteSingle(posX + offsetX);

                        var posY = mem.ReadSingle();
                        mem.Position -= 4;
                        mem.WriteSingle(posY + offsetY);

                        var posZ = mem.ReadSingle();
                        mem.Position -= 4;
                        mem.WriteSingle(posZ + offsetZ);

                        Debug.WriteLine($"PosKey {j}: X={posX},Y={posY},Z={posZ}");
                    }

                    //rotation
                    i++;
                    var boneRotOffset = TrackOffsets[i].Value;
                    i++;
                    var boneRotCount = TrackOffsets[i].Value;

                    //only support 96NoW
                    mem.Position = boneRotOffset + animBinStart;
                    for (int j = 0; j < boneRotCount; j++)
                    {
                        var offset = mem.Position;
                        var rotX = mem.ReadSingle();
                        var rotY = mem.ReadSingle();
                        var rotZ = mem.ReadSingle();
                        Debug.WriteLine($"RotKey {j}: X={rotX},Y={rotY},Z={rotZ}");
                    }
                }

                export.SetBinaryData(mem.ToArray());
            }
        }

<<<<<<< HEAD
        private void ShowExportMetadataInTree_Clicked(object sender, RoutedEventArgs e)
        {

=======
        private void InterpreterWPF_LinearColorWheel_MenuItem_Click(object sender, RoutedEventArgs e)
        {
            Properties.Settings.Default.InterpreterWPF_ShowLinearColorWheel = !Properties.Settings.Default.InterpreterWPF_ShowLinearColorWheel;
            Properties.Settings.Default.Save();
>>>>>>> 42313471
        }
    }
}<|MERGE_RESOLUTION|>--- conflicted
+++ resolved
@@ -5331,16 +5331,15 @@
             }
         }
 
-<<<<<<< HEAD
-        private void ShowExportMetadataInTree_Clicked(object sender, RoutedEventArgs e)
-        {
-
-=======
         private void InterpreterWPF_LinearColorWheel_MenuItem_Click(object sender, RoutedEventArgs e)
         {
             Properties.Settings.Default.InterpreterWPF_ShowLinearColorWheel = !Properties.Settings.Default.InterpreterWPF_ShowLinearColorWheel;
             Properties.Settings.Default.Save();
->>>>>>> 42313471
+        }
+
+        private void ShowExportMetadataInTree_Clicked(object sender, RoutedEventArgs e)
+        {
+
         }
     }
 }