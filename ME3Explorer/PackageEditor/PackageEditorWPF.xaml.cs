﻿using ByteSizeLib;
using GongSolutions.Wpf.DragDrop;
using ME1Explorer.Unreal;
using ME3Explorer.ME1.Unreal.UnhoodBytecode;
using ME3Explorer.PackageEditorWPFControls;
using ME3Explorer.Packages;
using ME3Explorer.Pathfinding_Editor;
using ME3Explorer.SharedUI;
using ME3Explorer.SharedUI.Interfaces;
using ME3Explorer.SharedUI.PeregrineTreeView;
using ME3Explorer.Unreal;
using ME3Explorer.Unreal.Classes;
using Microsoft.Win32;
using Microsoft.WindowsAPICodePack.Dialogs;
using Newtonsoft.Json;
using StreamHelpers;
using System;
using System.Collections.Concurrent;
using System.Collections.Generic;
using System.ComponentModel;
using System.Diagnostics;
using System.Globalization;
using System.IO;
using System.Linq;
using System.Threading;
using System.Threading.Tasks;
using System.Windows;
using System.Windows.Controls;
using System.Windows.Input;
using System.Windows.Media;
using System.Windows.Threading;
using DocumentFormat.OpenXml.Office2010.PowerPoint;
using Gammtek.Conduit.Extensions.IO;
using Gammtek.Conduit.IO;
using ME2Explorer.Unreal;
using ME3Explorer.Dialogue_Editor;
using ME3Explorer.MaterialViewer;
using ME3Explorer.Meshplorer;
using ME3Explorer.StaticLighting;
using ME3Explorer.Unreal.BinaryConverters;
using Microsoft.AppCenter.Analytics;
using UsefulThings;
using static ME3Explorer.Unreal.UnrealFlags;
using Guid = System.Guid;

namespace ME3Explorer
{
    /// <summary>
    /// Interaction logic for PackageEditorWPF.xaml
    /// </summary>
    public partial class PackageEditorWPF : WPFBase, IDropTarget, IBusyUIHost
    {
        public enum CurrentViewMode
        {
            Names,
            Imports,
            Exports,
            Tree
        }

        public static readonly string[] ExportFileTypes = { "GFxMovieInfo", "BioSWF", "Texture2D", "WwiseStream", "BioTlkFile" };

        public static readonly string[] ExportIconTypes =
        {
            "GFxMovieInfo", "BioSWF", "Texture2D", "WwiseStream", "BioTlkFile",
            "World", "Package", "StaticMesh", "SkeletalMesh", "Sequence", "Material", "Function", "Class"
        };

        /// <summary>
        /// Used to populate the metadata editor values so the list does not constantly need to rebuilt, which can slow down the program on large files like SFXGame or BIOC_Base.
        /// </summary>
        List<string> AllEntriesList;

        readonly List<Button> RecentButtons = new List<Button>();
        //Objects in this collection are displayed on the left list view (names, imports, exports)

        readonly Dictionary<ExportLoaderControl, TabItem> ExportLoaders = new Dictionary<ExportLoaderControl, TabItem>();
        private CurrentViewMode _currentView;

        public CurrentViewMode CurrentView
        {
            get => _currentView;
            set
            {
                if (SetProperty(ref _currentView, value))
                {
                    switch (value)
                    {
                        case CurrentViewMode.Names:
                            TextSearch.SetTextPath(LeftSide_ListView, "Name");
                            break;
                        case CurrentViewMode.Imports:
                            TextSearch.SetTextPath(LeftSide_ListView, "ObjectName");
                            break;
                        case CurrentViewMode.Exports:
                            TextSearch.SetTextPath(LeftSide_ListView, "ObjectName");
                            break;
                    }

                    RefreshView();
                }
            }
        }

        public ObservableCollectionExtended<object> LeftSideList_ItemsSource { get; set; } = new ObservableCollectionExtended<object>();
        public ObservableCollectionExtended<IndexedName> NamesList { get; set; } = new ObservableCollectionExtended<IndexedName>();
        public ObservableCollectionExtended<string> ClassDropdownList { get; set; } = new ObservableCollectionExtended<string>();
        public ObservableCollectionExtended<TreeViewEntry> AllTreeViewNodesX { get; set; } = new ObservableCollectionExtended<TreeViewEntry>();
        private TreeViewEntry _selectedItem;

        public TreeViewEntry SelectedItem
        {
            get => _selectedItem;
            set
            {
                if (SetProperty(ref _selectedItem, value) && !SuppressSelectionEvent)
                {
                    Preview();
                }
            }
        }

        private bool _multiRelinkingModeActive;

        public bool MultiRelinkingModeActive
        {
            get => _multiRelinkingModeActive;
            set => SetProperty(ref _multiRelinkingModeActive, value);
        }


        public static readonly string PackageEditorDataFolder = Path.Combine(App.AppDataFolder, @"PackageEditor\");
        private const string RECENTFILES_FILE = "RECENTFILES";
        public List<string> RFiles;

        /// <summary>
        /// PCC map that maps values from a source PCC to values in this PCC. Used extensively during relinking.
        /// </summary>
        private readonly Dictionary<IEntry, IEntry> crossPCCObjectMap = new Dictionary<IEntry, IEntry>();

        private int QueuedGotoNumber;
        private bool IsLoadingFile;

        #region Busy variables

        private bool _isBusy;

        public bool IsBusy
        {
            get => _isBusy;
            set => SetProperty(ref _isBusy, value);
        }

        private bool _isBusyTaskbar;

        public bool IsBusyTaskbar
        {
            get => _isBusyTaskbar;
            set => SetProperty(ref _isBusyTaskbar, value);
        }

        private string _busyText;

        public string BusyText
        {
            get => _busyText;
            set => SetProperty(ref _busyText, value);
        }

        #endregion

        private string _searchHintText = "Object name";

        public string SearchHintText
        {
            get => _searchHintText;
            set => SetProperty(ref _searchHintText, value);
        }

        private string _gotoHintText = "UIndex";
        private bool SuppressSelectionEvent;

        public string GotoHintText
        {
            get => _gotoHintText;
            set => SetProperty(ref _gotoHintText, value);
        }

        #region Commands

        public ICommand ComparePackagesCommand { get; set; }
        public ICommand CompareToUnmoddedCommand { get; set; }
        public ICommand ExportAllDataCommand { get; set; }
        public ICommand ExportBinaryDataCommand { get; set; }
        public ICommand ImportAllDataCommand { get; set; }
        public ICommand ImportBinaryDataCommand { get; set; }
        public ICommand CloneCommand { get; set; }
        public ICommand CloneTreeCommand { get; set; }
        public ICommand FindEntryViaOffsetCommand { get; set; }
        public ICommand CheckForDuplicateIndexesCommand { get; set; }
        public ICommand CheckForInvalidObjectPropertiesCommand { get; set; }
        public ICommand EditNameCommand { get; set; }
        public ICommand AddNameCommand { get; set; }
        public ICommand CopyNameCommand { get; set; }
        public ICommand FindNameUsagesCommand { get; set; }
        public ICommand RebuildStreamingLevelsCommand { get; set; }
        public ICommand ExportEmbeddedFileCommand { get; set; }
        public ICommand ImportEmbeddedFileCommand { get; set; }
        public ICommand ReindexCommand { get; set; }
        public ICommand TrashCommand { get; set; }
        public ICommand PackageHeaderViewerCommand { get; set; }
        public ICommand CreateNewPackageGUIDCommand { get; set; }
        public ICommand SetPackageAsFilenamePackageCommand { get; set; }
        public ICommand FindEntryViaTagCommand { get; set; }
        public ICommand PopoutCurrentViewCommand { get; set; }
        public ICommand MultidropRelinkingCommand { get; set; }
        public ICommand PerformMultiRelinkCommand { get; set; }
        public ICommand BulkExportSWFCommand { get; set; }
        public ICommand BulkImportSWFCommand { get; set; }

        public ICommand OpenFileCommand { get; set; }
        public ICommand NewFileCommand { get; set; }
        public ICommand SaveFileCommand { get; set; }
        public ICommand SaveAsCommand { get; set; }
        public ICommand FindCommand { get; set; }
        public ICommand GotoCommand { get; set; }
        public ICommand TabRightCommand { get; set; }
        public ICommand TabLeftCommand { get; set; }
        public ICommand DumpAllShadersCommand { get; set; }
        public ICommand DumpMaterialShadersCommand { get; set; }
        public ICommand FindReferencesCommand { get; set; }
        public ICommand OpenMapInGameCommand { get; set; }
        public ICommand OpenExportInCommand { get; set; }
        public ICommand CompactShaderCacheCommand { get; set; }
        public ICommand GoToArchetypecommand { get; set; }
        public ICommand ReplaceNamesCommand { get; set; }

        private void LoadCommands()
        {
            CompareToUnmoddedCommand = new GenericCommand(CompareUnmodded, CanCompareToUnmodded);
            ComparePackagesCommand = new GenericCommand(ComparePackages, PackageIsLoaded);
            ExportAllDataCommand = new GenericCommand(ExportAllData, ExportIsSelected);
            ExportBinaryDataCommand = new GenericCommand(ExportBinaryData, ExportIsSelected);
            ImportAllDataCommand = new GenericCommand(ImportAllData, ExportIsSelected);
            ImportBinaryDataCommand = new GenericCommand(ImportBinaryData, ExportIsSelected);
            CloneCommand = new GenericCommand(CloneEntry, EntryIsSelected);
            CloneTreeCommand = new GenericCommand(CloneTree, TreeEntryIsSelected);
            FindEntryViaOffsetCommand = new GenericCommand(FindEntryViaOffset, PackageIsLoaded);
            CheckForDuplicateIndexesCommand = new GenericCommand(CheckForDuplicateIndexes, PackageIsLoaded);
            CheckForInvalidObjectPropertiesCommand = new GenericCommand(CheckForBadObjectPropertyReferences, PackageIsLoaded);
            EditNameCommand = new GenericCommand(EditName, NameIsSelected);
            AddNameCommand = new RelayCommand(AddName, CanAddName);
            CopyNameCommand = new GenericCommand(CopyName, NameIsSelected);
            FindNameUsagesCommand = new GenericCommand(FindNameUsages, NameIsSelected);
            RebuildStreamingLevelsCommand = new GenericCommand(RebuildStreamingLevels, PackageIsLoaded);
            ExportEmbeddedFileCommand = new GenericCommand(ExportEmbeddedFilePrompt, DoesSelectedItemHaveEmbeddedFile);
            ImportEmbeddedFileCommand = new GenericCommand(ImportEmbeddedFile, DoesSelectedItemHaveEmbeddedFile);
            FindReferencesCommand = new GenericCommand(FindReferencesToObject, EntryIsSelected);
            ReindexCommand = new GenericCommand(ReindexObjectByName, ExportIsSelected);
            TrashCommand = new GenericCommand(TrashEntryAndChildren, TreeEntryIsSelected);
            PackageHeaderViewerCommand = new GenericCommand(ViewPackageInfo, PackageIsLoaded);
            CreateNewPackageGUIDCommand = new GenericCommand(GenerateNewGUIDForSelected, PackageExportIsSelected);
            SetPackageAsFilenamePackageCommand = new GenericCommand(SetSelectedAsFilenamePackage, PackageExportIsSelected);
            FindEntryViaTagCommand = new GenericCommand(FindEntryViaTag, PackageIsLoaded);
            PopoutCurrentViewCommand = new GenericCommand(PopoutCurrentView, ExportIsSelected);
            MultidropRelinkingCommand = new GenericCommand(EnableMultirelinkingMode, PackageIsLoaded);
            PerformMultiRelinkCommand = new GenericCommand(PerformMultiRelink, CanPerformMultiRelink);
            CompactShaderCacheCommand = new GenericCommand(CompactShaderCache, HasShaderCache);
            GoToArchetypecommand = new GenericCommand(GoToArchetype, CanGoToArchetype);
            ReplaceNamesCommand = new GenericCommand(SearchReplaceNames, PackageIsLoaded);

            OpenFileCommand = new GenericCommand(OpenFile);
            NewFileCommand = new GenericCommand(NewFile);
            SaveFileCommand = new GenericCommand(SaveFile, PackageIsLoaded);
            SaveAsCommand = new GenericCommand(SaveFileAs, PackageIsLoaded);
            FindCommand = new GenericCommand(FocusSearch, PackageIsLoaded);
            GotoCommand = new GenericCommand(FocusGoto, PackageIsLoaded);
            TabRightCommand = new GenericCommand(TabRight, PackageIsLoaded);
            TabLeftCommand = new GenericCommand(TabLeft, PackageIsLoaded);

            BulkExportSWFCommand = new GenericCommand(BulkExportSWFs, PackageIsLoaded);
            BulkImportSWFCommand = new GenericCommand(BulkImportSWFs, PackageIsLoaded);
            OpenExportInCommand = new RelayCommand(OpenExportIn, CanOpenExportIn);

            DumpAllShadersCommand = new GenericCommand(DumpAllShaders, HasShaderCache);
            DumpMaterialShadersCommand = new GenericCommand(DumpMaterialShaders, PackageIsLoaded);

            OpenMapInGameCommand = new GenericCommand(OpenMapInGame, () => PackageIsLoaded() && Pcc.Game != MEGame.UDK && Pcc.Exports.Any(exp => exp.ClassName == "Level"));
        }

        private void GoToArchetype()
        {
            if (TryGetSelectedExport(out ExportEntry export) && export.HasArchetype)
            {
                GoToNumber(export.Archetype.UIndex);
            }
        }

        private bool CanGoToArchetype()
        {
            return TryGetSelectedExport(out ExportEntry exp) && exp.HasArchetype;
        }

        private void OpenExportIn(object obj)
        {
            if (obj is string toolName && TryGetSelectedExport(out ExportEntry exp))
            {
                switch (toolName)
                {
                    case "DialogueEditor":
                        if (exp.ClassName == "BioConversation")
                        {
                            new DialogueEditorWPF(exp).Show();
                        }

                        break;
                    case "FaceFXEditor":
                        if (exp.ClassName == "FaceFXAnimSet")
                        {
                            new FaceFX.FaceFXEditor(exp).Show();
                        }

                        break;
                    case "Meshplorer":
                        if (MeshRendererWPF.CanParseStatic(exp))
                        {
                            new MeshplorerWPF(exp).Show();
                        }

                        break;
                    case "Soundplorer":
                        if (Soundpanel.CanParseStatic(exp))
                        {
                            new Soundplorer.SoundplorerWPF(exp).Show();
                        }

                        break;
                    case "SequenceEditor":
                        if (exp.IsA("SequenceObject"))
                        {
                            new Sequence_Editor.SequenceEditorWPF(exp).Show();
                        }

                        break;
                    case "InterpViewer":
                        if (exp.ClassName == "InterpData")
                        {
                            var p = new Matinee.InterpEditor();
                            p.Show();
                            p.LoadFile(Pcc.FilePath);
                            if (exp.ObjectName == "InterpData")
                            {
                                p.SelectedInterpData = exp;
                            }
                        }

                        break;
                    case "PathfindingEditor":
                        if (PathfindingEditorWPF.CanParseStatic(exp))
                        {
                            var pf = new PathfindingEditorWPF(exp);
                            pf.Show();

                        }

                        break;
                }
            }
        }

        private bool CanOpenExportIn(object obj)
        {
            if (obj is string toolName && TryGetSelectedExport(out ExportEntry exp) && !exp.IsDefaultObject)
            {
                switch (toolName)
                {
                    case "DialogueEditor":
                        return exp.ClassName == "BioConversation";
                    case "FaceFXEditor":
                        return exp.ClassName == "FaceFXAnimSet";
                    case "Meshplorer":
                        return MeshRendererWPF.CanParseStatic(exp);
                    case "PathfindingEditor":
                        return PathfindingEditorWPF.CanParseStatic(exp);
                    case "Soundplorer":
                        return Soundpanel.CanParseStatic(exp);
                    case "SequenceEditor":
                        return exp.IsA("SequenceObject");
                    case "InterpViewer":
                        return Pcc.Game == MEGame.ME3 && exp.ClassName == "InterpData";
                }
            }

            return false;
        }

        private void ExportEmbeddedFilePrompt()
        {
            ExportEmbeddedFile();
        }

        private void BulkExportSWFs()
        {
            var swfsInFile = Pcc.Exports.Where(x => x.ClassName == (Pcc.Game == MEGame.ME1 ? "BioSWF" : "GFxMovieInfo") && !x.IsDefaultObject).ToList();
            if (swfsInFile.Count > 0)
            {
                CommonOpenFileDialog m = new CommonOpenFileDialog
                {
                    IsFolderPicker = true,
                    EnsurePathExists = true,
                    Title = "Select output folder"
                };
                if (m.ShowDialog(this) == CommonFileDialogResult.Ok)
                {

                    string dir = m.FileName;
                    Stopwatch stopwatch = Stopwatch.StartNew(); //creates and start the instance of Stopwatch
                    //your sample code                    
                    foreach (var export in swfsInFile)
                    {
                        string exportFilename = $"{export.FullPath}.swf";
                        string outputPath = Path.Combine(dir, exportFilename);
                        ExportEmbeddedFile(export, outputPath);
                    }

                    stopwatch.Stop();
                    Console.WriteLine(stopwatch.ElapsedMilliseconds);
                }
            }
            else
            {
                MessageBox.Show("This file contains no scaleform exports.");
            }
        }

        private void BulkImportSWFs()
        {
            var swfsInFile = Pcc.Exports.Where(x => x.ClassName == (Pcc.Game == MEGame.ME1 ? "BioSWF" : "GFxMovieInfo") && !x.IsDefaultObject).ToList();
            if (swfsInFile.Count > 0)
            {
                CommonOpenFileDialog m = new CommonOpenFileDialog
                {
                    IsFolderPicker = true,
                    EnsurePathExists = true,
                    Title = "Select folder of GFX/SWF files to import"
                };
                if (m.ShowDialog(this) == CommonFileDialogResult.Ok)
                {
                    BackgroundWorker bw = new BackgroundWorker();
                    bw.RunWorkerAsync(m.FileName);
                    bw.RunWorkerCompleted += (x, y) =>
                    {
                        IsBusy = false;
                        ListDialog ld = new ListDialog((List<ListDialog.EntryItem>)y.Result, "Imported Files", "The following files were imported.", this) { DoubleClickEntryHandler = entryDoubleClick };
                        ld.Show();
                    };
                    bw.DoWork += (param, eventArgs) =>
                    {
                        BusyText = "Importing SWFs";
                        IsBusy = true;
                        string dir = (string)eventArgs.Argument;
                        var allfiles = new List<string>();
                        allfiles.AddRange(Directory.GetFiles(dir, "*.swf"));
                        allfiles.AddRange(Directory.GetFiles(dir, "*.gfx"));
                        var importedFiles = new List<ListDialog.EntryItem>();
                        foreach (var file in allfiles)
                        {
                            var fullpath = Path.GetFileNameWithoutExtension(file);
                            var matchingExport = swfsInFile.FirstOrDefault(x => x.FullPath.Equals(fullpath, StringComparison.InvariantCultureIgnoreCase));
                            if (matchingExport != null)
                            {
                                //Import and replace file
                                BusyText = $"Importing {fullpath}";

                                var bytes = File.ReadAllBytes(file);
                                var props = matchingExport.GetProperties();

                                string dataPropName = matchingExport.FileRef.Game != MEGame.ME1 ? "RawData" : "Data";
                                var rawData = props.GetProp<ImmutableByteArrayProperty>(dataPropName);
                                //Write SWF data
                                rawData.bytes = bytes;

                                //Write SWF metadata
                                if (matchingExport.FileRef.Game == MEGame.ME1 || matchingExport.FileRef.Game == MEGame.ME2)
                                {
                                    string sourceFilePropName = matchingExport.FileRef.Game != MEGame.ME1 ? "SourceFile" : "SourceFilePath";
                                    StrProperty sourceFilePath = props.GetProp<StrProperty>(sourceFilePropName);
                                    if (sourceFilePath == null)
                                    {
                                        sourceFilePath = new StrProperty(file, sourceFilePropName);
                                        props.Add(sourceFilePath);
                                    }

                                    sourceFilePath.Value = file;
                                }

                                if (matchingExport.FileRef.Game == MEGame.ME1)
                                {
                                    StrProperty sourceFileTimestamp = props.GetProp<StrProperty>("SourceFileTimestamp");
                                    sourceFileTimestamp = File.GetLastWriteTime(file).ToString("yyyy-MM-dd HH:mm:ss", CultureInfo.InvariantCulture);
                                }

                                importedFiles.Add(new ListDialog.EntryItem(matchingExport, $"{matchingExport.UIndex} {fullpath}"));
                                matchingExport.WriteProperties(props);
                            }
                        }

                        if (importedFiles.Count == 0)
                        {
                            importedFiles.Add(new ListDialog.EntryItem(null, "No matching filenames were found."));
                        }

                        eventArgs.Result = importedFiles;
                    };
                }
            }
            else
            {
                MessageBox.Show("This file contains no scaleform exports.");
            }
        }

        private void TabRight()
        {
            int index = EditorTabs.SelectedIndex + 1;
            while (index < EditorTabs.Items.Count)
            {
                TabItem ti = (TabItem)EditorTabs.Items[index];
                if (ti.IsEnabled && ti.IsVisible)
                {
                    EditorTabs.SelectedIndex = index;
                    break;
                }

                index++;
            }
        }

        private void TabLeft()
        {
            int index = EditorTabs.SelectedIndex - 1;
            while (index >= 0)
            {
                TabItem ti = (TabItem)EditorTabs.Items[index];
                if (ti.IsEnabled && ti.IsVisible)
                {
                    EditorTabs.SelectedIndex = index;
                    break;
                }

                index--;
            }
        }

        private void FocusSearch()
        {
            Search_TextBox.Focus();
            Search_TextBox.SelectAll();
        }

        private void FocusGoto()
        {
            Goto_TextBox.Focus();
            Goto_TextBox.SelectAll();
        }


        private void SaveFileAs()
        {
            string fileFilter;
            switch (Pcc.Game)
            {
                case MEGame.ME1:
                    fileFilter = App.ME1FileFilter;
                    break;
                case MEGame.ME2:
                case MEGame.ME3:
                    fileFilter = App.ME3ME2FileFilter;
                    break;
                default:
                    string extension = Path.GetExtension(Pcc.FilePath);
                    fileFilter = $"*{extension}|*{extension}";
                    break;
            }

            SaveFileDialog d = new SaveFileDialog { Filter = fileFilter };
            if (d.ShowDialog() == true)
            {
                Pcc.Save(d.FileName);
                MessageBox.Show("Done");
            }
        }

        private void SaveFile()
        {
            Pcc.Save();
        }

        private void OpenFile()
        {
            OpenFileDialog d = new OpenFileDialog { Filter = App.FileFilter };
            if (d.ShowDialog() == true)
            {
#if !DEBUG
                try
                {
#endif
                LoadFile(d.FileName);
                AddRecent(d.FileName, false);
                SaveRecentList();
                RefreshRecent(true, RFiles);
#if !DEBUG
                }
                catch (Exception ex)
                {
                    MessageBox.Show("Unable to open file:\n" + ex.Message);
                }
#endif
            }
        }

        private void NewFile()
        {
            string gameString = InputComboBoxWPF.GetValue(this, "Choose a game to create a file for:", new[] { "ME3", "ME2", "ME1", "UDK" }, "ME3");
            if (Enum.TryParse(gameString, out MEGame game))
            {
                var dlg = new SaveFileDialog
                {
                    Filter = game switch
                    {
                        MEGame.UDK => App.UDKFileFilter,
                        MEGame.ME1 => App.ME1FileFilter,
                        _ => App.ME3ME2FileFilter
                    }
                };
                if (dlg.ShowDialog() == true)
                {
                    MEPackageHandler.CreateAndSavePackage(dlg.FileName, game);
                    LoadFile(dlg.FileName);
                    AddRecent(dlg.FileName, false);
                    SaveRecentList();
                    RefreshRecent(true, RFiles);
                }
            }
        }

        private bool CanPerformMultiRelink() => MultiRelinkingModeActive && crossPCCObjectMap.Count > 0;

        private void EnableMultirelinkingMode()
        {
            MultiRelinkingModeActive = true;
        }

        private void entryDoubleClick(ListDialog.EntryItem clickedItem)
        {
            if (clickedItem != null && clickedItem.ReferencedEntry != null && clickedItem.ReferencedEntry.UIndex != 0)
            {
                GoToNumber(clickedItem.ReferencedEntry.UIndex);
            }
        }

        //this might not be necessary anymore since we have experimental clone
        private void PerformMultiRelink()
        {
            Debug.WriteLine("Performing multi-relink");
            var entry = crossPCCObjectMap.Keys.FirstOrDefault();
            var relinkResults = Relinker.RelinkAll(crossPCCObjectMap);
            crossPCCObjectMap.Clear();


            if (relinkResults.Count > 0)
            {
                ListDialog ld = new ListDialog(relinkResults, "Relink report", "The following items failed to relink.", this) { DoubleClickEntryHandler = entryDoubleClick };
                ld.Show();
            }
            else
            {
                MessageBox.Show("Items have been ported and relinked with no reported issues.\nNote that this does not mean all binary properties were relinked, only supported ones were.");
            }

            MultiRelinkingModeActive = false;
        }


        private void PopoutCurrentView()
        {
            if (EditorTabs.SelectedItem is TabItem tab && tab.Content is ExportLoaderControl exportLoader)
            {
                exportLoader.PopOut();
            }
        }

        private void FindEntryViaTag()
        {
            List<IndexedName> indexedList = Pcc.Names.Select((nr, i) => new IndexedName(i, nr)).ToList();

            const string input = "Select the name of the tag you are trying to find.";
            IndexedName result = NamePromptDialog.Prompt(this, input, "Select tag name", indexedList);

            if (result != null)
            {
                var searchTerm = result.Name.Name.ToLower();
                var found = Pcc.Names.Any(x => x.ToLower() == searchTerm);
                if (found)
                {
                    foreach (ExportEntry exp in Pcc.Exports)
                    {
                        try
                        {
                            var tag = exp.GetProperty<NameProperty>("Tag");
                            if (tag != null && tag.Value.Name.Equals(searchTerm, StringComparison.InvariantCultureIgnoreCase))
                            {
                                GoToNumber(exp.UIndex);
                                return;
                            }
                        }
                        catch
                        {
                            //skip
                        }
                    }
                }
                else
                {
                    MessageBox.Show(result + " is not a name in the name table.");
                    return;
                }

                MessageBox.Show("Could not find export with Tag property with value: " + result);
            }
        }

        private void SetSelectedAsFilenamePackage()
        {
            if (!TryGetSelectedExport(out ExportEntry export)) return;

            export.PackageGUID = export.FileRef.PackageGuid;

            export.ObjectName = Path.GetFileNameWithoutExtension(export.FileRef.FilePath);
        }

        private void GenerateNewGUIDForSelected()
        {
            if (!TryGetSelectedExport(out ExportEntry export)) return;
            export.PackageGUID = Guid.NewGuid();
        }

        private void ViewPackageInfo()
        {
            var items = new List<string>();
            try
            {
                byte[] header = Pcc.getHeader();
                MemoryStream ms = new MemoryStream(header);

                uint magicnum = ms.ReadUInt32();
                items.Add($"0x{ms.Position - 4:X2} Magic number: 0x{magicnum:X8}");
                ushort unrealVer = ms.ReadUInt16();
                items.Add($"0x{ms.Position - 2:X2} Unreal version: {unrealVer} (0x{unrealVer:X4})");
                int licenseeVer = ms.ReadUInt16();
                items.Add($"0x{ms.Position - 2:X2} Licensee version:  {licenseeVer} (0x{licenseeVer:X4})");
                uint fullheadersize = ms.ReadUInt32();
                items.Add($"0x{ms.Position - 4:X2} Full header size:  {fullheadersize} (0x{fullheadersize:X8})");
                int foldernameStrLen = ms.ReadInt32();
                items.Add($"0x{ms.Position - 4:X2} Folder name string length: {foldernameStrLen} (0x{foldernameStrLen:X8}) (Negative means Unicode)");
                long currentPosition = ms.Position;
                if (foldernameStrLen > 0)
                {
                    string str = ms.ReadStringASCII(foldernameStrLen - 1);
                    items.Add($"0x{currentPosition:X2} Folder name:  {str}");
                    ms.ReadByte();
                }
                else
                {
                    string str = ms.ReadStringUnicodeNull(foldernameStrLen * -2);
                    items.Add($"0x{currentPosition:X2} Folder name:  {str}");
                }

                uint flags = ms.ReadUInt32();
                string flagsStr = $"0x{ms.Position - 4:X2} Flags: 0x{flags:X8} ";
                EPackageFlags flagEnum = (EPackageFlags)flags;
                var setFlags = flagEnum.MaskToList();
                foreach (var setFlag in setFlags)
                {
                    flagsStr += " " + setFlag;
                }

                items.Add(flagsStr);

                if (Pcc.Game == MEGame.ME3 && Pcc.Flags.HasFlag(EPackageFlags.Cooked))
                {
                    uint unknown1 = ms.ReadUInt32();
                    items.Add($"0x{ms.Position - 4:X2} Unknown 1: {unknown1} (0x{unknown1:X8})");
                }

                uint nameCount = ms.ReadUInt32();
                items.Add($"0x{ms.Position - 4:X2} Name Table Count: {nameCount}");

                uint nameOffset = ms.ReadUInt32();
                items.Add($"0x{ms.Position - 4:X2} Name Table Offset: 0x{nameOffset:X8}");

                uint exportCount = ms.ReadUInt32();
                items.Add($"0x{ms.Position - 4:X2} Export Count: {exportCount}");

                uint exportOffset = ms.ReadUInt32();
                items.Add($"0x{ms.Position - 4:X2} Export Metadata Table Offset: 0x{exportOffset:X8}");

                uint importCount = ms.ReadUInt32();
                items.Add($"0x{ms.Position - 4:X2} Import Count: {importCount}");

                uint importOffset = ms.ReadUInt32();
                items.Add($"0x{ms.Position - 4:X2} Import Metadata Table Offset: 0x{importOffset:X8}");

                uint dependencyTableOffset = ms.ReadUInt32();
                items.Add($"0x{ms.Position - 4:X2} Dependency Table Offset: 0x{dependencyTableOffset:X8} (Not used in Mass Effect games)");

                if (Pcc.Game >= MEGame.ME3)
                {
                    uint importExportGuidsOffset = ms.ReadUInt32();
                    items.Add($"0x{ms.Position - 4:X2} ImportExportGuidsOffset: 0x{importExportGuidsOffset:X8} (Not used in Mass Effect games)");

                    uint unknown2 = ms.ReadUInt32();
                    items.Add($"0x{ms.Position - 4:X2} ImportGuidsCount: {unknown2} (0x{unknown2:X8}) (Not used in Mass Effect games)");

                    uint unknown3 = ms.ReadUInt32();
                    items.Add($"0x{ms.Position - 4:X2} ExportGuidsCount: {unknown3} (0x{unknown3:X8}) (Not used in Mass Effect games)");
                    uint unknown4 = ms.ReadUInt32();
                    items.Add($"0x{ms.Position - 4:X2} ThumbnailTableOffset: {unknown4} (0x{unknown4:X8}) (Not used in Mass Effect games)");
                }

                var guidBytes = new byte[16];
                ms.Read(guidBytes, 0, 16);
                items.Add($"0x{ms.Position - 16:X2} Package File GUID: {new Guid(guidBytes).ToString()}");

                uint generationsTableCount = ms.ReadUInt32();
                items.Add($"0x{ms.Position - 4:X2} Generations Count: {generationsTableCount}");

                for (int i = 0; i < generationsTableCount; i++)
                {
                    uint generationExportcount = ms.ReadUInt32();
                    items.Add($"0x{ms.Position - 4:X2}   Generation #{i}: Export count: {generationExportcount}");

                    uint generationImportcount = ms.ReadUInt32();
                    items.Add($"0x{ms.Position - 4:X2}   Generation #{i}: Nametable count: {generationImportcount}");

                    uint generationNetcount = ms.ReadUInt32();
                    items.Add($"0x{ms.Position - 4:X2}   Generation #{i}: Net(worked) object count: {generationNetcount}");
                }

                uint engineVersion = ms.ReadUInt32();
                items.Add($"0x{ms.Position - 4:X2} Engine Version: {engineVersion}");

                uint cookerVersion = ms.ReadUInt32();
                items.Add($"0x{ms.Position - 4:X2} CookedContent Version: {cookerVersion}");

                if (Pcc.Game == MEGame.ME2 || Pcc.Game == MEGame.ME1)
                {
                    int unknown2 = ms.ReadInt32();
                    items.Add($"0x{ms.Position - 4:X2} Unknown 2: {unknown2} (0x{unknown2:X8})");

                    int unknown3 = ms.ReadInt32();
                    items.Add($"0x{ms.Position - 4:X2} Static 47699: {unknown3} (0x{unknown3:X8})");

                    if (Pcc.Game == MEGame.ME1)
                    {
                        int static0 = ms.ReadInt32();
                        items.Add($"0x{ms.Position - 4:X2} Static 0: {static0} (0x{static0:X8})");
                        int static1 = ms.ReadInt32();
                        items.Add($"0x{ms.Position - 4:X2} Static 1: {static1} (0x{static1:X8})");
                    }
                    else
                    {
                        int unknown4 = ms.ReadInt32();
                        items.Add($"0x{ms.Position - 4:X2} Unknown 4: {unknown4} (0x{unknown4:X8})");
                        int static1966080 = ms.ReadInt32();
                        items.Add($"0x{ms.Position - 4:X2} Static 1966080: {static1966080} (0x{static1966080:X8})");
                    }

                }

                if (Pcc.Game != MEGame.UDK)
                {
                    int unknown5 = ms.ReadInt32();
                    items.Add($"0x{ms.Position - 4:X2} Unknown 5: {unknown5} (0x{unknown5:X8})");

                    int unknown6 = ms.ReadInt32();
                    items.Add($"0x{ms.Position - 4:X2} Unknown 6: {unknown6} (0x{unknown6:X8})");
                }

                if (Pcc.Game == MEGame.ME1)
                {
                    int unknown7 = ms.ReadInt32();
                    items.Add($"0x{ms.Position - 4:X2} Unknown 7: {unknown7} (0x{unknown7:X8})");
                }

                UnrealPackageFile.CompressionType compressionType = (UnrealPackageFile.CompressionType)ms.ReadUInt32();
                items.Add($"0x{ms.Position - 4:X2} Package Compression Type: {compressionType.ToString()}");

            }
            catch (Exception e)
            {

            }

            new ListDialog(items, Path.GetFileName(Pcc.FilePath) + " header information", "Below is information about this package from the header.", this).Show();
        }

        private void TrashEntryAndChildren()
        {
            if (TreeEntryIsSelected())
            {
                TreeViewEntry selected = (TreeViewEntry)LeftSide_TreeView.SelectedItem;

                var itemsToTrash = selected.FlattenTree().OrderByDescending(x => x.UIndex).Select(tvEntry => tvEntry.Entry);

                if (selected.Entry is IEntry ent && ent.FullPath.StartsWith(UnrealPackageFile.TrashPackageName))
                {
                    MessageBox.Show("Cannot trash an already trashed item.");
                    return;
                }

                bool removedFromLevel = selected.Entry is ExportEntry exp && exp.ParentName == "PersistentLevel" && exp.IsA("Actor") && Pcc.RemoveFromLevelActors(exp);

                EntryPruner.TrashEntries(Pcc, itemsToTrash);

                if (removedFromLevel)
                {
                    MessageBox.Show(this, "Trashed and removed from level!");
                }
            }
        }

        private void FindReferencesToObject()
        {
            if (TryGetSelectedEntry(out IEntry entry))
            {
                BusyText = "Finding references...";
                IsBusy = true;
                Task.Run(() => entry.GetEntriesThatReferenceThisOne()).ContinueWithOnUIThread(prevTask =>
                {
                    IsBusy = false;
                    var dlg = new ListDialog(prevTask.Result.SelectMany(kvp => kvp.Value.Select(refName => new ListDialog.EntryItem(kvp.Key, $"#{kvp.Key.UIndex} {kvp.Key.ObjectName.Instanced}: {refName}"))).ToList(),
                        $"{prevTask.Result.Count} Objects that reference #{entry.UIndex} {entry.InstancedFullPath}",
                        "There may be additional references to this object in the unparsed binary of some objects", this)
                    { DoubleClickEntryHandler = entryDoubleClick };
                    dlg.Show();
                });


            }
        }

        private void ReindexObjectByName()
        {
            if (!TryGetSelectedExport(out ExportEntry export)) return;
            if (export.FullPath.StartsWith(UnrealPackageFile.TrashPackageName))
            {
                MessageBox.Show("Cannot reindex exports that are part of ME3ExplorerTrashPackage. All items in this package should have an object index of 0.");
                return;
            }

            ReindexObjectsByName(export, true);
        }

        private void ReindexObjectsByName(ExportEntry exp, bool showUI)
        {
            if (exp != null)
            {
                bool uiConfirm = false;
                string prefixToReindex = exp.ParentInstancedFullPath;
                //if (numItemsInFullPath > 0)
                //{
                //    prefixToReindex = prefixToReindex.Substring(0, prefixToReindex.LastIndexOf('.'));
                //}
                string objectname = exp.ObjectName.Name;
                if (showUI)
                {
                    uiConfirm = MessageBox.Show($"Confirm reindexing of all exports named {objectname} within the following package path:\n{(string.IsNullOrEmpty(prefixToReindex) ? "Package file root" : prefixToReindex)}\n\n" +
                                                $"Only use this reindexing feature for items that are meant to be indexed 1 and above (and not 0) as this tool will force all items to be indexed at 1 or above.\n\n" +
                                                $"Ensure this file has a backup, this operation may cause the file to stop working if you use it improperly.",
                                    "Confirm Reindexing",
                                    MessageBoxButton.YesNo) == MessageBoxResult.Yes;
                }

                if (!showUI || uiConfirm)
                {
                    // Get list of all exports with that object name.
                    //List<ExportEntry> exports = new List<ExportEntry>();
                    //Could use LINQ... meh.

                    int index = 1; //we'll start at 1.
                    foreach (ExportEntry export in Pcc.Exports)
                    {
                        //Check object name is the same, the package path count is the same, the package prefix is the same, and the item is not of type Class
                        if (objectname == export.ObjectName.Name && export.ParentInstancedFullPath == prefixToReindex && !export.IsClass)
                        {
                            export.indexValue = index;
                            index++;
                        }
                    }
                }

                if (showUI && uiConfirm)
                {
                    MessageBox.Show($"Objects named \"{objectname}\" under {prefixToReindex} have been reindexed.", "Reindexing completed");
                }
            }
        }

        private void CopyName()
        {
            try
            {
                if (LeftSide_ListView.SelectedItem is IndexedName iName)
                {
                    Clipboard.SetText(iName.Name);
                }
            }
            catch (Exception)
            {
                //don't bother, clippy is not having it today
            }
        }

        private void FindNameUsages()
        {
            if (LeftSide_ListView.SelectedItem is IndexedName iName)
            {
                string name = iName.Name.Name;
                BusyText = $"Finding usages of '{name}'...";
                IsBusy = true;
                Task.Run(() => Pcc.FindUsagesOfName(name)).ContinueWithOnUIThread(prevTask =>
                {
                    IsBusy = false;
<<<<<<< HEAD
                    var dlg = new ListDialog(prevTask.Result.SelectMany(kvp => kvp.Value.Select(refName => $"#{kvp.Key.UIndex} {kvp.Key.ObjectName.Instanced}: {refName}")).ToList(),
                        $"{prevTask.Result.Count} Objects that use '{name}'",
                        "There may be additional usages of this name in the unparsed binary of some objects", this);
=======
                    var dlg = new ListDialog(prevTask.Result.SelectMany(kvp => kvp.Value.Select(refName => new ListDialog.EntryItem(kvp.Key, $"#{kvp.Key.UIndex} {kvp.Key.ObjectName.Instanced}: {refName}"))).ToList(),
                                             $"{prevTask.Result.Count} Objects that use '{name}'",
                                             "There may be additional usages of this name in the unparsed binary of some objects", this)
                    { DoubleClickEntryHandler = entryDoubleClick };
>>>>>>> 179e56c3
                    dlg.Show();
                });
            }
        }

        private bool DoesSelectedItemHaveEmbeddedFile()
        {
            if (TryGetSelectedExport(out ExportEntry export))
            {
                switch (export.ClassName)
                {
                    case "BioSWF":
                    case "GFxMovieInfo":
                    case "BioTlkFile":
                        return true;
                }
            }

            return false;
        }

        /// <summary>
        /// Exports the embedded file in the given export to the given path. If the export given is empty, the one currently selected in the tree is exported.
        /// If the given save path is null, it will prompt the user and say Done when completed in a messagebox.
        /// </summary>
        /// <param name="exp"></param>
        /// <param name="savePath"></param>
        private void ExportEmbeddedFile(ExportEntry exp = null, string savePath = null)
        {
            if (exp == null) TryGetSelectedExport(out exp);
            if (exp != null)
            {
                switch (exp.ClassName)
                {
                    case "BioSWF":
                    case "GFxMovieInfo":
                        {
                            try
                            {
                                var props = exp.GetProperties();
                                string dataPropName = exp.FileRef.Game != MEGame.ME1 ? "RawData" : "Data";
                                var DataProp = props.GetProp<ImmutableByteArrayProperty>(dataPropName);
                                byte[] data = DataProp.bytes;

                                if (savePath == null)
                                {
                                    //GFX is scaleform extensions for SWF
                                    //SWC is Shockwave Compressed
                                    //SWF is Shockwave Flash (uncompressed)
                                    SaveFileDialog d = new SaveFileDialog
                                    {
                                        Title = "Save SWF",
                                        FileName = exp.FullPath + ".swf",
                                        Filter = "*.swf|*.swf"
                                    };
                                    if (d.ShowDialog() == true)
                                    {
                                        File.WriteAllBytes(d.FileName, data);
                                        MessageBox.Show("Done");
                                    }
                                }
                                else
                                {
                                    File.WriteAllBytes(savePath, data);
                                }
                            }
                            catch (Exception ex)
                            {
                                MessageBox.Show("Error reading/saving SWF data:\n\n" + ex.FlattenException());
                            }
                        }
                        break;
                    case "BioTlkFile":
                        {
                            string extension = Path.GetExtension(".xml");
                            SaveFileDialog d = new SaveFileDialog
                            {
                                Title = "Export TLK as XML",
                                FileName = exp.FullPath + ".xml",
                                Filter = $"*{extension}|*{extension}"
                            };
                            if (d.ShowDialog() == true)
                            {
                                var exportingTalk = new ME1Explorer.Unreal.Classes.TalkFile(exp);
                                exportingTalk.saveToFile(d.FileName);
                                MessageBox.Show("Done");
                            }
                        }
                        break;
                }
            }
        }

        private void ImportEmbeddedFile()
        {
            if (TryGetSelectedExport(out ExportEntry exp))
            {
                switch (exp.ClassName)
                {
                    case "BioSWF":
                    case "GFxMovieInfo":
                        {
                            try
                            {
                                string extension = Path.GetExtension(".swf");
                                OpenFileDialog d = new OpenFileDialog
                                {
                                    Title = "Replace SWF",
                                    FileName = exp.FullPath + ".swf",
                                    Filter = $"*{extension};*.gfx|*{extension};*.gfx"
                                };
                                if (d.ShowDialog() == true)
                                {
                                    var bytes = File.ReadAllBytes(d.FileName);
                                    var props = exp.GetProperties();

                                    string dataPropName = exp.FileRef.Game != MEGame.ME1 ? "RawData" : "Data";
                                    var rawData = props.GetProp<ImmutableByteArrayProperty>(dataPropName);
                                    //Write SWF data
                                    rawData.bytes = bytes;

                                    //Write SWF metadata
                                    if (exp.FileRef.Game == MEGame.ME1 || exp.FileRef.Game == MEGame.ME2)
                                    {
                                        string sourceFilePropName = exp.FileRef.Game != MEGame.ME1 ? "SourceFile" : "SourceFilePath";
                                        StrProperty sourceFilePath = props.GetProp<StrProperty>(sourceFilePropName);
                                        if (sourceFilePath == null)
                                        {
                                            sourceFilePath = new StrProperty(d.FileName, sourceFilePropName);
                                            props.Add(sourceFilePath);
                                        }

                                        sourceFilePath.Value = d.FileName;
                                    }

                                    if (exp.FileRef.Game == MEGame.ME1)
                                    {
                                        StrProperty sourceFileTimestamp = props.GetProp<StrProperty>("SourceFileTimestamp");
                                        sourceFileTimestamp = File.GetLastWriteTime(d.FileName).ToString("yyyy-MM-dd HH:mm:ss", CultureInfo.InvariantCulture);
                                    }

                                    exp.WriteProperties(props);
                                    MessageBox.Show("Done");
                                }
                            }
                            catch (Exception ex)
                            {
                                MessageBox.Show("Error reading/setting SWF data:\n\n" + ex.FlattenException());
                            }
                        }
                        break;
                    case "BioTlkFile":
                        {
                            string extension = Path.GetExtension(".xml");
                            OpenFileDialog d = new OpenFileDialog
                            {
                                Title = "Replace TLK from exported XML (ME1 Only)",
                                FileName = exp.FullPath + ".xml",
                                Filter = $"*{extension}|*{extension}"
                            };
                            if (d.ShowDialog() == true)
                            {
                                ME1Explorer.HuffmanCompression compressor = new ME1Explorer.HuffmanCompression();
                                compressor.LoadInputData(d.FileName);
                                compressor.serializeTalkfileToExport(exp, false);
                            }
                        }
                        break;
                }
            }
        }

        private void RebuildStreamingLevels()
        {
            try
            {
                var levelStreamingKismets = new List<ExportEntry>();
                ExportEntry bioworldinfo = null;
                foreach (ExportEntry exp in Pcc.Exports)
                {
                    switch (exp.ClassName)
                    {
                        case "BioWorldInfo" when exp.ObjectName == "BioWorldInfo":
                            bioworldinfo = exp;
                            continue;
                        case "LevelStreamingKismet" when exp.ObjectName == "LevelStreamingKismet":
                            levelStreamingKismets.Add(exp);
                            continue;
                    }
                }

                levelStreamingKismets = levelStreamingKismets.OrderBy(o => o.GetProperty<NameProperty>("PackageName").ToString()).ToList();
                if (bioworldinfo != null)
                {
                    var streamingLevelsProp = bioworldinfo.GetProperty<ArrayProperty<ObjectProperty>>("StreamingLevels") ?? new ArrayProperty<ObjectProperty>("StreamingLevels");

                    streamingLevelsProp.Clear();
                    foreach (ExportEntry exp in levelStreamingKismets)
                    {
                        streamingLevelsProp.Add(new ObjectProperty(exp.UIndex));
                    }

                    bioworldinfo.WriteProperty(streamingLevelsProp);
                    MessageBox.Show("Done.");
                }
                else
                {
                    MessageBox.Show("No BioWorldInfo object found in this file.");
                }
            }
            catch (Exception ex)
            {
                MessageBox.Show("Error setting streaming levels:\n" + ex.Message);
            }
        }


        private void AddName(object obj)
        {
            const string input = "Enter a new name.";
            string result = PromptDialog.Prompt(this, input, "Enter new name");
            if (!string.IsNullOrEmpty(result))
            {
                int idx = Pcc.FindNameOrAdd(result);
                if (CurrentView == CurrentViewMode.Names)
                {
                    LeftSide_ListView.SelectedIndex = idx;
                }

                if (idx != Pcc.Names.Count - 1)
                {
                    //not the last
                    MessageBox.Show($"{result} already exists in this package file.\nName index: {idx} (0x{idx:X8})", "Name already exists");
                }
                else
                {

                    MessageBox.Show($"{result} has been added as a name.\nName index: {idx} (0x{idx:X8})", "Name added");
                }
            }
        }

        private bool CanAddName(object obj)
        {
            if (obj is string parameter)
            {
                if (parameter == "FromContextMenu")
                {
                    //Ensure we are on names view - used for menu item
                    return PackageIsLoaded() && CurrentView == CurrentViewMode.Names;
                }
            }

            return PackageIsLoaded();
        }

        private bool TreeEntryIsSelected()
        {
            return CurrentView == CurrentViewMode.Tree && EntryIsSelected();
        }

        private bool NameIsSelected() => CurrentView == CurrentViewMode.Names && LeftSide_ListView.SelectedItem is IndexedName;

        private void EditName()
        {
            if (LeftSide_ListView.SelectedItem is IndexedName iName)
            {
                var name = iName.Name;
                string input = $"Enter a new name to replace this name ({name}) with.";
                string result = PromptDialog.Prompt(this, input, "Enter new name", defaultValue: name, selectText: true);
                if (!string.IsNullOrEmpty(result))
                {
                    Pcc.replaceName(LeftSide_ListView.SelectedIndex, result);
                }
            }
        }

        private void SearchReplaceNames()
        {

            string searchstr = PromptDialog.Prompt(this, "Input text to be replaced:", "Search and Replace Names", defaultValue: "search text", selectText: true, PromptDialog.InputType.Text);
            if (string.IsNullOrEmpty(searchstr))
                return;

            string replacestr = PromptDialog.Prompt(this, "Input new text:", "Search and Replace Names", defaultValue: "replacement text", selectText: true, PromptDialog.InputType.Text);
            if (string.IsNullOrEmpty(replacestr))
                return;

            var wdlg = MessageBox.Show($"This will replace every name containing the text \"{searchstr}\" with a new name containing \"{replacestr}\".\n" +
                                       $"This may break any properties, or links containing this string. Please confirm.", "WARNING:", MessageBoxButton.OKCancel);
            if (wdlg == MessageBoxResult.Cancel)
                return;

            for (int i = 0; i < Pcc.Names.Count; i++)
            {
                string name = Pcc.Names[i];
                if (name.Contains(searchstr))
                {
                    var newName = name.Replace(searchstr, replacestr);
                    Pcc.replaceName(i, newName);
                }
            }

            RefreshNames();
            RefreshView();
            MessageBox.Show("Done", "Search and Replace Names", MessageBoxButton.OK);
        }

<<<<<<< HEAD
=======
        private void CheckForBadObjectPropertyReferences()
        {
            if (Pcc == null)
            {
                return;
            }

            var badReferences = new List<ListDialog.EntryItem>();
            void recursiveCheckProperty(IEntry entry, UProperty property)
            {
                if (property is ObjectProperty op)
                {
                    if (op.Value > 0 && op.Value > Pcc.ExportCount)
                    {
                        //bad
                        //bad
                        if (op.Name.Name != null)
                        {
                            badReferences.Add(new ListDialog.EntryItem(entry, $"{op.Name.Name} Export {op.Value} is outside of export table, Export #{entry.UIndex} {entry.InstancedFullPath}"));
                        }
                        else
                        {
                            badReferences.Add(new ListDialog.EntryItem(entry, $"[Nested property] Export {op.Value} is outside of export table, Export #{entry.UIndex} {entry.InstancedFullPath}"));
                        }
                    }
                    else if (op.Value < 0 && Math.Abs(op.Value) > Pcc.ImportCount)
                    {
                        //bad
                        if (op.Name.Name != null)
                        {
                            badReferences.Add(new ListDialog.EntryItem(entry, $"{op.Name.Name} Import {op.Value} is outside of import table, Export #{entry.UIndex} {entry.InstancedFullPath}"));
                        }
                        else
                        {
                            badReferences.Add(new ListDialog.EntryItem(entry, $"[Nested property] Import {op.Value} is outside of import table, Export #{entry.UIndex} {entry.InstancedFullPath}"));
                        }
                    }
                }
                else if (property is ArrayProperty<ObjectProperty> aop)
                {
                    foreach (var p in aop)
                    {
                        recursiveCheckProperty(entry, p);
                    }
                }
                else if (property is StructProperty sp)
                {
                    foreach (var p in sp.Properties)
                    {
                        recursiveCheckProperty(entry, p);
                    }
                }
                else if (property is ArrayProperty<StructProperty> asp)
                {
                    foreach (var p in asp)
                    {
                        recursiveCheckProperty(entry, p);
                    }
                }
            }

            foreach (ExportEntry exp in Pcc.Exports)
            {
                var properties = exp.GetProperties();
                foreach (var prop in properties)
                {
                    recursiveCheckProperty(exp, prop);
                }
            }

            if (badReferences.Any())
            {
                MessageBox.Show(badReferences.Count + " invalid object references were found in export properties.", "Bad ObjectProperty references found");
                ListDialog lw = new ListDialog(badReferences, "Bad object references", "The following items have values outside of the range of the import and export tables. Note that only export properties were scanned, not the binary section following the properties.", this)
                { DoubleClickEntryHandler = entryDoubleClick };
                lw.Show();
            }
            else
            {
                MessageBox.Show("No bad object references were found. Note that only export properties were scanned, not the binary section following the properties.", "Check complete");
            }
        }

>>>>>>> 179e56c3
        private void CheckForDuplicateIndexes()
        {
            if (Pcc == null)
            {
                return;
            }

            var duplicates = new List<ListDialog.EntryItem>();
            var duplicatesPackagePathIndexMapping = new Dictionary<string, List<int>>();
            foreach (ExportEntry exp in Pcc.Exports)
            {
                string key = exp.InstancedFullPath;
                if (key.StartsWith(UnrealPackageFile.TrashPackageName)) continue; //Do not report these as requiring re-indexing.
                if (!duplicatesPackagePathIndexMapping.TryGetValue(key, out List<int> indexList))
                {
                    indexList = new List<int>();
                    duplicatesPackagePathIndexMapping[key] = indexList;
                }
                else
                {
                    duplicates.Add(new ListDialog.EntryItem(exp, $"{exp.UIndex} {exp.InstancedFullPath} has duplicate index (index value {exp.indexValue})"));
                }

                indexList.Add(exp.UIndex);
            }

            if (duplicates.Count > 0)
            {
                string copy = "";
                foreach (var ei in duplicates)
                {

                    copy += ei.Message + "\n";
                }

                //Clipboard.SetText(copy);
                MessageBox.Show(duplicates.Count + " duplicate indexes were found.", "BAD INDEXING");
                ListDialog lw = new ListDialog(duplicates, "Duplicate indexes", "The following items have duplicate indexes. The game may choose to use the first occurance of the index it finds, or may crash if indexing is checked internally (such as pathfinding). You can reindex an object to force all same named items to be reindexed in the given unique path. You should reindex from the topmost duplicate entry first if one is found, as it may resolve lower item duplicates.", this)
                { DoubleClickEntryHandler = entryDoubleClick };
                lw.Show();
            }
            else
            {
                MessageBox.Show("No duplicate indexes were found.", "Indexing OK");
            }
        }

        private void FindEntryViaOffset()
        {
            if (Pcc == null)
            {
                return;
            }

            string input = "Enter an offset (in hex, e.g. 2FA360) to find what entry contains that offset.";
            string result = PromptDialog.Prompt(this, input, "Enter offset");
            if (result != null)
            {
                try
                {
                    int offsetDec = int.Parse(result, NumberStyles.HexNumber);

                    //TODO: Fix offset selection code, it seems off by a bit, not sure why yet
                    for (int i = 0; i < Pcc.ImportCount; i++)
                    {
                        ImportEntry imp = Pcc.Imports[i];
                        if (offsetDec >= imp.HeaderOffset && offsetDec < imp.HeaderOffset + imp.Header.Length)
                        {
                            GoToNumber(imp.UIndex);
                            Metadata_Tab.IsSelected = true;
                            MetadataTab_MetadataEditor.SetHexboxSelectedOffset(imp.HeaderOffset + imp.Header.Length - offsetDec);
                            return;
                        }
                    }

                    foreach (ExportEntry exp in Pcc.Exports)
                    {
                        //header
                        if (offsetDec >= exp.HeaderOffset && offsetDec < exp.HeaderOffset + exp.Header.Length)
                        {
                            GoToNumber(exp.UIndex);
                            Metadata_Tab.IsSelected = true;
                            MetadataTab_MetadataEditor.SetHexboxSelectedOffset(exp.HeaderOffset + exp.Header.Length - offsetDec);
                            return;
                        }

                        //data
                        if (offsetDec >= exp.DataOffset && offsetDec < exp.DataOffset + exp.DataSize)
                        {
                            GoToNumber(exp.UIndex);
                            int inExportDataOffset = exp.DataOffset + exp.DataSize - offsetDec;
                            int propsEnd = exp.propsEnd();

                            if (inExportDataOffset > propsEnd && exp.DataSize > propsEnd && BinaryInterpreterTab_BinaryInterpreter.CanParse(exp))
                            {
                                BinaryInterpreterTab_BinaryInterpreter.SetHexboxSelectedOffset(inExportDataOffset);
                                BinaryInterpreter_Tab.IsSelected = true;
                            }
                            else
                            {
                                InterpreterTab_Interpreter.SetHexboxSelectedOffset(inExportDataOffset);
                                Interpreter_Tab.IsSelected = true;
                            }

                            return;
                        }
                    }

                    MessageBox.Show($"No entry or header containing offset 0x{result} was found.");
                }
                catch (Exception ex)
                {
                    MessageBox.Show("Error: " + ex.Message);
                }
            }
        }

        private void CloneTree()
        {
            if (CurrentView == CurrentViewMode.Tree && TryGetSelectedEntry(out IEntry entry))
            {
                IEntry newTreeRoot = EntryCloner.CloneTree(entry);
                TryAddToPersistentLevel(newTreeRoot);
                GoToNumber(newTreeRoot.UIndex);
            }
        }

        private void CloneEntry()
        {
            if (TryGetSelectedEntry(out IEntry entry))
            {
                IEntry newEntry = EntryCloner.CloneEntry(entry);
                TryAddToPersistentLevel(newEntry);
                GoToNumber(newEntry.UIndex);
            }
        }

        private bool TryAddToPersistentLevel(params IEntry[] newEntries) => TryAddToPersistentLevel((IEnumerable<IEntry>)newEntries);

        private bool TryAddToPersistentLevel(IEnumerable<IEntry> newEntries)
        {
            ExportEntry[] actorsToAdd = newEntries.OfType<ExportEntry>().Where(exp => exp.Parent?.ClassName == "Level" && exp.IsA("Actor")).ToArray();
            int num = actorsToAdd.Length;
            if (num > 0 && Pcc.AddToLevelActorsIfNotThere(actorsToAdd))
            {
                MessageBox.Show(this, $"Added actor{(num > 1 ? "s" : "")} to PersistentLevel's Actor list:\n{actorsToAdd.Select(exp => exp.ObjectName.Instanced).StringJoin("\n")}");
                return true;
            }

            return false;
        }

        private void ImportBinaryData() => ImportExpData(true);

        private void ImportAllData() => ImportExpData(false);

        private void ImportExpData(bool binaryOnly)
        {
            if (!TryGetSelectedExport(out ExportEntry export))
            {
                return;
            }

            OpenFileDialog d = new OpenFileDialog
            {
                Filter = "*.bin|*.bin",
                FileName = export.ObjectName.Instanced + ".bin"
            };
            if (d.ShowDialog() == true)
            {
                byte[] data = File.ReadAllBytes(d.FileName);
                if (binaryOnly)
                {
                    export.SetBinaryData(data);
                }
                else
                {
                    export.Data = data;
                }

                MessageBox.Show("Done.");
            }
        }

        private void ExportBinaryData() => ExportExpData(true);

        private void ExportAllData() => ExportExpData(false);

        private void ExportExpData(bool binaryOnly)
        {
            if (!TryGetSelectedExport(out ExportEntry export))
            {
                return;
            }

            SaveFileDialog d = new SaveFileDialog
            {
                Filter = "*.bin|*.bin",
                FileName = export.ObjectName.Instanced + ".bin"
            };
            if (d.ShowDialog() == true)
            {
                File.WriteAllBytes(d.FileName, binaryOnly ? export.GetBinaryData() : export.Data);
                MessageBox.Show("Done.");
            }
        }

        private bool ExportIsSelected() => TryGetSelectedExport(out _);

        private bool PackageExportIsSelected()
        {
            TryGetSelectedEntry(out IEntry entry);
            return entry?.ClassName == "Package";
        }

        private bool ImportIsSelected() => TryGetSelectedImport(out _);

        private bool EntryIsSelected() => TryGetSelectedEntry(out _);

        private bool PackageIsLoaded() => Pcc != null;

        private void ComparePackages()
        {
            if (Pcc != null)
            {
                string extension = Path.GetExtension(Pcc.FilePath);
                OpenFileDialog d = new OpenFileDialog { Filter = "*" + extension + "|*" + extension };
                if (d.ShowDialog() == true)
                {
                    if (Pcc.FilePath == d.FileName)
                    {
                        MessageBox.Show("You selected the same file as the one already open.");
                        return;
                    }

                    ComparePackage(d.FileName);
                }
            }
        }

        private bool CanCompareToUnmodded() => PackageIsLoaded() && Pcc.Game != MEGame.UDK && !(Pcc.IsInBasegame() || Pcc.IsInOfficialDLC());

        private void CompareUnmodded()
        {
            if (Pcc.Game != MEGame.ME1 && Pcc.Game != MEGame.ME2 && Pcc.Game != MEGame.ME3)
            {
                MessageBox.Show(this, "Not a trilogy file!");
                return;
            }

            string filename = Path.GetFileName(Pcc.FilePath);
            string dlcPath = MEDirectories.DLCPath(Pcc.Game);
            List<string> candidates = MEDirectories.OfficialDLC(Pcc.Game)
                .Select(dlcName => Path.Combine(dlcPath, dlcName))
                .Prepend(MEDirectories.CookedPath(Pcc.Game))
                .Where(Directory.Exists)
                .Select(cookedPath =>
                    Directory.EnumerateFiles(cookedPath, "*", SearchOption.AllDirectories)
                        .FirstOrDefault(path => Path.GetFileName(path) == filename))
                .NonNull().ToList();
            if (candidates.IsEmpty())
            {
                MessageBox.Show(this, "Cannot find original file!");
                return;
            }

            string filePath = InputComboBoxWPF.GetValue(this, "Choose file to compare to:", candidates, candidates.Last());

            if (string.IsNullOrEmpty(filePath))
            {
                return;
            }

            ComparePackage(filePath);
        }

        private void ComparePackage(string packagePath)
        {
            using IMEPackage compareFile = MEPackageHandler.OpenMEPackage(packagePath);
            if (Pcc.Game != compareFile.Game)
            {
                MessageBox.Show("Files are for different games.");
                return;
            }
<<<<<<< HEAD

            var changedImports = new List<string>();
            var changedNames = new List<string>();
            var changedExports = new List<string>();
=======
            var changedImports = new List<ListDialog.EntryItem>();
            var changedNames = new List<ListDialog.EntryItem>();
            var changedExports = new List<ListDialog.EntryItem>();
>>>>>>> 179e56c3
            {
                #region Exports Comparison

                int numExportsToEnumerate = Math.Min(Pcc.ExportCount, compareFile.ExportCount);

                for (int i = 0; i < numExportsToEnumerate; i++)
                {
                    ExportEntry exp1 = Pcc.Exports[i];
                    ExportEntry exp2 = compareFile.Exports[i];

                    //make data offset and data size the same, as the exports could be the same even if it was appended later.
                    //The datasize being different is a data difference not a true header difference so we won't list it here.
                    byte[] header1 = exp1.Header.TypedClone();
                    byte[] header2 = exp2.Header.TypedClone();
                    Buffer.BlockCopy(BitConverter.GetBytes((long)0), 0, header1, 32, sizeof(long));
                    Buffer.BlockCopy(BitConverter.GetBytes((long)0), 0, header2, 32, sizeof(long));

                    //if (!StructuralComparisons.StructuralEqualityComparer.Equals(header1, header2))
                    if (!header1.SequenceEqual(header2))

                    {
                        //foreach (byte b in header1)
                        //{
                        //    Debug.Write(" " + b.ToString("X2"));
                        //}
                        //Debug.WriteLine("");
                        //foreach (byte b in header2)
                        //{
                        //    //Debug.Write(" " + b.ToString("X2"));
                        //}
                        //Debug.WriteLine("");
                        changedExports.Add(new ListDialog.EntryItem(exp1, $"Export header has changed: {exp1.UIndex} {exp1.InstancedFullPath}"));
                    }

                    if (!exp1.Data.SequenceEqual(exp2.Data))
                    {
                        changedExports.Add(new ListDialog.EntryItem(exp1, $"Export data has changed: {exp1.UIndex} {exp1.InstancedFullPath}"));
                    }
                }

                IMEPackage enumerateExtras = Pcc;
                string file = "this file";
                if (compareFile.ExportCount > numExportsToEnumerate)
                {
                    file = "other file";
                    enumerateExtras = compareFile;
                }

                for (int i = numExportsToEnumerate; i < enumerateExtras.ExportCount; i++)
                {
                    Debug.WriteLine($"Export only exists in {file}: {i + 1} {enumerateExtras.Exports[i].InstancedFullPath}");
                    changedExports.Add(new ListDialog.EntryItem(enumerateExtras.Exports[i].FileRef == Pcc ? enumerateExtras.Exports[i] : null, $"Export only exists in {file}: {i + 1} {enumerateExtras.Exports[i].InstancedFullPath}"));
                }

                #endregion
            }

            #region Imports

            {
                int numImportsToEnumerate = Math.Min(Pcc.ImportCount, compareFile.ImportCount);

                for (int i = 0; i < numImportsToEnumerate; i++)
                {
                    ImportEntry imp1 = Pcc.Imports[i];
                    ImportEntry imp2 = compareFile.Imports[i];
                    if (!imp1.Header.SequenceEqual(imp2.Header))
                    {
                        changedImports.Add(new ListDialog.EntryItem(imp1, $"Import header has changed: {imp1.UIndex} {imp1.InstancedFullPath}"));
                    }
                }

                IMEPackage enumerateExtras = Pcc;
                string file = "this file";
                if (compareFile.ExportCount > numImportsToEnumerate)
                {
                    file = "other file";
                    enumerateExtras = compareFile;
                }

                for (int i = numImportsToEnumerate; i < enumerateExtras.ImportCount; i++)
                {
                    Debug.WriteLine($"Import only exists in {file}: {-i - 1} {enumerateExtras.Imports[i].InstancedFullPath}");
                    changedImports.Add(new ListDialog.EntryItem(enumerateExtras.Imports[i].FileRef == Pcc ? enumerateExtras.Imports[i] : null, $"Import only exists in {file}: {-i - 1} {enumerateExtras.Imports[i].InstancedFullPath}"));
                }
            }

            #endregion

            #region Names

            {
                int numNamesToEnumerate = Math.Min(Pcc.NameCount, compareFile.NameCount);
                for (int i = 0; i < numNamesToEnumerate; i++)
                {
                    var name1 = Pcc.Names[i];
                    var name2 = compareFile.Names[i];

                    //if (!StructuralComparisons.StructuralEqualityComparer.Equals(header1, header2))
                    if (!name1.Equals(name2, StringComparison.InvariantCultureIgnoreCase))

                    {
<<<<<<< HEAD
                        changedNames.Add($"Name {i} is different: {name1} |vs| {name2}");
=======
                        changedNames.Add(new ListDialog.EntryItem(null, $"Name { i } is different: {name1} |vs| {name2}"));
>>>>>>> 179e56c3
                    }
                }

                IMEPackage enumerateExtras = Pcc;
                string file = "this file";
                if (compareFile.NameCount > numNamesToEnumerate)
                {
                    file = "other file";
                    enumerateExtras = compareFile;
                }

                for (int i = numNamesToEnumerate; i < enumerateExtras.NameCount; i++)
                {
                    Debug.WriteLine($"Name only exists in {file}: {i} {enumerateExtras.Names[i]}");
                    changedNames.Add(new ListDialog.EntryItem(null, $"Name only exists in {file}: {i} {enumerateExtras.Names[i]}"));
                }
            }

            #endregion
<<<<<<< HEAD

            var fullList = new List<string>();
=======
            var fullList = new List<ListDialog.EntryItem>();
>>>>>>> 179e56c3
            fullList.AddRange(changedExports);
            fullList.AddRange(changedImports);
            fullList.AddRange(changedNames);
            ListDialog ld = new ListDialog(fullList, "Changed exports/imports/names between files", "The following exports, imports and names are different between the files.", this)
            { DoubleClickEntryHandler = entryDoubleClick };
            ld.Show();
        }

        #endregion

        public PackageEditorWPF()
        {
            ME3ExpMemoryAnalyzer.MemoryAnalyzer.AddTrackedMemoryItem("Package Editor", new WeakReference(this));
            Analytics.TrackEvent("Used tool", new Dictionary<string, string>()
            {
                {"Toolname", "Package Editor WPF"}
            });
            CurrentView = CurrentViewMode.Tree;
            LoadCommands();

            InitializeComponent();
            ((FrameworkElement)Resources["EntryContextMenu"]).DataContext = this;

            //map export loaders to their tabs
            ExportLoaders[InterpreterTab_Interpreter] = Interpreter_Tab;
            ExportLoaders[MetadataTab_MetadataEditor] = Metadata_Tab;
            ExportLoaders[SoundTab_Soundpanel] = Sound_Tab;
            ExportLoaders[CurveTab_CurveEditor] = CurveEditor_Tab;
            ExportLoaders[FaceFXTab_Editor] = FaceFXAnimSet_Tab;
            ExportLoaders[Bio2DATab_Bio2DAEditor] = Bio2DAViewer_Tab;
            ExportLoaders[ScriptTab_UnrealScriptEditor] = Script_Tab;
            ExportLoaders[BinaryInterpreterTab_BinaryInterpreter] = BinaryInterpreter_Tab;
            ExportLoaders[EmbeddedTextureViewerTab_EmbededTextureViewer] = EmbeddedTextureViewer_Tab;
            ExportLoaders[ME1TlkEditorWPFTab_ME1TlkEditor] = ME1TlkEditorWPF_Tab;
            ExportLoaders[JPEXLauncherTab_JPEXLauncher] = JPEXLauncher_Tab;
            ExportLoaders[MeshRendererTab_MeshRenderer] = MeshRenderer_Tab;
            ExportLoaders[MaterialViewerTab_MaterialExportLoader] = MaterialViewer_Tab;
            ExportLoaders[RADLauncherTab_BIKLauncher] = RADLaunch_Tab;
            ExportLoaders[CollectionActorEditorTab_CollectionActorEditor] = CollectionActorEditor_Tab;


            InterpreterTab_Interpreter.SetParentNameList(NamesList); //reference to this control for name editor set
            BinaryInterpreterTab_BinaryInterpreter.SetParentNameList(NamesList); //reference to this control for name editor set
            Bio2DATab_Bio2DAEditor.SetParentNameList(NamesList); //reference to this control for name editor set

            InterpreterTab_Interpreter.HideHexBox = Properties.Settings.Default.PackageEditor_HideInterpreterHexBox;
            InterpreterTab_Interpreter.ToggleHexbox_Button.Visibility = Visibility.Visible;

            RecentButtons.AddRange(new[] { RecentButton1, RecentButton2, RecentButton3, RecentButton4, RecentButton5, RecentButton6, RecentButton7, RecentButton8, RecentButton9, RecentButton10 });
            LoadRecentList();
            RefreshRecent(false);
        }

        public void LoadFile(string s, int goToIndex = 0)
        {
            try
            {
                BusyText = "Loading " + Path.GetFileName(s);
                IsBusy = true;
                IsLoadingFile = true;
                foreach (KeyValuePair<ExportLoaderControl, TabItem> entry in ExportLoaders)
                {
                    entry.Value.Visibility = Visibility.Collapsed;
                }

                Metadata_Tab.Visibility = Visibility.Collapsed;
                Intro_Tab.Visibility = Visibility.Visible;
                Intro_Tab.IsSelected = true;

                AllTreeViewNodesX.ClearEx();
                NamesList.ClearEx();
                ClassDropdownList.ClearEx();
                crossPCCObjectMap.Clear();

                StatusBar_LeftMostText.Text = $"Loading {Path.GetFileName(s)} ({ByteSize.FromBytes(new FileInfo(s).Length)})";
                Dispatcher.Invoke(new Action(() => { }), DispatcherPriority.ContextIdle, null);
                LoadMEPackage(s);

                RefreshView();
                InitStuff();
                StatusBar_LeftMostText.Text = Path.GetFileName(s);
                Title = $"Package Editor - {s}";
                InterpreterTab_Interpreter.UnloadExport();

                QueuedGotoNumber = goToIndex;

                InitializeTreeView();

                AddRecent(s, false);
                SaveRecentList();
                RefreshRecent(true, RFiles);
            }
            catch (Exception e) when (!App.IsDebug)
            {
                StatusBar_LeftMostText.Text = "Failed to load " + Path.GetFileName(s);
                MessageBox.Show($"Error loading {Path.GetFileName(s)}:\n{e.Message}");
                IsBusy = false;
                IsBusyTaskbar = false;
                //throw e;
            }
        }

        private void InitializeTreeViewBackground_Completed(Task<ObservableCollectionExtended<TreeViewEntry>> prevTask)
        {
            if (prevTask.Result != null)
            {
                AllTreeViewNodesX.ClearEx();
                AllTreeViewNodesX.AddRange(prevTask.Result);
            }

            IsLoadingFile = false;
            if (QueuedGotoNumber != 0)
            {
                //Wait for UI to render
                Dispatcher.Invoke(new Action(() => { }), DispatcherPriority.ApplicationIdle, null);
                BusyText = $"Navigating to {QueuedGotoNumber}";

                GoToNumber(QueuedGotoNumber);
                if (QueuedGotoNumber > 0)
                {
                    Interpreter_Tab.IsSelected = true;
                }

                QueuedGotoNumber = 0;
                IsBusy = false;
            }
            else
            {
                IsBusy = false;
            }
        }

        private ObservableCollectionExtended<TreeViewEntry> InitializeTreeViewBackground()
        {
            if (Thread.CurrentThread.Name == null)
                Thread.CurrentThread.Name = "PackageEditorWPF TreeViewInitialization";

            BusyText = "Loading " + Path.GetFileName(Pcc.FilePath);
            if (Pcc == null)
            {
                return null;
            }

            IReadOnlyList<ImportEntry> Imports = Pcc.Imports;
            IReadOnlyList<ExportEntry> Exports = Pcc.Exports;

            var rootEntry = new TreeViewEntry(null, Path.GetFileName(Pcc.FilePath)) { IsExpanded = true };

            var rootNodes = new List<TreeViewEntry> { rootEntry };
            rootNodes.AddRange(Exports.Select(t => new TreeViewEntry(t)));
            rootNodes.AddRange(Imports.Select(t => new TreeViewEntry(t)));

            //configure links
            //Order: 0 = Root, [Exports], [Imports], <extra, new stuff>
            var itemsToRemove = new List<TreeViewEntry>();
            foreach (TreeViewEntry entry in rootNodes)
            {
                if (entry.Entry != null)
                {
                    int tvLink = entry.Entry.idxLink;
                    if (tvLink < 0)
                    {
                        //import
                        //Debug.WriteLine("import tvlink " + tvLink);

                        tvLink = Exports.Count + Math.Abs(tvLink);
                        //Debug.WriteLine("Linking " + entry.Entry.GetFullPath + " to index " + tvLink);
                    }

                    TreeViewEntry parent = rootNodes[tvLink];
                    parent.Sublinks.Add(entry);
                    entry.Parent = parent;
                    itemsToRemove.Add(entry); //remove from this level as we have added it to another already

                }
            }

            return new ObservableCollectionExtended<TreeViewEntry>(rootNodes.Except(itemsToRemove));
        }

        private void InitializeTreeView()
        {

            IsBusy = true;
            if (Pcc == null)
            {
                return;
            }

            Task.Run(InitializeTreeViewBackground)
                .ContinueWithOnUIThread(InitializeTreeViewBackground_Completed);
        }

        #region Recents

        private void LoadRecentList()
        {
            Recents_MenuItem.IsEnabled = false;
            RFiles = new List<string>();
            string path = PackageEditorDataFolder + RECENTFILES_FILE;
            if (File.Exists(path))
            {
                string[] recents = File.ReadAllLines(path);
                foreach (string recent in recents)
                {
                    if (File.Exists(recent))
                    {
                        AddRecent(recent, true);
                    }
                }
            }
        }

        private void SaveRecentList()
        {
            if (!Directory.Exists(PackageEditorDataFolder))
            {
                Directory.CreateDirectory(PackageEditorDataFolder);
            }

            string path = PackageEditorDataFolder + RECENTFILES_FILE;
            if (File.Exists(path))
                File.Delete(path);
            File.WriteAllLines(path, RFiles);
        }

        public void RefreshRecent(bool propogate, List<string> recents = null)
        {
            if (propogate && recents != null)
            {
                //we are posting an update to other instances of packed

                //This code can be removed when non-WPF package editor is removed.
                var forms = System.Windows.Forms.Application.OpenForms;
                foreach (var form in Application.Current.Windows)
                {
                    if (form is PackageEditorWPF wpf && this != wpf)
                    {
                        wpf.RefreshRecent(false, RFiles);
                    }
                }
            }
            else if (recents != null)
            {
                //we are receiving an update
                RFiles = new List<string>(recents);
            }

            Recents_MenuItem.Items.Clear();
            if (RFiles.Count <= 0)
            {
                Recents_MenuItem.IsEnabled = false;
                return;
            }

            Recents_MenuItem.IsEnabled = true;

            int i = 0;
            foreach (string filepath in RFiles)
            {
                MenuItem fr = new MenuItem()
                {
                    Header = filepath.Replace("_", "__"),
                    Tag = filepath
                };
                RecentButtons[i].Visibility = Visibility.Visible;
                RecentButtons[i].Content = Path.GetFileName(filepath.Replace("_", "__"));
                RecentButtons[i].Click -= RecentFile_click;
                RecentButtons[i].Click += RecentFile_click;
                RecentButtons[i].Tag = filepath;
                RecentButtons[i].ToolTip = filepath;
                fr.Click += RecentFile_click;
                Recents_MenuItem.Items.Add(fr);
                i++;
            }

            while (i < 10)
            {
                RecentButtons[i].Visibility = Visibility.Collapsed;
                i++;
            }
        }

        private void RecentFile_click(object sender, EventArgs e)
        {
            string s = ((FrameworkElement)sender).Tag.ToString();
            if (File.Exists(s))
            {
                LoadFile(s);
            }
            else
            {
                MessageBox.Show("File does not exist: " + s);
            }
        }

        public void AddRecent(string s, bool loadingList)
        {
            RFiles = RFiles.Where(x => !x.Equals(s, StringComparison.InvariantCultureIgnoreCase)).ToList();
            if (loadingList)
            {
                RFiles.Add(s); //in order
            }
            else
            {
                RFiles.Insert(0, s); //put at front
            }

            if (RFiles.Count > 10)
            {
                RFiles.RemoveRange(10, RFiles.Count - 10);
            }

            Recents_MenuItem.IsEnabled = true;
        }

        #endregion

        /// <summary>
        /// Updates the data bindings for tree/list view and chagnes visibility of the tree/list view depending on what the currentview mode is. Also forces refresh of all treeview display names
        /// </summary>
        private void RefreshView()
        {
            if (Pcc == null)
            {
                return;
            }

            if (CurrentView == CurrentViewMode.Names)
            {
                LeftSideList_ItemsSource.ReplaceAll(NamesList);
            }

            if (CurrentView == CurrentViewMode.Imports)
            {
                LeftSideList_ItemsSource.ReplaceAll(Pcc.Imports);
            }

            if (CurrentView == CurrentViewMode.Exports)
            {
                LeftSideList_ItemsSource.ReplaceAll(Pcc.Exports);
            }

            if (CurrentView == CurrentViewMode.Tree)
            {
                if (AllTreeViewNodesX.Count > 0)
                {
                    foreach (TreeViewEntry tv in AllTreeViewNodesX[0].FlattenTree())
                    {
                        tv.RefreshDisplayName();
                    }
                }

                LeftSide_ListView.Visibility = Visibility.Collapsed;
                LeftSide_TreeView.Visibility = Visibility.Visible;
            }
            else
            {
                LeftSide_ListView.Visibility = Visibility.Visible;
                LeftSide_TreeView.Visibility = Visibility.Collapsed;
            }
        }

        public void InitStuff()
        {
            if (Pcc == null)
                return;

            //Get a list of all classes for objects
            //Filter out duplicates
            //Get their objectnames from the name list
            //Order it ascending
            InitClassDropDown();
            MetadataTab_MetadataEditor.LoadPccData(Pcc);
            RefreshNames();
            if (CurrentView != CurrentViewMode.Tree)
            {
                RefreshView(); //Tree will initialize itself in thread
            }
        }

        private void InitClassDropDown() => ClassDropdownList.ReplaceAll(Pcc.Exports.Select(x => x.ClassName).NonNull().Distinct().ToList().OrderBy(p => p));

        private void TreeView_Click(object sender, RoutedEventArgs e)
        {
            SearchHintText = "Object name";
            GotoHintText = "UIndex";
            CurrentView = CurrentViewMode.Tree;
        }

        private void NamesView_Click(object sender, RoutedEventArgs e)
        {
            SearchHintText = "Name";
            GotoHintText = "Index";
            CurrentView = CurrentViewMode.Names;
        }

        private void ImportsView_Click(object sender, RoutedEventArgs e)
        {
            SearchHintText = "Object name";
            GotoHintText = "UIndex";
            CurrentView = CurrentViewMode.Imports;
        }

        private void ExportsView_Click(object sender, RoutedEventArgs e)
        {
            SearchHintText = "Object name";
            GotoHintText = "UIndex";
            CurrentView = CurrentViewMode.Exports;
        }

        /// <summary>
        /// Gets the selected entry uindex in the left side view.
        /// </summary>
        /// <param name="n">int that will be updated to point to the selected entry index. Will return 0 if nothing was selected (check the return value for false).</param>
        /// <returns>True if an item was selected, false if nothing was selected.</returns>
        private bool GetSelected(out int n)
        {
            switch (CurrentView)
            {
                case CurrentViewMode.Tree when LeftSide_TreeView.SelectedItem is TreeViewEntry selected:
                    n = selected.UIndex;
                    return true;
                case CurrentViewMode.Exports when LeftSide_ListView.SelectedItem != null:
                    n = LeftSide_ListView.SelectedIndex + 1; //to unreal indexing
                    return true;
                case CurrentViewMode.Imports when LeftSide_ListView.SelectedItem != null:
                    n = -LeftSide_ListView.SelectedIndex - 1;
                    return true;
                default:
                    n = 0;
                    return false;
            }
        }

        private bool TryGetSelectedEntry(out IEntry entry)
        {
            if (GetSelected(out int uIndex) && Pcc.IsEntry(uIndex))
            {
                entry = Pcc.GetEntry(uIndex);
                return true;
            }

            entry = null;
            return false;
        }

        private bool TryGetSelectedExport(out ExportEntry export)
        {
            if (GetSelected(out int uIndex) && Pcc.IsUExport(uIndex))
            {
                export = Pcc.GetUExport(uIndex);
                return true;
            }

            export = null;
            return false;
        }

        private bool TryGetSelectedImport(out ImportEntry import)
        {
            if (GetSelected(out int uIndex) && Pcc.IsImport(uIndex))
            {
                import = Pcc.GetImport(uIndex);
                return true;
            }

            import = null;
            return false;
        }

        public override void handleUpdate(List<PackageUpdate> updates)
        {
            List<PackageChange> changes = updates.Select(x => x.change).ToList();
            if (changes.Contains(PackageChange.Names))
            {
                foreach (ExportLoaderControl elc in ExportLoaders.Keys)
                {
                    elc.SignalNamelistAboutToUpdate();
                }

                RefreshNames(updates.Where(x => x.change == PackageChange.Names).ToList());
                foreach (ExportLoaderControl elc in ExportLoaders.Keys)
                {
                    elc.SignalNamelistChanged();
                }
            }

            List<PackageUpdate> removeChanges = updates.Where(x => x.change == PackageChange.ExportRemove || x.change == PackageChange.ImportRemove).OrderBy(x => x.index).ToList();
            if (removeChanges.Any())
            {
                InitializeTreeView();
                InitClassDropDown();
                MetadataTab_MetadataEditor.RefreshAllEntriesList(Pcc);
                Preview();
                return;
            }

            bool importChanges = changes.Contains(PackageChange.Import) || changes.Contains(PackageChange.ImportAdd);
            bool exportNonDataChanges = changes.Contains(PackageChange.ExportHeader) || changes.Contains(PackageChange.ExportAdd);
            bool hasSelection = GetSelected(out int n);

            List<PackageUpdate> addedChanges = updates.Where(x => x.change == PackageChange.ExportAdd || x.change == PackageChange.ImportAdd).OrderBy(x => x.index).ToList();
            List<int> headerChanges = updates.Where(x => x.change == PackageChange.ExportHeader || x.change == PackageChange.Import).Select(x => x.change == PackageChange.ExportHeader ? x.index + 1 : -x.index - 1).OrderBy(x => x).ToList();
            if (addedChanges.Count > 0)
            {
                InitClassDropDown();
                MetadataTab_MetadataEditor.RefreshAllEntriesList(Pcc);
                //Find nodes that haven't been generated and added yet
                var addedChangesByUIndex = new List<PackageUpdate>();
                foreach (PackageUpdate u in addedChanges)
                {
                    //convert to uindex
                    addedChangesByUIndex.Add(new PackageUpdate { change = u.change, index = u.change == PackageChange.ExportAdd ? u.index + 1 : -u.index - 1 });
                }

                List<TreeViewEntry> treeViewItems = AllTreeViewNodesX[0].FlattenTree();

                //filter to only nodes that don't exist yet (created by external tools)
                foreach (TreeViewEntry tvi in treeViewItems)
                {
                    addedChangesByUIndex.RemoveAll(x => x.index == tvi.UIndex);
                }

                List<IEntry> entriesToAdd = addedChangesByUIndex.Select(change => Pcc.GetEntry(change.index)).ToList();

                //Generate new nodes
                var nodesToSortChildrenFor = new HashSet<TreeViewEntry>();
                //might have to loop a few times if it contains children before parents
                while (entriesToAdd.Any())
                {
                    var orphans = new List<IEntry>();
                    foreach (IEntry entry in entriesToAdd)
                    {

                        TreeViewEntry parent = treeViewItems.FirstOrDefault(x => x.UIndex == entry.idxLink);
                        if (parent != null)
                        {
                            TreeViewEntry newEntry = new TreeViewEntry(entry) { Parent = parent };
                            parent.Sublinks.Add(newEntry);
                            treeViewItems.Add(newEntry); //used to find parents
                            nodesToSortChildrenFor.Add(parent);
                        }
                        else
                        {
                            orphans.Add(entry);
                        }
                    }

                    if (orphans.Count == entriesToAdd.Count)
                    {
                        //actual orphans
                        Debug.WriteLine("Unable to attach new items to parents.");
                        break;
                    }

                    entriesToAdd = orphans;
                }

                SuppressSelectionEvent = true;
                nodesToSortChildrenFor.ToList().ForEach(x => x.SortChildren());
                SuppressSelectionEvent = false;

                int currentLeftSideListMaxCount = LeftSideList_ItemsSource.Count - 1;
                if (CurrentView == CurrentViewMode.Imports)
                {
                    foreach (PackageUpdate update in addedChangesByUIndex)
                    {
                        if (update.index < 0)
                        {
                            LeftSideList_ItemsSource.Add(Pcc.GetEntry(update.index));
                        }
                    }
                }


                //Author: Mgamerz
                if (CurrentView == CurrentViewMode.Exports)
                {
                    foreach (PackageUpdate update in addedChangesByUIndex)
                    {
                        if (update.index > 0)
                        {
                            LeftSideList_ItemsSource.Add(Pcc.GetEntry(update.index));
                        }
                    }
                }
            }

            if (headerChanges.Count > 0)
            {
                List<TreeViewEntry> tree = AllTreeViewNodesX[0].FlattenTree();
                var nodesNeedingResort = new List<TreeViewEntry>();

                List<TreeViewEntry> tviWithChangedHeaders = tree.Where(x => x.UIndex != 0 && headerChanges.Contains(x.Entry.UIndex)).ToList();
                foreach (TreeViewEntry tvi in tviWithChangedHeaders)
                {
                    if (tvi.Parent.UIndex != tvi.Entry.idxLink)
                    {
                        Debug.WriteLine("Reorder req for " + tvi.UIndex);
                        TreeViewEntry newParent = tree.FirstOrDefault(x => x.UIndex == tvi.Entry.idxLink);
                        if (newParent == null)
                        {
                            Debugger.Break();
                        }
                        else
                        {
                            tvi.Parent.Sublinks.Remove(tvi);
                            tvi.Parent = newParent;
                            newParent.Sublinks.Add(tvi);
                            nodesNeedingResort.Add(newParent);
                        }
                    }
                }

                nodesNeedingResort = nodesNeedingResort.Distinct().ToList();
                SuppressSelectionEvent = true;
                nodesNeedingResort.ForEach(x => x.SortChildren());
                SuppressSelectionEvent = false;
            }


            if (CurrentView == CurrentViewMode.Imports && importChanges ||
                CurrentView == CurrentViewMode.Exports && exportNonDataChanges ||
                CurrentView == CurrentViewMode.Tree && (importChanges || exportNonDataChanges))
            {
                RefreshView();
                if (QueuedGotoNumber != 0 && GoToNumber(QueuedGotoNumber))
                {
                    QueuedGotoNumber = 0;
                }
                else if (hasSelection)
                {
                    GoToNumber(n);
                }
            }

            if ((CurrentView == CurrentViewMode.Exports || CurrentView == CurrentViewMode.Tree) && hasSelection &&
                updates.Contains(new PackageUpdate { index = n - 1, change = PackageChange.ExportData }))
            {
                Preview(true);
            }
        }

        private void RefreshNames(List<PackageUpdate> updates = null)
        {
            if (updates == null)
            {
                //initial loading
                //we don't update the left side with this
                NamesList.ReplaceAll(Pcc.Names.Select((name, i) => new IndexedName(i, name))); //we replaceall so we don't add one by one and trigger tons of notifications
            }
            else
            {
                //only modify the list
                updates = updates.OrderBy(x => x.index).ToList(); //ensure ascending order
                foreach (PackageUpdate update in updates)
                {
                    if (update.index >= Pcc.NameCount)
                    {
                        continue;
                    }

                    if (update.index > NamesList.Count - 1) //names are 0 indexed
                    {
                        NameReference nr = Pcc.Names[update.index];
                        NamesList.Add(new IndexedName(update.index, nr));
                        LeftSideList_ItemsSource.Add(new IndexedName(update.index, nr));
                    }
                    else
                    {
                        IndexedName indexed = new IndexedName(update.index, Pcc.Names[update.index]);
                        NamesList[update.index] = indexed;
                        if (CurrentView == CurrentViewMode.Names)
                        {
                            LeftSideList_ItemsSource[update.index] = indexed;
                        }
                    }
                }
            }
        }

        /// <summary>
        /// Listbox selected item changed
        /// </summary>
        /// <param name="sender"></param>
        /// <param name="e"></param>
        private void LeftSide_SelectedItemChanged(object sender, SelectionChangedEventArgs e)
        {
            e.Handled = true;
            Preview();
        }

        /// <summary>
        /// Prepares the right side of PackageEditorWPF for the current selected entry.
        /// This may take a moment if the data that is being loaded is large or complex.
        /// </summary>
        /// <param name="isRefresh">true if this is just a refresh of the currently-loaded export</param>
        private void Preview(bool isRefresh = false)
        {
            if (!TryGetSelectedEntry(out IEntry selectedEntry))
            {
                foreach ((ExportLoaderControl exportLoader, TabItem tab) in ExportLoaders)
                {
                    exportLoader.UnloadExport();
                    tab.Visibility = Visibility.Collapsed;
                }

                EditorTabs.IsEnabled = false;
                Metadata_Tab.Visibility = Visibility.Collapsed;
                MetadataTab_MetadataEditor.ClearMetadataPane();
                Intro_Tab.Visibility = Visibility.Visible;
                Intro_Tab.IsSelected = true;
                return;
            }

            EditorTabs.IsEnabled = true;
            Metadata_Tab.Visibility = Visibility.Visible;
            Intro_Tab.Visibility = Visibility.Collapsed;
            //Debug.WriteLine("New selection: " + n);

            if (CurrentView == CurrentViewMode.Imports || CurrentView == CurrentViewMode.Exports || CurrentView == CurrentViewMode.Tree)
            {
                Interpreter_Tab.IsEnabled = selectedEntry is ExportEntry;
                if (selectedEntry is ExportEntry exportEntry)
                {
                    foreach ((ExportLoaderControl exportLoader, TabItem tab) in ExportLoaders)
                    {
                        if (exportLoader.CanParse(exportEntry))
                        {
                            exportLoader.LoadExport(exportEntry);
                            tab.Visibility = Visibility.Visible;

                        }
                        else
                        {
                            tab.Visibility = Visibility.Collapsed;
                            exportLoader.UnloadExport();
                        }
                    }

                    if (Interpreter_Tab.IsSelected && exportEntry.ClassName == "Class")
                    {
                        //We are on interpreter tab, selecting class. Switch to binary interpreter as interpreter will never be useful
                        BinaryInterpreter_Tab.IsSelected = true;
                    }

                    if (Interpreter_Tab.IsSelected && exportEntry.ClassName == "Function" && Script_Tab.IsVisible)
                    {
                        Script_Tab.IsSelected = true;
                    }
                }
                else if (selectedEntry is ImportEntry importEntry)
                {
                    MetadataTab_MetadataEditor.LoadImport(importEntry);
                    foreach (KeyValuePair<ExportLoaderControl, TabItem> entry in ExportLoaders)
                    {
                        if (entry.Key != MetadataTab_MetadataEditor)
                        {
                            entry.Value.Visibility = Visibility.Collapsed;
                            entry.Key.UnloadExport();
                        }
                    }

                    Metadata_Tab.IsSelected = true;
                }

                //CHECK THE CURRENT TAB IS VISIBLE/ENABLED. IF NOT, CHOOSE FIRST TAB THAT IS 
                TabItem currentTab = (TabItem)EditorTabs.Items[EditorTabs.SelectedIndex];
                if (!currentTab.IsEnabled || !currentTab.IsVisible)
                {
                    int index = 0;
                    while (index < EditorTabs.Items.Count)
                    {
                        TabItem ti = (TabItem)EditorTabs.Items[index];
                        if (ti.IsEnabled && ti.IsVisible)
                        {
                            EditorTabs.SelectedIndex = index;
                            break;
                        }

                        index++;
                    }
                }
            }
        }



        /// <summary>
        /// Handler for when the Goto button is clicked
        /// </summary>
        /// <param name="sender"></param>
        /// <param name="e"></param>
        private void GotoButton_Clicked(object sender, RoutedEventArgs e)
        {
            if (int.TryParse(Goto_TextBox.Text, out int n))
            {
                GoToNumber(n);
            }
        }

        /// <summary>
        /// Selects the entry that corresponds to the given index
        /// </summary>
        /// <param name="entryIndex">Unreal-indexed entry number</param>
        public bool GoToNumber(int entryIndex)
        {
            if (entryIndex == 0)
            {
                return false; //PackageEditorWPF uses Unreal Indexing for entries
            }

            if (IsLoadingFile)
            {
                QueuedGotoNumber = entryIndex;
                return false;
            }

            switch (CurrentView)
            {
                case CurrentViewMode.Tree:
                    {
                        /*if (entryIndex >= -pcc.ImportCount && entryIndex < pcc.ExportCount)
                        {
                            //List<AdvancedTreeViewItem<TreeViewItem>> noNameNodes = AllTreeViewNodes.Where(s => s.Name.Length == 0).ToList();
                            var nodeName = entryIndex.ToString().Replace("-", "n");
                            List<AdvancedTreeViewItem<TreeViewItem>> nodes = AllTreeViewNodes.Where(s => s.Name.Length > 0 && s.Name.Substring(1) == nodeName).ToList();
                            if (nodes.Count > 0)
                            {
                                nodes[0].BringIntoView();
                                Dispatcher.BeginInvoke(DispatcherPriority.Background, (NoArgDelegate)delegate { nodes[0].ParentNodeValue.SelectItem(nodes[0]); });
                            }
                        }*/
                        //DispatcherHelper.EmptyQueue();
                        var list = AllTreeViewNodesX[0].FlattenTree();
                        List<TreeViewEntry> selectNode = list.Where(s => s.Entry != null && s.UIndex == entryIndex).ToList();
                        if (selectNode.Any())
                        {
                            //selectNode[0].ExpandParents();
                            selectNode[0].IsProgramaticallySelecting = true;
                            SelectedItem = selectNode[0];
                            //FocusTreeViewNodeOld(selectNode[0]);

                            //selectNode[0].Focus(LeftSide_TreeView);
                            return true;
                        }

                        QueuedGotoNumber = entryIndex; //May be trying to select node that doesn't exist yet
                        break;
                    }
                case CurrentViewMode.Exports:
                case CurrentViewMode.Imports:
                    {
                        //Check bounds
                        var entry = Pcc.GetEntry(entryIndex);
                        if (entry != null)
                        {
                            //UI switch
                            if (CurrentView == CurrentViewMode.Exports && entry is ImportEntry)
                            {
                                CurrentView = CurrentViewMode.Imports;
                            }
                            else if (CurrentView == CurrentViewMode.Imports && entry is ExportEntry)
                            {
                                CurrentView = CurrentViewMode.Exports;
                            }

                            LeftSide_ListView.SelectedIndex = Math.Abs(entryIndex) - 1;
                            return true;
                        }

                        break;
                    }
                case CurrentViewMode.Names when entryIndex >= 0 && entryIndex < LeftSide_ListView.Items.Count:
                    //Names
                    LeftSide_ListView.SelectedIndex = entryIndex;
                    return true;
            }

            return false;
        }

        /// <summary>
        /// Handler for the keyup event while the Goto Textbox is focused. It will issue the Goto button function when the enter key is pressed.
        /// </summary>
        /// <param name="sender"></param>
        /// <param name="e"></param>
        private void Goto_TextBox_KeyUp(object sender, KeyEventArgs e)
        {
            if (e.Key == Key.Return && !e.IsRepeat)
            {
                GotoButton_Clicked(null, null);
            }
            else
            {
                if (Goto_TextBox.Text.Length == 0)
                {
                    Goto_Preview_TextBox.Text = "";
                    return;
                }

                if (int.TryParse(Goto_TextBox.Text, out int index))
                {
                    if (CurrentView == CurrentViewMode.Names)
                    {
                        if (index >= 0 && index < Pcc.NameCount)
                        {
                            Goto_Preview_TextBox.Text = Pcc.GetNameEntry(index);
                        }
                        else
                        {
                            Goto_Preview_TextBox.Text = "Invalid value";
                        }
                    }
                    else
                    {
                        if (index == 0)
                        {
                            Goto_Preview_TextBox.Text = "Invalid value";
                        }
                        else
                        {
                            var entry = Pcc.GetEntry(index);
                            if (entry != null)
                            {
                                Goto_Preview_TextBox.Text = entry.InstancedFullPath;
                            }
                            else
                            {
                                Goto_Preview_TextBox.Text = "Index out of bounds of entry list";
                            }
                        }
                    }
                }
                else
                {
                    Goto_Preview_TextBox.Text = "Invalid value";
                }
            }
        }



        /// <summary>
        /// Drag/drop dragover handler for the entry list treeview
        /// </summary>
        /// <param name="dropInfo"></param>
        void IDropTarget.DragOver(IDropInfo dropInfo)
        {
            if ((dropInfo.Data as TreeViewEntry)?.Parent != null)
            {
                dropInfo.DropTargetAdorner = DropTargetAdorners.Highlight;
                dropInfo.Effects = DragDropEffects.Copy;
            }
        }

        /// <summary>
        /// Drop handler for the entry list treeview
        /// </summary>
        /// <param name="dropInfo"></param>
        void IDropTarget.Drop(IDropInfo dropInfo)
        {
            if (dropInfo.TargetItem is TreeViewEntry targetItem && dropInfo.Data is TreeViewEntry sourceItem && sourceItem.Parent != null)
            {
                //Check if the path of the target and the source is the same. If so, offer to merge instead
                if (!MultiRelinkingModeActive)
                {
                    crossPCCObjectMap.Clear();
                }

                if (sourceItem == targetItem || (targetItem.Entry != null && sourceItem.Entry.FileRef == targetItem.Entry.FileRef))
                {
                    return; //ignore
                }

                bool ClearRelinkingMapIfPortingContinues = false;
                if (MultiRelinkingModeActive && crossPCCObjectMap.Count > 0)
                {
                    //Check the incoming file matches the object in Cross PCC Object Map, otherwise will will have to discard the map or cancel the porting
                    var sentry = crossPCCObjectMap.Keys.First();
                    if (sentry.FileRef != sourceItem.Entry.FileRef)
                    {
                        var promptResult = MessageBox.Show($"The item dropped does not come from the same package file as other items in your multi-drop relinking session:\n{sourceItem.Entry.FileRef.FilePath}\n\nContinuing will drop all items in your relinking session.", "Warning", MessageBoxButton.OKCancel, MessageBoxImage.Warning, MessageBoxResult.Cancel);
                        if (promptResult == MessageBoxResult.Cancel)
                        {
                            return;
                        }
                        else
                        {
                            ClearRelinkingMapIfPortingContinues = true;

                        }
                    }
                }

                var portingOption = TreeMergeDialog.GetMergeType(this, sourceItem, targetItem, Pcc.Game);

                if (portingOption == EntryImporter.PortingOption.Cancel)
                {
                    return;
                }

                if (ClearRelinkingMapIfPortingContinues)
                {
                    crossPCCObjectMap.Clear();
                    MultiRelinkingModeActive = false;
                }

                if (sourceItem.Entry.FileRef == null)
                {
                    return;
                }

                bool shouldRelink = !MultiRelinkingModeActive;
                IEntry sourceEntry = sourceItem.Entry;
                IEntry targetLinkEntry = targetItem.Entry;

                int numExports = Pcc.ExportCount;
                //Import!
                var relinkResults = EntryImporter.ImportAndRelinkEntries(portingOption, sourceEntry, Pcc, targetLinkEntry, shouldRelink, out IEntry newEntry, crossPCCObjectMap);

                TryAddToPersistentLevel(Pcc.Exports.Skip(numExports));

                if (!MultiRelinkingModeActive)
                {
                    crossPCCObjectMap.Clear();
                    if ((relinkResults?.Count ?? 0) > 0)
                    {
                        ListDialog ld = new ListDialog(relinkResults, "Relink report", "The following items failed to relink.", this);
                        ld.Show();
                    }
                    else
                    {
                        MessageBox.Show("Items have been ported and relinked with no reported issues.\nNote that this does not mean all binary properties were relinked, only supported ones were.");
                    }
                }

                RefreshView();
                GoToNumber(newEntry.UIndex);
            }
        }

        /// <summary>
        /// Handles pressing the enter key when the class dropdown is active. Automatically will attempt to find the next object by class.
        /// </summary>
        /// <param name="sender"></param>
        /// <param name="e"></param>
        private void ClassDropdown_Combobox_OnKeyUpHandler(object sender, KeyEventArgs e)
        {
            if (e.Key == Key.Return)
            {
                FindNextObjectByClass(Keyboard.IsKeyDown(Key.LeftShift) || Keyboard.IsKeyDown(Key.RightShift));
            }
        }

        /// <summary>
        /// Finds the next entry that has the selected class from the dropdown.
        /// </summary>
        private void FindNextObjectByClass(bool reverse)
        {
            if (Pcc == null)
                return;
            if (ClassDropdown_Combobox.SelectedItem == null)
                return;

            string searchClass = ClassDropdown_Combobox.SelectedItem.ToString();

            void LoopFunc(ref int integer, int count)
            {
                if (reverse)
                {
                    integer--;
                }
                else
                {
                    integer++;
                }

                if (integer < 0)
                {
                    integer = count - 1;
                }
                else if (integer >= count)
                {
                    integer = 0;
                }
            }

            if (CurrentView == CurrentViewMode.Tree)
            {
                TreeViewEntry selectedNode = (TreeViewEntry)LeftSide_TreeView.SelectedItem;
                List<TreeViewEntry> items = AllTreeViewNodesX[0].FlattenTree();
                int pos = selectedNode == null ? 0 : items.IndexOf(selectedNode);
                LoopFunc(ref pos, items.Count); //increment 1 forward or back to start so we don't immediately find ourself.
                for (int i = pos, numSearched = 0; numSearched < items.Count; LoopFunc(ref i, items.Count), numSearched++)
                {
                    //int curIndex = (i + pos) % items.Count;
                    TreeViewEntry node = items[i];
                    if (node.Entry == null)
                    {
                        continue;
                    }

                    if (node.Entry.ClassName.Equals(searchClass))
                    {
                        node.IsProgramaticallySelecting = true;
                        SelectedItem = node;
                        break;
                    }
                }
            }
            else
            {
                //Todo: Loopfunc
                int n = LeftSide_ListView.SelectedIndex;
                int start;
                if (n == -1)
                    start = 0;
                else
                    start = n + 1;
                if (CurrentView == CurrentViewMode.Exports)
                {
                    for (int i = start; i < Pcc.Exports.Count; i++)
                    {
                        if (Pcc.Exports[i].ClassName == searchClass)
                        {
                            LeftSide_ListView.SelectedIndex = i;
                            break;
                        }
                    }
                }
                else if (CurrentView == CurrentViewMode.Imports)
                {
                    for (int i = start; i < Pcc.Imports.Count; i++)
                    {
                        if (Pcc.Imports[i].ClassName == searchClass)
                        {
                            LeftSide_ListView.SelectedIndex = i;
                            break;
                        }
                    }
                }

            }

        }

        /// <summary>
        /// Find object by class button click handler
        /// </summary>
        /// <param name="sender"></param>
        /// <param name="e"></param>
        private void FindObjectByClass_Click(object sender, RoutedEventArgs e)
        {
            FindNextObjectByClass(Keyboard.IsKeyDown(Key.LeftShift) || Keyboard.IsKeyDown(Key.RightShift));
        }

        /// <summary>
        /// Click handler for the search button.
        /// </summary>
        /// <param name="sender"></param>
        /// <param name="e"></param>
        private void SearchButton_Clicked(object sender, RoutedEventArgs e)
        {
            Search(Keyboard.IsKeyDown(Key.LeftShift) || Keyboard.IsKeyDown(Key.RightShift));
        }

        /// <summary>
        /// Key handler for the search box. This listens for the enter key.
        /// </summary>
        /// <param name="sender"></param>
        /// <param name="e"></param>
        private void Searchbox_OnKeyUpHandler(object sender, KeyEventArgs e)
        {
            if (e.Key == Key.Return)
            {
                Search(Keyboard.IsKeyDown(Key.LeftShift) || Keyboard.IsKeyDown(Key.RightShift));
            }
        }

        /// <summary>
        /// Takes the contents of the search box and finds the next instance of it.
        /// </summary>
        private void Search(bool reverseSearch)
        {
            if (Pcc == null)
                return;
            int start = LeftSide_ListView.SelectedIndex;
            if (Search_TextBox.Text == "")
                return;
            //int start;
            //if (n == -1)
            //    start = 0;
            //else
            //    start = n + 1;


            string searchTerm = Search_TextBox.Text.ToLower();

            /*if (CurrentView == View.Names)
            {
                for (int i = start; i < pcc.Names.Count; i++)
                    if (Pcc.getNameEntry(i).ToLower().Contains(searchTerm))
                    {
                        listBox1.SelectedIndex = i;
                        break;
                    }
            }
            if (CurrentView == View.Imports)
            {
                IReadOnlyList<ImportEntry> imports = pcc.Imports;
                for (int i = start; i < imports.Count; i++)
                    if (imports[i].ObjectName.ToLower().Contains(searchTerm))
                    {
                        listBox1.SelectedIndex = i;
                        break;
                    }
            }
            */
            void LoopFunc(ref int integer, int count)
            {
                if (reverseSearch)
                {
                    integer--;
                }
                else
                {
                    integer++;
                }

                if (integer < 0)
                {
                    integer = count - 1;
                }
                else if (integer >= count)
                {
                    integer = 0;
                }
            }


            if (CurrentView == CurrentViewMode.Names)
            {
                LoopFunc(ref start, Pcc.NameCount); //increment 1 forward or back to start so we don't immediately find ourself.
                for (int i = start, numSearched = 0; numSearched < Pcc.Names.Count; LoopFunc(ref i, Pcc.NameCount), numSearched++)
                {
                    if (Pcc.Names[i].ToLower().Contains(searchTerm))
                    {
                        LeftSide_ListView.SelectedIndex = i;
                        break;
                    }
                }
            }

            if (CurrentView == CurrentViewMode.Imports)
            {
                LoopFunc(ref start, Pcc.ImportCount); //increment 1 forward or back to start so we don't immediately find ourself.
                for (int i = start, numSearched = 0; numSearched < Pcc.Imports.Count; LoopFunc(ref i, Pcc.ImportCount), numSearched++)
                {
                    if (Pcc.Imports[i].ObjectName.Name.ToLower().Contains(searchTerm))
                    {
                        LeftSide_ListView.SelectedIndex = i;
                        break;
                    }

                    //if (i >= Imports.Count - 1)
                    //{
                    //    i = -1;
                    //}
                }
            }

            if (CurrentView == CurrentViewMode.Exports)
            {
                LoopFunc(ref start, Pcc.ExportCount); //increment 1 forward or back to start so we don't immediately find ourself.
                for (int i = start, numSearched = 0; numSearched < Pcc.Exports.Count; LoopFunc(ref i, Pcc.ExportCount), numSearched++)
                {
                    if (Pcc.Exports[i].ObjectName.Name.ToLower().Contains(searchTerm))
                    {
                        LeftSide_ListView.SelectedIndex = i;
                        break;
                    }

                    //if (i >= Exports.Count - 1)
                    //{
                    //    i = -1;
                    //}
                }
            }

            if (CurrentView == CurrentViewMode.Tree && AllTreeViewNodesX.Count > 0)
            {
                TreeViewEntry selectedNode = (TreeViewEntry)LeftSide_TreeView.SelectedItem;
                var items = AllTreeViewNodesX[0].FlattenTree();
                int pos = selectedNode == null ? -1 : items.IndexOf(selectedNode);

                LoopFunc(ref pos, items.Count); //increment 1 forward or back to start so we don't immediately find ourself.

                //Start at the selected node, then search up or down the number of items in the list. If nothing is found, ding.
                for (int numSearched = 0; numSearched < items.Count; LoopFunc(ref pos, items.Count), numSearched++)

                //for (int i = 0; i < items.Count; LoopFunc(ref i, items.Count))
                {
                    //int curIndex = (i + pos) % items.Count;
                    TreeViewEntry node = items[pos];
                    if (node.Entry == null)
                    {
                        continue;
                    }

                    if (node.Entry.ObjectName.Name.ToLower().Contains(searchTerm))
                    {
                        node.IsProgramaticallySelecting = true;
                        SelectedItem = node;
                        //node.IsSelected = true;
                        break;
                    }
                }
            }
        }

        private void BuildME1TLKDB_Clicked(object sender, RoutedEventArgs e)
        {
            string myBasePath = ME1Directory.gamePath;
            string[] extensions = { ".u", ".upk" };
            FileInfo[] files = new DirectoryInfo(ME1Directory.cookedPath).EnumerateFiles("*", SearchOption.AllDirectories)
                .Where(f => extensions.Contains(f.Extension.ToLower()))
                .ToArray();
            int i = 1;
            var stringMapping = new SortedDictionary<int, KeyValuePair<string, List<string>>>();
            foreach (FileInfo f in files)
            {
                StatusBar_LeftMostText.Text = $"[{i}/{files.Length}] Scanning {f.FullName}";
                Dispatcher.Invoke(new Action(() => { }), DispatcherPriority.ContextIdle, null);
                int basePathLen = myBasePath.Length;
                using (IMEPackage pack = MEPackageHandler.OpenMEPackage(f.FullName))
                {
                    List<ExportEntry> tlkExports = pack.Exports.Where(x => (x.ObjectName == "tlk" || x.ObjectName == "tlk_M") && x.ClassName == "BioTlkFile").ToList();
                    if (tlkExports.Count > 0)
                    {
                        string subPath = f.FullName.Substring(basePathLen);
                        Debug.WriteLine("Found exports in " + f.FullName.Substring(basePathLen));
                        foreach (ExportEntry exp in tlkExports)
                        {
                            ME1Explorer.Unreal.Classes.TalkFile talkFile = new ME1Explorer.Unreal.Classes.TalkFile(exp);
                            foreach (var sref in talkFile.StringRefs)
                            {
                                if (sref.StringID == 0) continue; //skip blank
                                if (sref.Data == null || sref.Data == "-1" || sref.Data == "") continue; //skip blank

                                if (!stringMapping.TryGetValue(sref.StringID, out var dictEntry))
                                {
                                    dictEntry = new KeyValuePair<string, List<string>>(sref.Data, new List<string>());
                                    stringMapping[sref.StringID] = dictEntry;
                                }

                                if (sref.StringID == 158104)
                                {
                                    Debugger.Break();
                                }

                                dictEntry.Value.Add($"{subPath} in uindex {exp.UIndex} \"{exp.ObjectName}\"");
                            }
                        }
                    }

                    i++;
                }
            }

            int done = 0;
            int total = stringMapping.Count;
            using (StreamWriter file = new StreamWriter(@"C:\Users\Public\SuperTLK.txt"))
            {
                StatusBar_LeftMostText.Text = "Writing... ";
                Dispatcher.Invoke(new Action(() => { }), DispatcherPriority.ContextIdle, null);
                foreach (KeyValuePair<int, KeyValuePair<string, List<string>>> entry in stringMapping)
                {
                    // do something with entry.Value or entry.Key
                    file.WriteLine(entry.Key);
                    file.WriteLine(entry.Value.Key);
                    foreach (string fi in entry.Value.Value)
                    {
                        file.WriteLine(" - " + fi);
                    }

                    file.WriteLine();
                }
            }

            StatusBar_LeftMostText.Text = "Done";
        }

        private void Window_Drop(object sender, DragEventArgs e)
        {
            if (e.Data.GetDataPresent(DataFormats.FileDrop))
            {
                // Note that you can have more than one file.
                string[] files = (string[])e.Data.GetData(DataFormats.FileDrop);

                // Assuming you have one file that you care about, pass it off to whatever
                // handling code you have defined.
                LoadFile(files[0]);
            }
        }

        private void Window_DragOver(object sender, DragEventArgs e)
        {
            if (e.Data.GetDataPresent(DataFormats.FileDrop))
            {
                // Note that you can have more than one file.
                var files = (string[])e.Data.GetData(DataFormats.FileDrop);
                string ext = Path.GetExtension(files[0]).ToLower();
                if (ext != ".u" && ext != ".upk" && ext != ".pcc" && ext != ".sfm" && ext != ".xxx" && ext != ".udk")
                {
                    e.Effects = DragDropEffects.None;
                    e.Handled = true;
                }
            }
        }


        private void TouchComfyMode_Clicked(object sender, RoutedEventArgs e)
        {
            Properties.Settings.Default.TouchComfyMode = !Properties.Settings.Default.TouchComfyMode;
            Properties.Settings.Default.Save();
            TouchComfySettings.ModeSwitched();
        }

        private void ShowImpExpPrefix_Clicked(object sender, RoutedEventArgs e)
        {
            Properties.Settings.Default.PackageEditorWPF_ShowImpExpPrefix = !Properties.Settings.Default.PackageEditorWPF_ShowImpExpPrefix;
            Properties.Settings.Default.Save();
            if (AllTreeViewNodesX.Any())
            {
                AllTreeViewNodesX[0].FlattenTree().ForEach(x => x.RefreshDisplayName());
            }
        }


        private void PackageEditorWPF_Closing(object sender, CancelEventArgs e)
        {
            if (!e.Cancel)
            {
                SoundTab_Soundpanel.FreeAudioResources();
                foreach (var el in ExportLoaders.Keys)
                {
                    el.Dispose(); //Remove hosted winforms references
                }

                LeftSideList_ItemsSource.ClearEx();
                //LeftSide_TreeView = null; //peregrine treeview dispatcher leak //we don't use peregrine tree view anymore
                AllTreeViewNodesX.ClearEx();
            }
        }

        private void OpenIn_Clicked(object sender, RoutedEventArgs e)
        {
            var myValue = (string)((MenuItem)sender).Tag;
            switch (myValue)
            {
                case "DialogueEditor":
                    var dialogueEditorWPF = new Dialogue_Editor.DialogueEditorWPF();
                    dialogueEditorWPF.LoadFile(Pcc.FilePath);
                    dialogueEditorWPF.Show();
                    break;
                case "FaceFXEditor":
                    var facefxEditor = new FaceFX.FaceFXEditor();
                    facefxEditor.LoadFile(Pcc.FilePath);
                    facefxEditor.Show();
                    break;
                case "PathfindingEditor":
                    var pathEditor = new PathfindingEditorWPF(Pcc.FilePath);
                    pathEditor.Show();
                    break;
                case "SoundplorerWPF":
                    var soundplorerWPF = new Soundplorer.SoundplorerWPF();
                    soundplorerWPF.LoadFile(Pcc.FilePath);
                    soundplorerWPF.Show();
                    break;
                case "SequenceEditor":
                    var seqEditor = new Sequence_Editor.SequenceEditorWPF();
                    seqEditor.LoadFile(Pcc.FilePath);
                    seqEditor.Show();
                    break;
                case "Meshplorer":
                    var meshplorer = new MeshplorerWPF();
                    meshplorer.LoadFile(Pcc.FilePath);
                    meshplorer.Show();
                    break;
            }
        }

        private void HexConverterMenuItem_Click(object sender, RoutedEventArgs e)
        {
            if (File.Exists(App.HexConverterPath))
            {
                Process.Start(App.HexConverterPath);
            }
        }

        public class IndexedName
        {
            public int Index { get; set; }
            public NameReference Name { get; set; }

            public IndexedName(int index, NameReference name)
            {
                Index = index;
                Name = name;
            }

            public override bool Equals(Object obj)
            {
                //Check for null and compare run-time types.
                if ((obj == null) || GetType() != obj.GetType())
                {
                    return false;
                }
                else
                {
                    IndexedName other = (IndexedName)obj;
                    return Index == other.Index && Name == other.Name;
                }
            }
        }

        private void BinaryInterpreterWPF_AlwaysAutoParse_Click(object sender, RoutedEventArgs e)
        {
            //BinaryInterpreterWPF_AlwaysAutoParse_MenuItem.IsChecked = !BinaryInterpreterWPF_AlwaysAutoParse_MenuItem.IsChecked;
            Properties.Settings.Default.BinaryInterpreterWPFAutoScanAlways = !Properties.Settings.Default.BinaryInterpreterWPFAutoScanAlways;
            Properties.Settings.Default.Save();
        }

        //To be moved to Pathinding Editor WPF. will take some re-architecting though for relinking
        //todo: this should be possible to move now
        private void Port_SFXObjectives_Click(object sender, RoutedEventArgs e)
        {
            //Extract Xbox SFAR


            /* Platform comparison
            var pcfolder = @"D:\Origin Games\Mass Effect 2\BioGame\CookedPC";
            var platformfolder = @"X:\Mass Effect 2 Builds\PS3\PS3_GAME\USRDIR\BIOGAME\COOKEDPS3";

            var pcfiles = Directory.GetFiles(pcfolder, "*.*", SearchOption.AllDirectories).Where(x => !x.Contains("_loc_")).ToList();
            var platformfiles = Directory.GetFiles(platformfolder, "*.*", SearchOption.AllDirectories).Select(x=>x.ToLower()).Where(x => !x.Contains("_loc_") &&
                                                                                                    !x.EndsWith("_deu.afc") && !x.EndsWith("_ita.afc") && !x.EndsWith("_fra.afc")).ToList();

            var pcfilesbyname = pcfiles.Select(x => Path.GetFileNameWithoutExtension(x).ToLower());
            var platformfilesbyname = platformfiles.Select(x => Path.GetFileNameWithoutExtension(x).ToLower());

            var uniqueplatformfiles = platformfilesbyname.Except(pcfilesbyname).ToList();

            foreach (var s in uniqueplatformfiles)
            {
                Debug.WriteLine(s);
            }


            return;*/
            if (Pcc == null)
            {
                return;
            }

            OpenFileDialog d = new OpenFileDialog { Title = "Select source file", Filter = "*.pcc|*.pcc" };
            bool? result = d.ShowDialog();
            if (!result.HasValue || !result.Value)
            {
                Debug.WriteLine("No source file selected");
                return;
            }

            if (d.FileName == Pcc.FilePath)
            {
                Debug.WriteLine("Same input/target file");
                return;
            }

            ExportEntry targetPersistentLevel;
            using (IMEPackage sourceFile = MEPackageHandler.OpenMEPackage(d.FileName))
            {
                targetPersistentLevel = Pcc.Exports.FirstOrDefault(x => x.ClassName == "Level" && x.ObjectName == "PersistentLevel");

                if (targetPersistentLevel == null)
                {
                    Debug.WriteLine("Could not find persistent level in current file");
                    return;
                }

                var pathnodeForPositioning = Pcc.Exports.FirstOrDefault(x => x.ClassName == "PathNode" && x.ObjectName == "PathNode");
                if (pathnodeForPositioning == null)
                {

                    Debug.WriteLine("Could not find pathnode to position objectives around");
                    return;
                }

                StructProperty pathnodePos = pathnodeForPositioning.GetProperty<StructProperty>("location");
                float xPos = pathnodePos.GetProp<FloatProperty>("X");
                float y = pathnodePos.GetProp<FloatProperty>("Y") + 80;
                float z = pathnodePos.GetProp<FloatProperty>("Z");

                Debug.WriteLine($"Base coordinate for positioning: {xPos},{y},{z}");

                var objectMap = new Dictionary<IEntry, IEntry>();

                var itemsToAddToLevel = new List<ExportEntry>();
                foreach (ExportEntry export in sourceFile.Exports)
                {
                    if (export.ObjectName == "SFXOperation_ObjectiveSpawnPoint")
                    {
                        Debug.WriteLine("Porting " + export.InstancedFullPath);
                        ExportEntry portedObjective = EntryImporter.ImportExport(Pcc, export, targetPersistentLevel.UIndex, objectMapping: objectMap);
                        itemsToAddToLevel.Add(portedObjective);
                        var child = export.GetProperty<ObjectProperty>("CollisionComponent");
                        ExportEntry collCyl = sourceFile.Exports[child.Value - 1];
                        Debug.WriteLine($"Porting {collCyl.InstancedFullPath}");
                        EntryImporter.ImportExport(Pcc, collCyl, portedObjective.UIndex, objectMapping: objectMap);
                    }
                }

                Relinker.RelinkAll(objectMap);

                xPos -= (itemsToAddToLevel.Count / 2) * 55.0f;
                foreach (ExportEntry addingExport in itemsToAddToLevel)
                {
                    StructProperty locationProp = addingExport.GetProperty<StructProperty>("location");
                    if (locationProp != null)
                    {
                        FloatProperty xProp = locationProp.GetProp<FloatProperty>("X");
                        FloatProperty yProp = locationProp.GetProp<FloatProperty>("Y");
                        FloatProperty zProp = locationProp.GetProp<FloatProperty>("Z");
                        Debug.WriteLine($"Original coordinate of objective: {xProp.Value},{yProp.Value},{zProp.Value}");

                        xProp.Value = xPos;
                        yProp.Value = y;
                        zProp.Value = z;

                        Debug.WriteLine($"--New coordinate for positioning: {xPos},{y},{z}");

                        xPos += 55;
                        addingExport.WriteProperty(locationProp);
                    }
                }

                Level level = ObjectBinary.From<Level>(targetPersistentLevel);
                foreach (ExportEntry actorExport in itemsToAddToLevel)
                {
                    level.Actors.Add(actorExport.UIndex);
                }

                targetPersistentLevel.SetBinaryData(level.ToBytes(targetPersistentLevel.FileRef));
            }


            GoToNumber(targetPersistentLevel.UIndex);
            Debug.WriteLine("Done");
        }

        private void GenerateGUIDCacheForFolder_Clicked(object sender, RoutedEventArgs e)
        {
            CommonOpenFileDialog m = new CommonOpenFileDialog
            {
                IsFolderPicker = true,
                EnsurePathExists = true,
                Title = "Select folder to generate GUID cache on"
            };
            if (m.ShowDialog(this) == CommonFileDialogResult.Ok)
            {
                string dir = m.FileName;
                string[] files = Directory.GetFiles(dir, "*.pcc");
                if (files.Any())
                {
                    var packageGuidMap = new Dictionary<string, Guid>();
                    var GuidPackageMap = new Dictionary<Guid, string>();

                    IsBusy = true;
                    string guidcachefile = null;
                    foreach (string file in files)
                    {
                        string fname = Path.GetFileNameWithoutExtension(file);
                        if (fname.StartsWith("GuidCache"))
                        {
                            guidcachefile = file;
                            continue;
                        }

                        if (fname.Contains("_LOC_"))
                        {
                            Debug.WriteLine("--> Skipping " + fname);
                            continue; //skip localizations
                        }

                        Debug.WriteLine(Path.GetFileName(file));
                        bool hasPackageNamingItself = false;
                        using (var package = MEPackageHandler.OpenMEPackage(file))
                        {
                            var filesToSkip = new[] { "BioD_Cit004_270ShuttleBay1", "BioD_Cit003_600MechEvent", "CAT6_Executioner", "SFXPawn_Demo", "SFXPawn_Sniper", "SFXPawn_Heavy", "GethAssassin", "BioD_OMG003_125LitExtra" };
                            foreach (ExportEntry exp in package.Exports)
                            {
                                if (exp.ClassName == "Package" && exp.idxLink == 0 && !filesToSkip.Contains(exp.ObjectName.Name))
                                {
                                    if (string.Equals(exp.ObjectName.Name, fname, StringComparison.InvariantCultureIgnoreCase))
                                    {
                                        hasPackageNamingItself = true;
                                    }

                                    Guid guid = exp.PackageGUID;
                                    if (guid != Guid.Empty)
                                    {
                                        GuidPackageMap.TryGetValue(guid, out string packagename);
                                        if (packagename != null && packagename != exp.ObjectName.Name)
                                        {
                                            Debug.WriteLine($"-> {exp.UIndex} {exp.ObjectName.Name} has a guid different from already found one ({packagename})! {guid}");
                                        }

                                        if (packagename == null)
                                        {
                                            GuidPackageMap[guid] = exp.ObjectName.Name;
                                        }
                                    }
                                }
                            }
                        }

                        if (!hasPackageNamingItself)
                        {
                            Debug.WriteLine("----HAS NO SELF NAMING EXPORT");
                        }
                    }

                    foreach (KeyValuePair<Guid, string> entry in GuidPackageMap)
                    {
                        // do something with entry.Value or entry.Key
                        Debug.WriteLine($"  {entry.Value} {entry.Key}");
                    }

                    if (guidcachefile != null)
                    {
                        Debug.WriteLine("Opening GuidCache file " + guidcachefile);
                        using (var package = MEPackageHandler.OpenMEPackage(guidcachefile))
                        {
                            var cacheExp = package.Exports.FirstOrDefault(x => x.ObjectName == "GuidCache");
                            if (cacheExp != null)
                            {
                                var data = new MemoryStream();
                                var expPre = cacheExp.Data.Take(12).ToArray();
                                data.Write(expPre, 0, 12); //4 byte header, None
                                data.WriteInt32(GuidPackageMap.Count);
                                foreach (KeyValuePair<Guid, string> entry in GuidPackageMap)
                                {
                                    int nametableIndex = cacheExp.FileRef.FindNameOrAdd(entry.Value);
                                    data.WriteInt32(nametableIndex);
                                    data.WriteInt32(0);
                                    data.Write(entry.Key.ToByteArray(), 0, 16);
                                }

                                cacheExp.Data = data.ToArray();
                            }

                            package.Save();
                        }
                    }

                    Debug.WriteLine("Done. Cache size: " + GuidPackageMap.Count);

                    IsBusy = false;
                }
            }
        }



        private void GenerateNewGUIDForPackageFile_Clicked(object sender, RoutedEventArgs e)
        {
            MessageBox.Show("This process applies immediately and cannot be undone.\nEnsure the file you are going to regenerate is not open in ME3Explorer in any tools.\nBe absolutely sure you know what you're doing before you use this!");
            OpenFileDialog d = new OpenFileDialog
            {
                Title = "Select file to regen guid for",
                Filter = "*.pcc|*.pcc"
            };
            if (d.ShowDialog() == true)
            {
                using (IMEPackage sourceFile = MEPackageHandler.OpenMEPackage(d.FileName))
                {
                    string fname = Path.GetFileNameWithoutExtension(d.FileName);
                    Guid newGuid = Guid.NewGuid();
                    ExportEntry selfNamingExport = null;
                    foreach (ExportEntry exp in sourceFile.Exports)
                    {
                        if (exp.ClassName == "Package"
                            && exp.idxLink == 0
                            && string.Equals(exp.ObjectName.Name, fname, StringComparison.InvariantCultureIgnoreCase))
                        {
                            selfNamingExport = exp;
                            break;
                        }
                    }

                    if (selfNamingExport == null)
                    {
                        MessageBox.Show("Selected package does not contain a self-naming package export.\nCannot regenerate package file-level GUID if it doesn't contain self-named export.");
                        return;
                    }

                    selfNamingExport.PackageGUID = newGuid;
                    sourceFile.PackageGuid = newGuid;
                    sourceFile.Save();
                }

                MessageBox.Show("Generated a new GUID for package.");
            }
        }

        private void MakeAllGrenadesAmmoRespawn_Click(object sender, RoutedEventArgs e)
        {
            var ammoGrenades = Pcc.Exports.Where(x => x.ClassName != "Class" && !x.IsDefaultObject && (x.ObjectName == "SFXAmmoContainer" || x.ObjectName == "SFXGrenadeContainer" || x.ObjectName == "SFXAmmoContainer_Simulator"));
            foreach (var container in ammoGrenades)
            {
                BoolProperty respawns = new BoolProperty(true, "bRespawns");
                float respawnTimeVal = 20;
                if (container.ObjectName == "SFXGrenadeContainer")
                {
                    respawnTimeVal = 8;
                }

                if (container.ObjectName == "SFXAmmoContainer")
                {
                    respawnTimeVal = 3;
                }

                if (container.ObjectName == "SFXAmmoContainer_Simulator")
                {
                    respawnTimeVal = 5;
                }

                FloatProperty respawnTime = new FloatProperty(respawnTimeVal, "RespawnTime");
                var currentprops = container.GetProperties();
                currentprops.AddOrReplaceProp(respawns);
                currentprops.AddOrReplaceProp(respawnTime);
                container.WriteProperties(currentprops);
            }

        }

        private void BuildME1NativeFunctionsInfo_Click(object sender, RoutedEventArgs e)
        {
            if (ME1Directory.gamePath != null)
            {
                var newCachedInfo = new SortedDictionary<int, CachedNativeFunctionInfo>();
                var dir = new DirectoryInfo(ME1Directory.gamePath);
                var filesToSearch = dir.GetFiles( /*"*.sfm", SearchOption.AllDirectories).Union(dir.GetFiles(*/"*.u", SearchOption.AllDirectories).ToArray();
                Debug.WriteLine("Number of files: " + filesToSearch.Length);
                foreach (FileInfo fi in filesToSearch)
                {
                    using (var package = MEPackageHandler.OpenME1Package(fi.FullName))
                    {
                        Debug.WriteLine(fi.Name);
                        foreach (ExportEntry export in package.Exports)
                        {
                            if (export.ClassName == "Function")
                            {

                                BinaryReader reader = new BinaryReader(new MemoryStream(export.Data));
                                reader.ReadBytes(12);
                                int super = reader.ReadInt32();
                                int children = reader.ReadInt32();
                                reader.ReadBytes(12);
                                int line = reader.ReadInt32();
                                int textPos = reader.ReadInt32();
                                int scriptSize = reader.ReadInt32();
                                byte[] bytecode = reader.ReadBytes(scriptSize);
                                int nativeIndex = reader.ReadInt16();
                                int operatorPrecedence = reader.ReadByte();
                                int functionFlags = reader.ReadInt32();
                                if ((functionFlags & UE3FunctionReader._flagSet.GetMask("Net")) != 0)
                                {
                                    reader.ReadInt16(); // repOffset
                                }

                                int friendlyNameIndex = reader.ReadInt32();
                                reader.ReadInt32();
                                var function = new UnFunction(export, package.GetNameEntry(friendlyNameIndex),
                                    new FlagValues(functionFlags, UE3FunctionReader._flagSet), bytecode, nativeIndex, operatorPrecedence);

                                if (nativeIndex != 0)
                                {
                                    Debug.WriteLine($">>NATIVE Function {nativeIndex} {export.ObjectName}");
                                    var newInfo = new CachedNativeFunctionInfo
                                    {
                                        nativeIndex = nativeIndex,
                                        Name = export.ObjectName,
                                        Filename = fi.Name,
                                        Operator = function.Operator,
                                        PreOperator = function.PreOperator,
                                        PostOperator = function.PostOperator
                                    };
                                    newCachedInfo[nativeIndex] = newInfo;
                                }
                            }
                        }
                    }
                }

                File.WriteAllText(Path.Combine(App.ExecFolder, "ME1NativeFunctionInfo.json"), JsonConvert.SerializeObject(new { NativeFunctionInfo = newCachedInfo }, Formatting.Indented));
                Debug.WriteLine("Done");
            }
        }

        private void FindME12DATables_Click(object sender, RoutedEventArgs e)
        {
            if (ME1Directory.gamePath != null)
            {
                var newCachedInfo = new SortedDictionary<int, CachedNativeFunctionInfo>();
                var dir = new DirectoryInfo(Path.Combine(ME1Directory.gamePath /*, "BioGame", "CookedPC", "Maps"*/));
                var filesToSearch = dir.GetFiles("*.sfm", SearchOption.AllDirectories).Union(dir.GetFiles("*.u", SearchOption.AllDirectories)).Union(dir.GetFiles("*.upk", SearchOption.AllDirectories)).ToArray();
                Debug.WriteLine("Number of files: " + filesToSearch.Length);
                foreach (FileInfo fi in filesToSearch)
                {
                    using (var package = MEPackageHandler.OpenME1Package(fi.FullName))
                    {
                        foreach (ExportEntry export in package.Exports)
                        {
                            if ((export.ClassName == "BioSWF"))
                            //|| export.ClassName == "Bio2DANumberedRows") && export.ObjectName.Contains("BOS"))
                            {
                                Debug.WriteLine($"{export.ClassName}({export.ObjectName.Instanced}) in {fi.Name} at export {export.UIndex}");
                            }
                        }
                    }
                }

                //File.WriteAllText(System.Windows.Forms.Application.StartupPath + "//exec//ME1NativeFunctionInfo.json", JsonConvert.SerializeObject(new { NativeFunctionInfo = newCachedInfo }, Formatting.Indented));
                Debug.WriteLine("Done");
            }
        }

        private void FindAllME3PowerCustomAction_Click(object sender, RoutedEventArgs e)
        {
            if (ME3Directory.gamePath != null)
            {
                var newCachedInfo = new SortedDictionary<string, List<string>>();
                var dir = new DirectoryInfo(ME3Directory.gamePath);
                var filesToSearch = dir.GetFiles("*.pcc", SearchOption.AllDirectories).ToArray();
                Debug.WriteLine("Number of files: " + filesToSearch.Length);
                foreach (FileInfo fi in filesToSearch)
                {
                    using (var package = MEPackageHandler.OpenME3Package(fi.FullName))
                    {
                        foreach (ExportEntry export in package.Exports)
                        {
                            if (export.SuperClassName == "SFXPowerCustomAction")
                            {
                                Debug.WriteLine($"{export.ClassName}({export.ObjectName}) in {fi.Name} at export {export.UIndex}");
                                if (newCachedInfo.TryGetValue(export.ObjectName, out List<string> instances))
                                {
                                    instances.Add($"{fi.Name} at export {export.UIndex}");
                                }
                                else
                                {
                                    newCachedInfo[export.ObjectName] = new List<string> { $"{fi.Name} at export {export.UIndex}" };
                                }
                            }
                        }
                    }
                }


                string outstr = "";
                foreach (KeyValuePair<string, List<string>> instancelist in newCachedInfo)
                {
                    outstr += instancelist.Key;
                    outstr += "\n";
                    foreach (string str in instancelist.Value)
                    {
                        outstr += " - " + str + "\n";
                    }
                }

                File.WriteAllText(@"C:\users\public\me3powers.txt", outstr);
                Debug.WriteLine("Done");
            }
        }

        //For Tajfun
        private void FindAllME2PowerCustomAction_Click(object sender, RoutedEventArgs e)
        {
            if (ME2Directory.gamePath != null)
            {
                var newCachedInfo = new SortedDictionary<string, List<string>>();
                var dir = new DirectoryInfo(ME2Directory.gamePath);
                var filesToSearch = dir.GetFiles("*.pcc", SearchOption.AllDirectories).ToArray();
                Debug.WriteLine("Number of files: " + filesToSearch.Length);
                foreach (FileInfo fi in filesToSearch)
                {
                    using var package = MEPackageHandler.OpenMEPackage(fi.FullName);
                    foreach (ExportEntry export in package.Exports)
                    {
                        if (export.SuperClassName == "SFXPower")
                        {
                            Debug.WriteLine($"{export.ClassName}({export.ObjectName}) in {fi.Name} at export {export.UIndex}");
                            if (newCachedInfo.TryGetValue(export.ObjectName, out List<string> instances))
                            {
                                instances.Add($"{fi.Name} at export {export.UIndex}");
                            }
                            else
                            {
                                newCachedInfo[export.ObjectName] = new List<string> { $"{fi.Name} at export {export.UIndex}" };
                            }
                        }
                    }
                }


                string outstr = "";
                foreach (KeyValuePair<string, List<string>> instancelist in newCachedInfo)
                {
                    outstr += instancelist.Key;
                    outstr += "\n";
                    foreach (string str in instancelist.Value)
                    {
                        outstr += " - " + str + "\n";
                    }
                }

                File.WriteAllText(@"C:\users\public\me2powers.txt", outstr);
                Debug.WriteLine("Done");
            }
        }

        private void CreatePCCDumpME1_Click(object sender, RoutedEventArgs e)
        {
            new PackageDumper.PackageDumper(this).Show();
        }

        private void AssociatePCCSFM_Clicked(object sender, RoutedEventArgs e)
        {
            Main_Window.Utilities.FileAssociations.EnsureAssociationsSet("pcc", "Mass Effect 2/3 Package File");
            Main_Window.Utilities.FileAssociations.EnsureAssociationsSet("sfm", "Mass Effect 1 Package File");
        }

        private void AssociateUPKUDK_Clicked(object sender, RoutedEventArgs e)
        {
            Main_Window.Utilities.FileAssociations.EnsureAssociationsSet("upk", "Unreal Package File");
            Main_Window.Utilities.FileAssociations.EnsureAssociationsSet("udk", "UDK Package File");
        }

        private void BuildME1ObjectInfo_Clicked(object sender, RoutedEventArgs e)
        {
            ME1UnrealObjectInfo.generateInfo();
            this.RestoreAndBringToFront();
            MessageBox.Show(this, "Done");
        }

        private void BuildME2ObjectInfo_Clicked(object sender, RoutedEventArgs e)
        {
            ME2Explorer.Unreal.ME2UnrealObjectInfo.generateInfo();
            this.RestoreAndBringToFront();
            MessageBox.Show(this, "Done");
        }

        private void BuildME3ObjectInfo_Clicked(object sender, RoutedEventArgs e)
        {
            ME3UnrealObjectInfo.generateInfo();
            this.RestoreAndBringToFront();
            MessageBox.Show(this, "Done");
        }

        private void BuildAllObjectInfo_Clicked(object sender, RoutedEventArgs e)
        {
            ME1UnrealObjectInfo.generateInfo();
            ME2Explorer.Unreal.ME2UnrealObjectInfo.generateInfo();
            ME3UnrealObjectInfo.generateInfo();
            this.RestoreAndBringToFront();
            MessageBox.Show(this, "Done");
        }

        private void RefreshProperties_Clicked(object sender, RoutedEventArgs e)
        {
            var properties = InterpreterTab_Interpreter.CurrentLoadedExport?.GetProperties();
        }

        private void PrintLoadedPackages_Clicked(object sender, RoutedEventArgs e)
        {
            MEPackageHandler.PrintOpenPackages();
        }

        private void ObjectInfosSearch_Click(object sender, RoutedEventArgs e)
        {
            var searchTerm = PromptDialog.Prompt(this, "Enter key value to search", "ObjectInfos Search");
            if (searchTerm != null)
            {
                string searchResult = "";

                //ME1
                if (ME1UnrealObjectInfo.Classes.TryGetValue(searchTerm, out ClassInfo _))
                {
                    searchResult += "Key found in ME1 Classes\n";
                }

                if (ME1UnrealObjectInfo.Structs.TryGetValue(searchTerm, out ClassInfo _))
                {
                    searchResult += "Key found in ME1 Structs\n";
                }

                if (ME1UnrealObjectInfo.Enums.TryGetValue(searchTerm, out _))
                {
                    searchResult += "Key found in ME1 Enums\n";
                }

                //ME2
                if (ME2Explorer.Unreal.ME2UnrealObjectInfo.Classes.TryGetValue(searchTerm, out ClassInfo _))
                {
                    searchResult += "Key found in ME2 Classes\n";
                }

                if (ME2Explorer.Unreal.ME2UnrealObjectInfo.Structs.TryGetValue(searchTerm, out ClassInfo _))
                {
                    searchResult += "Key found in ME2 Structs\n";
                }

                if (ME2Explorer.Unreal.ME2UnrealObjectInfo.Enums.TryGetValue(searchTerm, out _))
                {
                    searchResult += "Key found in ME2 Enums\n";
                }

                //ME3
                if (ME3UnrealObjectInfo.Classes.TryGetValue(searchTerm, out ClassInfo _))
                {
                    searchResult += "Key found in ME3 Classes\n";
                }

                if (ME3UnrealObjectInfo.Structs.TryGetValue(searchTerm, out ClassInfo _))
                {
                    searchResult += "Key found in ME3 Structs\n";
                }

                if (ME3UnrealObjectInfo.Enums.TryGetValue(searchTerm, out _))
                {
                    searchResult += "Key found in ME3 Enums\n";
                }

                if (searchResult == "")
                {
                    searchResult = "Key " + searchTerm + " not found in any ObjectInfo Structs/Classes/Enums dictionaries";
                }
                else
                {
                    searchResult = "Key " + searchTerm + " found in the following:\n" + searchResult;
                }

                MessageBox.Show(searchResult);
            }
        }

        private void TLKManagerWPF_MenuItem_Click(object sender, RoutedEventArgs e)
        {
            new TlkManagerNS.TLKManagerWPF().Show();
        }

        private void PropertyParsing_ME3UnknownArrayAsObj_Click(object sender, RoutedEventArgs e)
        {
            Properties.Settings.Default.PropertyParsingME3UnknownArrayAsObject = !Properties.Settings.Default.PropertyParsingME3UnknownArrayAsObject;
            Properties.Settings.Default.Save();
        }

        private void PropertyParsing_ME2UnknownArrayAsObj_Click(object sender, RoutedEventArgs e)
        {
            Properties.Settings.Default.PropertyParsingME2UnknownArrayAsObject = !Properties.Settings.Default.PropertyParsingME2UnknownArrayAsObject;
            Properties.Settings.Default.Save();
        }

        private void PropertyParsing_ME1UnknownArrayAsObj_Click(object sender, RoutedEventArgs e)
        {
            Properties.Settings.Default.PropertyParsingME1UnknownArrayAsObject = !Properties.Settings.Default.PropertyParsingME1UnknownArrayAsObject;
            Properties.Settings.Default.Save();
        }

        private void MountEditor_Click(object sender, RoutedEventArgs e)
        {
            new MountEditor.MountEditorWPF().Show();
        }

        private void EmbeddedTextureViewer_AutoLoad_Click(object sender, RoutedEventArgs e)
        {
            Properties.Settings.Default.EmbeddedTextureViewer_AutoLoad = !Properties.Settings.Default.EmbeddedTextureViewer_AutoLoad;
            Properties.Settings.Default.Save();
        }

        private void InterpreterWPF_AdvancedMode_Click(object sender, RoutedEventArgs e)
        {
            Properties.Settings.Default.InterpreterWPF_AdvancedDisplay = !Properties.Settings.Default.InterpreterWPF_AdvancedDisplay;
            Properties.Settings.Default.Save();
        }

        private void ListNetIndexes_Click(object sender, RoutedEventArgs e)
        {
            var strs = new List<string>();
            foreach (ExportEntry exp in Pcc.Exports)
            {
                if (exp.ParentName == "PersistentLevel")
                {
                    strs.Add($"{exp.NetIndex} {exp.InstancedFullPath}");
                }
            }

            var d = new ListDialog(strs, "NetIndexes", "Here are the netindexes in this file", this);
            d.Show();
        }

        private void ScanStuff_Click(object sender, RoutedEventArgs e)
        {
            MEGame game = MEGame.ME1;
            var filePaths = MELoadedFiles.GetAllFiles(MEGame.ME3).Concat(MELoadedFiles.GetAllFiles(MEGame.ME2)).Concat(MELoadedFiles.GetAllFiles(MEGame.ME1));
            //var filePaths = MELoadedFiles.GetAllFiles(game);
            var interestingExports = new List<string>();
            var foundClasses = new HashSet<string>(BinaryInterpreterWPF.ParsableBinaryClasses);
            var foundProps = new Dictionary<string, string>();
            IsBusy = true;
            BusyText = "Scanning";
            Task.Run(() =>
            {
                var unknown4ME2Set = new HashSet<int>();
                var me2FlagsDict = new Dictionary<int, EPackageFlags>
                {
                    [104398850] = (EPackageFlags)0xFFFFFFFF,
                    [104857600] = (EPackageFlags)0xFFFFFFFF,
                    [104857603] = (EPackageFlags)0xFFFFFFFF,
                    [104398851] = (EPackageFlags)0xFFFFFFFF,
                    [105119752] = (EPackageFlags)0xFFFFFFFF,
                    [105119751] = (EPackageFlags)0xFFFFFFFF,
                    [105119744] = (EPackageFlags)0xFFFFFFFF,
                    [105054209] = (EPackageFlags)0xFFFFFFFF,
                    [104529921] = (EPackageFlags)0xFFFFFFFF,
                    [105119746] = (EPackageFlags)0xFFFFFFFF,
                };
                var unknown6ME3Set = new HashSet<int>();
                var me3FlagsDict = new Dictionary<int, EPackageFlags>
                {
                    [355663872] = (EPackageFlags)0xFFFFFFFF,
                    [355663876] = (EPackageFlags)0xFFFFFFFF,
                    [355663879] = (EPackageFlags)0xFFFFFFFF,
                    [355663877] = (EPackageFlags)0xFFFFFFFF,
                    [355663874] = (EPackageFlags)0xFFFFFFFF,
                    [355663881] = (EPackageFlags)0xFFFFFFFF,
                };
                foreach (string filePath in filePaths)
                {
                    //ScanShaderCache(filePath);
                    //ScanMaterials(filePath);
                    //ScanStaticMeshComponents(filePath);
                    //ScanLightComponents(filePath);
                    //ScanLevel(filePath);
                    if (findClass(filePath, "BioStage", true)) break;
                    //findClassesWithBinary(filePath);
                    continue;

                    #region Header Scan

                    try
                    {
                        using (var fs = File.OpenRead(filePath))
                        {
                            int magic = fs.ReadInt32();
                            ushort unrealVersion = fs.ReadUInt16();
                            MEGame meGame = unrealVersion == 491 ? MEGame.ME1 : unrealVersion == 512 ? MEGame.ME2 : MEGame.ME3;
                            ushort licenseeVersion = fs.ReadUInt16();
                            uint fullheadersize = fs.ReadUInt32();
                            int foldernameStrLen = fs.ReadInt32();
                            if (foldernameStrLen > 0)
                            {
                                string str = fs.ReadStringASCIINull(foldernameStrLen);
                            }
                            else
                            {
                                string str = fs.ReadStringUnicodeNull(foldernameStrLen * -2);
                            }

                            EPackageFlags flags = (EPackageFlags)fs.ReadUInt32();

                            if (meGame == MEGame.ME3 && flags.HasFlag(EPackageFlags.Cooked))
                            {
                                int unknown1 = fs.ReadInt32();
                            }

                            uint nameCount = fs.ReadUInt32();
                            uint nameOffset = fs.ReadUInt32();
                            uint exportCount = fs.ReadUInt32();
                            uint exportOffset = fs.ReadUInt32();
                            uint importCount = fs.ReadUInt32();
                            uint importOffset = fs.ReadUInt32();
                            uint dependencyTableOffset = fs.ReadUInt32();

                            if (meGame == MEGame.ME3)
                            {
                                uint importExportGuidsOffset = fs.ReadUInt32();
                                uint importGuidsCount = fs.ReadUInt32();
                                uint exportGuidsCount = fs.ReadUInt32();
                                uint thumbnailTableOffset = fs.ReadUInt32();
                            }

                            Guid packageGuid = fs.ReadGuid();
                            uint generationsTableCount = fs.ReadUInt32();

                            for (int i = 0; i < generationsTableCount; i++)
                            {
                                uint generationExportcount = fs.ReadUInt32();
                                uint generationImportcount = fs.ReadUInt32();
                                uint generationNetcount = fs.ReadUInt32();
                            }

                            int engineVersion = fs.ReadInt32();
                            int cookedContentVersion = fs.ReadInt32();

                            if (meGame == MEGame.ME2 || meGame == MEGame.ME1)
                            {
                                int unknown2 = fs.ReadInt32();
                                int unknown3 = fs.ReadInt32();
                                int unknown4 = fs.ReadInt32();
                                int unknown5 = fs.ReadInt32();
                                if (meGame == MEGame.ME2)
                                {
                                    unknown4ME2Set.Add(unknown4);
                                    me2FlagsDict[unknown4] &= flags;
                                }
                            }

                            int unknown6 = fs.ReadInt32();
                            int unknown7 = fs.ReadInt32();
                            if (meGame == MEGame.ME3)
                            {
                                unknown6ME3Set.Add(unknown6);
                                me3FlagsDict[unknown6] &= flags;
                            }

                            if (meGame == MEGame.ME1)
                            {
                                int unknown8 = fs.ReadInt32();
                            }

                            UnrealPackageFile.CompressionType compressionType = (UnrealPackageFile.CompressionType)fs.ReadUInt32();
                            int numChunks = fs.ReadInt32();
                            var compressedOffsets = new int[numChunks];
                            for (int i = 0; i < numChunks; i++)
                            {
                                int uncompressedOffset = fs.ReadInt32();
                                int uncompressedSize = fs.ReadInt32();
                                compressedOffsets[i] = fs.ReadInt32();
                                int compressedSize = fs.ReadInt32();
                            }

                            uint packageSource = fs.ReadUInt32();

                            if (meGame == MEGame.ME2 || meGame == MEGame.ME1)
                            {
                                int unknown9 = fs.ReadInt32();
                            }

                            if (meGame == MEGame.ME2 || meGame == MEGame.ME3)
                            {
                                int additionalPackagesToCookCount = fs.ReadInt32();
                                var additionalPackagesToCook = new string[additionalPackagesToCookCount];
                                for (int i = 0; i < additionalPackagesToCookCount; i++)
                                {
                                    int strLen = fs.ReadInt32();
                                    if (strLen > 0)
                                    {
                                        additionalPackagesToCook[i] = fs.ReadStringASCIINull(strLen);
                                    }
                                    else
                                    {
                                        additionalPackagesToCook[i] = fs.ReadStringUnicodeNull(strLen * -2);
                                    }
                                }
                            }
                        }
                    }
                    catch (Exception exception) when (!App.IsDebug)
                    {
                        interestingExports.Add($"{filePath}\n{exception}");
                        break;
                    }

                    #endregion
                }

                return;
                interestingExports.Add($"unknown4 ME2: {string.Join(", ", unknown4ME2Set)}");
                foreach ((int unknown, EPackageFlags value) in me2FlagsDict)
                {
                    interestingExports.Add($"{unknown}: {value}");
                }

                interestingExports.Add($"unknown6 ME3: {string.Join(", ", unknown6ME3Set)}");
                foreach ((int unknown, EPackageFlags value) in me3FlagsDict)
                {
                    interestingExports.Add($"{unknown}: {value}");
                }
            }).ContinueWithOnUIThread(prevTask =>
            {
                IsBusy = false;
                var listDlg = new ListDialog(interestingExports, "Interesting Exports", "", this);
                listDlg.Show();
            });

            bool findClass(string filePath, string className, bool withBinary = false)
            {
                using (IMEPackage pcc = MEPackageHandler.OpenMEPackage(filePath))
                {
                    //if (!pcc.IsCompressed) return false;
                    if (filePath.Contains("DLC_MOD"))
                    {
                        return false;
                    }

                    var exports = pcc.Exports.Where(exp => !exp.IsDefaultObject && exp.ClassName == className);
                    foreach (ExportEntry exp in exports)
                    {
                        try
                        {
                            Debug.WriteLine($"{exp.UIndex}: {filePath}");
                            var obj = ObjectBinary.From(exp);
                            var ms = new EndianReader(new MemoryStream()) { Endian = exp.FileRef.Endian };
                            obj.WriteTo(ms.Writer, pcc, exp.DataOffset + exp.propsEnd());
                            byte[] buff = ms.BaseStream.ReadFully();

                            if (!buff.SequenceEqual(exp.GetBinaryData()))
                            {
                                string userFolder = Path.Combine(@"C:\Users", Environment.UserName);
                                File.WriteAllBytes(Path.Combine(userFolder, $"converted{className}"), buff);
                                File.WriteAllBytes(Path.Combine(userFolder, $"original{className}"), exp.GetBinaryData());
                                interestingExports.Add($"{exp.UIndex}: {filePath}");
                                return true;
                            }

                            continue;
                            if (!withBinary || exp.propsEnd() < exp.DataSize)
                            {
                                interestingExports.Add($"{exp.UIndex}: {filePath}");
                                return true;
                            }
                        }
                        catch (Exception exception)
                        {
                            Console.WriteLine(exception);
                            interestingExports.Add($"{exp.UIndex}: {filePath}\n{exception}");
                            return true;
                        }
                    }
                }

                return false;
            }

            #region extra scanning functions

            void findClassesWithBinary(string filePath)
            {
                using (IMEPackage pcc = MEPackageHandler.OpenMEPackage(filePath))
                {
                    foreach (ExportEntry exp in pcc.Exports.Where(exp => !exp.IsDefaultObject))
                    {
                        try
                        {
                            if (!foundClasses.Contains(exp.ClassName) && exp.propsEnd() < exp.DataSize)
                            {
                                foundClasses.Add(exp.ClassName);
                                interestingExports.Add($"{exp.ClassName.PadRight(30)} #{exp.UIndex}: {filePath}");
                            }
                        }
                        catch (Exception exception)
                        {
                            Console.WriteLine(exception);
                            interestingExports.Add($"{exp.UIndex}: {filePath}\n{exception}");
                        }
                    }
                }
            }

            bool ScanLightComponents(string filePath)
            {
                using (IMEPackage pcc = MEPackageHandler.OpenMEPackage(filePath))
                {
                    var exports = pcc.Exports.Where(exp => exp.IsA("DominantSpotLightComponent"));
                    foreach (ExportEntry exp in exports)
                    {
                        try
                        {
                            MemoryStream bin = new MemoryStream(exp.Data);
                            bin.JumpTo(exp.propsEnd());

                            while (bin.Position < bin.Length)
                            {
                                if (bin.ReadByte() > 0)
                                {
                                    interestingExports.Add($"{exp.UIndex}: {filePath}");
                                    return true;
                                }
                            }
                        }
                        catch (Exception exception)
                        {
                            Console.WriteLine(exception);
                            interestingExports.Add($"{exp.UIndex}: {filePath}\n{exception}");
                            return true;
                        }
                    }
                }

                return false;
            }

            void ScanShaderCache(string filePath)
            {
                using (IMEPackage pcc = MEPackageHandler.OpenMEPackage(filePath))
                {
                    ExportEntry shaderCache = pcc.Exports.FirstOrDefault(exp => exp.ClassName == "ShaderCache");
                    if (shaderCache == null) return;
                    int oldDataOffset = shaderCache.DataOffset;

                    try
                    {
                        MemoryStream binData = new MemoryStream(shaderCache.Data);
                        binData.JumpTo(shaderCache.propsEnd() + 1);

                        int nameList1Count = binData.ReadInt32();
                        binData.Skip(nameList1Count * 12);

                        int namelist2Count = binData.ReadInt32(); //namelist2
                        binData.Skip(namelist2Count * 12);

                        int shaderCount = binData.ReadInt32();
                        for (int i = 0; i < shaderCount; i++)
                        {
                            binData.Skip(24);
                            int nextShaderOffset = binData.ReadInt32() - oldDataOffset;
                            binData.Skip(14);
                            if (binData.ReadInt32() != 1111577667) //CTAB
                            {
                                interestingExports.Add($"{binData.Position - 4}: {filePath}");
                                return;
                            }

                            binData.JumpTo(nextShaderOffset);
                        }

                        int vertexFactoryMapCount = binData.ReadInt32();
                        binData.Skip(vertexFactoryMapCount * 12);

                        int materialShaderMapCount = binData.ReadInt32();
                        for (int i = 0; i < materialShaderMapCount; i++)
                        {
                            binData.Skip(16);

                            int switchParamCount = binData.ReadInt32();
                            binData.Skip(switchParamCount * 32);

                            int componentMaskParamCount = binData.ReadInt32();
                            //if (componentMaskParamCount != 0)
                            //{
                            //    interestingExports.Add($"{i}: {filePath}");
                            //    return;
                            //}

                            binData.Skip(componentMaskParamCount * 44);

                            int normalParams = binData.ReadInt32();
                            if (normalParams != 0)
                            {
                                interestingExports.Add($"{i}: {filePath}");
                                return;
                            }

                            binData.Skip(normalParams * 29);

                            int unrealVersion = binData.ReadInt32();
                            int licenseeVersion = binData.ReadInt32();
                            if (unrealVersion != 684 || licenseeVersion != 194)
                            {
                                interestingExports.Add($"{binData.Position - 8}: {filePath}");
                                return;
                            }

                            int nextMaterialShaderMapOffset = binData.ReadInt32() - oldDataOffset;
                            binData.JumpTo(nextMaterialShaderMapOffset);
                        }
                    }
                    catch (Exception exception)
                    {
                        Console.WriteLine(exception);
                        interestingExports.Add($"{filePath}\n{exception}");
                    }
                }
            }

            #endregion
        }

        private void InterpreterWPF_Colorize_MenuItem_Click(object sender, RoutedEventArgs e)
        {
            Properties.Settings.Default.InterpreterWPF_Colorize = !Properties.Settings.Default.InterpreterWPF_Colorize;
            Properties.Settings.Default.Save();
        }

        private void InterpreterWPF_ArrayPropertySizeLimit_MenuItem_Click(object sender, RoutedEventArgs e)
        {
            Properties.Settings.Default.InterpreterWPF_LimitArrayPropertySize = !Properties.Settings.Default.InterpreterWPF_LimitArrayPropertySize;
            Properties.Settings.Default.Save();
        }

        private void GenerateObjectInfoDiff_Click(object sender, RoutedEventArgs e)
        {
            var enumsDiff = new Dictionary<string, (List<NameReference>, List<NameReference>)>();
            var structsDiff = new Dictionary<string, (ClassInfo, ClassInfo)>();
            var classesDiff = new Dictionary<string, (ClassInfo, ClassInfo)>();

            var immutableME1Structs = ME1UnrealObjectInfo.Structs.Where(kvp => ME1UnrealObjectInfo.IsImmutableStruct(kvp.Key)).ToDictionary(kvp => kvp.Key, kvp => kvp.Value);
            var immutableME2Structs = ME2UnrealObjectInfo.Structs.Where(kvp => ME2UnrealObjectInfo.IsImmutableStruct(kvp.Key)).ToDictionary(kvp => kvp.Key, kvp => kvp.Value);
            var immutableME3Structs = ME2UnrealObjectInfo.Structs.Where(kvp => ME3UnrealObjectInfo.IsImmutableStruct(kvp.Key)).ToDictionary(kvp => kvp.Key, kvp => kvp.Value);

            foreach ((string className, ClassInfo classInfo) in immutableME1Structs)
            {
                if (immutableME2Structs.TryGetValue(className, out ClassInfo classInfo2) && (!classInfo.properties.SequenceEqual(classInfo2.properties) || classInfo.baseClass != classInfo2.baseClass))
                {
                    structsDiff.Add(className, (classInfo, classInfo2));
                }

                if (immutableME3Structs.TryGetValue(className, out ClassInfo classInfo3) && (!classInfo.properties.SequenceEqual(classInfo3.properties) || classInfo.baseClass != classInfo3.baseClass))
                {
                    structsDiff.Add(className, (classInfo, classInfo3));
                }
            }

            foreach ((string className, ClassInfo classInfo) in immutableME2Structs)
            {
                if (immutableME3Structs.TryGetValue(className, out ClassInfo classInfo3) && (!classInfo.properties.SequenceEqual(classInfo3.properties) || classInfo.baseClass != classInfo3.baseClass))
                {
                    structsDiff.Add(className, (classInfo, classInfo3));
                }
            }

            File.WriteAllText(Path.Combine(App.ExecFolder, "Diff.json"), JsonConvert.SerializeObject((immutableME1Structs, immutableME2Structs, immutableME3Structs), Formatting.Indented));
            return;

            var srcEnums = ME2UnrealObjectInfo.Enums;
            var compareEnums = ME3UnrealObjectInfo.Enums;
            var srcStructs = ME2UnrealObjectInfo.Structs;
            var compareStructs = ME3UnrealObjectInfo.Structs;
            var srcClasses = ME2UnrealObjectInfo.Classes;
            var compareClasses = ME3UnrealObjectInfo.Classes;

            foreach ((string enumName, List<NameReference> values) in srcEnums)
            {
                if (!compareEnums.TryGetValue(enumName, out var values2) || !values.SubsetOf(values2))
                {
                    enumsDiff.Add(enumName, (values, values2));
                }
            }

            foreach ((string className, ClassInfo classInfo) in srcStructs)
            {
                if (!compareStructs.TryGetValue(className, out var classInfo2) || !classInfo.properties.SubsetOf(classInfo2.properties) || classInfo.baseClass != classInfo2.baseClass)
                {
                    structsDiff.Add(className, (classInfo, classInfo2));
                }
            }

            foreach ((string className, ClassInfo classInfo) in srcClasses)
            {
                if (!compareClasses.TryGetValue(className, out var classInfo2) || !classInfo.properties.SubsetOf(classInfo2.properties) || classInfo.baseClass != classInfo2.baseClass)
                {
                    classesDiff.Add(className, (classInfo, classInfo2));
                }
            }

            File.WriteAllText(Path.Combine(App.ExecFolder, "Diff.json"), JsonConvert.SerializeObject(new { enumsDiff, structsDiff, classesDiff }, Formatting.Indented));
        }

        private void CreateDynamicLighting(object sender, RoutedEventArgs e)
        {
            if (Pcc == null) return;
            foreach (ExportEntry exp in Pcc.Exports.Where(exp => exp.IsA("MeshComponent") || exp.IsA("BrushComponent")))
            {
                PropertyCollection props = exp.GetProperties();
                if (props.GetProp<ObjectProperty>("StaticMesh")?.Value != 11483 && (props.GetProp<BoolProperty>("bAcceptsLights")?.Value == false || props.GetProp<BoolProperty>("CastShadow")?.Value == false))
                {
                    // shadows/lighting has been explicitly forbidden, don't mess with it.
                    continue;
                }

                props.AddOrReplaceProp(new BoolProperty(false, "bUsePreComputedShadows"));
                props.AddOrReplaceProp(new BoolProperty(false, "bBioForcePreComputedShadows"));
                //props.AddOrReplaceProp(new BoolProperty(true, "bCastDynamicShadow"));
                //props.AddOrReplaceProp(new BoolProperty(true, "CastShadow"));
                //props.AddOrReplaceProp(new BoolProperty(true, "bAcceptsDynamicDominantLightShadows"));
                props.AddOrReplaceProp(new BoolProperty(true, "bAcceptsLights"));
                //props.AddOrReplaceProp(new BoolProperty(true, "bAcceptsDynamicLights"));

                var lightingChannels = props.GetProp<StructProperty>("LightingChannels") ??
                                       new StructProperty("LightingChannelContainer", false, new BoolProperty(true, "bIsInitialized"))
                                       {
                                           Name = "LightingChannels"
                                       };
                lightingChannels.Properties.AddOrReplaceProp(new BoolProperty(true, "Static"));
                lightingChannels.Properties.AddOrReplaceProp(new BoolProperty(true, "Dynamic"));
                lightingChannels.Properties.AddOrReplaceProp(new BoolProperty(true, "CompositeDynamic"));
                props.AddOrReplaceProp(lightingChannels);

                exp.WriteProperties(props);
            }

            foreach (ExportEntry exp in Pcc.Exports.Where(exp => exp.IsA("LightComponent")))
            {
                PropertyCollection props = exp.GetProperties();
                //props.AddOrReplaceProp(new BoolProperty(true, "bCanAffectDynamicPrimitivesOutsideDynamicChannel"));
                //props.AddOrReplaceProp(new BoolProperty(true, "bForceDynamicLight"));

                var lightingChannels = props.GetProp<StructProperty>("LightingChannels") ??
                                       new StructProperty("LightingChannelContainer", false, new BoolProperty(true, "bIsInitialized"))
                                       {
                                           Name = "LightingChannels"
                                       };
                lightingChannels.Properties.AddOrReplaceProp(new BoolProperty(true, "Static"));
                lightingChannels.Properties.AddOrReplaceProp(new BoolProperty(true, "Dynamic"));
                lightingChannels.Properties.AddOrReplaceProp(new BoolProperty(true, "CompositeDynamic"));
                props.AddOrReplaceProp(lightingChannels);

                exp.WriteProperties(props);
            }

            MessageBox.Show(this, "Done!");
        }

        private void RandomizeTerrain_Click(object sender, RoutedEventArgs e)
        {
            ExportEntry terrain = Pcc.Exports.FirstOrDefault(x => x.ClassName == "Terrain");
            if (terrain != null)
            {
                byte[] binarydata = terrain.GetBinaryData();
                uint numheights = BitConverter.ToUInt32(binarydata, 0);
                Random r = new Random();
                for (uint i = 0; i < numheights; i++)
                {
                    binarydata.OverwriteRange((int)(4 + i * 2), BitConverter.GetBytes((short)(r.Next(2000) + 13000)));
                }

                terrain.SetBinaryData(binarydata);
            }
        }

        private void ConvertAllDialogueToSkippable_Click(object sender, RoutedEventArgs e)
        {
            var gameString = InputComboBoxWPF.GetValue(this, "Select which game's files you want converted to having skippable dialogue",
                new[] { "ME1", "ME2", "ME3" }, "ME1");
            if (Enum.TryParse(gameString, out MEGame game) && MessageBoxResult.Yes ==
                MessageBox.Show(this, $"WARNING! This will edit every dialogue-containing file in {gameString}, including in DLCs and installed mods. Do you want to begin?",
                    "", MessageBoxButton.YesNo))
            {
                IsBusy = true;
                BusyText = $"Making all {gameString} dialogue skippable";
                Task.Run(() =>
                {
                    foreach (string file in MELoadedFiles.GetAllFiles(game))
                    {
                        using IMEPackage pcc = MEPackageHandler.OpenMEPackage(file);
                        bool hasConv = false;
                        foreach (ExportEntry conv in pcc.Exports.Where(exp => exp.ClassName == "BioConversation"))
                        {
                            hasConv = true;
                            PropertyCollection props = conv.GetProperties();
                            if (props.GetProp<ArrayProperty<StructProperty>>("m_EntryList") is ArrayProperty<StructProperty> entryList)
                            {
                                foreach (StructProperty entryNode in entryList)
                                {
                                    entryNode.Properties.AddOrReplaceProp(new BoolProperty(true, "bSkippable"));
                                }
                            }

                            if (props.GetProp<ArrayProperty<StructProperty>>("m_ReplyList") is ArrayProperty<StructProperty> replyList)
                            {
                                foreach (StructProperty entryNode in replyList)
                                {
                                    entryNode.Properties.AddOrReplaceProp(new BoolProperty(false, "bUnskippable"));
                                }
                            }

                            conv.WriteProperties(props);
                        }

                        if (hasConv)
                            pcc.Save();
                    }
                }).ContinueWithOnUIThread(prevTask =>
                {
                    IsBusy = false;
                    MessageBox.Show(this, "Done!");
                });
            }
        }

        private void ConvertToDifferentGameFormat_Click(object sender, RoutedEventArgs e)
        {
            if (Pcc is MEPackage pcc)
            {
                var gameString = InputComboBoxWPF.GetValue(this, "Which game's format do you want to convert to?",
                    new[] { "ME1", "ME2", "ME3" }, "ME2");
                if (Enum.TryParse(gameString, out MEGame game))
                {
                    IsBusy = true;
                    BusyText = "Converting...";
                    Task.Run(() => { pcc.ConvertTo(game); }).ContinueWithOnUIThread(prevTask =>
                    {
                        IsBusy = false;
                        SaveFileAs();
                        Close();
                    });
                }
            }
            else
            {
                MessageBox.Show(this, "Can only convert Mass Effect files!");
            }
        }

        private void ShowExportIcons_Click(object sender, RoutedEventArgs e)
        {
            Properties.Settings.Default.PackageEditorWPF_ShowExportIcons = !Properties.Settings.Default.PackageEditorWPF_ShowExportIcons;
            Properties.Settings.Default.Save();
            //todo: refire bindings
            LeftSide_TreeView.DataContext = null;
            LeftSide_TreeView.DataContext = this;
        }

        private void DumpAllShaders()
        {
            if (Pcc.Exports.FirstOrDefault(exp => exp.ClassName == "ShaderCache") is ExportEntry shaderCacheExport)
            {
                var dlg = new CommonOpenFileDialog("Pick a folder to save Shaders to.")
                {
                    IsFolderPicker = true,
                    EnsurePathExists = true
                };
                if (dlg.ShowDialog() == CommonFileDialogResult.Ok)
                {
                    var shaderCache = ObjectBinary.From<ShaderCache>(shaderCacheExport);
                    foreach (Shader shader in shaderCache.Shaders.Values())
                    {
                        string shaderType = shader.ShaderType;
                        string pathWithoutInvalids = Path.Combine(dlg.FileName, $"{shaderType.GetPathWithoutInvalids()} - {shader.Guid}.txt");
                        File.WriteAllText(pathWithoutInvalids, SharpDX.D3DCompiler.ShaderBytecode.FromStream(new MemoryStream(shader.ShaderByteCode)).Disassemble());
                    }

                    MessageBox.Show(this, "Done!");
                }
            }
        }

        private void DumpMaterialShaders()
        {
            if (TryGetSelectedExport(out ExportEntry matExport) && matExport.IsA("MaterialInterface"))
            {
                var dlg = new CommonOpenFileDialog("Pick a folder to save Shaders to.")
                {
                    IsFolderPicker = true,
                    EnsurePathExists = true
                };
                if (dlg.ShowDialog() == CommonFileDialogResult.Ok)
                {
                    var matInst = new MaterialInstanceConstant(matExport);
                    matInst.GetShaders();
                    foreach (Shader shader in matInst.Shaders)
                    {
                        string shaderType = shader.ShaderType;
                        string pathWithoutInvalids = Path.Combine(dlg.FileName, $"{shaderType.GetPathWithoutInvalids()} - {shader.Guid} - OFFICIAL.txt");
                        File.WriteAllText(pathWithoutInvalids, SharpDX.D3DCompiler.ShaderBytecode.FromStream(new MemoryStream(shader.ShaderByteCode)).Disassemble());

                        pathWithoutInvalids = Path.Combine(dlg.FileName, $"{shaderType.GetPathWithoutInvalids()} - {shader.Guid} - SirCxyrtyx.txt");
                        File.WriteAllText(pathWithoutInvalids, shader.ShaderDisassembly);
                    }

                    MessageBox.Show(this, "Done!");
                }

            }
        }

        void OpenMapInGame()
        {
            const string tempMapName = "__ME3EXPDEBUGLOAD";

            if (Pcc.Exports.All(exp => exp.ClassName != "Level"))
            {
                MessageBox.Show(this, "This file is not a map file!");
            }

            //only works for ME3?
            string mapName = Path.GetFileNameWithoutExtension(Pcc.FilePath);

            string tempDir = MEDirectories.CookedPath(Pcc.Game);
            tempDir = Pcc.Game == MEGame.ME1 ? Path.Combine(tempDir, "Maps") : tempDir;
            string tempFilePath = Path.Combine(tempDir, $"{tempMapName}.{(Pcc.Game == MEGame.ME1 ? "SFM" : "pcc")}");

            Pcc.Save(tempFilePath);

            using (var tempPcc = MEPackageHandler.OpenMEPackage(tempFilePath, forceLoadFromDisk: true))
            {
                //insert PlayerStart if neccesary
                if (!(tempPcc.Exports.FirstOrDefault(exp => exp.ClassName == "PlayerStart") is ExportEntry playerStart))
                {
                    var levelExport = tempPcc.Exports.First(exp => exp.ClassName == "Level");
                    Level level = ObjectBinary.From<Level>(levelExport);
                    float x = 0, y = 0, z = 0;
                    if (tempPcc.TryGetUExport(level.NavListStart, out ExportEntry firstNavPoint))
                    {
                        if (firstNavPoint.GetProperty<StructProperty>("Location") is StructProperty locProp)
                        {
                            (x, y, z) = CommonStructs.GetVector3(locProp);
                        }
                        else if (firstNavPoint.GetProperty<StructProperty>("location") is StructProperty locProp2)
                        {
                            (x, y, z) = CommonStructs.GetVector3(locProp2);
                        }
                    }

                    playerStart = new ExportEntry(tempPcc, properties: new PropertyCollection
                    {
                        CommonStructs.Vector3Prop(x, y, z, "location")
                    })
                    {
                        Parent = levelExport,
                        ObjectName = "PlayerStart",
                        Class = tempPcc.getEntryOrAddImport("Engine.PlayerStart")
                    };
                    tempPcc.AddExport(playerStart);
                    level.Actors.Add(playerStart.UIndex);
                    levelExport.SetBinaryData(level.ToBytes(tempPcc));
                }

                tempPcc.Save();
            }


            Process.Start(MEDirectories.ExecutablePath(Pcc.Game), $"{tempMapName} -nostartupmovies");
        }

        private void ReSerializeExport_Click(object sender, RoutedEventArgs e)
        {
            if (TryGetSelectedExport(out ExportEntry export))
            {
                PropertyCollection props = export.GetProperties();
                ObjectBinary bin = ObjectBinary.From(export) ?? export.GetBinaryData();
                byte[] original = export.Data;

                export.WriteProperties(props);
                export.SetBinaryData(bin);
                byte[] changed = export.Data;
                if (original.SequenceEqual(changed))
                {
                    MessageBox.Show(this, "reserialized identically!");
                }
                else
                {
                    MessageBox.Show(this, "Differences detected!");
                    string userFolder = Path.Combine(@"C:\Users", Environment.UserName);
                    File.WriteAllBytes(Path.Combine(userFolder, "converted.bin"), changed);
                    File.WriteAllBytes(Path.Combine(userFolder, "original.bin"), original);
                }
            }
        }

        private void RunPropertyCollectionTest(object sender, RoutedEventArgs e)
        {
            var filePaths = /*MELoadedFiles.GetOfficialFiles(MEGame.ME3).Concat*/(MELoadedFiles.GetOfficialFiles(MEGame.ME2)).Concat(MELoadedFiles.GetOfficialFiles(MEGame.ME1));

            IsBusy = true;
            BusyText = "Scanning";
            Task.Run(() =>
            {
                foreach (string filePath in filePaths)
                {
                    using IMEPackage pcc = MEPackageHandler.OpenMEPackage(filePath);
                    Debug.WriteLine(filePath);
                    foreach (ExportEntry export in pcc.Exports)
                    {
                        try
                        {
                            byte[] originalData = export.Data;
                            PropertyCollection props = export.GetProperties();
                            export.WriteProperties(props);
                            byte[] resultData = export.Data;
                            if (!originalData.SequenceEqual(resultData))
                            {
                                string userFolder = Path.Combine(@"C:\Users", Environment.UserName);
                                File.WriteAllBytes(Path.Combine(userFolder, $"c.bin"), resultData);
                                File.WriteAllBytes(Path.Combine(userFolder, $"o.bin"), originalData);
                                return (filePath, export.UIndex);
                            }
                        }
                        catch (Exception e)
                        {
                            return (filePath, export.UIndex);
                        }
                    }
                }

                return (null, 0);

            }).ContinueWithOnUIThread(prevTask =>
            {
                IsBusy = false;
                (string filePath, int uIndex) = prevTask.Result;
                if (filePath == null)
                {
                    MessageBox.Show(this, "No errors occured!");
                }
                else
                {
                    LoadFile(filePath, uIndex);
                    MessageBox.Show(this, $"Error at #{uIndex} in {filePath}!");
                }
            });
        }

        private void UDKifyTest(object sender, RoutedEventArgs e)
        {
            if (Pcc != null)
            {
                var udkPath = Properties.Settings.Default.UDKCustomPath;
                if (udkPath == null || !Directory.Exists(udkPath))
                {
                    var udkDlg = new System.Windows.Forms.FolderBrowserDialog();
                    udkDlg.Description = @"Select UDK\Custom folder";
                    System.Windows.Forms.DialogResult result = udkDlg.ShowDialog();

                    if (result != System.Windows.Forms.DialogResult.OK || string.IsNullOrWhiteSpace(udkDlg.SelectedPath))
                        return;
                    udkPath = udkDlg.SelectedPath;
                    Properties.Settings.Default.UDKCustomPath = udkPath;
                }

                string fileName = Path.GetFileNameWithoutExtension(Pcc.FilePath);
                bool convertAll = fileName.StartsWith("BioP") && MessageBoxResult.Yes == MessageBox.Show("Convert BioA and BioD files for this level?", "", MessageBoxButton.YesNo);

                IsBusy = true;
                BusyText = $"Converting {fileName}";
                Task.Run(() =>
                {
                    string persistentPath = StaticLightingGenerator.GenerateUDKFileForLevel(udkPath, Pcc);
                    if (convertAll)
                    {
                        var levelFiles = new List<string>();
                        string levelName = fileName.Split('_')[1];
                        foreach ((string fileName, string filePath) in MELoadedFiles.GetFilesLoadedInGame(Pcc.Game))
                        {
                            if (!fileName.Contains("_LOC_") && fileName.Split('_') is { } parts && parts.Length >= 2 && parts[1] == levelName)
                            {
                                BusyText = $"Converting {fileName}";
                                using IMEPackage levPcc = MEPackageHandler.OpenMEPackage(filePath);
                                levelFiles.Add(StaticLightingGenerator.GenerateUDKFileForLevel(udkPath, levPcc));
                            }
                        }

                        using IMEPackage persistentUDK = MEPackageHandler.OpenUDKPackage(persistentPath);
                        IEntry levStreamingClass = persistentUDK.getEntryOrAddImport("Engine.LevelStreamingAlwaysLoaded");
                        IEntry theWorld = persistentUDK.Exports.First(exp => exp.ClassName == "World");
                        int i = 1;
                        int firstLevStream = persistentUDK.ExportCount;
                        foreach (string levelFile in levelFiles)
                        {
                            string fileName = Path.GetFileNameWithoutExtension(levelFile);
                            persistentUDK.AddExport(new ExportEntry(persistentUDK, properties: new PropertyCollection
<<<<<<< HEAD
                            {
                                new NameProperty(fileName, "PackageName"),
                                CommonStructs.ColorProp(Color.FromRgb((byte) (i % 256), (byte) ((255 - i) % 256), (byte) ((i * 7) % 256)), "DrawColor")
                            })
=======
                                                    {
                                                        new NameProperty(fileName, "PackageName"),
                                                        CommonStructs.ColorProp(Color.FromRgb((byte)(i % 256), (byte)((255 - i) % 256), (byte)((i * 7) % 256)), "DrawColor")
                                                    })
>>>>>>> 179e56c3
                            {
                                ObjectName = new NameReference("LevelStreamingAlwaysLoaded", i),
                                Class = levStreamingClass,
                                Parent = theWorld
                            });
                            i++;
                        }

                        var streamingLevelsProp = new ArrayProperty<ObjectProperty>("StreamingLevels");
                        for (int j = firstLevStream; j < persistentUDK.ExportCount; j++)
                        {
                            streamingLevelsProp.Add(new ObjectProperty(j));
                        }

                        persistentUDK.Exports.First(exp => exp.ClassName == "WorldInfo").WriteProperty(streamingLevelsProp);
                        persistentUDK.Save();
                    }

                    IsBusy = false;
                });
            }
        }

        private bool HasShaderCache()
        {
            return PackageIsLoaded() && Pcc.Exports.Any(exp => exp.ClassName == "ShaderCache");
        }

        private void CompactShaderCache()
        {
            IsBusy = true;
            BusyText = "Compacting local ShaderCaches";
            Task.Run(() => ShaderCacheManipulator.CompactShaderCaches(Pcc))
                .ContinueWithOnUIThread(_ => IsBusy = false);
        }

        private void MakeME1TextureFileList(object sender, RoutedEventArgs e)
        {
            var filePaths = MELoadedFiles.GetOfficialFiles(MEGame.ME1).ToList();

            IsBusy = true;
            BusyText = "Scanning";
            Task.Run(() =>
            {
                var textureFiles = new HashSet<string>();
                foreach (string filePath in filePaths)
                {
                    using IMEPackage pcc = MEPackageHandler.OpenMEPackage(filePath);

                    foreach (ExportEntry export in pcc.Exports)
                    {
                        try
                        {
                            if (export.IsTexture() && !export.IsDefaultObject)
                            {
                                List<Texture2DMipInfo> mips = Texture2D.GetTexture2DMipInfos(export, null);
                                foreach (Texture2DMipInfo mip in mips)
                                {
                                    if (mip.storageType == StorageTypes.extLZO || mip.storageType == StorageTypes.extZlib || mip.storageType == StorageTypes.extUnc)
                                    {
                                        var fullPath = filePaths.FirstOrDefault(x => Path.GetFileName(x).Equals(mip.TextureCacheName, StringComparison.InvariantCultureIgnoreCase));
                                        if (fullPath != null)
                                        {
                                            var baseIdx = fullPath.LastIndexOf("CookedPC");
                                            textureFiles.Add(fullPath.Substring(baseIdx));
                                            break;
                                        }
                                        else
                                        {
                                            throw new FileNotFoundException($"Externally referenced texture file not found in game: {mip.TextureCacheName}.");
                                        }
                                    }
                                }
                            }
                        }
                        catch (Exception e)
                        {
                            Debug.WriteLine(e.Message);
                        }
                    }
                }

                return textureFiles;

            }).ContinueWithOnUIThread(prevTask =>
            {
                IsBusy = false;
                List<string> files = prevTask.Result.OrderBy(s => s).ToList();
                File.WriteAllText(Path.Combine(App.ExecFolder, "ME1TextureFiles.json"), JsonConvert.SerializeObject(files, Formatting.Indented));
                ListDialog dlg = new ListDialog(files, "", "ME1 files with externally referenced textures", this);
                dlg.Show();
            });
        }

        private void CondenseAllArchetypes(object sender, RoutedEventArgs e)
        {
            if (PackageIsLoaded() && Pcc.Exports.FirstOrDefault(exp => exp.ClassName == "Level") is ExportEntry level)
            {
                IsBusy = true;
                BusyText = "Condensing Archetypes";
                Task.Run(() =>
                {
                    foreach (ExportEntry export in level.GetAllDescendants().OfType<ExportEntry>())
                    {
                        export.CondenseArchetypes(false);
                    }

                    IsBusy = false;
                });
            }
        }
<<<<<<< HEAD

        private void PortWiiUBSP(object sender, RoutedEventArgs e)
        {
            var inputfile = @"D:\Origin Games\Mass Effect 3\BIOGame\CookedPCConsole\BioD_Kro002_925shroud_LOC_INT.pcc";
            var pcc = MEPackageHandler.OpenMEPackage(inputfile, forceLoadFromDisk: true);
            var trackprops = pcc.Exports.Where(x => x.ClassName == "BioEvtSysTrackProp").ToList();
            foreach (var trackprop in trackprops)
            {
                var props = trackprop.GetProperties();
                var findActor = props.GetProp<NameProperty>("m_nmFindActor");
                if (findActor != null && findActor.Value.Name == "Player")
                {
                    var propKeys = props.GetProp<ArrayProperty<StructProperty>>("m_aPropKeys");
                    if (propKeys != null)
                    {
                        foreach (var trackdata in propKeys)
                        {
                            var prop = trackdata.GetProp<NameProperty>("nmProp");
                            if (prop != null && prop.Value.Name == "Pistol_Carnifex")
                            {
                                prop.Value = "Currently_Equipped_Weapon";
                                //maybe have to change weapon class. we'll see
                            }
                        }
                    }
                    Debug.WriteLine($"Wrote {trackprop.InstancedFullPath}");
                    trackprop.WriteProperties(props);
                }
            }
            pcc.Save();
            return;
            Debug.WriteLine("Opening packages");
            var pcEntry = MEPackageHandler.OpenMEPackage(@"X:\BSPPorting\entryMAT.pcc", forceLoadFromDisk: true);
            //var packageToPort = MEPackageHandler.OpenMEPackage(@"X:\BSPPorting\wiiuBSP\Bioa_Cat003_TEMP2.xxx", forceLoadFromDisk: true);
            var packageToPort = MEPackageHandler.OpenMEPackage(@"E:\UDKStuff\testmap.udk");
            //Locate PC level we will attach new exports to
            var pcLevel = pcEntry.Exports.FirstOrDefault(exp => exp.ClassName == "Level");

            //Locate WiiU level we will find assets to port from
            var wiiuLevel = packageToPort.Exports.FirstOrDefault(exp => exp.ClassName == "Level");

            //MODELS FIRST
            Debug.WriteLine("Porting Model");
            var wiiumodels = packageToPort.Exports.Where(x => x.Parent == wiiuLevel && x.ClassName == "Model").ToList();
            //take larger model
            var wiiumodel = wiiumodels.MaxBy(x => x.DataSize);
            var selfRefPositions = new List<(string, int)>();
            var leBinary = BinaryInterpreterWPF.EndianReverseModelScan(wiiumodel, pcEntry, selfRefPositions);
            var availableMaterialsToUse = new[]
            {
                //102, //grass
                //89, //rock
                //142, //night sandy rock //just white
                156 //tile
            };
            var random = new Random();
            var overrideMaterial = pcEntry.GetUExport(availableMaterialsToUse[random.Next(availableMaterialsToUse.Length)]);
            foreach (var selfref in selfRefPositions)
            {
                leBinary.Seek(selfref.Item2, SeekOrigin.Begin);
                switch (selfref.Item1)
                {
                    //case "Self":
                    //    leBinary.WriteInt32(existingExport.UIndex);
                    //    break;
                    //case "MasterModel":
                    //    leBinary.WriteInt32(masterPCModel.UIndex);
                    //    break;
                    case "DefaultMaterial":
                        leBinary.WriteInt32(overrideMaterial.UIndex);
                        break;
                }
            }
            //MemoryStream exportStream = new MemoryStream();
            ////export header
            //exportStream.WriteInt32(-1);
            //exportStream.WriteNameReference("None", pcEntry);
            //leBinary.CopyTo(exportStream);

            //Debug.WriteLine("Big Endian size: " + wiiumodel.DataSize);
            //Debug.WriteLine("LTL endian size: " + exportStream.Length);
            var masterPCModel = pcEntry.GetUExport(8);
            masterPCModel.SetBinaryData(leBinary.ToArray());
            if (masterPCModel.DataSize != wiiumodel.DataSize)
                Debug.WriteLine("ERROR: BINARY NOT SAME LEGNTH!");
            //Port model components
            var modelComponents = packageToPort.Exports.Where(x => x.Parent == wiiuLevel && x.ClassName == "ModelComponent").ToList();
            var availableExistingModelComponents = pcEntry.Exports.Where(x => x.Parent == pcLevel && x.ClassName == "ModelComponent").ToList();
            var modelComponentClass = pcEntry.Imports.First(x => x.ObjectName.Name == "ModelComponent");
            byte[] existingData = null; //hack to just setup new exports
            List<int> addedModelComponents = new List<int>();
            foreach (var modelcomp in modelComponents)
            {
                var existingExport = availableExistingModelComponents.FirstOrDefault();
                if (existingExport == null)
                {
                    //we have no more exports we can use
                    //ExportEntry exp = new ExportEntry()
                    existingExport = new ExportEntry(pcEntry)
                    {
                        Parent = pcLevel,
                        indexValue = modelcomp.indexValue,
                        Class = modelComponentClass,
                        ObjectName = "ModelComponent",
                        Data = existingData
                    };

                    pcEntry.AddExport(existingExport);
                    addedModelComponents.Add(existingExport.UIndex);
                }

                if (existingExport == null) continue; //just skip
                if (existingData == null) existingData = existingExport.Data;
                overrideMaterial = pcEntry.GetUExport(availableMaterialsToUse[random.Next(availableMaterialsToUse.Length)]);
                //overrideMaterial = pcEntry.GetUExport(156);
                availableExistingModelComponents.Remove(existingExport);
                Debug.WriteLine("Porting model component " + modelcomp.InstancedFullPath);
                selfRefPositions = new List<(string, int)>();

                var lightmapsToRemove = new List<(int, int)>();

                leBinary = BinaryInterpreterWPF.EndianReverseModelComponentScan(modelcomp, pcEntry, selfRefPositions, lightmapsToRemove);
                var binstart = existingExport.propsEnd();
                foreach (var selfref in selfRefPositions)
                {
                    leBinary.Seek(selfref.Item2 - binstart, SeekOrigin.Begin);
                    switch (selfref.Item1)
                    {
                        case "Self":
                            leBinary.WriteInt32(existingExport.UIndex);
                            break;
                        case "MasterModel":
                            leBinary.WriteInt32(masterPCModel.UIndex);
                            break;
                        case "DefaultMaterial":
                            leBinary.WriteInt32(overrideMaterial.UIndex);
                            break;
                    }
                }

                MemoryStream strippedLightmapStream = new MemoryStream();
                //strip out lightmaps. We must go in reverse order
                existingExport.SetBinaryData(leBinary.ToArray());
                leBinary.Position = 0;
                leBinary = new MemoryStream(existingExport.Data);

                foreach (var lightmapx in lightmapsToRemove)
                {
                    var datacountstart = lightmapx.Item1;
                    var dataend = lightmapx.Item2;
                    Debug.WriteLine($"Gutting lightmap DATA 0x{lightmapx.Item1:X4} to 0x{lightmapx.Item2:X4}");
                    if (leBinary.Position == 0)
                    {
                        strippedLightmapStream.WriteBytes(leBinary.ReadBytes(datacountstart)); //write initial bytes up to first lightmap
                    }
                    else
                    {
                        var amountToRead = datacountstart - (int)leBinary.Position;
                        Debug.WriteLine($"Reading {amountToRead:X5} bytes from source pos 0x{leBinary.Position:X5} to output at 0x{strippedLightmapStream.Position:X6}");
                        strippedLightmapStream.WriteBytes(leBinary.ReadBytes(amountToRead)); //write bytes between
                    }

                    Debug.WriteLine($"Copied to 0x{leBinary.Position:X4}");

                    strippedLightmapStream.WriteInt32(0); //LMT_NONE
                    Debug.WriteLine($"Wrote LMNONE DATA at output bin 0x{(strippedLightmapStream.Position - 4):X4}");

                    leBinary.Seek(dataend, SeekOrigin.Begin);
                }

                if (lightmapsToRemove.Count > 0)
                {
                    strippedLightmapStream.WriteBytes(leBinary.ReadFully()); //write the rest of the stream
                }

                existingExport.Data = strippedLightmapStream.ToArray();
                //if (modelcomp.GetBinaryData().Length != leBinary.Length)
                //{
                //    Debug.WriteLine($"WRONG BINARY LENGTH FOR NEW DATA: OLD LEN: 0x{modelcomp.GetBinaryData().Length:X8} NEW LEN: 0x{leBinary.Length:X8}, Difference {(modelcomp.GetBinaryData().Length - leBinary.Length)}");
                //}
                //existingExport.SetBinaryData(leBinary.ToArray());
                existingExport.indexValue = modelcomp.indexValue;
            }

            //Update LEVEL list of ModelComponents
            var modelCompontentsOffset = 0x6A; //# of model components - DATA not BINARY DATA
            var levelBinary = pcLevel.Data;
            var curCount = BitConverter.ToInt32(levelBinary, modelCompontentsOffset);
            levelBinary.OverwriteRange(modelCompontentsOffset, BitConverter.GetBytes(curCount + addedModelComponents.Count)); //write new count

            var splitPoint = modelCompontentsOffset + ((curCount + 1) * 4);
            var preNewStuff = levelBinary.Slice(0, splitPoint);
            var postNewStuff = levelBinary.Slice(splitPoint, levelBinary.Length - splitPoint);
            MemoryStream nstuff = new MemoryStream();
            foreach (var n in addedModelComponents)
            {
                nstuff.WriteInt32(n);
            }

            byte[] newLevelBinary = new byte[levelBinary.Length + nstuff.Length];
            newLevelBinary.OverwriteRange(0, preNewStuff);
            newLevelBinary.OverwriteRange(splitPoint, nstuff.ToArray());
            newLevelBinary.OverwriteRange(splitPoint + (int)nstuff.Length, postNewStuff);

            pcLevel.Data = newLevelBinary;

            pcEntry.Save(@"D:\origin games\mass effect 3\biogame\cookedpcconsole\entrybsp.pcc");


            Debug.WriteLine("Done porting");
        }

=======
        private void TreeViewItem_RequestBringIntoView(object sender, RequestBringIntoViewEventArgs e)
        {
            // Ignore re-entrant calls
            if (mSuppressRequestBringIntoView)
                return;

            // Cancel the current scroll attempt
            e.Handled = true;

            // Call BringIntoView using a rectangle that extends into "negative space" to the left of our
            // actual control. This allows the vertical scrolling behaviour to operate without adversely
            // affecting the current horizontal scroll position.
            mSuppressRequestBringIntoView = true;

            TreeViewItem tvi = sender as TreeViewItem;
            if (tvi != null)
            {
                Rect newTargetRect = new Rect(-1000, 0, tvi.ActualWidth + 1000, tvi.ActualHeight);
                tvi.BringIntoView(newTargetRect);
            }

            mSuppressRequestBringIntoView = false;
        }
        private bool mSuppressRequestBringIntoView;

        // Correctly handle programmatically selected items
        private void OnSelected(object sender, RoutedEventArgs e)
        {
            ((TreeViewItem)sender).BringIntoView();
            e.Handled = true;
        }
>>>>>>> 179e56c3
    }
}<|MERGE_RESOLUTION|>--- conflicted
+++ resolved
@@ -1032,16 +1032,10 @@
                 Task.Run(() => Pcc.FindUsagesOfName(name)).ContinueWithOnUIThread(prevTask =>
                 {
                     IsBusy = false;
-<<<<<<< HEAD
-                    var dlg = new ListDialog(prevTask.Result.SelectMany(kvp => kvp.Value.Select(refName => $"#{kvp.Key.UIndex} {kvp.Key.ObjectName.Instanced}: {refName}")).ToList(),
-                        $"{prevTask.Result.Count} Objects that use '{name}'",
-                        "There may be additional usages of this name in the unparsed binary of some objects", this);
-=======
                     var dlg = new ListDialog(prevTask.Result.SelectMany(kvp => kvp.Value.Select(refName => new ListDialog.EntryItem(kvp.Key, $"#{kvp.Key.UIndex} {kvp.Key.ObjectName.Instanced}: {refName}"))).ToList(),
                                              $"{prevTask.Result.Count} Objects that use '{name}'",
                                              "There may be additional usages of this name in the unparsed binary of some objects", this)
                     { DoubleClickEntryHandler = entryDoubleClick };
->>>>>>> 179e56c3
                     dlg.Show();
                 });
             }
@@ -1350,8 +1344,6 @@
             MessageBox.Show("Done", "Search and Replace Names", MessageBoxButton.OK);
         }
 
-<<<<<<< HEAD
-=======
         private void CheckForBadObjectPropertyReferences()
         {
             if (Pcc == null)
@@ -1435,7 +1427,6 @@
             }
         }
 
->>>>>>> 179e56c3
         private void CheckForDuplicateIndexes()
         {
             if (Pcc == null)
@@ -1720,16 +1711,9 @@
                 MessageBox.Show("Files are for different games.");
                 return;
             }
-<<<<<<< HEAD
-
-            var changedImports = new List<string>();
-            var changedNames = new List<string>();
-            var changedExports = new List<string>();
-=======
             var changedImports = new List<ListDialog.EntryItem>();
             var changedNames = new List<ListDialog.EntryItem>();
             var changedExports = new List<ListDialog.EntryItem>();
->>>>>>> 179e56c3
             {
                 #region Exports Comparison
 
@@ -1832,11 +1816,7 @@
                     if (!name1.Equals(name2, StringComparison.InvariantCultureIgnoreCase))
 
                     {
-<<<<<<< HEAD
-                        changedNames.Add($"Name {i} is different: {name1} |vs| {name2}");
-=======
                         changedNames.Add(new ListDialog.EntryItem(null, $"Name { i } is different: {name1} |vs| {name2}"));
->>>>>>> 179e56c3
                     }
                 }
 
@@ -1856,12 +1836,7 @@
             }
 
             #endregion
-<<<<<<< HEAD
-
-            var fullList = new List<string>();
-=======
             var fullList = new List<ListDialog.EntryItem>();
->>>>>>> 179e56c3
             fullList.AddRange(changedExports);
             fullList.AddRange(changedImports);
             fullList.AddRange(changedNames);
@@ -4936,17 +4911,10 @@
                         {
                             string fileName = Path.GetFileNameWithoutExtension(levelFile);
                             persistentUDK.AddExport(new ExportEntry(persistentUDK, properties: new PropertyCollection
-<<<<<<< HEAD
                             {
                                 new NameProperty(fileName, "PackageName"),
                                 CommonStructs.ColorProp(Color.FromRgb((byte) (i % 256), (byte) ((255 - i) % 256), (byte) ((i * 7) % 256)), "DrawColor")
                             })
-=======
-                                                    {
-                                                        new NameProperty(fileName, "PackageName"),
-                                                        CommonStructs.ColorProp(Color.FromRgb((byte)(i % 256), (byte)((255 - i) % 256), (byte)((i * 7) % 256)), "DrawColor")
-                                                    })
->>>>>>> 179e56c3
                             {
                                 ObjectName = new NameReference("LevelStreamingAlwaysLoaded", i),
                                 Class = levStreamingClass,
@@ -5058,7 +5026,6 @@
                 });
             }
         }
-<<<<<<< HEAD
 
         private void PortWiiUBSP(object sender, RoutedEventArgs e)
         {
@@ -5271,38 +5238,5 @@
             Debug.WriteLine("Done porting");
         }
 
-=======
-        private void TreeViewItem_RequestBringIntoView(object sender, RequestBringIntoViewEventArgs e)
-        {
-            // Ignore re-entrant calls
-            if (mSuppressRequestBringIntoView)
-                return;
-
-            // Cancel the current scroll attempt
-            e.Handled = true;
-
-            // Call BringIntoView using a rectangle that extends into "negative space" to the left of our
-            // actual control. This allows the vertical scrolling behaviour to operate without adversely
-            // affecting the current horizontal scroll position.
-            mSuppressRequestBringIntoView = true;
-
-            TreeViewItem tvi = sender as TreeViewItem;
-            if (tvi != null)
-            {
-                Rect newTargetRect = new Rect(-1000, 0, tvi.ActualWidth + 1000, tvi.ActualHeight);
-                tvi.BringIntoView(newTargetRect);
-            }
-
-            mSuppressRequestBringIntoView = false;
-        }
-        private bool mSuppressRequestBringIntoView;
-
-        // Correctly handle programmatically selected items
-        private void OnSelected(object sender, RoutedEventArgs e)
-        {
-            ((TreeViewItem)sender).BringIntoView();
-            e.Handled = true;
-        }
->>>>>>> 179e56c3
     }
 }