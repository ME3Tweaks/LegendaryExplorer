--- conflicted
+++ resolved
@@ -541,11 +541,7 @@
             {
                 string[] t = row.Split(',');
                 ulong l = ulong.Parse(t[1].Trim(), System.Globalization.NumberStyles.HexNumber);
-<<<<<<< HEAD
                 if ((l & pcc.getExport(n).ObjectFlags) != 0)
-=======
-                if ((l & pcc.Exports[n].ObjectFlags) != 0)
->>>>>>> 9b9167e9
                 {
                     toolStripStatusLabel1.Text += "[" + t[0].Trim() + "] ";
                     toolStripStatusLabel1.ToolTipText += "[" + t[0].Trim() + "] : " + t[2].Trim() + "\n";
@@ -1334,11 +1330,7 @@
                 while ((cnt = fs.Read(buff, sum, buff.Length - sum)) > 0) sum += cnt;
                 fs.Close();
                 KFreonLib.Scripting.ModMaker.ModJob mj = new KFreonLib.Scripting.ModMaker.ModJob();
-<<<<<<< HEAD
                 string currfile = Path.GetFileName(pcc.fileName);
-=======
-                string currfile = Path.GetFileName(pcc.pccFileName);
->>>>>>> 9b9167e9
                 mj.data = buff;
                 mj.Name = "Binary Replacement for file \"" + currfile + "\" in Object #" + n + " with " + buff.Length + " bytes of data";
                 string loc = Path.GetDirectoryName(Application.ExecutablePath);
@@ -1358,11 +1350,7 @@
             {
                 return;
             }
-<<<<<<< HEAD
             KFreonLib.Scripting.ModMaker.ModJob mj = KFreonLib.Scripting.ModMaker.GenerateMeshModJob(null, n, pcc.fileName, CopyArray(pcc.getExport(n).Data));
-=======
-            KFreonLib.Scripting.ModMaker.ModJob mj = KFreonLib.Scripting.ModMaker.GenerateMeshModJob(null, n, pcc.pccFileName, CopyArray(pcc.Exports[n].Data));
->>>>>>> 9b9167e9
             KFreonLib.Scripting.ModMaker.JobList.Add(mj);
             MessageBox.Show("Done");
         }
@@ -1483,11 +1471,7 @@
                     byte[] import = File.ReadAllBytes(d.FileName);
                     m.Write(BitConverter.GetBytes((int)import.Length), 0, 4);
                     m.Write(import, 0, import.Length);
-<<<<<<< HEAD
                     pcc.getExport(n).Data = m.ToArray();
-=======
-                    pcc.Exports[n].Data = m.ToArray();
->>>>>>> 9b9167e9
                     pcc.save();
                     Preview();
                     MessageBox.Show("Done.");
@@ -1827,24 +1811,15 @@
                     break;
             }
             byte[] idata = ex.Data;
-<<<<<<< HEAD
             List<PropertyReader.Property> Props = PropertyReader.getPropList(ex);
             int start = PropertyReader.detectStart(importpcc, idata, importpcc.getExport(n).ObjectFlags);
-=======
-            List<PropertyReader.Property> Props = PropertyReader.getPropList(importpcc, ex);
-            int start = PropertyReader.detectStart(importpcc, idata, importpcc.Exports[n].ObjectFlags);
->>>>>>> 9b9167e9
             int end = start;
             if (Props.Count != 0)
             {
                 end = Props[Props.Count - 1].offend;
             }
             MemoryStream res = new MemoryStream();
-<<<<<<< HEAD
             if ((importpcc.getExport(n).ObjectFlags & (ulong)UnrealFlags.EObjectFlags.HasStack) != 0)
-=======
-            if ((importpcc.Exports[n].ObjectFlags & (ulong)UnrealFlags.EObjectFlags.HasStack) != 0)
->>>>>>> 9b9167e9
             {
                 byte[] stackdummy = { 0xFF, 0xFF, 0xFF, 0xFF, 0xFF, 0xFF, 0xFF, 0xFF, 0xFF, 0xFF, 0xFF, 0xFF, 0xFF, 0xFF, 0xFF, 0xFF, //Lets hope for the best :D
                                       0x00, 0x00, 0x00, 0x00, 0x00, 0x00, 0xFF, 0xFF, 0xFF, 0xFF, 0x00, 0x00, 0x00, 0x00,};
@@ -1934,15 +1909,9 @@
         private void editInCurveEditorToolStripMenuItem_Click(object sender, EventArgs e)
         {
             int n = 0;
-<<<<<<< HEAD
             if (GetSelected(out n) && n >= 0 && pcc.game == MEGame.ME3)
             {
-                CurveEd.CurveEditor c = new CurveEd.CurveEditor(pcc as ME3Package, n);
-=======
-            if (GetSelected(out n) && n >= 0)
-            {
-                CurveEd.CurveEditor c = new CurveEd.CurveEditor(pcc.Exports[n]);
->>>>>>> 9b9167e9
+                CurveEd.CurveEditor c = new CurveEd.CurveEditor(pcc.getExport(n));
                 c.Show();
             }
         }
