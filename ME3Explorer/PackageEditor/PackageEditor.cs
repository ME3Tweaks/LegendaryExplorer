﻿using System;
using System.Collections.Generic;
using System.Diagnostics;
using System.Drawing;
using System.IO;
using System.Linq;
using System.Windows.Forms;
using Be.Windows.Forms;
using ME3Explorer.Packages;
using ME3Explorer.Unreal;
using ME3Explorer.Unreal.Classes;
using static ME3Explorer.Unreal.PropertyReader;
using System.Text;
using ME3Explorer.SharedUI;
<<<<<<< HEAD
=======
using System.Threading.Tasks;
>>>>>>> 57a01c8b
using Gibbed.IO;

namespace ME3Explorer
{
    public partial class PackageEditor : WinFormsBase
    {
        enum View
        {
            Names,
            Imports,
            Exports,
            Tree
        }

        View CurrentView;
        public PropGrid pg;

        public static readonly string PackageEditorDataFolder = Path.Combine(App.AppDataFolder, @"PackageEditor\");
        private readonly string RECENTFILES_FILE = "RECENTFILES";
        private string currentFile;
        private List<int> ClassNames;

        public PackageEditor()
        {
            InitializeComponent();
            LoadRecentList();
            RefreshRecent(false);
            //tabs are removed on showing the window so they are part of document tree for dpi scaling.

            SetView(View.Tree);
            interpreterControl.saveHexButton.Click += saveHexChangesButton_Click;
            binaryInterpreterControl.saveHexButton.Click += binarySaveHexChangesButton_Click;
        }

        private SizeF scale;
        private void PackageEditor_Shown(object sender, EventArgs e)
        {
            //This can only be done on shown for some reason. It will not work in load
            scale = new SizeF((float)MainWindow.dpiScaleX, (float)MainWindow.dpiScaleY);
            Fix(this);

            interpreterControl.HEXBOX_MAX_WIDTH = (int)Math.Round(interpreterControl.HEXBOX_MAX_WIDTH * MainWindow.dpiScaleX);
            binaryInterpreterControl.HEXBOX_MAX_WIDTH = (int)Math.Round(binaryInterpreterControl.HEXBOX_MAX_WIDTH * MainWindow.dpiScaleX);

            packageEditorTabPane.TabPages.Remove(scriptTab);
            packageEditorTabPane.TabPages.Remove(binaryEditorTab);
            packageEditorTabPane.TabPages.Remove(bio2daEditorTab);
        }

        // Save the current scale value
        // ScaleControl() is called during the Form's constructor
        protected override void ScaleControl(SizeF factor, BoundsSpecified specified)
        {
            scale = new SizeF(scale.Width * factor.Width, scale.Height * factor.Height);
            base.ScaleControl(factor, specified);
        }

        // Recursively search for SplitContainer controls
        private void Fix(Control c)
        {
            foreach (Control child in c.Controls)
            {
                if (child is SplitContainer sp)
                {
                    Fix(sp);
                    Fix(sp.Panel1);
                    Fix(sp.Panel2);
                }
                else
                {
                    Fix(child);
                }
            }
        }

        private void Fix(SplitContainer sp)
        {
            // Scale factor depends on orientation
            float sc = (sp.Orientation == Orientation.Vertical) ? scale.Width : scale.Height;
            if (sp.FixedPanel == FixedPanel.Panel1)
            {
                sp.SplitterDistance = (int)Math.Round((float)sp.SplitterDistance * sc);
                sp.Panel1MinSize = (int)Math.Round((float)sp.Panel1MinSize * sc);
            }
            else if (sp.FixedPanel == FixedPanel.Panel2)
            {
                int cs = (sp.Orientation == Orientation.Vertical) ? sp.Panel2.ClientSize.Width : sp.Panel2.ClientSize.Height;
                int newcs = (int)((float)cs * sc);
                sp.SplitterDistance -= (newcs - cs);
            }
        }

        public void LoadMostRecent()
        {
            if (RFiles != null && RFiles.Count != 0)
            {
                int index = RFiles.Count - 1;
                if (File.Exists(RFiles[index]))
                    LoadFile(RFiles[index]);
            }
        }

        private void loadToolStripMenuItem_Click(object sender, EventArgs e)
        {
            OpenFileDialog d = new OpenFileDialog { Filter = App.FileFilter };
            if (d.ShowDialog() == DialogResult.OK)
            {
                try
                {
                    LoadFile(d.FileName);
                    AddRecent(d.FileName, false);
                    SaveRecentList();
                    RefreshRecent(true, RFiles);
                }
                catch (Exception ex)
                {
                    MessageBox.Show("Unable to open file:\n" + ex.Message);
                }
            }
        }

        public void LoadFile(string s)
        {
            try
            {
                currentFile = s;
                filenameLabel.Text = "Loading " + Path.GetFileName(s);
                statusLabel.Text = "";
                Application.DoEvents();
                LoadMEPackage(s);
                interpreterControl.Pcc = pcc;
                binaryInterpreterControl.Pcc = pcc;
                bio2DAEditor1.Pcc = pcc;
                treeView1.Tag = pcc;
                RefreshView();
                InitStuff();
                filenameLabel.Text = Path.GetFileName(s);
            }
            catch (Exception e)
            {
                filenameLabel.Text = "Failed to load " + Path.GetFileName(s);
                MessageBox.Show("Error loading " + Path.GetFileName(s) + ":\n" + e.Message);
            }
        }

        bool pendingMetaDataUpdate;
        public void RefreshMetaData()
        {
            int NameIdx, ClassIdx, LinkIdx, IndexIdx, ArchetypeIdx;
            if (packageEditorTabPane.SelectedTab != metaDataPage)
            {
                return;
            }
            if (!this.IsForegroundWindow())
            {
                pendingMetaDataUpdate = true;
                return;
            }
            if (!GetSelected(out int n))
            {
                return;
            }
            nameComboBox.BeginUpdate();
            classComboBox.BeginUpdate();
            linkComboBox.BeginUpdate();

            nameComboBox.Items.Clear();
            classComboBox.Items.Clear();
            linkComboBox.Items.Clear();
            archetypeComboBox.Items.Clear();
            List<string> Classes = new List<string>();
            IReadOnlyList<ImportEntry> imports = pcc.Imports;
            for (int i = imports.Count - 1; i >= 0; i--)
            {
                string text = -(i + 1) + " : " + imports[i].ObjectName;
                if (showFullPathsCheckbox.Checked)
                {
                    text += " (" + imports[i].GetFullPath + ")";
                }
                Classes.Add(text);
            }
            Classes.Add("0 : Class");
            int count = 1;
            IReadOnlyList<IExportEntry> Exports = pcc.Exports;
            foreach (IExportEntry exp in Exports)
            {

                string text = (count++) + " : " + exp.ObjectName;
                if (showFullPathsCheckbox.Checked)
                {
                    text += " (" + exp.GetFullPath + ")";
                }
                Classes.Add(text);
            }
            count = 0;

            int off = imports.Count;
            if (n >= 0)
            {
                foreach (string s in pcc.Names)
                    nameComboBox.Items.Add((count++) + " : " + s);
                foreach (string s in Classes)
                {
                    classComboBox.Items.Add(s);
                    linkComboBox.Items.Add(s);
                    archetypeComboBox.Items.Add(s);
                }
                NameIdx = pcc.getExport(n).idxObjectName;
                ClassIdx = pcc.getExport(n).idxClass;
                LinkIdx = pcc.getExport(n).idxLink;
                IndexIdx = pcc.getExport(n).indexValue;
                ArchetypeIdx = pcc.getExport(n).idxArchtype;

                archetypeLabel.Text = "Archetype";
                indexTextBox.Visible = indexLabel.Visible = true;

                classComboBox.SelectedIndex = ClassIdx + off;
                archetypeComboBox.SelectedIndex = ArchetypeIdx + off;
                indexTextBox.Text = IndexIdx.ToString();
            }
            else
            {
                n = -n - 1;
                foreach (string s in Classes)
                {
                    linkComboBox.Items.Add(s);
                }
                count = 0;
                foreach (string s in pcc.Names)
                {
                    nameComboBox.Items.Add(count + " : " + s);
                    classComboBox.Items.Add(count + " : " + s);
                    archetypeComboBox.Items.Add(count + " : " + s);
                    count++;
                }
                NameIdx = imports[n].idxObjectName;
                ClassIdx = imports[n].idxClassName;
                LinkIdx = imports[n].idxLink;
                ArchetypeIdx = imports[n].idxPackageName;

                archetypeLabel.Text = "Package File";
                indexTextBox.Visible = indexLabel.Visible = false;

                classComboBox.SelectedIndex = ClassIdx;
                archetypeComboBox.SelectedIndex = ArchetypeIdx;
            }
            nameComboBox.SelectedIndex = NameIdx;
            linkComboBox.SelectedIndex = LinkIdx + off;

            nameComboBox.EndUpdate();
            classComboBox.EndUpdate();
            linkComboBox.EndUpdate();
        }

        public void AddRecent(string s, bool loadingList)
        {
            RFiles = RFiles.Where(x => !x.Equals(s, StringComparison.InvariantCultureIgnoreCase)).ToList();
            if (loadingList)
            {
                RFiles.Add(s); //in order
            }
            else
            {
                RFiles.Insert(0, s); //put at front
            }
            if (RFiles.Count > 10)
            {
                RFiles.RemoveRange(10, RFiles.Count - 10);
            }
            recentToolStripMenuItem.Enabled = true;
        }

        public void InitStuff()
        {
            if (pcc == null)
                return;
            ClassNames = new List<int>();
            IReadOnlyList<IExportEntry> Exports = pcc.Exports;
            for (int i = 0; i < Exports.Count; i++)
            {
                ClassNames.Add(Exports[i].idxClass);
            }
            List<string> names = ClassNames.Distinct().Select(pcc.getObjectName).ToList();
            names.Sort();
            combo1.BeginUpdate();
            combo1.Items.Clear();
            combo1.Items.AddRange(names.ToArray());
            combo1.EndUpdate();
        }

        void SetView(View n)
        {
            CurrentView = n;
            switch (n)
            {
                case View.Names:
                    Button1.Checked = true;
                    Button2.Checked = false;
                    Button3.Checked = false;
                    Button5.Checked = false;
                    break;
                case View.Imports:
                    Button1.Checked = false;
                    Button2.Checked = true;
                    Button3.Checked = false;
                    Button5.Checked = false;
                    break;
                case View.Tree:
                    Button1.Checked = false;
                    Button2.Checked = false;
                    Button3.Checked = false;
                    Button5.Checked = true;
                    break;
                case View.Exports:
                default:
                    Button1.Checked = false;
                    Button2.Checked = false;
                    Button3.Checked = true;
                    Button5.Checked = false;
                    break;
            }
        }

        public void RefreshView()
        {
            if (pcc == null)
            {
                return;
            }
            listBox1.BeginUpdate();
            treeView1.BeginUpdate();
            listBox1.Items.Clear();
            IReadOnlyList<ImportEntry> imports = pcc.Imports;
            IReadOnlyList<IExportEntry> Exports = pcc.Exports;
            if (CurrentView == View.Names)
            {
                for (int i = 0; i < pcc.Names.Count; i++)
                {
                    listBox1.Items.Add(i + " : " + pcc.getNameEntry(i));
                }
            }
            if (CurrentView == View.Imports)
            {
                for (int i = 0; i < imports.Count; i++)
                {
                    string importStr = i + " (0x" + (pcc.ImportOffset + (i * ImportEntry.byteSize)).ToString("X4") + "): (" + imports[i].PackageFile + ") ";
                    if (imports[i].PackageFullName != "Class" && imports[i].PackageFullName != "Package")
                    {
                        importStr += imports[i].PackageFullName + ".";
                    }
                    importStr += imports[i].ObjectName;
                    listBox1.Items.Add(importStr);
                }
            }
            if (CurrentView == View.Exports)
            {
                List<string> exps = new List<string>(Exports.Count);
                for (int i = 0; i < Exports.Count; i++)
                {
                    string s = $"{i}:";
                    IExportEntry exp = pcc.getExport(i);
                    string PackageFullName = exp.PackageFullName;
                    if (PackageFullName != "Class" && PackageFullName != "Package")
                        s += PackageFullName + ".";
                    s += exp.ObjectName;
                    string ClassName = exp.ClassName;
                    if (ClassName == "ObjectProperty" || ClassName == "StructProperty")
                    {
                        //attempt to find type
                        byte[] data = exp.Data;
                        int importindex = BitConverter.ToInt32(data, data.Length - 4);
                        if (importindex < 0)
                        {
                            //import
                            importindex *= -1;
                            if (importindex > 0) importindex--;
                            if (importindex <= imports.Count)
                            {
                                s += " (" + imports[importindex].ObjectName + ")";
                            }
                        }
                        else
                        {
                            //export
                            if (importindex > 0) importindex--;
                            if (importindex <= Exports.Count)
                            {
                                s += " [" + Exports[importindex].ObjectName + "]";
                            }
                        }
                    }
                    exps.Add(s);
                }
                listBox1.Items.AddRange(exps.ToArray());
            }
            if (CurrentView == View.Tree)
            {
                listBox1.Visible = false;
                treeView1.Visible = true;
                treeView1.Nodes.Clear();
                int importsOffset = Exports.Count;
                int link;
                List<TreeNode> nodeList = new List<TreeNode>(Exports.Count + imports.Count + 1)
                {
                    new TreeNode(pcc.FileName) { Tag = true }
                };
                for (int i = 0; i < Exports.Count; i++)
                {
                    nodeList.Add(new TreeNode($"(Exp){i} : {Exports[i].ObjectName}({Exports[i].ClassName})")
                    {
                        Name = i.ToString()
                    });
                }
                for (int i = 0; i < imports.Count; i++)
                {
                    nodeList.Add(new TreeNode($"(Imp){i} : {imports[i].ObjectName}({imports[i].ClassName})")
                    {
                        Name = (-i - 1).ToString()
                    });
                }
                TreeNode node;
                int curIndex;
                for (int i = 1; i <= Exports.Count; i++)
                {
                    node = nodeList[i];
                    curIndex = i;
                    while (node.Tag as bool? != true)
                    {
                        node.Tag = true;
                        //Debug.WriteLine(curIndex);
                        curIndex = pcc.getEntry(curIndex).idxLink;
                        link = curIndex >= 0 ? curIndex : (-curIndex + importsOffset);
                        nodeList[link].Nodes.Add(node);
                        node = nodeList[link];
                    }
                }
                for (int i = 1; i <= imports.Count; i++)
                {
                    node = nodeList[i + importsOffset];
                    curIndex = -i;
                    while (node.Tag as bool? != true)
                    {
                        node.Tag = true;
                        curIndex = pcc.getEntry(curIndex).idxLink;
                        link = curIndex >= 0 ? curIndex : (-curIndex + importsOffset);
                        nodeList[link].Nodes.Add(node);
                        node = nodeList[link];
                    }
                }
                treeView1.Nodes.Add(nodeList[0]);
                treeView1.Nodes[0].Expand();
            }
            else
            {
                treeView1.Visible = false;
                listBox1.Visible = true;
            }
            treeView1.EndUpdate();
            listBox1.EndUpdate();
        }

        private void Button3_Click(object sender, EventArgs e)
        {
            SetView(View.Exports);
            RefreshView();
        }

        private void Button1_Click(object sender, EventArgs e)
        {
            SetView(View.Names);
            RefreshView();
        }

        private void Button2_Click(object sender, EventArgs e)
        {
            SetView(View.Imports);
            RefreshView();
        }

        private void tabControl1_SelectedIndexChanged(object sender, EventArgs e)
        {
            // keep disabled unless we're on the hex tab:
            if (packageEditorTabPane.SelectedTab == interpreterTab && GetSelected(out int n) && n >= 0)
            {
                if (interpreterControl.treeView1.Nodes.Count > 0)
                {
                    interpreterControl.treeView1.Nodes[0].Expand();
                }
            }

            if (packageEditorTabPane.SelectedTab == metaDataPage)
            {
                RefreshMetaData();
            }
        }

        public void Preview(bool isRefresh = false)
        {
            if (!GetSelected(out int n))
            {
                return;
            }
            if (CurrentView == View.Imports || CurrentView == View.Exports || CurrentView == View.Tree)
            {
                tabControl1_SelectedIndexChanged(null, null);
                PreviewInfo(n);
                RefreshMetaData();
                //export
                if (n >= 0)
                {
                    PreviewProps(n);
                    if (!packageEditorTabPane.TabPages.ContainsKey(nameof(propertiesTab)))
                    {
                        packageEditorTabPane.TabPages.Insert(0, propertiesTab);
                    }
                    if (!packageEditorTabPane.TabPages.ContainsKey(nameof(interpreterTab)))
                    {
                        packageEditorTabPane.TabPages.Insert(1, interpreterTab);
                    }

                    IExportEntry exportEntry = pcc.getExport(n);
                    if (exportEntry.ClassName == "Function")
                    {
                        if (!packageEditorTabPane.TabPages.ContainsKey(nameof(scriptTab)))
                        {
                            packageEditorTabPane.TabPages.Add(scriptTab);
                        }
                        if (pcc.Game == MEGame.ME3)
                        {
                            Function func = new Function(exportEntry.Data, pcc);
                            rtb1.Text = func.ToRawText();
                        }
                        else if (pcc.Game == MEGame.ME1)
                        {
                            ME1Explorer.Unreal.Classes.Function func = new ME1Explorer.Unreal.Classes.Function(exportEntry.Data, pcc as ME1Package);
                            try
                            {
                                rtb1.Text = func.ToRawText();
                            }
                            catch (Exception e)
                            {
                                rtb1.Text = "Error parsing function: " + e.Message;
                            }
                        }
                        else
                        {
                            rtb1.Text = "Parsing UnrealScript Functions for this game is not supported.";
                        }
                    }
                    else if (packageEditorTabPane.TabPages.ContainsKey(nameof(scriptTab)))
                    {
                        packageEditorTabPane.TabPages.Remove(scriptTab);
                    }

                    if (BinaryInterpreter.ParsableBinaryClasses.Contains(exportEntry.ClassName))
                    {
                        if (!packageEditorTabPane.TabPages.ContainsKey(nameof(binaryEditorTab)))
                        {
                            packageEditorTabPane.TabPages.Add(binaryEditorTab);
                        }
                    }
                    else
                    {
                        removeBinaryTabPane();
                    }

                    if (Bio2DAEditor.ParsableBinaryClasses.Contains(exportEntry.ClassName) && !exportEntry.ObjectName.StartsWith("Default__"))
                    {
                        if (!packageEditorTabPane.TabPages.ContainsKey(nameof(bio2daEditorTab)))
                        {
                            packageEditorTabPane.TabPages.Add(bio2daEditorTab);
                        }
                    }
                    else
                    {
                        if (packageEditorTabPane.TabPages.ContainsKey(nameof(bio2daEditorTab)))
                        {
                            packageEditorTabPane.TabPages.Remove(bio2daEditorTab);
                        }
                    }

                    headerRawHexBox.ByteProvider = new DynamicByteProvider(exportEntry.header);
                    if (!isRefresh)
                    {
                        interpreterControl.export = exportEntry;
                        interpreterControl.InitInterpreter();

                        if (BinaryInterpreter.ParsableBinaryClasses.Contains(exportEntry.ClassName))
                        {
                            if (exportEntry.ClassName == "Class" && exportEntry.ObjectName.StartsWith("Default__"))
                            {
                                //do nothing, this class is not actually a class.
                                removeBinaryTabPane();
                            }
                            else
                            {
                                binaryInterpreterControl.export = exportEntry;
                                binaryInterpreterControl.InitInterpreter();
                            }
                        }
                        if (Bio2DAEditor.ParsableBinaryClasses.Contains(exportEntry.ClassName) && !exportEntry.ObjectName.StartsWith("Default__"))
                        {
                            bio2DAEditor1.export = exportEntry;
                            bio2DAEditor1.InitInterpreter();
                        }
                    }
                    UpdateStatusEx(n);
                }
                //import
                else
                {
                    n = -n - 1;
                    headerRawHexBox.ByteProvider = new DynamicByteProvider(pcc.getImport(n).header);
                    UpdateStatusIm(n);
                    if (packageEditorTabPane.TabPages.ContainsKey(nameof(interpreterTab)))
                    {
                        packageEditorTabPane.TabPages.Remove(interpreterTab);
                    }
                    if (packageEditorTabPane.TabPages.ContainsKey(nameof(propertiesTab)))
                    {
                        packageEditorTabPane.TabPages.Remove(propertiesTab);
                    }
                    if (packageEditorTabPane.TabPages.ContainsKey(nameof(scriptTab)))
                    {
                        packageEditorTabPane.TabPages.Remove(scriptTab);
                    }
                    if (packageEditorTabPane.TabPages.ContainsKey(nameof(binaryEditorTab)))
                    {
                        packageEditorTabPane.TabPages.Remove(binaryEditorTab);
                    }
                }
            }
        }

        private void removeBinaryTabPane()
        {
            if (packageEditorTabPane.TabPages.ContainsKey(nameof(binaryEditorTab)))
            {
                packageEditorTabPane.TabPages.Remove(binaryEditorTab);
            }
        }

        public void PreviewInfo(int n)
        {
            if (n >= 0)
            {
                try
                {
                    infoHeaderBox.Text = "Export Header";
                    superclassTextBox.Visible = superclassLabel.Visible = true;
                    archetypeBox.Visible = label6.Visible = true;
                    indexBox.Visible = label5.Visible = true;
                    flagsBox.Visible = label11.Visible = false;
                    infoExportDataBox.Visible = true;
                    IExportEntry exportEntry = pcc.getExport(n);
                    objectNameBox.Text = exportEntry.ObjectName;
                    //IEntry _class = pcc.getEntry(exportEntry.idxClass);
                    //
                    if (exportEntry.idxClass != 0)
                    {
                        IEntry _class = pcc.getEntry(exportEntry.idxClass);
                        classNameBox.Text = _class.ClassName;

                    }
                    else
                    {
                        classNameBox.Text = "Class";
                    }
                    classNameBox.Text = exportEntry.ClassName;
                    superclassTextBox.Text = exportEntry.ClassParent;
                    packageNameBox.Text = exportEntry.PackageFullName;
                    headerSizeBox.Text = exportEntry.header.Length + " bytes";
                    indexBox.Text = exportEntry.indexValue.ToString();
                    archetypeBox.Text = exportEntry.ArchtypeName;

                    if (exportEntry.idxArchtype != 0)
                    {
                        IEntry archetype = pcc.getEntry(exportEntry.idxArchtype);
                        archetypeBox.Text = archetype.PackageFullName + "." + archetype.ObjectName;
                        archetypeBox.Text += " (" + (exportEntry.idxArchtype < 0 ? "imported" : "local") + " class) " + exportEntry.idxArchtype;
                    }
                    flagsBox.Text = "0x" + exportEntry.ObjectFlags.ToString("X16");
                    textBox7.Text = exportEntry.DataSize + " bytes";
                    textBox8.Text = "0x" + exportEntry.DataOffset.ToString("X8");
                    textBox9.Text = exportEntry.DataOffset.ToString();
                }
                catch (Exception e)
                {
                    MessageBox.Show("An error occured while attempting to read the header for this export. This indicates there is likely something wrong with the header or its parent header.");
                }
            }
            else
            {
                n = -n - 1;
                infoHeaderBox.Text = "Import Header";
                superclassTextBox.Visible = superclassLabel.Visible = false;
                archetypeBox.Visible = label6.Visible = false;
                indexBox.Visible = label5.Visible = false;
                flagsBox.Visible = label11.Visible = false;
                infoExportDataBox.Visible = false;
                ImportEntry importEntry = pcc.getImport(n);
                objectNameBox.Text = importEntry.ObjectName;
                classNameBox.Text = importEntry.ClassName;
                packageNameBox.Text = importEntry.PackageFullName;
                headerSizeBox.Text = ImportEntry.byteSize + " bytes";
            }
        }

        public void UpdateStatusEx(int n)
        {
            statusLabel.Text = $"Class: {pcc.getExport(n).ClassName}";
            //$"Flags: 0x{pcc.getExport(n).ObjectFlags.ToString("X16")}";
            statusLabel.ToolTipText = "";
            /*foreach (string row in UnrealFlags.flagdesc)
            {
                string[] t = row.Split(',');
                ulong l = ulong.Parse(t[1].Trim(), System.Globalization.NumberStyles.HexNumber);
                if ((l & pcc.getExport(n).ObjectFlags) != 0)
                {
                    statusLabel.Text += "[" + t[0].Trim() + "] ";
                    statusLabel.ToolTipText += "[" + t[0].Trim() + "] : " + t[2].Trim() + "\n";
                }
            }*/
        }

        public void UpdateStatusIm(int n)
        {
            statusLabel.Text = $"Class:{pcc.getImport(n).ClassName} Link: {pcc.getImport(n).idxLink} ";
            statusLabel.ToolTipText = "";
        }

        public void PreviewProps(int n)
        {
            pg = new PropGrid();
            propGrid.SelectedObject = pg;
            pg.Add(new CustomProperty("Name", "_Meta", pcc.getExport(n).ObjectName, typeof(string), true, true));
            pg.Add(new CustomProperty("Class", "_Meta", pcc.getExport(n).ClassName, typeof(string), true, true));
            pg.Add(new CustomProperty("Data Offset", "_Meta", pcc.getExport(n).DataOffset, typeof(int), true, true));
            pg.Add(new CustomProperty("Data Size", "_Meta", pcc.getExport(n).DataSize, typeof(int), true, true));
            IExportEntry export = pcc.getExport(n);

            if (export.ClassName != "Class")
            {
                List<PropertyReader.Property> p = PropertyReader.getPropList(export);
                for (int l = 0; l < p.Count; l++)
                    pg.Add(PropertyReader.PropertyToGrid(p[l], pcc));
            }
            propGrid.Refresh();
            propGrid.ExpandAllGridItems();
        }

        private void listBox1_SelectedIndexChanged_1(object sender, EventArgs e)
        {
            Preview();
        }

        private bool GetSelected(out int n)
        {
            if (CurrentView == View.Tree && treeView1.SelectedNode != null && treeView1.SelectedNode.Name != "")
            {
                n = Convert.ToInt32(treeView1.SelectedNode.Name);
                return true;
            }
            else if (CurrentView == View.Exports && listBox1.SelectedItem != null)
            {
                n = listBox1.SelectedIndex;
                return true;
            }
            else if (CurrentView == View.Imports && listBox1.SelectedItem != null)
            {
                n = -listBox1.SelectedIndex - 1;
                return true;
            }
            else
            {
                n = 0;
                return false;
            }
        }

        private void propGrid_PropertyValueChanged(object o, PropertyValueChangedEventArgs e)
        {
            if (!GetSelected(out int n) || n < 0)
            {
                return;
            }
            PropGrid.propGridPropertyValueChanged(e, n, pcc);
        }

        private void appendSaveToolStripMenuItem_Click(object sender, EventArgs e)
        {
            if (pcc == null)
                return;
            if (pcc.Game == MEGame.UDK)
            {
                MessageBox.Show(this, "Cannot save UDK UPK files, support for them is read only.", "Unsupported operation");
                return;
            }
            SaveFileDialog d = new SaveFileDialog();
            string extension = Path.GetExtension(pcc.FileName);
            d.Filter = $"*{extension}|*{extension}";
            if (d.ShowDialog() == DialogResult.OK)
            {
                pcc.save(d.FileName);
                MessageBox.Show("Done");
            }
        }

        private void saveToolStripMenuItem_Click(object sender, EventArgs e)
        {
            if (pcc == null)
                return;
            if (pcc.Game == MEGame.UDK)
            {
                MessageBox.Show(this, "Cannot save UDK UPK files, support for them is read only.", "Unsupported operation");
                return;
            }
            pcc.save();
            MessageBox.Show("Done");
        }

        private void saveHexChangesButton_Click(object sender, EventArgs e)
        {
            if (pcc == null || !GetSelected(out int n) || n < 0)
            {
                return;
            }
            MemoryStream m = new MemoryStream();
            IByteProvider provider = interpreterControl.hb1.ByteProvider;
            for (int i = 0; i < provider.Length; i++)
                m.WriteByte(provider.ReadByte(i));
            pcc.getExport(n).Data = m.ToArray();
        }
        private void binarySaveHexChangesButton_Click(object sender, EventArgs e)
        {
            if (pcc == null || !GetSelected(out int n) || n < 0)
            {
                return;
            }
            MemoryStream m = new MemoryStream();
            IByteProvider provider = binaryInterpreterControl.hb1.ByteProvider;
            for (int i = 0; i < provider.Length; i++)
                m.WriteByte(provider.ReadByte(i));
            pcc.getExport(n).Data = m.ToArray();
        }


        private void Search()
        {
            if (pcc == null)
                return;
            int n = listBox1.SelectedIndex;
            if (searchBox.Text == "")
                return;
            int start;
            if (n == -1)
                start = 0;
            else
                start = n + 1;


            string searchTerm = searchBox.Text.ToLower();
            if (CurrentView == View.Names)
            {
                for (int i = start; i < pcc.Names.Count; i++)
                    if (pcc.getNameEntry(i).ToLower().Contains(searchTerm))
                    {
                        listBox1.SelectedIndex = i;
                        break;
                    }
            }
            if (CurrentView == View.Imports)
            {
                IReadOnlyList<ImportEntry> imports = pcc.Imports;
                for (int i = start; i < imports.Count; i++)
                    if (imports[i].ObjectName.ToLower().Contains(searchTerm))
                    {
                        listBox1.SelectedIndex = i;
                        break;
                    }
            }
            if (CurrentView == View.Exports)
            {
                IReadOnlyList<IExportEntry> Exports = pcc.Exports;
                for (int i = start; i < Exports.Count; i++)
                    if (Exports[i].ObjectName.ToLower().Contains(searchTerm))
                    {
                        listBox1.SelectedIndex = i;
                        break;
                    }
            }
            if (CurrentView == View.Tree)
            {
                List<TreeNode> flattenedTree = treeView1.FlattenTreeView().ToList();
                int pos = treeView1.SelectedNode == null ? 0 : flattenedTree.IndexOf(treeView1.SelectedNode);
                pos++; //search only 1 forward
                for (int i = pos; i < flattenedTree.Count; i++)
                {
                    TreeNode node = flattenedTree[i];
<<<<<<< HEAD
=======
                    if (node.Name == "")
                    {
                        continue;
                    }
>>>>>>> 57a01c8b
                    int index = Convert.ToInt32(node.Name);
                    if (pcc.getObjectName(index.ToUnrealIdx()).ToLower().Contains(searchTerm))
                    {
                        treeView1.SelectedNode = node;
                        break;
                    }
                }
            }
        }



        private void Find()
        {
            if (pcc == null)
                return;
            if (combo1.SelectedIndex == -1)
                return;
            int n = listBox1.SelectedIndex;
            string cls = combo1.SelectedItem as string;
            if (CurrentView == View.Exports)
            {
                int start;
                if (n == -1)
                    start = 0;
                else
                    start = n + 1;
                IReadOnlyList<IExportEntry> Exports = pcc.Exports;
                for (int i = start; i < Exports.Count; i++)
                    if (Exports[i].ClassName == cls)
                    {
                        listBox1.SelectedIndex = i;
                        break;
                    }
            }
            else if (CurrentView == View.Tree)
            {
                List<TreeNode> flattenedTree = treeView1.FlattenTreeView().ToList();
                int pos = treeView1.SelectedNode == null ? 0 : flattenedTree.IndexOf(treeView1.SelectedNode);
                pos++; //search only 1 forward
                for (int i = pos; i < flattenedTree.Count; i++)
                {
                    TreeNode node = flattenedTree[i];
                    int index = Convert.ToInt32(node.Name);
                    if (pcc.getObjectClass(index.ToUnrealIdx()) == cls)
                    {
                        treeView1.SelectedNode = node;
                        break;
                    }
                }
            }
            
        }

        private void combo1_KeyPress(object sender, KeyPressEventArgs e)
        {
            if (e.KeyChar == (char)13)
                Find();
        }

        private void findClassButtonClick(object sender, EventArgs e)
        {
            Find();
        }

        public List<string> RFiles;
        private SortedDictionary<int, int> crossPCCObjectMapping;

        private void LoadRecentList()
        {
            recentToolStripMenuItem.Enabled = false;
            RFiles = new List<string>();
            RFiles.Clear();
            string path = PackageEditorDataFolder + RECENTFILES_FILE;
            if (File.Exists(path))
            {
                string[] recents = File.ReadAllLines(path);
                foreach (string recent in recents)
                {
                    if (File.Exists(recent))
                    {
                        AddRecent(recent, true);
                    }
                }
            }
        }

        private void SaveRecentList()
        {
            if (!Directory.Exists(PackageEditorDataFolder))
            {
                Directory.CreateDirectory(PackageEditorDataFolder);
            }
            string path = PackageEditorDataFolder + RECENTFILES_FILE;
            if (File.Exists(path))
                File.Delete(path);
            File.WriteAllLines(path, RFiles);
        }

        private void RefreshRecent(bool propogate, List<string> recents = null)
        {
            if (propogate && recents != null)
            {
                //we are posting an update to other instances of packed
                var forms = Application.OpenForms;
                foreach (Form form in forms)
                {
                    if (form is PackageEditor && this != form)
                    {
                        ((PackageEditor)form).RefreshRecent(false, RFiles);
                    }
                }
            }
            else if (recents != null)
            {
                //we are receiving an update
                RFiles = new List<string>(recents);
            }
            recentToolStripMenuItem.DropDownItems.Clear();
            if (RFiles.Count <= 0)
            {
                recentToolStripMenuItem.Enabled = false;
                return;
            }
            recentToolStripMenuItem.Enabled = true;


            foreach (string filepath in RFiles)
            {
                ToolStripMenuItem fr = new ToolStripMenuItem(filepath, null, RecentFile_click);
                recentToolStripMenuItem.DropDownItems.Add(fr);
            }
        }

        private void RecentFile_click(object sender, EventArgs e)
        {
            string s = sender.ToString();
            if (File.Exists(s))
            {
                LoadFile(s);
                AddRecent(s, false);
                SaveRecentList();
                RefreshRecent(true, RFiles);
            }
            else
            {
                MessageBox.Show("File does not exist: " + s);
            }
        }

        private void addNameToolStripMenuItem_Click(object sender, EventArgs e)
        {
            string result = Microsoft.VisualBasic.Interaction.InputBox("Please enter new name", "ME3 Explorer", "", 0, 0);
            if (result != "")
            {
                int idx = pcc.FindNameOrAdd(result);
                byte[] buff = BitConverter.GetBytes(idx);
                string s = "";
                for (int i = 0; i < 4; i++)
                {
                    s += buff[i].ToString("X2");
                }
                MessageBox.Show("\"" + result + "\" at index " + (idx) + " (" + s + ")");
            }
        }

        private void searchButton_Clicked(object sender, EventArgs e)
        {
            Search();
        }

        private void searchBar_KeyPressed(object sender, KeyPressEventArgs e)
        {
            if (e.KeyChar == (char)13)
                Search();
        }

        private void getDumpToolStripMenuItem1_Click(object sender, EventArgs e)
        {
            DumpBin();
        }

        public void DumpBin()
        {
            if (pcc == null || !GetSelected(out int n) || n < 0)
            {
                return;
            }
            IExportEntry export = pcc.getExport(n);
            SaveFileDialog d = new SaveFileDialog
            {
                Filter = "*.bin|*.bin",
                FileName = export.ObjectName + ".bin"
            };
            if (d.ShowDialog() == DialogResult.OK)
            {
                using (FileStream fs = new FileStream(d.FileName, FileMode.Create, FileAccess.Write))
                {
                    if (export.GetProperties().Any())
                    {
                        fs.WriteBytes(export.getBinaryData());
                    }
                    else
                    {
                        fs.WriteBytes(export.Data);
                    }
                }
                MessageBox.Show("Done.");
            }
        }

        private void editInInterpreterToolStripMenuItem_Click(object sender, EventArgs e)
        {
            OpenInterpreter();
        }

        public void OpenInterpreter()
        {
            if (pcc == null || !GetSelected(out int n) || n < 0)
            {
                return;
            }
            InterpreterHost ip = new InterpreterHost(pcc.FileName, n)
            {
                Text = "Interpreter (Package Editor)",
                MdiParent = this.MdiParent
            };
            ip.Show();
        }

        private void toolStripButton3_Click(object sender, EventArgs e)
        {
            OpenInterpreter();
        }

        private void toolStripButton4_Click(object sender, EventArgs e)
        {
            if (gotonumber.Text == "")
                return;
            if (int.TryParse(gotonumber.Text, out int n))
            {
                goToNumber(n);
            }
        }

        private void gotonumber_KeyPress(object sender, KeyPressEventArgs e)
        {
            if (e.KeyChar == (char)0xD)
            {
                if (gotonumber.Text == "")
                    return;
                if (int.TryParse(gotonumber.Text, out int n))
                {
                    goToNumber(n);
                }
            }
        }

        public void goToNumber(int n)
        {
            if (CurrentView == View.Tree)
            {
                if (n >= -pcc.ImportCount && n < pcc.ExportCount)
                {
                    TreeNode[] nodes = treeView1.Nodes.Find(n.ToString(), true);
                    if (nodes.Length > 0)
                    {
                        try
                        {
                            treeView1.SelectedNode = nodes[0];
                        }
                        catch (AccessViolationException e)
                        {
                            //can't do much here... just avoid the error.
                            //This is thrown due to 
                        }
                        //treeView1.Focus();
                    }
                }
            }
            else
            {
                if (n >= 0 && n < listBox1.Items.Count)
                {
                    listBox1.SelectedIndex = n;
                }
            }
        }

        private void getDumpToolStripMenuItem_Click_1(object sender, EventArgs e)
        {
            if (pcc == null || !GetSelected(out int n) || n < 0)
            {
                return;
            }
            SaveFileDialog d = new SaveFileDialog { Filter = "*.BIN|*.BIN" };
            if (d.ShowDialog() == DialogResult.OK)
            {
                using (FileStream fs = new FileStream(d.FileName, FileMode.Create, FileAccess.Write))
                {
                    fs.WriteBytes(pcc.getExport(n).Data);
                }
                MessageBox.Show("Done.");
            }
        }

        private void replaceWithBINToolStripMenuItem_Click(object sender, EventArgs e)
        {
            if (pcc == null || !GetSelected(out int n) || n < 0)
            {
                return;
            }
            OpenFileDialog d = new OpenFileDialog { Filter = "*.BIN|*.BIN" };
            if (d.ShowDialog() == DialogResult.OK)
            {
                using (FileStream fs = new FileStream(d.FileName, FileMode.Open, FileAccess.Read))
                {
                    pcc.getExport(n).Data = fs.ReadBytes((int)fs.Length);
                }
                MessageBox.Show("Done.");
            }
        }

        private void createBinaryReplaceJobFromFileToolStripMenuItem_Click(object sender, EventArgs e)
        {
            if (pcc == null || !GetSelected(out int n) || n < 0)
            {
                return;
            }
            OpenFileDialog d = new OpenFileDialog { Filter = "*.bin|*.bin" };
            if (d.ShowDialog() == DialogResult.OK)
            {
                FileStream fs = new FileStream(d.FileName, FileMode.Open, FileAccess.Read);
                byte[] buff = new byte[fs.Length];
                int cnt;
                int sum = 0;
                while ((cnt = fs.Read(buff, sum, buff.Length - sum)) > 0) sum += cnt;
                fs.Close();
                KFreonLib.Scripting.ModMaker.ModJob mj = new KFreonLib.Scripting.ModMaker.ModJob();
                string currfile = Path.GetFileName(pcc.FileName);
                mj.data = buff;
                mj.Name = "Binary Replacement for file \"" + currfile + "\" in Object #" + n + " with " + buff.Length + " bytes of data";
                string loc = Path.GetDirectoryName(Application.ExecutablePath);
                string template = File.ReadAllText(loc + "\\exec\\JobTemplate_Binary2.txt");
                template = template.Replace("**m1**", n.ToString());
                template = template.Replace("**m2**", currfile);
                mj.Script = template;
                KFreonLib.Scripting.ModMaker.JobList.Add(mj);
                MessageBox.Show("Done");
            }
        }

        private void createBinaryReplaceJobFromObjectToolStripMenuItem_Click(object sender, EventArgs e)
        {
            if (pcc == null || !GetSelected(out int n) || n < 0)
            {
                return;
            }
            KFreonLib.Scripting.ModMaker.ModJob mj = KFreonLib.Scripting.ModMaker.GenerateMeshModJob(null, n, pcc.FileName, pcc.getExport(n).Data);
            KFreonLib.Scripting.ModMaker.JobList.Add(mj);
            MessageBox.Show("Done");
        }

        private void toolStripStatusLabel1_Click(object sender, EventArgs e)
        {
            if (statusLabel.ToolTipText != "")
                MessageBox.Show(statusLabel.ToolTipText);
        }

        private void button4_Click(object sender, EventArgs e)
        {
            int NameIdx, ClassIdx, LinkIdx, IndexIdx, ArchetypeIdx;
            int off = pcc.ImportCount;

            if (pcc == null || !GetSelected(out int n) ||
                nameComboBox.SelectedIndex == -1 ||
                classComboBox.SelectedIndex == -1 ||
                linkComboBox.SelectedIndex == -1 ||
                archetypeComboBox.SelectedIndex == -1)
                return;
            LinkIdx = linkComboBox.SelectedIndex - off;
            NameIdx = nameComboBox.SelectedIndex;
            if (n >= 0)
            {
                ClassIdx = classComboBox.SelectedIndex - off;
                ArchetypeIdx = archetypeComboBox.SelectedIndex - off;
                if (!int.TryParse(indexTextBox.Text, out IndexIdx))
                {
                    MessageBox.Show("Index must be a number", "Error", MessageBoxButtons.OK, MessageBoxIcon.Error);
                    return;
                }
                if (LinkIdx == n + 1)
                {
                    MessageBox.Show("Cannot link an object to itself!", "Error", MessageBoxButtons.OK, MessageBoxIcon.Error);
                    return;
                }

                IExportEntry exportEntry = pcc.getExport(n);
                exportEntry.idxObjectName = NameIdx;
                exportEntry.idxClass = ClassIdx;
                exportEntry.idxLink = LinkIdx;
                exportEntry.indexValue = IndexIdx;
                exportEntry.idxArchtype = ArchetypeIdx;
            }
            else
            {
                ClassIdx = classComboBox.SelectedIndex;
                ArchetypeIdx = archetypeComboBox.SelectedIndex;
                if (LinkIdx == n)
                {
                    MessageBox.Show("Cannot link an object to itself!", "Error", MessageBoxButtons.OK, MessageBoxIcon.Error);
                    return;
                }
                n = -n - 1;
                ImportEntry importEntry = pcc.getImport(n);
                importEntry.idxObjectName = NameIdx;
                importEntry.idxClassName = ClassIdx;
                importEntry.idxLink = LinkIdx;
                importEntry.idxPackageName = ArchetypeIdx;
                n = -n - 1;
            }
        }

        private void Button5_Click(object sender, EventArgs e)
        {
            SetView(View.Tree);
            RefreshView();
        }

        private void treeView1_AfterSelect(object sender, TreeViewEventArgs e)
        {
            Preview();
        }

        private void PackageEditor_DragEnter(object sender, DragEventArgs e)
        {
            if (e.Data.GetDataPresent(DataFormats.FileDrop))
                e.Effect = DragDropEffects.All;
            else
                e.Effect = DragDropEffects.None;
        }

        private void PackageEditor_DragDrop(object sender, DragEventArgs e)
        {
            List<string> DroppedFiles = ((string[])e.Data.GetData(DataFormats.FileDrop)).ToList();
            if (DroppedFiles.Count > 0)
            {
                LoadFile(DroppedFiles[0]);
                AddRecent(DroppedFiles[0], false);
                SaveRecentList();
                RefreshRecent(true, RFiles);
            }
        }

        private void listBox1_MouseDown(object sender, MouseEventArgs e)
        {
            if (e.Button == MouseButtons.Right)
            {
                listBox1.SelectedIndex = listBox1.IndexFromPoint(e.X, e.Y);
                if (CurrentView == View.Names)
                {
                    nameContextMenuStrip1.Show(MousePosition);
                }
                else
                {
                    contextMenuStrip1.Show(MousePosition);
                }
            }
        }

        private void copyToolStripMenuItem_Click(object sender, EventArgs e)
        {
            if (CurrentView == View.Names && listBox1.SelectedIndex != -1)
            {
                Clipboard.SetText(pcc.getNameEntry(listBox1.SelectedIndex));
            }
        }

        private void hexConverterToolStripMenuItem_Click(object sender, EventArgs e)
        {
            string loc = Path.GetDirectoryName(Application.ExecutablePath);
            if (File.Exists(loc + @"\HexConverter.exe"))
            {
                Process.Start(loc + @"\HexConverter.exe");
            }
        }

        private void saveHeaderHexChangesBtn_Click(object sender, EventArgs e)
        {
            if (pcc == null || !GetSelected(out int n))
            {
                return;
            }
            MemoryStream m = new MemoryStream();
            IByteProvider provider = headerRawHexBox.ByteProvider;
            int requiredheaderlength = n > 0 ? 0x44 : 0x1C; //0x44 for exports, 0x1B for imports
            if (provider.Length != requiredheaderlength)
            {
                MessageBox.Show("Invalid hex length");
                return;
            }
            for (int i = 0; i < provider.Length; i++)
                m.WriteByte(provider.ReadByte(i));
            if (n > 0)
            {
                pcc.getExport(n).setHeader(m.ToArray());
            }
            else if (n < 0)
            {
                pcc.getImport(Math.Abs(n) - 1).setHeader(m.ToArray());
            }
        }

        private void treeView1_NodeMouseClick(object sender, TreeNodeMouseClickEventArgs e)
        {
            if (e.Button == MouseButtons.Right)
            {
                treeView1.SelectedNode = e.Node;
                //isn't root
                if (e.Node.Name.Length > 0)
                {
                    //disable clone tree on nodes with no children
                    cloneTreeToolStripMenuItem.Enabled = e.Node.Nodes.Count != 0;
                    nodeContextMenuStrip1.Show(MousePosition);
                }
            }
        }

        private void cloneToolStripMenuItem_Click(object sender, EventArgs e)
        {
            if (GetSelected(out int n))
            {
                if (n >= 0)
                {
                    IExportEntry ent = pcc.getExport(n).Clone();
                    pcc.addExport(ent);
                    RefreshView();
                    goToNumber(pcc.ExportCount - 1);
                }
                else
                {
                    ImportEntry ent = pcc.getImport(-n - 1).Clone();
                    pcc.addImport(ent);
                    RefreshView();
                    goToNumber(CurrentView == View.Tree ? -pcc.ImportCount : pcc.ImportCount - 1);
                }
            }
        }

        private void cloneTreeToolStripMenuItem_Click(object sender, EventArgs e)
        {
            if (GetSelected(out int n))
            {
                int nextIndex;

                TreeNode rootNode = treeView1.SelectedNode;
                if (n >= 0)
                {
                    nextIndex = pcc.ExportCount;
                    IExportEntry exp = pcc.getExport(n).Clone();
                    pcc.addExport(exp);

                    n = nextIndex + 1;
                }
                else
                {
                    nextIndex = -pcc.ImportCount - 1;
                    ImportEntry imp = pcc.getImport(-n - 1).Clone();
                    pcc.addImport(imp);

                    n = nextIndex;
                }
                cloneTree(n, rootNode);

                RefreshView();
                goToNumber(nextIndex);
            }
        }

        private void cloneTree(int n, TreeNode rootNode)
        {
            int index;
            int nextIndex;
            if (rootNode.Nodes.Count > 0)
            {
                foreach (TreeNode node in rootNode.Nodes)
                {
                    index = Convert.ToInt32(node.Name);
                    if (index >= 0)
                    {
                        nextIndex = pcc.ExportCount + 1;
                        IExportEntry exp = pcc.getExport(index).Clone();
                        exp.idxLink = n;
                        pcc.addExport(exp);
                    }
                    else
                    {
                        nextIndex = -pcc.ImportCount - 1;
                        ImportEntry imp = pcc.getImport(-index - 1).Clone();
                        imp.idxLink = n;
                        pcc.addImport(imp);
                    }
                    if (node.Nodes.Count > 0)
                    {
                        cloneTree(nextIndex, node);
                    }
                }
            }
        }

        private void treeView1_ItemDrag(object sender, ItemDragEventArgs e)
        {
            DoDragDrop(e.Item, DragDropEffects.Copy);
        }

        private void treeView1_DragEnter(object sender, DragEventArgs e)
        {
            e.Effect = DragDropEffects.Copy;
        }

        private void treeView1_DragDrop(object sender, DragEventArgs e)
        {
            TreeNode sourceNode;
            crossPCCObjectMapping = new SortedDictionary<int, int>();
            if (e.Data.GetDataPresent("System.Windows.Forms.TreeNode", false))
            {
                Point pt = ((TreeView)sender).PointToClient(new Point(e.X, e.Y));
                TreeNode DestinationNode = ((TreeView)sender).GetNodeAt(pt);
                sourceNode = (TreeNode)e.Data.GetData("System.Windows.Forms.TreeNode");
                if (DestinationNode.TreeView != sourceNode.TreeView)
                {
                    IMEPackage importpcc = sourceNode.TreeView.Tag as IMEPackage;
                    if (importpcc == null)
                    {
                        return;
                    }

                    int n = Convert.ToInt32(sourceNode.Name);
                    int link;
                    if (DestinationNode.Name == "")
                    {
                        link = 0;
                    }
                    else
                    {
                        link = Convert.ToInt32(DestinationNode.Name);
                        link = link >= 0 ? link + 1 : link;
                    }
                    int nextIndex;
                    if (n >= 0)
                    {
                        if (!importExport(importpcc, n, link))
                        {
                            return;
                        }
                        nextIndex = pcc.ExportCount;
                    }
                    else
                    {
                        getOrAddCrossImport(importpcc.getImport(Math.Abs(n) - 1).GetFullPath, importpcc, pcc);
                        //importImport(importpcc, -n - 1, link);
                        nextIndex = -pcc.ImportCount;
                    }

                    //if this node has children
                    if (sourceNode.Nodes.Count > 0)
                    {
                        importTree(sourceNode, importpcc, nextIndex);
                    }

                    //relinkObjects(importpcc);
                    List<string> relinkResults = new List<string>();
                    relinkResults.AddRange(relinkObjects2(importpcc));
                    relinkResults.AddRange(relinkBinaryObjects(importpcc));
                    crossPCCObjectMapping = null;

                    RefreshView();
                    goToNumber(n >= 0 ? pcc.ExportCount - 1 : -pcc.ImportCount);
                    if (relinkResults.Count > 0)
                    {
                        ListWindow lw = new ListWindow(relinkResults, "Relink report", "The following items failed to relink.", 800, 600);
                        lw.ShowDialog(this);
                    }
                    else
                    {
                        MessageBox.Show("Items have been ported and relinked with no reported issues.\nNote that this does not mean all binary properties were relinked, only supported ones were.");
                    }
                }
            }
        }

        /// <summary>
        /// Attempts to relink unreal binary data to object pointers if they are part of the clone tree.
        /// It's gonna be an ugly mess.
        /// </summary>
        /// <param name="importpcc">PCC being imported from</param>
        private List<string> relinkBinaryObjects(IMEPackage importpcc)
        {
            List<string> relinkFailedReport = new List<string>();
            foreach (KeyValuePair<int, int> entry in crossPCCObjectMapping)
            {
                if (entry.Key > 0)
                {
                    IExportEntry exp = pcc.getExport(entry.Value);
                    byte[] binarydata = exp.getBinaryData();
                    if (binarydata.Length > 0)
                    {
                        //has binary data
                        //This is temporary until I find a more permanent style for relinking binary
                        try
                        {
                            switch (exp.ClassName)
                            {
                                case "WwiseEvent":
                                    {
                                        int count = BitConverter.ToInt32(binarydata, 0);
                                        for (int i = 0; i < count; i++)
                                        {
                                            int originalValue = BitConverter.ToInt32(binarydata, 4 + (i * 4));
                                            int currentObjectRef = unrealIndexToME3ExpIndexing(originalValue); //count + i * intsize
                                            int mapped;
                                            bool isMapped = crossPCCObjectMapping.TryGetValue(currentObjectRef, out mapped);
                                            if (isMapped)
                                            {
                                                mapped = me3ExpIndexingToUnreal(mapped, originalValue < 0); //if the value is 0, it would have an error anyways.
                                                Debug.WriteLine("Binary relink hit for WwiseEvent Export " + exp.UIndex + " 0x" + (4 + (i * 4)).ToString("X6") + " " + originalValue + " -> " + (mapped + 1));
                                                WriteMem(4 + (i * 4), binarydata, BitConverter.GetBytes(mapped));
                                                int newValue = BitConverter.ToInt32(binarydata, 4 + (i * 4));
                                                Debug.WriteLine(originalValue + " -> " + newValue);
                                            }
                                            else
                                            {
                                                Debug.WriteLine("Binary relink missed WwiseEvent Export " + exp.UIndex + " 0x" + (4 + (i * 4)).ToString("X6") + " " + originalValue);
                                            }
                                        }
                                        exp.setBinaryData(binarydata);
                                    }
                                    break;
                                case "Class":
                                    {
                                        if (exp.FileRef.Game != importpcc.Game)
                                        {
                                            //Cannot relink against a different game.
                                            continue;
                                        }
                                        IExportEntry importingExp = importpcc.getExport(entry.Key);
                                        if (importingExp.ClassName != "Class")
                                        {
                                            continue; //the class was not actually set, so this is not really class.
                                        }

                                        //This is going to be pretty ugly
                                        try
                                        {
                                            byte[] newdata = importpcc.Exports[entry.Key].Data; //may need to rewrite first unreal header
                                            byte[] data = importpcc.Exports[entry.Key].Data;

                                            int offset = 0;
                                            int unrealExportIndex = BitConverter.ToInt32(data, offset);
                                            offset += 4;


                                            int superclassIndex = BitConverter.ToInt32(data, offset);
                                            if (superclassIndex < 0)
                                            {
                                                //its an import
                                                ImportEntry superclassImportEntry = importpcc.Imports[Math.Abs(unrealIndexToME3ExpIndexing(superclassIndex))];
                                                ImportEntry newSuperclassValue = getOrAddCrossImport(superclassImportEntry.GetFullPath, importpcc, exp.FileRef);
                                                WriteMem(offset, newdata, BitConverter.GetBytes(newSuperclassValue.UIndex));
                                            }
                                            else
                                            {
                                                relinkFailedReport.Add(exp.Index + " " + exp.GetFullPath + " binary relink error: Superclass is an export in the source package and was not relinked.");
                                            }


                                            int unknown1 = BitConverter.ToInt32(data, offset);
                                            offset += 4;

                                            int classObjTree = BitConverter.ToInt32(data, offset); //Don't know if I need to do this.
                                            offset += 4;


                                            //I am not sure what these mean. However if Pt1&2 are 33/25, the following bytes that follow are extended.
                                            int headerUnknown1 = BitConverter.ToInt32(data, offset);
                                            Int64 ignoreMask = BitConverter.ToInt64(data, offset);
                                            offset += 8;

                                            Int16 labelOffset = BitConverter.ToInt16(data, offset);
                                            offset += 2;
                                            int skipAmount = 0x6;
                                            //Find end of script block. Seems to be 10 FF's.
                                            while (offset + skipAmount + 10 < data.Length)
                                            {
                                                //Debug.WriteLine("Cheecking at 0x"+(offset + skipAmount + 10).ToString("X4"));
                                                bool isEnd = true;
                                                for (int i = 0; i < 10; i++)
                                                {
                                                    byte b = data[offset + skipAmount + i];
                                                    if (b != 0xFF)
                                                    {
                                                        isEnd = false;
                                                        break;
                                                    }
                                                }
                                                if (isEnd)
                                                {
                                                    break;
                                                }
                                                else
                                                {
                                                    skipAmount++;
                                                }
                                            }

                                            int offsetEnd = offset + skipAmount + 10;
                                            offset += skipAmount + 10; //heuristic to find end of script
                                            uint stateMask = BitConverter.ToUInt32(data, offset);
                                            offset += 4;

                                            int localFunctionsTableCount = BitConverter.ToInt32(data, offset);
                                            offset += 4;
                                            bool isMapped;
                                            for (int i = 0; i < localFunctionsTableCount; i++)
                                            {
                                                int nameTableIndex = BitConverter.ToInt32(data, offset);
                                                int nameIndex = BitConverter.ToInt32(data, offset + 4);
                                                NameReference importingName = importpcc.getNameEntry(nameTableIndex);
                                                int newFuncName = exp.FileRef.FindNameOrAdd(importingName);
                                                WriteMem(offset, newdata, BitConverter.GetBytes(newFuncName));
                                                offset += 8;

                                                int functionObjectIndex = unrealIndexToME3ExpIndexing(BitConverter.ToInt32(data, offset));
                                                int mapped;
                                                isMapped = crossPCCObjectMapping.TryGetValue(functionObjectIndex, out mapped);
                                                if (isMapped)
                                                {
                                                    mapped = me3ExpIndexingToUnreal(mapped, functionObjectIndex < 0); //if the value is 0, it would have an error anyways.
                                                    WriteMem(offset, newdata, BitConverter.GetBytes(mapped));
                                                }
                                                else
                                                {
                                                    relinkFailedReport.Add(exp.Index + " " + exp.GetFullPath + " binary relink error: Local function[" + i + "] could not be remapped during porting: " + functionObjectIndex + " is not in the mapping tree and could not be relinked");
                                                }
                                                offset += 4;
                                            }

                                            int classMask = BitConverter.ToInt32(data, offset);
                                            offset += 4;
                                            if (importpcc.Game != MEGame.ME3)
                                            {
                                                offset += 1; //seems to be a blank byte here
                                            }

                                            int coreReference = BitConverter.ToInt32(data, offset);
                                            if (coreReference < 0)
                                            {
                                                //its an import
                                                ImportEntry outerclassReferenceImport = importpcc.Imports[Math.Abs(unrealIndexToME3ExpIndexing(coreReference))];
                                                ImportEntry outerclassNewImport = getOrAddCrossImport(outerclassReferenceImport.GetFullPath, importpcc, exp.FileRef);
                                                WriteMem(offset, newdata, BitConverter.GetBytes(outerclassNewImport.UIndex));
                                            }
                                            else
                                            {
                                                relinkFailedReport.Add(exp.Index + " " + exp.GetFullPath + " binary relink error: Outerclass is an export in the original package, not relinked.");
                                            }
                                            offset += 4;


                                            if (importpcc.Game == MEGame.ME3)
                                            {
                                                offset = ClassParser_RelinkComponentsTable(importpcc, exp, relinkFailedReport, ref newdata, offset);
                                                offset = ClassParser_ReadImplementsTable(importpcc, exp, relinkFailedReport, ref newdata, offset);
                                                int postComponentsNoneNameIndex = BitConverter.ToInt32(data, offset);
                                                int postComponentNoneIndex = BitConverter.ToInt32(data, offset + 4);
                                                string postCompName = importpcc.getNameEntry(postComponentsNoneNameIndex); //This appears to be unused in ME3, it is always None it seems.
                                                int newFuncName = exp.FileRef.FindNameOrAdd(postCompName);
                                                WriteMem(offset, newdata, BitConverter.GetBytes(newFuncName));
                                                offset += 8;

                                                int unknown4 = BitConverter.ToInt32(data, offset);
                                                offset += 4;
                                            }
                                            else
                                            {
                                                offset = ClassParser_ReadImplementsTable(importpcc, exp, relinkFailedReport, ref data, offset);
                                                offset = ClassParser_RelinkComponentsTable(importpcc, exp, relinkFailedReport, ref data, offset);

                                                int me12unknownend1 = BitConverter.ToInt32(data, offset);
                                                offset += 4;

                                                int me12unknownend2 = BitConverter.ToInt32(data, offset);
                                                offset += 4;
                                            }

                                            int defaultsClassLink = unrealIndexToME3ExpIndexing(BitConverter.ToInt32(data, offset));
                                            int defClassLink;
                                            isMapped = crossPCCObjectMapping.TryGetValue(defaultsClassLink, out defClassLink);
                                            if (isMapped)
                                            {
                                                defClassLink = me3ExpIndexingToUnreal(defClassLink, defaultsClassLink < 0); //if the value is 0, it would have an error anyways.
                                                WriteMem(offset, newdata, BitConverter.GetBytes(defClassLink));
                                            }
                                            else
                                            {
                                                relinkFailedReport.Add(exp.Index + " " + exp.GetFullPath + " binary relink error: DefaultsClassLink cannot be currently automatically relinked by Binary Relinker. Please manually set this in Binary Editor");
                                            }
                                            offset += 4;

                                            if (importpcc.Game == MEGame.ME3)
                                            {
                                                int functionsTableCount = BitConverter.ToInt32(data, offset);
                                                offset += 4;

                                                for (int i = 0; i < functionsTableCount; i++)
                                                {
                                                    int functionsTableIndex = unrealIndexToME3ExpIndexing(BitConverter.ToInt32(data, offset));
                                                    int mapped;
                                                    isMapped = crossPCCObjectMapping.TryGetValue(functionsTableIndex, out mapped);
                                                    if (isMapped)
                                                    {
                                                        mapped = me3ExpIndexingToUnreal(mapped, functionsTableIndex < 0); //if the value is 0, it would have an error anyways.
                                                        WriteMem(offset, newdata, BitConverter.GetBytes(mapped));
                                                    }
                                                    else
                                                    {
                                                        if (functionsTableIndex < 0)
                                                        {
                                                            ImportEntry functionObjIndex = importpcc.Imports[Math.Abs(functionsTableIndex)];
                                                            ImportEntry newFunctionObjIndex = getOrAddCrossImport(functionObjIndex.GetFullPath, importpcc, exp.FileRef);
                                                            WriteMem(offset, newdata, BitConverter.GetBytes(newFunctionObjIndex.UIndex));
                                                        }
                                                        else
                                                        {
                                                            relinkFailedReport.Add(exp.Index + " " + exp.GetFullPath + " binary relink error: Full Functions List function[" + i + "] could not be remapped during porting: " + functionsTableIndex + " is not in the mapping tree and could not be relinked");

                                                        }
                                                    }
                                                    offset += 4;
                                                }
                                            }
                                            exp.Data = newdata;
                                        }
                                        catch (Exception ex)
                                        {
                                            relinkFailedReport.Add(exp.Index + " " + exp.GetFullPath + " binary relink error: Exception relinking: " + ex.Message);
                                        }
                                    }
                                    break;
                                default:
                                    continue;
                            }
                        }
                        catch (Exception e)
                        {
                            relinkFailedReport.Add("Binary relinking failed for " + exp.Index + " " + exp.GetFullPath + ":" + e.Message);
                        }
                        //Run an interpreter pass over it - we will find objectleafnodes and attempt to update the same offset in the destination file.
                        //BinaryInterpreter binaryrelinkInterpreter = new ME3Explorer.BinaryInterpreter(importpcc, importpcc.Exports[entry.Key], pcc, pcc.Exports[entry.Value], crossPCCObjectMapping);
                    }
                }
            }
            return relinkFailedReport;
        }

        private int ClassParser_RelinkComponentsTable(IMEPackage importpcc, IExportEntry exp, List<string> relinkFailedReport, ref byte[] data, int offset)
        {
            if (importpcc.Game == MEGame.ME3)
            {
                int componentTableNameIndex = BitConverter.ToInt32(data, offset);
                int componentTableIndex = BitConverter.ToInt32(data, offset + 4);
                NameReference importingName = importpcc.getNameEntry(componentTableNameIndex);
                int newComponentTableName = exp.FileRef.FindNameOrAdd(importingName);
                WriteMem(offset, data, BitConverter.GetBytes(newComponentTableName));
                offset += 8;

                int componentTableCount = BitConverter.ToInt32(data, offset);
                offset += 4;

                for (int i = 0; i < componentTableCount; i++)
                {
                    int nameTableIndex = BitConverter.ToInt32(data, offset);
                    int nameIndex = BitConverter.ToInt32(data, offset + 4);
                    importingName = importpcc.getNameEntry(nameTableIndex);
                    int componentName = exp.FileRef.FindNameOrAdd(importingName);
                    WriteMem(offset, data, BitConverter.GetBytes(componentName));
                    offset += 8;

                    int componentObjectIndex = BitConverter.ToInt32(data, offset);
                    int mapped;
                    bool isMapped = crossPCCObjectMapping.TryGetValue(componentObjectIndex, out mapped);
                    if (isMapped)
                    {
                        mapped = me3ExpIndexingToUnreal(mapped, componentObjectIndex < 0); //if the value is 0, it would have an error anyways.
                        WriteMem(offset, data, BitConverter.GetBytes(mapped));
                    }
                    else
                    {
                        if (componentObjectIndex < 0)
                        {
                            ImportEntry componentObjectImport = importpcc.Imports[Math.Abs(unrealIndexToME3ExpIndexing(componentObjectIndex))];
                            ImportEntry newComponentObjectImport = getOrAddCrossImport(componentObjectImport.GetFullPath, importpcc, exp.FileRef);
                            WriteMem(offset, data, BitConverter.GetBytes(newComponentObjectImport.UIndex));
                        }
                        else
                        {
                            relinkFailedReport.Add("Binary Class Component[" + i + "] could not be remapped during porting: " + componentObjectIndex + " is not in the mapping tree");
                        }
                    }
                    offset += 4;
                }
            }
            else
            {
                int componentTableCount = BitConverter.ToInt32(data, offset);
                offset += 4;

                for (int i = 0; i < componentTableCount; i++)
                {
                    int nameTableIndex = BitConverter.ToInt32(data, offset);
                    int nameIndex = BitConverter.ToInt32(data, offset + 4);

                    offset += 8;

                    int componentObjectIndex = BitConverter.ToInt32(data, offset);
                    if (componentObjectIndex != 0)
                    {
                        int mapped;
                        bool isMapped = crossPCCObjectMapping.TryGetValue(componentObjectIndex, out mapped);
                        if (isMapped)
                        {
                            mapped = me3ExpIndexingToUnreal(mapped, componentObjectIndex < 0); //if the value is 0, it would have an error anyways.
                            WriteMem(offset, data, BitConverter.GetBytes(mapped));
                        }
                        else
                        {
                            if (componentObjectIndex < 0)
                            {
                                ImportEntry componentObjectImport = importpcc.Imports[Math.Abs(unrealIndexToME3ExpIndexing(componentObjectIndex))];
                                ImportEntry newComponentObjectImport = getOrAddCrossImport(componentObjectImport.GetFullPath, importpcc, exp.FileRef);
                                WriteMem(offset, data, BitConverter.GetBytes(newComponentObjectImport.UIndex));
                            }
                            else
                            {
                                relinkFailedReport.Add("Binary Class Component[" + i + "] could not be remapped during porting: " + componentObjectIndex + " is not in the mapping tree");
                            }
                        }
                    }
                    offset += 4;
                }
            }
            return offset;
        }

        private int ClassParser_ReadImplementsTable(IMEPackage importpcc, IExportEntry exp, List<string> relinkFailedReport, ref byte[] data, int offset)
        {
            if (importpcc.Game == MEGame.ME3)
            {
                int interfaceCount = BitConverter.ToInt32(data, offset);
                offset += 4;
                for (int i = 0; i < interfaceCount; i++)
                {
                    int interfaceIndex = BitConverter.ToInt32(data, offset);
                    int mapped;
                    bool isMapped = crossPCCObjectMapping.TryGetValue(interfaceIndex, out mapped);
                    if (isMapped)
                    {
                        mapped = me3ExpIndexingToUnreal(mapped, interfaceIndex < 0); //if the value is 0, it would have an error anyways.
                        WriteMem(offset, data, BitConverter.GetBytes(mapped));
                    }
                    else
                    {
                        relinkFailedReport.Add("Binary Class Interface Index[" + i + "] could not be remapped during porting: " + interfaceIndex + " is not in the mapping tree");
                    }
                    offset += 4;

                    //propertypointer
                    interfaceIndex = BitConverter.ToInt32(data, offset);
                    isMapped = crossPCCObjectMapping.TryGetValue(interfaceIndex, out mapped);
                    if (isMapped)
                    {
                        mapped = me3ExpIndexingToUnreal(mapped, interfaceIndex < 0); //if the value is 0, it would have an error anyways.
                        WriteMem(offset, data, BitConverter.GetBytes(mapped));
                    }
                    else
                    {
                        relinkFailedReport.Add("Binary Class Interface Index[" + i + "] could not be remapped during porting: " + interfaceIndex + " is not in the mapping tree");
                    }
                    offset += 4;
                }
            }
            else
            {
                int interfaceTableName = BitConverter.ToInt32(data, offset); //????
                NameReference importingName = importpcc.getNameEntry(interfaceTableName);
                int interfaceName = exp.FileRef.FindNameOrAdd(importingName);
                WriteMem(offset, data, BitConverter.GetBytes(interfaceName));
                offset += 8;

                int interfaceCount = BitConverter.ToInt32(data, offset);
                offset += 4;
                for (int i = 0; i < interfaceCount; i++)
                {
                    int interfaceNameIndex = BitConverter.ToInt32(data, offset);
                    importingName = importpcc.getNameEntry(interfaceNameIndex);
                    interfaceName = exp.FileRef.FindNameOrAdd(importingName);
                    WriteMem(offset, data, BitConverter.GetBytes(interfaceName));
                    offset += 8;
                }
            }
            return offset;
        }

        private int me3ExpIndexingToUnreal(int sourceObjReference, bool isImport = false)
        {
            if (sourceObjReference > 0)
            {
                sourceObjReference++; //make 1 based for mapping.
            }

            if (sourceObjReference < 0)
            {
                sourceObjReference--; //make 1 based for mapping.
            }

            //is 0: ???????
            if (sourceObjReference == 0)
            {
                if (isImport)
                {
                    sourceObjReference--;
                }
                else
                {
                    sourceObjReference++;
                }
            }

            return sourceObjReference;
        }

        /// <summary>
        /// Attempts to relink unreal property data if object pointers pointed to items within the subtree.
        /// </summary>
        private void relinkObjects(IMEPackage importpcc)
        {
            foreach (KeyValuePair<int, int> entry in crossPCCObjectMapping)
            {
                if (entry.Key > 0)
                {
                    //Run an interpreter pass over it - we will find objectleafnodes and attempt to update the same offset in the destination file.
                    Interpreter relinkInterpreter = new ME3Explorer.Interpreter(importpcc, importpcc.Exports[entry.Key], pcc, pcc.Exports[entry.Value], crossPCCObjectMapping);
                }
            }

            foreach (KeyValuePair<int, int> entry in crossPCCObjectMapping)
            {
                string debug = "Cross mapping: ";
                if (entry.Value >= 0)
                {

                    debug += "EXP ";
                    IExportEntry exp = importpcc.Exports[entry.Key];
                    IExportEntry destexp = pcc.Exports[entry.Value];
                    byte[] exportdata = destexp.Data;

                    debug += exp.PackageFullName + "." + exp.ObjectName;
                    debug += " -> ";
                    debug += destexp.PackageFullName + "." + destexp.ObjectName;

                    //Relinking objects.
                    //PropertyCollection sourceprops = exp.GetProperties();
                    //PropertyCollection destprops = destexp.GetProperties();
                    List<PropertyReader.Property> sourceprops = PropertyReader.getPropList(exp);
                    List<PropertyReader.Property> destprops = PropertyReader.getPropList(destexp);

                    for (int i = 0; i < sourceprops.Count; i++)
                    {
                        Property prop = sourceprops[i];
                        switch (prop.TypeVal)
                        {
                            case PropertyType.ObjectProperty:
                                {
                                    //ObjectProperty oprop = (ObjectProperty)prop;
                                    int sourceObjReference = unrealIndexToME3ExpIndexing(BitConverter.ToInt32(exp.Data, prop.offsetval));
                                    int mapped; //may want to change this...
                                    bool isMapped = crossPCCObjectMapping.TryGetValue(sourceObjReference, out mapped);

                                    if (isMapped)
                                    {
                                        Property destprop = destprops[i];
                                        //ObjectProperty destoprop = (ObjectProperty)destprops[i];
                                        byte[] buff2 = BitConverter.GetBytes(mapped + 1); //+1 unreal indexing.
                                        for (int o = 0; o < 4; o++)
                                        {
                                            //Write object property value
                                            byte preval = exportdata[destprop.offsetval + o];
                                            exportdata[destprop.offsetval + o] = buff2[o];
                                            byte postval = exportdata[destprop.offsetval + o];

                                            Debug.WriteLine("Updating Byte at 0x" + (destprop.offsetval + o).ToString("X4") + " from " + preval + " to " + postval + ". It should have been set to " + buff2[o]);
                                        }
                                    }
                                    else
                                    {
                                        Debug.WriteLine("Object property was not mapped during cross-porting: " + sourceObjReference + " " + exp.PackageFullName + "." + exp.ObjectName);
                                    }
                                    //attempt relinkage
                                }
                                break;
                            case PropertyType.ArrayProperty:
                                //Todo: needs implementation (needs object detection code).
                                //May not be necessary since "arrays" have objectproperties.
                                break;
                        }
                    }
                    destexp.Data = exportdata;
                }
                else
                {
                    //ImportEntry imp = pcc.Imports[-entry.Value/* + 1*/];
                    debug += "IMP ";

                    //ImportEntry imp = importpcc.Imports[-entry.Key];
                    //ImportEntry destimp = pcc.Imports[-entry.Value - 1];
                    //debug += imp.PackageFullName + "." + imp.ObjectName;
                    //debug += " -> ";
                    //debug += destimp.PackageFullName + "." + destimp.ObjectName;
                }
                //                Debug.WriteLine(debug);

                //Read Props.
            }
        }

        private void WriteMem(int pos, byte[] memory, byte[] dataToWrite)
        {
            for (int i = 0; i < dataToWrite.Length; i++)
                memory[pos + i] = dataToWrite[i];
        }

        private int unrealIndexToME3ExpIndexing(int sourceObjReference)
        {
            if (sourceObjReference > 0)
            {
                sourceObjReference--; //make 0 based for mapping.
            }

            if (sourceObjReference < 0)
            {
                sourceObjReference++; //make 0 based for mapping.
            }

            return sourceObjReference;
        }

        /// <summary>
        /// Attempts to relink unreal property data using propertycollection when cross porting an export
        /// </summary>
        private List<string> relinkObjects2(IMEPackage importpcc)
        {
            List<string> relinkResults = new List<string>();
            //relink each modified export

            //We must convert this to a list, as this list will be updated as imports are cross mapped during relinking.
            //This process speeds up same-relinks later.
            //This is a list because otherwise we would get a concurrent modification exception.
            //Since we only enumerate exports and append imports to this list we will not need to worry about recursive links
            //I am sure this won't come back to be a pain for me.
            List<KeyValuePair<int, int>> crossMappingList = crossPCCObjectMapping.ToList();
            for (int i = 0; i < crossMappingList.Count; i++)
            {
                KeyValuePair<int, int> entry = crossMappingList[i];
                if (entry.Key > 0)
                {
                    PropertyCollection transplantProps = importpcc.Exports[entry.Key].GetProperties();
                    relinkResults.AddRange(relinkPropertiesRecursive(importpcc, pcc, transplantProps, crossMappingList));
                    pcc.getExport(entry.Value).WriteProperties(transplantProps);
                    //Run an interpreter pass over it - we will find objectleafnodes and attempt to update the same offset in the destination file.
                    //Interpreter relinkInterpreter = new ME3Explorer.Interpreter(importpcc, importpcc.Exports[entry.Key], pcc, pcc.Exports[entry.Value], crossPCCObjectMapping);
                }
            }

            return relinkResults;
        }

        private List<string> relinkPropertiesRecursive(IMEPackage importingPCC, IMEPackage destinationPCC, PropertyCollection transplantProps, List<KeyValuePair<int, int>> crossPCCObjectMapping)
        {
            List<string> relinkResults = new List<string>();
            foreach (UProperty prop in transplantProps)
            {
                if (prop is StructProperty)
                {
                    relinkResults.AddRange(relinkPropertiesRecursive(importingPCC, destinationPCC, (prop as StructProperty).Properties, crossPCCObjectMapping));
                }
                else if (prop is ArrayProperty<StructProperty>)
                {
                    foreach (StructProperty arrayStructProperty in prop as ArrayProperty<StructProperty>)
                    {
                        relinkResults.AddRange(relinkPropertiesRecursive(importingPCC, destinationPCC, arrayStructProperty.Properties, crossPCCObjectMapping));
                    }
                }
                else if (prop is ArrayProperty<ObjectProperty>)
                {
                    foreach (ObjectProperty objProperty in prop as ArrayProperty<ObjectProperty>)
                    {
                        string result = relinkObjectProperty(importingPCC, destinationPCC, objProperty, crossPCCObjectMapping);
                        if (result != null)
                        {
                            relinkResults.Add(result);
                        }
                    }
                }
                if (prop is ObjectProperty)
                {
                    //relink
                    string result = relinkObjectProperty(importingPCC, destinationPCC, prop as ObjectProperty, crossPCCObjectMapping);
                    if (result != null)
                    {
                        relinkResults.Add(result);
                    }
                }
            }
            return relinkResults;
        }

        private string relinkObjectProperty(IMEPackage importingPCC, IMEPackage destinationPCC, ObjectProperty objProperty, List<KeyValuePair<int, int>> crossPCCObjectMapping)
        {
            if (objProperty.Value == 0)
            {
                return null; //do not relink 0
            }
            int sourceObjReference = objProperty.Value;

            if (sourceObjReference > 0)
            {
                sourceObjReference--; //make 0 based for mapping.
            }
            if (sourceObjReference < 0)
            {
                sourceObjReference++; //make 0 based for mapping.
            }

            KeyValuePair<int, int> mapping = crossPCCObjectMapping.Where(pair => pair.Key == sourceObjReference).FirstOrDefault();
            var defaultKVP = default(KeyValuePair<int, int>); //struct comparison

            if (!mapping.Equals(defaultKVP))
            {
                //relink
                objProperty.Value = (mapping.Value + 1);
                Debug.WriteLine("Relink hit: " + sourceObjReference);
            }
            else if (objProperty.Value < 0) //It's an unmapped import
            {
                //objProperty is currently pointing to importingPCC as that is where we read the properties from
                int n = objProperty.Value;
                int importZeroIndex = Math.Abs(n) - 1;
                //Debug.WriteLine("Relink miss, attempting JIT relink on " + n + " " + rootNode.Text);
                if (n < 0 && importZeroIndex < importingPCC.ImportCount)
                {
                    //Get the original import
                    ImportEntry origImport = importingPCC.getImport(importZeroIndex);
                    string origImportFullName = origImport.GetFullPath;
                    //Debug.WriteLine("We should import " + origImport.GetFullPath);

                    ImportEntry crossImport = getOrAddCrossImport(origImportFullName, importingPCC, destinationPCC);

                    if (crossImport != null)
                    {
                        crossPCCObjectMapping.Add(new KeyValuePair<int, int>(sourceObjReference, crossImport.UIndex)); //add to mapping to speed up future relinks
                        objProperty.Value = crossImport.UIndex;
                    }
                }
            }
            else
            {
                Debug.WriteLine("Relink failed: " + objProperty.Name + " " + objProperty.Value + " " + importingPCC.getEntry(objProperty.Value).GetFullPath);
                return "Relink failed: " + objProperty.Name + " " + objProperty.Value + " " + importingPCC.getEntry(objProperty.Value).GetFullPath;
            }
            return null;
        }

        /// <summary>
        /// Adds an import from the importingPCC to the destinationPCC with the specified importFullName, or returns the existing one if it can be found. 
        /// This method will look at importingPCC's import upstream chain and check for the most downstream one's existence in destinationPCC, 
        /// including if none can be founc (in which case the entire upstream is copied). It will then create new imports to match the remaining 
        /// downstream ones and return the originally named import, however now located in destinationPCC.
        /// </summary>
        /// <param name="importFullName">GetFullPath() of an import from ImportingPCC</param>
        /// <param name="importingPCC">PCC to import imports from</param>
        /// <param name="destinationPCC">PCC to add imports to</param>
        /// <returns></returns>
        private ImportEntry getOrAddCrossImport(string importFullName, IMEPackage importingPCC, IMEPackage destinationPCC)
        {
            //This code is kind of ugly, sorry.

            //see if this import exists locally
            foreach (ImportEntry imp in destinationPCC.Imports)
            {
                if (imp.GetFullPath == importFullName)
                {
                    return imp;
                }
            }

            //Import doesn't exist, so we're gonna need to add it
            //But first we need to figure out what needs to be added upstream as links
            //Search upstream until we find something, or we can't get any more upstreams
            string[] importParts = importFullName.Split('.');
            List<int> upstreamLinks = new List<int>(); //0 = top level, 1 = next level... n = what we wanted to import
            int upstreamCount = 1;

            ImportEntry upstreamImport = null;
            //get number of required upstream imports that do not yet exist
            while (upstreamCount < importParts.Count())
            {
                string upstream = String.Join(".", importParts, 0, importParts.Count() - upstreamCount);
                foreach (ImportEntry imp in destinationPCC.Imports)
                {
                    if (imp.GetFullPath == upstream)
                    {
                        upstreamImport = imp;
                        break;
                    }
                }

                if (upstreamImport != null)
                {
                    //We found an upsteam import that already exists
                    break;
                }
                upstreamCount++;
            }

            IExportEntry donorUpstreamExport = null;
            ImportEntry mostdownstreamimport = null;
            if (upstreamImport == null)
            {
                //We have to import the entire upstream chain
                string fullobjectname = importParts[0];
                //if (fullobjectname == "BioVFX_Z_GLOBAL")
                //{
                //    Debugger.Break();
                //}
                ImportEntry donorTopLevelImport = null;
                foreach (ImportEntry imp in importingPCC.Imports) //importing side info we will move to our dest pcc
                {
                    //if (imp.GetFullPath.StartsWith("BioVFX"))
                    //{
                    //    Console.WriteLine(imp.GetFullPath);
                    //}
                    if (imp.GetFullPath == fullobjectname)
                    {
                        donorTopLevelImport = imp;
                        break;
                    }
                }

                if (donorTopLevelImport == null)
                {
                    //This is issue KinkoJiro had. It is aborting relinking at this step. Will need to find a way to
                    //work with exports as parents for imports which i 
                    Debug.WriteLine("No upstream import was found in the source file. It's probably an export: " + importFullName);
                    foreach (IExportEntry exp in destinationPCC.Exports) //importing side info we will move to our dest pcc
                    {
                        //Console.WriteLine(exp.GetFullPath);
                        if (exp.GetFullPath == fullobjectname)
                        {
                            // = imp;
                            //We will need to find a way to cross map this as this will block cross import mapping unless these exports already exist.
                            Debug.WriteLine("FOUND UPSTREAM, AS EXPORT!");
                            donorUpstreamExport = exp;
                            upstreamCount--; //level 1 now from the top down
                                             //Create new import with this as higher IDK
                            break;
                        }
                    }
                    if (donorUpstreamExport == null)
                    {
                        Debug.WriteLine("An error has occured. Could not find an upstream import or export for relinking: " + fullobjectname + " from " + pcc.FileName);
                        return null;
                    }
                }

                if (donorUpstreamExport == null)
                {
                    //Create new toplevel import and set that as the most downstream one. (top = bottom at this point)
                    int downstreamPackageName = destinationPCC.FindNameOrAdd(donorTopLevelImport.PackageFile);
                    int downstreamClassName = destinationPCC.FindNameOrAdd(donorTopLevelImport.ClassName);
                    int downstreamName = destinationPCC.FindNameOrAdd(fullobjectname);

                    mostdownstreamimport = new ImportEntry(destinationPCC);
                    // mostdownstreamimport.idxLink = downstreamLinkIdx; ??
                    mostdownstreamimport.idxClassName = downstreamClassName;
                    mostdownstreamimport.idxObjectName = downstreamName;
                    mostdownstreamimport.idxPackageName = downstreamPackageName;
                    destinationPCC.addImport(mostdownstreamimport); //Add new top level downstream import
                    upstreamImport = mostdownstreamimport;
                    upstreamCount--; //level 1 now from the top down
                                     //return null;
                }
            }

            //Have an upstream import, now we need to add downstream imports.
            while (upstreamCount > 0)
            {
                upstreamCount--;
                string fullobjectname = String.Join(".", importParts, 0, importParts.Count() - upstreamCount);
                ImportEntry donorImport = null;

                //Get or create names for creating import and get upstream linkIdx
                int downstreamName = destinationPCC.FindNameOrAdd(importParts[importParts.Count() - upstreamCount - 1]);
                foreach (ImportEntry imp in importingPCC.Imports) //importing side info we will move to our dest pcc
                {
                    if (imp.GetFullPath == fullobjectname)
                    {
                        donorImport = imp;
                        break;
                    }
                }
                int downstreamPackageName = destinationPCC.FindNameOrAdd(Path.GetFileNameWithoutExtension(donorImport.PackageFile));
                int downstreamClassName = destinationPCC.FindNameOrAdd(donorImport.ClassName);

                mostdownstreamimport = new ImportEntry(destinationPCC);
                mostdownstreamimport.idxLink = donorUpstreamExport == null ? upstreamImport.UIndex : donorUpstreamExport.UIndex;
                mostdownstreamimport.idxClassName = downstreamClassName;
                mostdownstreamimport.idxObjectName = downstreamName;
                mostdownstreamimport.idxPackageName = downstreamPackageName;
                destinationPCC.addImport(mostdownstreamimport);
                upstreamImport = mostdownstreamimport;
            }
            return mostdownstreamimport;
        }

        private bool importTree(TreeNode sourceNode, IMEPackage importpcc, int n)
        {
            int nextIndex;
            int index;
            foreach (TreeNode node in sourceNode.Nodes)
            {
                index = Convert.ToInt32(node.Name);
                if (index >= 0)
                {
                    if (!importExport(importpcc, index, n))
                    {
                        return false;
                    }
                    nextIndex = pcc.ExportCount;
                }
                else
                {
                    getOrAddCrossImport(importpcc.getImport(Math.Abs(index) - 1).GetFullPath, importpcc, pcc);
                    nextIndex = -pcc.ImportCount;
                }
                if (node.Nodes.Count > 0)
                {
                    if (!importTree(node, importpcc, nextIndex))
                    {
                        return false;
                    }
                }
            }
            return true;
        }

        //Use this method to import an import that is linked to another import in the source pcc.
        //For example, Engine.Level is Level is linked to Engine, both of which are imports themselves.
        //This will recursively add all higher up links as imports if necessary

        /// <summary>
        /// Use this method to import an import that is linked to another import in the source pcc.
        /// For example, Engine.Level is Level is linked to Engine, both of which are imports themselves.
        /// This will recursively add all higher up links as imports if necessary
        /// </summary>
        /// <param name="importpcc"></param>
        /// <param name="n"></param>
        /// <returns></returns>
        /*private int importImportedLinkedImport(IMEPackage importpcc, int n)
        {
            ImportEntry imp = importpcc.getImport(n);
            Debug.WriteLine("Checking for upper imports on id " + n + " " + imp.PackageFullName + "." + imp.ObjectName);
            int importingLink = imp.idxLink;

            if (importingLink > 0)
            {
                return 0; //We can't deal with exports right now.
            }
            if (importingLink == 0)
            {
                //
                Debug.WriteLine("Found a top level import: " + imp.PackageFullName + "." + imp.ObjectName);
                return FindOrAddCrossImport(importpcc, imp, importingLink);
            }

            ImportEntry importingLinkImport = importpcc.getImport(Math.Abs(importingLink) - 1);
            //Debug.WriteLine("Import Link: " + importingLinkImport.PackageFullName + "." + importingLinkImport.ObjectName);
            int importLink = importImportedLinkedImport(importpcc, Math.Abs(importingLink) - 1);
            return FindOrAddCrossImport(importpcc, imp, (importLink + 1) * -1);
            ////Upper linked imports now exist. We should check to see if our import exists - if it doesn't, we should add it and link it to the proper one.
            //string requiredImportObject = imp.PackageFullName + "." + imp.ObjectName;

            //ImportEntry localImport = null;
            //int localImportIndex = 0;
            //bool foundLocalImport = false;


            //foreach (ImportEntry impentry in pcc.Imports)
            //{
            //    //This is 0 based - but the game uses 1 based!
            //    string fullname = impentry.PackageName + "." + impentry.ObjectName;
            //    if (fullname == requiredImportObject)
            //    {
            //        //Already Imported. 
            //        foundLocalImport = true;
            //        classValue = -1 * (localImportIndex + 1);
            //        Debug.WriteLine("Set class to existing import " + requiredImportObject);
            //        break;
            //    }
            //    localImportIndex++;
            //}



            //ImportEntry nimp = new ImportEntry(pcc, new MemoryStream(imp.header));
            ////nimp.idxLink = link;
            //nimp.idxClassName = pcc.FindNameOrAdd(importpcc.getNameEntry(imp.idxClassName));
            //nimp.idxObjectName = pcc.FindNameOrAdd(importpcc.getNameEntry(imp.idxObjectName));
            //nimp.idxPackageName = pcc.FindNameOrAdd(importpcc.getNameEntry(imp.idxPackageName));
            //pcc.addImport(nimp);
        }

        /// <summary>
        /// Used to remap export metadata and object properties across PCCs.
        /// </summary>
        /// <param name="importpcc"></param>
        /// <param name="import"></param>
        /// <param name="link"></param>
        /// <returns></returns>
        /* private int FindOrAddCrossImport(IMEPackage importpcc, ImportEntry import, int link)
        {
            string requiredImportObject = import.GetFullPath;
            int localImportIndex = 0;
            foreach (ImportEntry impentry in pcc.Imports)
            {
                //This is 0 based - but the game uses 1 based!
                string fullname = impentry.GetFullPath;
                //Debug.WriteLine(fullname +" vs "+requiredImportObject);
                if (fullname.Equals(requiredImportObject))
                {
                    //Already Imported.
                    crossPCCObjectMapping[-import.Index] = -(localImportIndex); //0 based.
                    return localImportIndex; //Returns 0 based positive array index.
                }
                localImportIndex++;
            }

            //Didn't find it.
            //Debug.WriteLine(import.GetFullPath+" Importing and linking to " + link);
            importImport(importpcc, import.Index, link);
            crossPCCObjectMapping[import.UIndex] = -pcc.ImportCount - 1; //0 based.
                                                                         //Debug.WriteLine("Added import: " + pcc.Imports[pcc.ImportCount - 1].PackageFullName + "." + pcc.Imports[pcc.ImportCount - 1].PackageFullName + " at " + pcc.Imports[pcc.ImportCount - 1]);
            return pcc.ImportCount - 1;
        }

        private void importImport(IMEPackage importpcc, int n, int link)
        {
            ImportEntry imp = importpcc.getImport(n);
            ImportEntry nimp = new ImportEntry(pcc, new MemoryStream(imp.header));
            nimp.idxLink = link;
            nimp.idxClassName = pcc.FindNameOrAdd(importpcc.getNameEntry(imp.idxClassName));
            nimp.idxObjectName = pcc.FindNameOrAdd(importpcc.getNameEntry(imp.idxObjectName));
            NameReference name = importpcc.getNameEntry(imp.idxPackageName);
            nimp.idxPackageName = pcc.FindNameOrAdd(name);
            pcc.addImport(nimp);
            if (crossPCCObjectMapping != null)
            {
                crossPCCObjectMapping[-n] = -(pcc.ImportCount - 1); //0 based.

            }
        }*/

        private bool importExport(IMEPackage importpcc, int n, int link)
        {
            IExportEntry ex = importpcc.getExport(n);
            IExportEntry nex = null;
            switch (pcc.Game)
            {
                case MEGame.ME1:
                    nex = new ME1ExportEntry(pcc as ME1Package);
                    break;
                case MEGame.ME2:
                    nex = new ME2ExportEntry(pcc as ME2Package);
                    break;
                case MEGame.ME3:
                    nex = new ME3ExportEntry(pcc as ME3Package);
                    break;
                case MEGame.UDK:
                    nex = new UDKExportEntry(pcc as UDKPackage);
                    break;
            }
            byte[] idata = ex.Data;
            PropertyCollection props = ex.GetProperties();
            int start = ex.GetPropertyStart();
            int end = props.endOffset;
            MemoryStream res = new MemoryStream();
            if ((importpcc.getExport(n).ObjectFlags & (ulong)UnrealFlags.EObjectFlags.HasStack) != 0)
            {
                byte[] stackdummy = { 0xFF, 0xFF, 0xFF, 0xFF, 0xFF, 0xFF, 0xFF, 0xFF, 0xFF, 0xFF, 0xFF, 0xFF, 0xFF, 0xFF, 0xFF, 0xFF, //Lets hope for the best :D
                                      0x00, 0x00, 0x00, 0x00, 0x00, 0x00, 0xFF, 0xFF, 0xFF, 0xFF, 0x00, 0x00, 0x00, 0x00,};
                if (pcc.Game != MEGame.ME3)
                {
                    stackdummy = new byte[] { 0xFF, 0xFF, 0xFF, 0xFF, 0xFF, 0xFF, 0xFF, 0xFF, 0xFF, 0xFF, 0xFF, 0xFF, 0xFF, 0xFF, 0xFF, 0xFF,
                                      0x00, 0x00, 0x00, 0x00, 0x00, 0x00, 0x00, 0x00, 0xFF, 0xFF, 0xFF, 0xFF, 0x00, 0x00, 0x00, 0x00,};
                }
                res.Write(stackdummy, 0, stackdummy.Length);
            }
            else
            {
                res.Write(new byte[start], 0, start);
            }
            //store copy of names list in case something goes wrong
            List<string> names = pcc.Names.ToList();
            try
            {
                props.WriteTo(res, pcc);
            }
            catch (Exception exception)
            {
                //restore namelist
                pcc.setNames(names);
                MessageBox.Show("Error occured while trying to import " + ex.ObjectName + " : " + exception.Message);
                return false;
            }

            //set header so addresses are set
            nex.setHeader((byte[])ex.header.Clone());
            bool dataAlreadySet = false;
            if (importpcc.Game == MEGame.ME3)
            {
                switch (importpcc.getObjectName(ex.idxClass))
                {
                    case "SkeletalMesh":
                        {
                            SkeletalMesh skl = new SkeletalMesh(importpcc as ME3Package, n);
                            SkeletalMesh.BoneStruct bone;
                            for (int i = 0; i < skl.Bones.Count; i++)
                            {
                                bone = skl.Bones[i];
                                string s = importpcc.getNameEntry(bone.Name);
                                bone.Name = pcc.FindNameOrAdd(s);
                                skl.Bones[i] = bone;
                            }
                            SkeletalMesh.TailNamesStruct tailName;
                            for (int i = 0; i < skl.TailNames.Count; i++)
                            {
                                tailName = skl.TailNames[i];
                                string s = importpcc.getNameEntry(tailName.Name);
                                tailName.Name = pcc.FindNameOrAdd(s);
                                skl.TailNames[i] = tailName;
                            }
                            SerializingContainer container = new SerializingContainer(res);
                            container.isLoading = false;
                            skl.Serialize(container);
                            break;
                        }
                    default:
                        //Write binary
                        res.Write(idata, end, idata.Length - end);
                        break;
                }
            }
            else if (importpcc.Game == MEGame.UDK)
            {
                switch (importpcc.getObjectName(ex.idxClass))
                {
                    case "StaticMesh":
                        {
                            //res.Write(idata, end, idata.Length - end);
                            //rewrite data
                            nex.Data = res.ToArray();
                            UDKStaticMesh usm = new UDKStaticMesh(importpcc as UDKPackage, n);
                            usm.PortToME3Export(nex);
                            dataAlreadySet = true;
                            break;
                        }
                    default:
                        //Write binary
                        res.Write(idata, end, idata.Length - end);
                        break;
                }
            }
            else
            {
                //Write binary
                res.Write(idata, end, idata.Length - end);
            }

            int classValue = 0;
            int archetype = 0;

            //Debug.WriteLine("Importing on ME3 game...");
            //Set class. This will only work if the class is an import, as we can't reliably pull in exports without lots of other stuff.
            if (ex.idxClass < 0)
            {
                //The class of the export we are importing is an import. We should attempt to relink this.
                ImportEntry portingFromClassImport = importpcc.getImport(Math.Abs(ex.idxClass) - 1);
                ImportEntry newClassImport = getOrAddCrossImport(portingFromClassImport.GetFullPath, importpcc, pcc);
                classValue = newClassImport.UIndex;
                //Debug.WriteLine("IMPORTING A CLASS THAT IS AN IMPORT!");
                /*int iImportIndex = Math.Abs(ex.idxClass) - 1;
                ImportEntry classType = importpcc.Imports[iImportIndex];
                string requiredImportObject = classType.PackageFullName + "." + classType.ObjectName;
                //Debug.WriteLine("CLASSTYPE: " + classType.PackageFullName + "." + classType.ObjectName);

                //Check if this is an available import

                //ImportEntry localImport = null;
                int localImportIndex = 0;
                bool foundLocalImport = false;
                foreach (ImportEntry imp in pcc.Imports)
                {
                    //This is 0 based - but the game uses 1 based!
                    string fullname = imp.PackageFullName + "." + imp.ObjectName;
                    if (fullname == requiredImportObject)
                    {
                        //Already Imported. 
                        foundLocalImport = true;
                        classValue = -1 * (localImportIndex + 1);
                        //Debug.WriteLine("Set class to existing import " + requiredImportObject);
                        break;
                    }
                    localImportIndex++;
                }

                if (!foundLocalImport)
                {
                    //We need to add an import for this and recursively add required ones
                    // importImport(importpcc, int n, int link)
                    importImport(importpcc, iImportIndex, localLink);
                }*/
            }

            //Check archetype.
            if (ex.idxArchtype < 0)
            {
                ImportEntry portingFromClassImport = importpcc.getImport(Math.Abs(ex.idxArchtype) - 1);
                ImportEntry newClassImport = getOrAddCrossImport(portingFromClassImport.GetFullPath, importpcc, pcc);
                archetype = newClassImport.UIndex;
                //The class of the export we are importing is an import. We should attempt to relink this.
                /* int localArchetype = 1 + (-1 * importImportedLinkedImport(importpcc, Math.Abs(ex.idxArchtype) - 1)); //Will ensure all upper links are available

                 //Debug.WriteLine("IMPORTING A CLASS THAT IS AN IMPORT!");
                 int iImportIndex = Math.Abs(ex.idxArchtype) - 1;
                 ImportEntry classType = importpcc.Imports[iImportIndex];
                 string requiredImportObject = classType.PackageFullName + "." + classType.ObjectName;
                 //Debug.WriteLine("CLASSTYPE: " + classType.PackageFullName + "." + classType.ObjectName);

                 //Check if this is an available import

                 //ImportEntry localImport = null;
                 int localImportIndex = 0;
                 bool foundLocalImport = false;
                 foreach (ImportEntry imp in pcc.Imports)
                 {
                     //This is 0 based - but the game uses 1 based!
                     string fullname = imp.PackageFullName + "." + imp.ObjectName;
                     if (fullname == requiredImportObject)
                     {
                         //Already Imported. 
                         foundLocalImport = true;
                         archetype = -1 * (localImportIndex + 1);
                         //Debug.WriteLine("Set class to existing import " + requiredImportObject);
                         break;
                     }
                     localImportIndex++;
                 }

                 if (!foundLocalImport)
                 {
                     //We need to add an import for this and recursively add required ones
                     // importImport(importpcc, int n, int link)
                     importImport(importpcc, n, localArchetype);
                 }*/
            }



            if (!dataAlreadySet)
            {
                nex.Data = res.ToArray();
            }
            nex.idxClass = classValue;
            nex.idxObjectName = pcc.FindNameOrAdd(importpcc.getNameEntry(ex.idxObjectName));
            nex.idxLink = link;
            nex.idxArchtype = archetype;
            nex.idxClassParent = 0;
            pcc.addExport(nex);

            crossPCCObjectMapping[n] = pcc.ExportCount - 1; //0 based.
            return true;
        }

        private void treeView1_DragOver(object sender, DragEventArgs e)
        {
            if (e.Data is System.Windows.Forms.DataObject)
            {
                if (e.Data.GetDataPresent("System.Windows.Forms.TreeNode", false))
                {
                    Point pt = ((TreeView)sender).PointToClient(new Point(e.X, e.Y));
                    TreeNode DestinationNode = ((TreeView)sender).GetNodeAt(pt);
                    TreeNode NewNode = (TreeNode)e.Data.GetData("System.Windows.Forms.TreeNode");
                    if (DestinationNode != null && DestinationNode.TreeView != NewNode.TreeView)
                    {
                        treeView1.SelectedNode = DestinationNode;
                        e.Effect = DragDropEffects.Copy;
                    }
                    else
                    {
                        e.Effect = DragDropEffects.None;
                    }
                }
            }
            else
            {
                e.Effect = DragDropEffects.None;
            }
        }

        private void editInCurveEditorToolStripMenuItem_Click(object sender, EventArgs e)
        {
            int n = 0;
            if (GetSelected(out n) && n >= 0 && pcc.Game == MEGame.ME3)
            {
                CurveEd.CurveEditor c = new CurveEd.CurveEditor(pcc.getExport(n));
                c.Show();
            }
        }

        private void PackageEditor_FormClosed(object sender, FormClosedEventArgs e)
        {
            Dispose(true);
        }

        private void PackageEditor_FormClosing(object sender, FormClosingEventArgs e)
        {
        }

        public override void handleUpdate(List<PackageUpdate> updates)
        {
            List<PackageChange> changes = updates.Select(x => x.change).ToList();
            bool importChanges = changes.Contains(PackageChange.Import) || changes.Contains(PackageChange.ImportAdd);
            bool exportNonDataChanges = changes.Contains(PackageChange.ExportHeader) || changes.Contains(PackageChange.ExportAdd);
            int n = 0;
            bool hasSelection = GetSelected(out n);
            if (CurrentView == View.Names && changes.Contains(PackageChange.Names))
            {
                int scrollTo = listBox1.TopIndex + 1;
                int selected = listBox1.SelectedIndex;
                RefreshView();
                listBox1.SelectedIndex = selected;
                listBox1.TopIndex = scrollTo;
            }
            else if (CurrentView == View.Imports && importChanges ||
                     CurrentView == View.Exports && exportNonDataChanges ||
                     CurrentView == View.Tree && (importChanges || exportNonDataChanges))
            {
                RefreshView();
                if (hasSelection)
                {
                    goToNumber(n);
                }
            }
            else if ((CurrentView == View.Exports || CurrentView == View.Tree) &&
                     hasSelection &&
                     updates.Contains(new PackageUpdate { index = n, change = PackageChange.ExportData }))
            {
                interpreterControl.memory = pcc.getExport(n).Data;
                interpreterControl.RefreshMem();
                Preview(true);
            }
        }

        private void editToolStripMenuItem1_Click(object sender, EventArgs e)
        {
            if (CurrentView == View.Names && listBox1.SelectedIndex != -1)
            {
                int idx = listBox1.SelectedIndex;
                string result = Microsoft.VisualBasic.Interaction.InputBox("", "Rename", pcc.getNameEntry(idx));
                if (result != "")
                {
                    pcc.replaceName(idx, result);
                }
            }
        }

        private void PackageEditor_Activated(object sender, EventArgs e)
        {
            if (pendingMetaDataUpdate)
            {
                pendingMetaDataUpdate = false;
                RefreshMetaData();
            }
        }

        private void reindexClassToolStripMenuItem_Click(object sender, EventArgs e)
        {
            int n = 0;
            if (GetSelected(out n))
            {
                IExportEntry exp = pcc.Exports[n];
                string objectname = exp.ObjectName;
                var confirmResult = MessageBox.Show("Confirming reindexing of all exports with object name:\n" + objectname + "\n\nEnsure this file has a backup - this operation will make many changes to export indexes!",
                                     "Confirm Reindexing",
                                     MessageBoxButtons.YesNo);
                if (confirmResult == DialogResult.Yes)
                {
                    // Get list of all exports with that object name.
                    //List<IExportEntry> exports = new List<IExportEntry>();
                    //Could use LINQ... meh.

                    int index = 1; //we'll start at 1.
                    foreach (IExportEntry export in pcc.Exports)
                    {
                        if (objectname == export.ObjectName && export.ClassName != "Class")
                        {
                            export.indexValue = index;
                            index++;
                        }
                    }

                    RefreshView();
                    goToNumber(n);
                }
            }
        }

        private void setAllIndexesInThisTreeTo0ToolStripMenuItem_Click(object sender, EventArgs e)
        {
            int n = 0;
            if (GetSelected(out n))
            {
                IExportEntry exp = pcc.Exports[n];
                string objectname = exp.ObjectName;
                var confirmResult = MessageBox.Show("Confirming setting of all indexes to 0 on " + objectname + " and its children.\n\nEnsure this file has a backup - this operation will make many changes to export indexes!",
                                     "Confirm Reindexing",
                                     MessageBoxButtons.YesNo);
                if (confirmResult == DialogResult.Yes)
                {
                    // Get list of all exports with that object name.
                    //List<IExportEntry> exports = new List<IExportEntry>();
                    //Could use LINQ... meh.

                    if (treeView1.SelectedNode != null)
                    {
                        recursiveSetIndexesToZero(treeView1.SelectedNode);
                        RefreshView();
                        goToNumber(n);
                    }


                }
            }
        }

        private void recursiveSetIndexesToZero(TreeNode rootNode)
        {
            int index;
            if (rootNode.Nodes.Count > 0)
            {
                foreach (TreeNode node in rootNode.Nodes)
                {
                    index = Convert.ToInt32(node.Name);
                    if (index >= 0)
                    {
                        IExportEntry exportEntry = pcc.getExport(index);
                        exportEntry.indexValue = 0;
                        //pcc.;
                    }
                    recursiveSetIndexesToZero(node);
                }
            }
            index = Convert.ToInt32(rootNode.Name);
            if (index >= 0)
            {
                IExportEntry exportEntry = pcc.getExport(index);
                exportEntry.indexValue = 0;
            }
        }

        private void showFullPaths_CheckChanged(object sender, EventArgs e)
        {
            Properties.Settings.Default.UseMetadataFullPaths = showFullPathsCheckbox.Checked;
            RefreshMetaData();
        }

        private void findImportexportViaOffsetToolStripMenuItem_Click(object sender, EventArgs e)
        {
            string input = "Enter an offset (in hex, e.g. 2fa360) to find what export or import contains that offset";
            DialogResult response = WinFormInputDialog.ShowInputDialog(ref input);
            if (response == DialogResult.OK)
            {
                int idx = int.Parse(input, System.Globalization.NumberStyles.HexNumber);
                for (int i = 0; i < pcc.ExportCount; i++)
                {
                    IExportEntry exp = pcc.Exports[i];
                    if (idx > exp.DataOffset && idx < exp.DataOffset + exp.DataSize)
                    {
                        goToNumber(exp.Index);
                        break;
                    }
                }
            }
        }

        private void checkIndexingToolStripMenuItem_Click(object sender, EventArgs e)
        {
            if (pcc == null)
            {
                return;
            }
            List<string> duplicates = new List<string>();
            Dictionary<string, List<int>> nameIndexDictionary = new Dictionary<string, List<int>>();
            foreach (IExportEntry exp in pcc.Exports)
            {
                string key = exp.GetFullPath;
                List<int> indexList;
                bool hasExistingList = nameIndexDictionary.TryGetValue(key, out indexList);
                if (!hasExistingList)
                {
                    indexList = new List<int>();
                    nameIndexDictionary[key] = indexList;
                }
                bool isDuplicate = indexList.Contains(exp.indexValue);
                if (isDuplicate)
                {
                    duplicates.Add(exp.Index + " " + exp.GetFullPath + " has duplicate index (index value " + exp.indexValue + ")");
                }
                else
                {
                    indexList.Add(exp.indexValue);
                }
            }

            if (duplicates.Count > 0)
            {
                string copy = "";
                foreach (string str in duplicates)
                {

                    copy += str + "\n";
                }
                //Clipboard.SetText(copy);
                MessageBox.Show(duplicates.Count + " duplicate indexes were found.", "BAD INDEXING");
                ListWindow lw = new ListWindow(duplicates, "Duplicate indexes", "The following items have duplicate indexes.");
                lw.ShowDialog(this);
            }
            else
            {
                MessageBox.Show("No duplicate indexes were found.", "Indexing OK");
            }
        }

        private void dEBUGCallReadPropertiesToolStripMenuItem_Click(object sender, EventArgs e)
        {
            int n;
            if (!GetSelected(out n))
            {
                return;
            }
            if (n >= 0)
            {
                try
                {
                    IExportEntry exp = pcc.Exports[n];
                    exp.GetProperties(true); //force properties to reload
                }
                catch (Exception ex)
                {

                }
            }
        }

        private void pathfindingEditorToolstripMenuItem_Click(object sender, EventArgs e)
        {
            if (pcc != null)
            {
                PathfindingEditor editor = new PathfindingEditor();
                editor.LoadFile(pcc.FileName);
                editor.BringToFront();
                editor.Show();
            }
        }

        private void sequenceEditorToolStripMenuItem_Click(object sender, EventArgs e)
        {
            if (pcc != null)
            {
                SequenceEditor editor = new SequenceEditor();
                editor.LoadFile(pcc.FileName);
                editor.BringToFront();
                editor.Show();
            }
        }

        private void faceFXEditorToolStripMenuItem_Click(object sender, EventArgs e)
        {
            if (pcc != null)
            {
                FaceFX.FaceFXEditor fxeditor = new FaceFX.FaceFXEditor();
                fxeditor.LoadFile(pcc.FileName);
                fxeditor.Show();
            }
        }

        private void wWiseBankEditorToolStripMenuItem_Click(object sender, EventArgs e)
        {
            if (pcc != null)
            {
                WwiseBankEditor.WwiseEditor fxeditor = new WwiseBankEditor.WwiseEditor();
                fxeditor.LoadFile(pcc.FileName);
                fxeditor.Show();
            }
        }

        private void reloadTLKsToolStripMenuItem_Click(object sender, EventArgs e)
        {
            ME3TalkFiles.ReloadTLKData();
            MessageBox.Show(this, "TLKs have been reloaded.", "TLK list reloaded");
        }

<<<<<<< HEAD
=======
        private void dEBUGCopyConfigurablePropsToClipboardToolStripMenuItem_Click(object sender, EventArgs e)
        {
            string fpath = @"X:\Mass Effect Games HDD\Mass Effect";
            var ext = new List<string> { "u", "upk", "sfm" };
            var files = Directory.GetFiles(fpath, "*.*", SearchOption.AllDirectories)
              .Where(file => new string[] { ".sfm", ".upk", ".u" }
              .Contains(Path.GetExtension(file).ToLower()))
              .ToList();
            StringBuilder sb = new StringBuilder();

            int threads = Environment.ProcessorCount;
            string[] results = files.AsParallel().WithDegreeOfParallelism(threads).WithExecutionMode(ParallelExecutionMode.ForceParallelism).Select(ScanForConfigValues).ToArray();


            foreach (string res in results)
            {
                sb.Append(res);
            }
            try
            {
                Clipboard.SetText(sb.ToString());
                MessageBox.Show("Finished");
            }
            catch (Exception ex)
            {
                MessageBox.Show(ex.Message);
            }
        }

        private string ScanForConfigValues(string file)
        {
            StringBuilder sb = new StringBuilder();
            bool fileHasConfig = false;
            IMEPackage pack = MEPackageHandler.OpenMEPackage(file);
            foreach (IExportEntry exp in pack.Exports)
            {
                if (exp.ClassName == "Bio2DA" || exp.ClassName == "Bio2DANumberedRows")
                {
                    if (!fileHasConfig)
                    {
                        sb.AppendLine();
                        sb.Append(pack.FileName);
                        sb.AppendLine();
                        fileHasConfig = true;
                    }
                    sb.Append(exp.ClassName + "\t" + exp.GetFullPath);
                    sb.AppendLine();
                }
            }
            pack.Release();
            if (sb.Length == 0)
            {
                return "";
            }
            else
            {
                return sb.ToString();
            }
        }

        private void dEBUGCopyAllBIOGItemsToClipboardToolStripMenuItem_Click(object sender, EventArgs e)
        {
            List<string> consts = new List<string>();
            StringBuilder sb = new StringBuilder();

            foreach (IExportEntry exp in pcc.Exports)
            {
                if (exp.ClassName == "Const")
                {
                    consts.Add(exp.Index + " " + exp.GetFullPath);
                }
            }
            foreach (string str in consts)
            {
                sb.AppendLine(str);
            }
            try
            {
                string value = sb.ToString();
                if (value != null && value != "")
                {
                    Clipboard.SetText(value);
                    MessageBox.Show("Finished");
                } else
                {
                    MessageBox.Show("No results.");
                }
            }
            catch (Exception ex)
            {
                MessageBox.Show(ex.Message);
            }
        }

>>>>>>> 57a01c8b
        private List<string> ScanForBioG(string file)
        {
            //Console.WriteLine(file);
            try
            {
                List<string> biopawnscaled = new List<string>();
                IMEPackage pack = MEPackageHandler.OpenMEPackage(file);
                foreach (IExportEntry exp in pack.Exports)
                {
                    if (exp.ClassName == "BioPawnChallengeScaledType")
                    {
                        biopawnscaled.Add(exp.GetFullPath);
                    }
                }
                pack.Release();
                return biopawnscaled;
            }
            catch (Exception e)
            {
                Debugger.Break();
            }
            return null;
        }

        private void dEBUGExport2DAToExcelFileToolStripMenuItem_Click(object sender, EventArgs e)
        {




        }

        private void findExportsWithSerialSizeMismatchToolStripMenuItem_Click(object sender, EventArgs e)
        {
            List<string> serialexportsbad = new List<string>();
            foreach (IExportEntry entry in pcc.Exports)
            {
                Console.WriteLine(entry.Index + " " + entry.Data.Length + " " + entry.DataSize);
                if (entry.Data.Length != entry.DataSize)
                {
                    serialexportsbad.Add(entry.GetFullPath + " Header lists: " + entry.DataSize + ", Actual data size: " + entry.Data.Length);
                }
            }

            if (serialexportsbad.Count > 0)
            {
                ListWindow lw = new ListWindow(serialexportsbad, "Serial Size Mismatches", "The following exports had serial size mismatches.");
            }
            else
            {
                MessageBox.Show("No exports have serial size mismatches.");
            }
        }

        private void dEBUGAccessME3AppendsTableToolStripMenuItem_Click(object sender, EventArgs e)
        {
            ME3Package me3 = (ME3Package)pcc;
            var offset = me3.DependsOffset;
        }

        private void dEBUGEnumerateAllClassesToolStripMenuItem_Click(object sender, EventArgs e)
        {
            if (pcc != null)
            {
                foreach (IExportEntry exp in pcc.Exports)
                {
                    if (exp.ClassName == "Class")
                    {
                        Debug.WriteLine("Testing " + exp.Index + " " + exp.GetFullPath);
                        binaryInterpreterControl.export = exp;
                        binaryInterpreterControl.InitInterpreter();
                    }
                }
            }
        }

        private void dialogueEditorToolStripMenuItem_Click(object sender, EventArgs e)
        {
            if (pcc != null)
            {

                DialogEditor.DialogEditor dialogEditor = new DialogEditor.DialogEditor();
                dialogEditor.LoadFile(pcc.FileName);
                dialogEditor.Show();
            }
        }
    }
}<|MERGE_RESOLUTION|>--- conflicted
+++ resolved
@@ -12,10 +12,7 @@
 using static ME3Explorer.Unreal.PropertyReader;
 using System.Text;
 using ME3Explorer.SharedUI;
-<<<<<<< HEAD
-=======
 using System.Threading.Tasks;
->>>>>>> 57a01c8b
 using Gibbed.IO;
 
 namespace ME3Explorer
@@ -915,13 +912,10 @@
                 for (int i = pos; i < flattenedTree.Count; i++)
                 {
                     TreeNode node = flattenedTree[i];
-<<<<<<< HEAD
-=======
                     if (node.Name == "")
                     {
                         continue;
                     }
->>>>>>> 57a01c8b
                     int index = Convert.ToInt32(node.Name);
                     if (pcc.getObjectName(index.ToUnrealIdx()).ToLower().Contains(searchTerm))
                     {
@@ -3153,37 +3147,6 @@
             MessageBox.Show(this, "TLKs have been reloaded.", "TLK list reloaded");
         }
 
-<<<<<<< HEAD
-=======
-        private void dEBUGCopyConfigurablePropsToClipboardToolStripMenuItem_Click(object sender, EventArgs e)
-        {
-            string fpath = @"X:\Mass Effect Games HDD\Mass Effect";
-            var ext = new List<string> { "u", "upk", "sfm" };
-            var files = Directory.GetFiles(fpath, "*.*", SearchOption.AllDirectories)
-              .Where(file => new string[] { ".sfm", ".upk", ".u" }
-              .Contains(Path.GetExtension(file).ToLower()))
-              .ToList();
-            StringBuilder sb = new StringBuilder();
-
-            int threads = Environment.ProcessorCount;
-            string[] results = files.AsParallel().WithDegreeOfParallelism(threads).WithExecutionMode(ParallelExecutionMode.ForceParallelism).Select(ScanForConfigValues).ToArray();
-
-
-            foreach (string res in results)
-            {
-                sb.Append(res);
-            }
-            try
-            {
-                Clipboard.SetText(sb.ToString());
-                MessageBox.Show("Finished");
-            }
-            catch (Exception ex)
-            {
-                MessageBox.Show(ex.Message);
-            }
-        }
-
         private string ScanForConfigValues(string file)
         {
             StringBuilder sb = new StringBuilder();
@@ -3215,41 +3178,6 @@
             }
         }
 
-        private void dEBUGCopyAllBIOGItemsToClipboardToolStripMenuItem_Click(object sender, EventArgs e)
-        {
-            List<string> consts = new List<string>();
-            StringBuilder sb = new StringBuilder();
-
-            foreach (IExportEntry exp in pcc.Exports)
-            {
-                if (exp.ClassName == "Const")
-                {
-                    consts.Add(exp.Index + " " + exp.GetFullPath);
-                }
-            }
-            foreach (string str in consts)
-            {
-                sb.AppendLine(str);
-            }
-            try
-            {
-                string value = sb.ToString();
-                if (value != null && value != "")
-                {
-                    Clipboard.SetText(value);
-                    MessageBox.Show("Finished");
-                } else
-                {
-                    MessageBox.Show("No results.");
-                }
-            }
-            catch (Exception ex)
-            {
-                MessageBox.Show(ex.Message);
-            }
-        }
-
->>>>>>> 57a01c8b
         private List<string> ScanForBioG(string file)
         {
             //Console.WriteLine(file);
