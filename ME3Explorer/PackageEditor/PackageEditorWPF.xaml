﻿<global:WPFBase x:Class="ME3Explorer.PackageEditorWPF"
        xmlns="http://schemas.microsoft.com/winfx/2006/xaml/presentation"
        xmlns:x="http://schemas.microsoft.com/winfx/2006/xaml"
        xmlns:d="http://schemas.microsoft.com/expression/blend/2008"
        xmlns:mc="http://schemas.openxmlformats.org/markup-compatibility/2006"
        xmlns:global="clr-namespace:ME3Explorer"
        mc:Ignorable="d"
        xmlns:i="http://schemas.microsoft.com/expression/2010/interactivity"
        xmlns:ei="http://schemas.microsoft.com/expression/2010/interactions"
        xmlns:System="clr-namespace:System;assembly=mscorlib"
        xmlns:Commands="clr-namespace:ME3Explorer.Commands"
        xmlns:CurveEd="clr-namespace:ME3Explorer.CurveEd"
        xmlns:facefx="clr-namespace:ME3Explorer.FaceFX"
        xmlns:Converters="clr-namespace:ME3Explorer.SharedUI.Converters"
        xmlns:Packages="clr-namespace:ME3Explorer.Packages"
        xmlns:dd="urn:gong-wpf-dragdrop"
        xmlns:properties="clr-namespace:ME3Explorer.Properties"
        xmlns:SharedUI="clr-namespace:ME3Explorer.SharedUI"
        xmlns:vhelp="clr-namespace:ME3Explorer.SharedUI.PeregrineTreeView"
        Closing="PackageEditorWPF_Closing"
        xmlns:xctk="http://schemas.xceed.com/wpf/xaml/toolkit"
        xmlns:metadataeditor="clr-namespace:ME3Explorer.MetadataEditor"
        xmlns:me1tlkeditor="clr-namespace:ME3Explorer.ME1TlkEditor"
        xmlns:packageEditor="clr-namespace:ME3Explorer.PackageEditor"
        xmlns:meshplorer="clr-namespace:ME3Explorer.Meshplorer"
        xmlns:materialViewer="clr-namespace:ME3Explorer.MaterialViewer"
        xmlns:particleSystems="clr-namespace:ME3Explorer.ParticleSystems"
        Title="Package Editor" Height="720" Width="1100"
        Icon="..\Resources\packageeditorwpf_256x256.ico"
        DragOver="Window_DragOver"
        Drop="Window_Drop"
        AllowDrop="True"
        PreviewMouseUp="Window_MouseUp"
        d:DataContext="{Binding RelativeSource={RelativeSource Self}}">
    <Window.Resources>
        <ItemsPanelTemplate x:Key="VSP">
            <VirtualizingStackPanel/>
        </ItemsPanelTemplate>
        <Converters:BoolToVisibilityConverter x:Key="BoolToVisibilityConverter"/>
        <Converters:NullEnabledConverter x:Key="NullEnabledConverter"/>
        <Converters:NullVisibilityConverter x:Key="NullVisibilityConverter"/>
        <Converters:PackageEditorWPFActiveViewHighlightConverter x:Key="PackageEditorWPFActiveViewHighlightConverter"/>
        <Converters:ObjectStructPropertyTypeConverter x:Key="ObjectStructPropertyTypeConverter"/>
        <Converters:EntryFileTypeConverter x:Key="EntryFileTypeConverter"/>
        <Converters:EntryFileTypeIconPathConverter x:Key="EntryFileTypeIconPathConverter"/>
        <Converters:EmbeddedFileToolTipConverter x:Key="EmbeddedFileToolTipConverter"/>
        <Converters:GameTypeConverter x:Key="GameTypeConverter"/>
        <ContextMenu x:Key="EntryContextMenu">
            <MenuItem Header="Find usages" ToolTip="Finds places where this name is used" Command="{Binding FindNameUsagesCommand}" SharedUI:Bindings.VisibilityToEnabled="True"/>
            <MenuItem Header="Attempt to find definition of import" ToolTip="Attempts to find the likely source of this import. Note that due to how unreal engine handles memory this may not be the one used." Command="{Binding ResolveImportCommand}" SharedUI:Bindings.VisibilityToEnabled="True"/>
            <MenuItem Header="Copy name text" ToolTip="Copies the name text to the clipboard" Command="{Binding CopyNameCommand}" SharedUI:Bindings.VisibilityToEnabled="True"/>
            <MenuItem Header="Add name" ToolTip="Add a name to this package" Command="{Binding AddNameCommand}" CommandParameter="FromContextMenu" SharedUI:Bindings.VisibilityToEnabled="True"/>
            <MenuItem Header="Edit name" ToolTip="Edits the string this name represents" Command="{Binding EditNameCommand}" SharedUI:Bindings.VisibilityToEnabled="True"/>

            <MenuItem Header="Open in Dialogue Editor" Command="{Binding OpenExportInCommand}" CommandParameter="DialogueEditor" SharedUI:Bindings.VisibilityToEnabled="True"/>
            <MenuItem Header="Open in FaceFX Editor" Command="{Binding OpenExportInCommand}" CommandParameter="FaceFXEditor" SharedUI:Bindings.VisibilityToEnabled="True"/>
            <MenuItem Header="Open in Meshplorer" Command="{Binding OpenExportInCommand}" CommandParameter="Meshplorer" SharedUI:Bindings.VisibilityToEnabled="True"/>
            <MenuItem Header="Open in Soundplorer" Command="{Binding OpenExportInCommand}" CommandParameter="Soundplorer" SharedUI:Bindings.VisibilityToEnabled="True"/>
            <MenuItem Header="Open in Sequence Editor" Command="{Binding OpenExportInCommand}" CommandParameter="SequenceEditor" SharedUI:Bindings.VisibilityToEnabled="True"/>
            <MenuItem Header="Open in Interp Viewer" Command="{Binding OpenExportInCommand}" CommandParameter="InterpViewer" SharedUI:Bindings.VisibilityToEnabled="True"/>
            <MenuItem Header="Open in Pathfinding Editor" Command="{Binding OpenExportInCommand}" CommandParameter="PathfindingEditor" SharedUI:Bindings.VisibilityToEnabled="True"/>
            <MenuItem Header="Open in WwiseEditor" Command="{Binding OpenExportInCommand}" CommandParameter="WwiseEditor" SharedUI:Bindings.VisibilityToEnabled="True"/>
            
            <MenuItem Header="Find references" ToolTip="Finds objects that reference this one" Command="{Binding FindReferencesCommand}" SharedUI:Bindings.VisibilityToEnabled="True"/>
            <MenuItem Header="Reindex objects with this name" ToolTip="Reindexes all objects with this name, ensuring there are no duplicate indexes" Command="{Binding ReindexCommand}" SharedUI:Bindings.VisibilityToEnabled="True"/>
            <MenuItem Header="Clone" ToolTip="Clone only this entry"  Command="{Binding CloneCommand}"/>
            <MenuItem Header="Clone Tree" ToolTip="Clone this entry and all children" Command="{Binding CloneTreeCommand}"/>
            <MenuItem Header="Go to Archetype" ToolTip="Go to this object's archetype" Command="{Binding GoToArchetypecommand}" SharedUI:Bindings.VisibilityToEnabled="True"/>
            <MenuItem Header="Package utilities">
                <MenuItem Header="Generate new GUID for package" ToolTip="Generates a new GUID for this package. Only use this if you really know what you're doing." Command="{Binding CreateNewPackageGUIDCommand}" SharedUI:Bindings.VisibilityToEnabled="True"/>
                <MenuItem Header="Set as filename package" ToolTip="Sets the name of this export to the same as the file." Command="{Binding SetPackageAsFilenamePackageCommand}" SharedUI:Bindings.VisibilityToEnabled="True"/>
            </MenuItem>
            <MenuItem Header="Trash entry and children" ToolTip="Converts this entry and its children into empty data" Command="{Binding TrashCommand}" SharedUI:Bindings.VisibilityToEnabled="True"/>
            <MenuItem Header="Set all object indexes in this tree to 0 " Command="{Binding SetIndicesInTreeToZeroCommand}" SharedUI:Bindings.VisibilityToEnabled="True"/>
            <MenuItem Header="Export..." IsEnabled="{Binding Pcc, Converter={StaticResource NullEnabledConverter}}">
                <MenuItem Header="Embedded file" Command="{Binding ExportEmbeddedFileCommand}" ToolTip="{Binding Converter={StaticResource EmbeddedFileToolTipConverter}, ConverterParameter='Export'}" SharedUI:Bindings.VisibilityToEnabled="True"/>
                <MenuItem Header="Complete export data"  Command="{Binding ExportAllDataCommand}" ToolTip="Export all export data (properties + binary) to a .bin file"/>
                <MenuItem Header="Binary data only"   Command="{Binding ExportBinaryDataCommand}" ToolTip="Export only binary data (bytes after properties) to a .bin file"/>
            </MenuItem>
            <MenuItem Header="Import..." IsEnabled="{Binding Pcc, Converter={StaticResource NullEnabledConverter}}">
                <MenuItem Header="Embedded file" Command="{Binding ImportEmbeddedFileCommand}" ToolTip="{Binding Converter={StaticResource EmbeddedFileToolTipConverter}, ConverterParameter='Import'}" SharedUI:Bindings.VisibilityToEnabled="True"/>
                <MenuItem Header="Complete export data"  Command="{Binding ImportAllDataCommand}" ToolTip="Import a .bin file and replace the contents of this export"/>
                <MenuItem Header="Binary data only"  Command="{Binding ImportBinaryDataCommand}" ToolTip="Import a .bin file and replace only the binary section of this export"/>
            </MenuItem>
        </ContextMenu>
    </Window.Resources>
    <Window.InputBindings>
        <KeyBinding Key="O" Modifiers="Control" Command="{Binding OpenFileCommand}"/>
        <KeyBinding Key="N" Modifiers="Control" Command="{Binding NewFileCommand}"/>
        <KeyBinding Key="S" Modifiers="Control" Command="{Binding SaveFileCommand}"/>
        <KeyBinding Key="S" Modifiers="Control+Shift" Command="{Binding SaveAsCommand}"/>
        <KeyBinding Key="F" Modifiers="Control" Command="{Binding FindCommand}"/>
        <KeyBinding Key="G" Modifiers="Control" Command="{Binding GotoCommand}"/>
        <KeyBinding Key="Right" Modifiers="Alt" Command="{Binding TabRightCommand}"/>
        <KeyBinding Key="Left" Modifiers="Alt" Command="{Binding TabLeftCommand}"/>
        <KeyBinding Key="P" Modifiers="Ctrl" Command="{Binding PopoutCurrentViewCommand}"/>
        <KeyBinding Key="A" Modifiers="Ctrl" Command="{Binding AddNameCommand}"/>
    </Window.InputBindings>
    <xctk:BusyIndicator IsBusy="{Binding Path=IsBusy}" BusyContent="{Binding BusyText}">
        <DockPanel>
            <Menu DockPanel.Dock="Top">
                <MenuItem Header="File" Padding="4" >
                    <MenuItem Header="Open" Command="{Binding OpenFileCommand}" InputGestureText="Ctrl+O" ToolTip="Open a package file"/>
                    <MenuItem Header="Create new empty package" Command="{Binding NewFileCommand}" InputGestureText="Ctrl+N" ToolTip="Create a new package file"/>
                    <MenuItem Header="Create new ME3 level file" Command="{Binding NewLevelFileCommand}" ToolTip="Create a new ME3 package with the minimum setup to load as a level"/>
                    <MenuItem Header="Save"  Command="{Binding SaveFileCommand}" InputGestureText="Ctrl+S" ToolTip="Save package file in-place" IsEnabled="{Binding Pcc, Converter={StaticResource NullEnabledConverter}}"/>
                    <MenuItem Header="Save as" Command="{Binding SaveAsCommand}" InputGestureText="Ctrl+Shift+S" ToolTip="Save a copy to another location" IsEnabled="{Binding Pcc, Converter={StaticResource NullEnabledConverter}}"/>
                    <MenuItem Header="Open in...">
                        <MenuItem Header="Dialogue Editor" Tag="DialogueEditor" Click="OpenIn_Clicked" IsEnabled="{Binding Pcc, Converter={StaticResource NullEnabledConverter}}">
                            <MenuItem.Icon>
                                <Image Source="/Resources/dialogueeditor_256x256.ico" Width="64"/>
                            </MenuItem.Icon>
                        </MenuItem>
                        <MenuItem Header="FaceFX Editor" Tag="FaceFXEditor" Click="OpenIn_Clicked" IsEnabled="{Binding Pcc, Converter={StaticResource NullEnabledConverter}}">
                            <MenuItem.Icon>
                                <Image Source="/Resources/facefxeditor_256x256.ico" Width="64"/>
                            </MenuItem.Icon>
                        </MenuItem>
                        <MenuItem Header="Meshplorer" Tag="Meshplorer" Click="OpenIn_Clicked" IsEnabled="{Binding Pcc, Converter={StaticResource NullEnabledConverter}}">
                            <MenuItem.Icon>
                                <Image Source="/Resources/meshplorer_256x256.ico" Width="64"/>
                            </MenuItem.Icon>
                        </MenuItem>
                        <MenuItem Header="Pathfinding Editor" Tag="PathfindingEditor" Click="OpenIn_Clicked" IsEnabled="{Binding Pcc, Converter={StaticResource NullEnabledConverter}}">
                            <MenuItem.Icon>
                                <Image Source="/Resources/pathfindingeditor_256x256.ico" Width="64"/>
                            </MenuItem.Icon>
                        </MenuItem>
                        <MenuItem Header="Soundplorer" Tag="SoundplorerWPF" Click="OpenIn_Clicked" IsEnabled="{Binding Pcc, Converter={StaticResource NullEnabledConverter}}">
                            <MenuItem.Icon>
                                <Image Source="/Resources/soundplorerwpf_256x256.ico" Width="64"/>
                            </MenuItem.Icon>
                        </MenuItem>
                        <MenuItem Header="Sequence Editor" Tag="SequenceEditor" Click="OpenIn_Clicked" IsEnabled="{Binding Pcc, Converter={StaticResource NullEnabledConverter}}">
                            <MenuItem.Icon>
                                <Image Source="/Resources/sequenceeditor_256x256.ico" Width="64"/>
                            </MenuItem.Icon>
                        </MenuItem>
                    </MenuItem>
                    <Separator />
                    <MenuItem Name="Recents_MenuItem" Header="Recent" IsEnabled="false"/>
                </MenuItem>

                <MenuItem Header="Tools" Padding="4">
                    <MenuItem Header="Package file header info" ToolTip="View information stored in package header" Command="{Binding PackageHeaderViewerCommand}"/>
                    <MenuItem Header="Compare with another package" ToolTip="Compare another version of this package to see what exports and imports have changed" Command="{Binding ComparePackagesCommand}"/>
                    <MenuItem Header="Compare with unmodded" ToolTip="Compare with the (hopefully) unmodded version of this package to see what exports and imports have changed" Command="{Binding CompareToUnmoddedCommand}"/>
                    <MenuItem Header="Pop out current view into new window" ToolTip="Opens the panel on the right side in a new windowstored in package header" Command="{Binding PopoutCurrentViewCommand}" InputGestureText="CTRL + P"/>
                    <Separator/>
                    <MenuItem Header="Add name" ToolTip="Add a name to this package" Command="{Binding AddNameCommand}" InputGestureText="CTRL + A"/>
                    <MenuItem Header="Convenience tools" IsEnabled="{Binding Pcc, Converter={StaticResource NullEnabledConverter}}">
                        <MenuItem Header="Rebuild BioWorld StreamingLevels"  Command="{Binding RebuildStreamingLevelsCommand}" ToolTip="Updates BioWorldInfo's list of StreamingLevels to include all LevelStreamingKismet"/>
                        <MenuItem Header="Bulk export...">
                            <MenuItem Header="GFX/SWF files"  Command="{Binding BulkExportSWFCommand}" ToolTip="Export all GFxMovieInfo/BioSWF files in this package to a folder"/>
                        </MenuItem>
                        <MenuItem Header="Bulk import...">
                            <MenuItem Header="GFX/SWF files"  Command="{Binding BulkImportSWFCommand}" ToolTip="Imports a folder of Gfx/SWF files from a folder and replaces exports matching the path by the name of the file"/>
                        </MenuItem>
                        <MenuItem Header="Compact SeekFreeShaderCache" ToolTip="Removes unused data from ShaderCaches in this file. Only neccesary if you've been porting shaders"
                                  Command="{Binding CompactShaderCacheCommand}"/>
                        <MenuItem Header="Search and Replace Names" ToolTip="Replaces every instance or part of a Name selected with new text"
                                  Command="{Binding ReplaceNamesCommand}"/>
                    </MenuItem>

                    <MenuItem Header="Export..." IsEnabled="{Binding Pcc, Converter={StaticResource NullEnabledConverter}}">
                        <MenuItem Header="Complete export data"  Command="{Binding ExportAllDataCommand}" ToolTip="Export all export data (properties + binary) to a .bin file"/>
                        <MenuItem Header="Binary data only"   Command="{Binding ExportBinaryDataCommand}" ToolTip="Export only binary data (bytes after properties) to a .bin file"/>
                    </MenuItem>
                    <MenuItem Header="Import..." IsEnabled="{Binding Pcc, Converter={StaticResource NullEnabledConverter}}">
                        <MenuItem Header="Complete export data"  Command="{Binding ImportAllDataCommand}" ToolTip="Import a .bin file and replace the contents of this export"/>
                        <MenuItem Header="Binary data only"  Command="{Binding ImportBinaryDataCommand}" ToolTip="Import a .bin file and replace only the binary section of this export"/>
                    </MenuItem>
                    <Separator/>
                    <MenuItem Name="HexConverterMenuItem" Header="Hex Converter" Click="HexConverterMenuItem_Click" ToolTip="Open the HexConverter application">
                        <MenuItem.Icon>
                            <Image Source="/Resources/hexconverter_256x256.ico" Width="64"/>
                        </MenuItem.Icon>
                    </MenuItem>

                </MenuItem>

                <MenuItem Header="Options" Padding="4">
                    <MenuItem Name="TLKManagerWPF_MenuItem" Header="TLK Manager" Click="TLKManagerWPF_MenuItem_Click" ToolTip="Open TLK Manager"/>
                    <MenuItem Name="TouchComfyMode_MenuItem" Header="Touch Comfy Mode" Click="TouchComfyMode_Clicked" 
                              IsChecked="{Binding Source={x:Static properties:Settings.Default}, Path=TouchComfyMode, Mode=TwoWay}" 
                              ToolTip="Makes Package Editor a bit easier to use on touch devices" StaysOpenOnClick="True"/>
                    <MenuItem Name="AssociatePccSfm_MenuItem" Header="Associate PCC/SFM files" Click="AssociatePCCSFM_Clicked" 
                              ToolTip="Makes Package Editor open when you double click PCC/SFM files in Windows Explorer"/>
                    <MenuItem Name="AssociateUPKUDK_MenuItem" Header="Associate UPK/UDK files" Click="AssociateUPKUDK_Clicked" 
                              ToolTip="Makes Package Editor open when you double click UPK/UDK files in Windows Explorer"/>
                    <Separator/>

                    <MenuItem Name="ShowImpExpPrefixes_MenuItem" Header="Show Imp/Exp entry prefixes" Click="ShowImpExpPrefix_Clicked" StaysOpenOnClick="True" IsChecked="{Binding Source={x:Static properties:Settings.Default}, Path=PackageEditorWPF_ShowImpExpPrefix, Mode=TwoWay}" ToolTip="Changes the treeview of Package Editor to display/hide the (Imp)/(Exp) text"/>
                    <MenuItem Name="ShowMetadata_MenuItem" Header="Show metadata in tree (if available)" Click="ShowExportMetadataInTree_Clicked" StaysOpenOnClick="True" IsChecked="{Binding Source={x:Static properties:Settings.Default}, Path=PackageEditorWPF_ShowSubText, Mode=TwoWay}" ToolTip="Adds a second line to items in the tree if the export has additional information, such as Tag property or WwiseStream TLK reference"/>
                    <MenuItem Name="ShowExportIcons_MenuItem" Header="Show Export Icons" Click="ShowExportIcons_Click" StaysOpenOnClick="True" IsChecked="{Binding Source={x:Static properties:Settings.Default}, Path=PackageEditorWPF_ShowExportIcons, Mode=TwoWay}" ToolTip="Toggles display of icons that visually distinguish class types in the tree view"/>
                    <MenuItem Header="Property Parsing">
                        <MenuItem Name="PropertyParsing_ME1UnknownArrayAsObj_MenuItem" Header="ME1: Parse Unknown array types as objects instead of int" Click="PropertyParsing_ME1UnknownArrayAsObj_Click" StaysOpenOnClick="True" IsChecked="{Binding Source={x:Static properties:Settings.Default}, Path=PropertyParsingME1UnknownArrayAsObject, Mode=TwoWay}" ToolTip="Return unknown array types as object arrays instead of integer. This only affects parsing and resolving of values. This setting only applies to ME1."/>
                        <MenuItem Name="PropertyParsing_ME2UnknownArrayAsObj_MenuItem" Header="ME2: Parse Unknown array types as objects instead of int" Click="PropertyParsing_ME2UnknownArrayAsObj_Click" StaysOpenOnClick="True" IsChecked="{Binding Source={x:Static properties:Settings.Default}, Path=PropertyParsingME2UnknownArrayAsObject, Mode=TwoWay}" ToolTip="Return unknown array types as object arrays instead of integer. This only affects parsing and resolving of values. This setting only applies to ME2."/>
                        <MenuItem Name="PropertyParsing_ME3UnknownArrayAsObj_MenuItem" Header="ME3: Parse Unknown array types as objects instead of int" Click="PropertyParsing_ME3UnknownArrayAsObj_Click" StaysOpenOnClick="True" IsChecked="{Binding Source={x:Static properties:Settings.Default}, Path=PropertyParsingME3UnknownArrayAsObject, Mode=TwoWay}" ToolTip="Return unknown array types as object arrays instead of integer. This only affects parsing and resolving of values. This setting only applies to ME3."/>
                    </MenuItem>
                    <MenuItem Header="Binary Interpreter">
                        <MenuItem Name="BinaryInterpreterWPF_AlwaysAutoParse_MenuItem" Header="Auto-parse generic scans > 20KB" Click="BinaryInterpreterWPF_AlwaysAutoParse_Click" StaysOpenOnClick="True" IsChecked="{Binding Source={x:Static properties:Settings.Default}, Path=BinaryInterpreterWPFAutoScanAlways, Mode=TwoWay}" ToolTip="Automatically parse exports that use Generic Scan that are larger than 20KB.&#10;By default, this is disabled to improve performance"/>
                    </MenuItem>
                    <MenuItem Header="Interpreter">
                        <MenuItem Name="InterpreterWPF_AdvancedMode_MenuItem" Header="Advanced Mode" Click="InterpreterWPF_AdvancedMode_Click" StaysOpenOnClick="True" IsChecked="{Binding Source={x:Static properties:Settings.Default}, Path=InterpreterWPF_AdvancedDisplay, Mode=TwoWay}" ToolTip="Displays data types, array sizes for each property in InterpreterWPF. Turning this off will condense the interface"/>
                        <MenuItem Name="InterpreterWPF_Colorize_MenuItem" Header="Colorize property types" Click="InterpreterWPF_Colorize_MenuItem_Click" StaysOpenOnClick="True" IsChecked="{Binding Source={x:Static properties:Settings.Default}, Path=InterpreterWPF_Colorize, Mode=TwoWay}" ToolTip="Changes the background color for different property types. Makes it easier to quickly identify different types of data."/>
                        <MenuItem Name="InterpreterWPF_LinearColorWheel_MenuItem" Header="Show color wheel for LinearColor structs" Click="InterpreterWPF_LinearColorWheel_MenuItem_Click" StaysOpenOnClick="True" IsChecked="{Binding Source={x:Static properties:Settings.Default}, Path=InterpreterWPF_ShowLinearColorWheel, Mode=TwoWay}" ToolTip="Shos the color wheel picker for LinearColor structs. Linear color structs do not represent R G B values, so this option is off by default."/>
                        <MenuItem Name="InterpreterWPF_ArrayPropertyLimit_MenuItem" Header="Limit ArrayProperties to 1000 items for performance" Click="InterpreterWPF_ArrayPropertySizeLimit_MenuItem_Click" StaysOpenOnClick="True" IsChecked="{Binding Source={x:Static properties:Settings.Default}, Path=InterpreterWPF_LimitArrayPropertySize, Mode=TwoWay}" ToolTip="Enables or disables the 1000 item limit of ArrayProperty when displaying properties.&#10;Some arrayproperties are huge and will stall the program while it generates thousands of UI nodes."/>
                    </MenuItem>
                    <MenuItem Header="Texture Viewer">
                        <MenuItem Name="EmbeddedTextureViewerWPF_AutoPreviewTextures" Header="Automatically preview textures on export selection" Click="EmbeddedTextureViewer_AutoLoad_Click" StaysOpenOnClick="True" IsChecked="{Binding Source={x:Static properties:Settings.Default}, Path=EmbeddedTextureViewer_AutoLoad, Mode=TwoWay}" ToolTip="Automatically load texture exports for viewing. Turn this feature off to improve performance and increase application stability"/>
                    </MenuItem>
                </MenuItem>
                <MenuItem Header="Debugging" Padding="4">
                    <MenuItem Header="Find entry via File Offset" ToolTip="Find which entry contains the offset you put in.&#x0a;This is typically useful when trying to locate a bad index. You can do this by:&#x0a;Looking at ME3Logger output, searching for the value in the file's binary via a hex editor like HxD, and then looking up that offset with this tool." Command="{Binding FindEntryViaOffsetCommand}"/>
                    <MenuItem Header="Find entry via Tag" ToolTip="Find entry with Tag NameProperty that matches the specified value." Command="{Binding FindEntryViaTagCommand}"/>
                    <MenuItem Header="Check for duplicate indexes" ToolTip="Tries to find duplicate indexes in this file" Command="{Binding CheckForDuplicateIndexesCommand}"/>
                    <MenuItem Header="Check exports for invalid object references in properties" ToolTip="Enumerates all exports, reads their properties, and checks if any ObjectProperty items have invalid values" Command="{Binding CheckForInvalidObjectPropertiesCommand}"/>
                </MenuItem>
                <MenuItem Header="Experiments" Padding="4" Visibility="{x:Static global:App.IsDebugVisibility}">
                    <MenuItem Header=" &gt;&gt; FOR TOOLSET DEVELOPERS ONLY &lt;&lt;" IsEnabled="False"/>
                    <MenuItem Header=" &gt;&gt; Text may not reflect exact functionality &lt;&lt;" IsEnabled="False"/>
                    <MenuItem Header="Trigger GetProperties() on current export" Click="RefreshProperties_Clicked"/>
                    <MenuItem Header="Print loaded packages to debug console" Click="PrintLoadedPackages_Clicked"/>
                    <MenuItem Header="Rebuild Object Infos">
                        <MenuItem Header="Build ME1 Object Info" Click="BuildME1ObjectInfo_Clicked"/>
                        <MenuItem Header="Build ME2 Object Info" Click="BuildME2ObjectInfo_Clicked"/>
                        <MenuItem Header="Build ME3 Object Info" Click="BuildME3ObjectInfo_Clicked"/>
                        <Separator/>
                        <MenuItem Header="Build All 3 Object Info" Click="BuildAllObjectInfo_Clicked"/>
                        <!--<MenuItem Header="Generate ME3 Code" Click="GenerateME3Code_Click"/>-->
                        <MenuItem Header="Generate ME2/ME3 object info diff" Click="GenerateObjectInfoDiff_Click"/>
                    </MenuItem>
                    <MenuItem Header="Mgamerz's Programming Circus">
                        <MenuItem Header="Search ObjectInfo keys for value" Click="ObjectInfosSearch_Click"/>
                        <MenuItem Header="Create Testpatch functions delta to vanilla" Click="CreateTestPatchDelta_Click"/>
                        <MenuItem Header="Build ME1 TLK Database" Click="BuildME1TLKDB_Clicked"/>
                        <MenuItem Header="Port SFXObjectives from one file to another" Click="Port_SFXObjectives_Click"/>

                        <MenuItem Header="Generate GUID cache binary for folder" Click="GenerateGUIDCacheForFolder_Clicked"/>
                        <MenuItem Header="Generate new GUID for package file" Click="GenerateNewGUIDForPackageFile_Clicked"/>
                        <MenuItem Header="Make all ammo/grenades in file respawn on proper timers" Click="MakeAllGrenadesAmmoRespawn_Click"/>

                        <MenuItem Header="Build ME1 Native Functions Info" Click="BuildME1NativeFunctionsInfo_Click"/>
                        <MenuItem Header="Randomize Terrain Heightmap (SELECT TERRAIN EXPORT FIRST)" Click="RandomizeTerrain_Click"/>
                        <MenuItem Header="Find ME1 2DA Tables" Click="FindME12DATables_Click"/>
                        <MenuItem Header="Find ME3 PowerCustomActions" Click="FindAllME3PowerCustomAction_Click"/>
                        <MenuItem Header="Find ME2 Powers" Click="FindAllME2PowerCustomAction_Click"/>
                        <MenuItem Header="List NetIndexes" Click="ListNetIndexes_Click"/>

                        <MenuItem Header="Port WiiU BSPs to Entry" Click="PortWiiUBSP"/>
                        <MenuItem Header="Shift selected ME1 animcutscene position" Click="ShiftME1AnimCutScene"/>
                        <MenuItem Header="Validate navpoint chain" Click="ValidateNavpointChain_Clicked"/>
                        <MenuItem Header="Tint all normalized average colors in file" Click="TintAllNormalizedAverageColor_Clicked"/>
<<<<<<< HEAD
                        <MenuItem Header="Reindex master level (requires proper AdditionalPackagesToCook)" Click="RebuildLevelNetindexing_Clicked"/>
=======
                        <MenuItem Header="Dump all exec function signatures" Click="DumpAllExecFunctionSignatures_Clicked"/>
>>>>>>> 2b407a56

                    </MenuItem>
                    <MenuItem Header="SirCxyrtyx's Code Emporium">
                        <MenuItem Header="Enable Dynamic Lighting" Click="CreateDynamicLighting"/>
                        <MenuItem Header="Scan stuff" Click="ScanStuff_Click"/>
                        <MenuItem Header="Make all Dialogue Nodes in game skippable" Click="ConvertAllDialogueToSkippable_Click"/>
                        <MenuItem Header="Convert To Different Game Format" Click="ConvertToDifferentGameFormat_Click"/>
                        <MenuItem Header="Dump All Shaders in File" Command="{Binding DumpAllShadersCommand}" SharedUI:Bindings.VisibilityToEnabled="True"/>
                        <MenuItem Header="Dump FLocalVertexFactory Shaders for Selected Material" Command="{Binding DumpMaterialShadersCommand}" SharedUI:Bindings.VisibilityToEnabled="True"/>
                        <MenuItem Header="Open this map in game" Command="{Binding OpenMapInGameCommand}" SharedUI:Bindings.VisibilityToEnabled="True"/>
                        <MenuItem Header="Re-serialize export" Click="ReSerializeExport_Click"/>
                        <MenuItem Header="Run PropertyCollection test" Click="RunPropertyCollectionTest"/>
                        <MenuItem Header="UDKify" Click="UDKifyTest"/>
                        <MenuItem Header="Make List of ME1 files with externally referenced textures" Click="MakeME1TextureFileList"/>
                        <MenuItem Header="Condense All Level Archetypes" Click="CondenseAllArchetypes"/>
                    </MenuItem>
                    
                    
                    
                </MenuItem>
            </Menu>
            <StatusBar Height="23" DockPanel.Dock="Bottom">
                <SharedUI:StatusBarGameIDIndicator Visibility="{Binding Pcc, Converter={StaticResource NullVisibilityConverter}}"
                                                 GameType="{Binding Pcc, Converter={StaticResource GameTypeConverter}}" Margin="0,-4"/>
                <StatusBarItem>
                    <TextBlock x:Name="StatusBar_LeftMostText" Text="Select package file to load"/>
                </StatusBarItem>
                <StatusBarItem HorizontalAlignment="Right">
                    <StackPanel Orientation="Horizontal">
                        <TextBlock Name="StatusBar_RightSide_LastSaved" Text="{Binding Pcc.LastSaved, StringFormat='Last saved at {0}'}" Foreground="Gray"/>
                    </StackPanel>
                </StatusBarItem>
            </StatusBar>
            <Grid>
                <Grid.RowDefinitions>
                    <RowDefinition Height="32"/>
                    <RowDefinition Height="1*"/>
                </Grid.RowDefinitions>
                <Grid.ColumnDefinitions>
                    <ColumnDefinition Width="3*" />
                    <ColumnDefinition Width="5" />
                    <ColumnDefinition Width="6*" />
                </Grid.ColumnDefinitions>
                <ToolBar ToolBarTray.IsLocked="True" Grid.Row="0" Grid.ColumnSpan="3">
                    <Button Content="Names" Padding="7,0" VerticalAlignment="Stretch" ToolTip="View Name table" Click="NamesView_Click" IsEnabled="{Binding Pcc, Converter={StaticResource NullEnabledConverter}}" Background="{Binding CurrentView, Converter={StaticResource PackageEditorWPFActiveViewHighlightConverter}, ConverterParameter='Names'}" />
                    <Button Content="Imports" Padding="7,0" VerticalAlignment="Stretch" Click="ImportsView_Click" ToolTip="View Imports table" IsEnabled="{Binding Pcc, Converter={StaticResource NullEnabledConverter}}"  Background="{Binding CurrentView, Converter={StaticResource PackageEditorWPFActiveViewHighlightConverter}, ConverterParameter='Imports'}"/>
                    <Button Content="Exports" Padding="7,0" VerticalAlignment="Stretch" Click="ExportsView_Click" ToolTip="View Exports Table" IsEnabled="{Binding Pcc, Converter={StaticResource NullEnabledConverter}}"  Background="{Binding CurrentView, Converter={StaticResource PackageEditorWPFActiveViewHighlightConverter}, ConverterParameter='Exports'}"/>
                    <Button Content="Tree View" Padding="7,0" VerticalAlignment="Stretch"  Click="TreeView_Click" ToolTip="View imports and exports in package hierarchy" IsEnabled="{Binding Pcc, Converter={StaticResource NullEnabledConverter}}"  Background="{Binding CurrentView, Converter={StaticResource PackageEditorWPFActiveViewHighlightConverter}, ConverterParameter='Tree'}"/>
                    <Separator/>
                    <StackPanel Orientation="Horizontal" VerticalAlignment="Center" Margin="5,0,0,0" Height="24">
                        <xctk:WatermarkComboBox Watermark="Class Selector" Name="ClassDropdown_Combobox" Width="140" ItemsPanel="{StaticResource VSP}" ItemsSource="{Binding ClassDropdownList}" IsTextSearchEnabled="True" KeyUp="ClassDropdown_Combobox_OnKeyUpHandler" IsEnabled="{Binding Pcc, Converter={StaticResource NullEnabledConverter}}" VerticalContentAlignment="Center"/>
                        <!--<ComboBox Name="ClassDropdown_Combobox" Width="140" ItemsPanel="{StaticResource VSP}" ItemsSource="{Binding ClassDropdownList}" IsTextSearchEnabled="True" KeyUp="ClassDropdown_Combobox_OnKeyUpHandler" IsEnabled="{Binding Pcc, Converter={StaticResource NullEnabledConverter}}" Style="{StaticResource {x:Type ComboBox}}" VerticalContentAlignment="Center"/>-->
                        <Button Content="Find object by class" Click="FindObjectByClass_Click" IsEnabled="{Binding Pcc, Converter={StaticResource NullEnabledConverter}}" Style="{StaticResource {x:Type Button}}" Padding="10,0"/>
                    </StackPanel>
                    <StackPanel Orientation="Horizontal" VerticalAlignment="Center" Margin="5,0,0,0" Height="24">
                        <xctk:WatermarkTextBox Watermark="{Binding SearchHintText}" Name="Search_TextBox" Width="90" KeyUp="Searchbox_OnKeyUpHandler" IsEnabled="{Binding Pcc, Converter={StaticResource NullEnabledConverter}}" VerticalContentAlignment="Center"/>
                        <Button Content="Search" Click="SearchButton_Clicked" IsEnabled="{Binding Pcc, Converter={StaticResource NullEnabledConverter}}" Style="{StaticResource {x:Type Button}}"  Padding="10,0"/>
                    </StackPanel>
                    <StackPanel Orientation="Horizontal" VerticalAlignment="Center" Margin="5,0,0,0" Height="24">
                        <xctk:WatermarkTextBox Watermark="{Binding GotoHintText}" Name="Goto_TextBox" Width="70" KeyUp="Goto_TextBox_KeyUp" IsEnabled="{Binding Pcc, Converter={StaticResource NullEnabledConverter}}"  VerticalContentAlignment="Center"/>
                        <Button Content="Goto #" Click="GotoButton_Clicked" IsEnabled="{Binding Pcc, Converter={StaticResource NullEnabledConverter}}" Style="{StaticResource {x:Type Button}}" Padding="7,0"/>
                    </StackPanel>
                    <!--This is outside so that it doesn't hide the whole box if it is too long to show -->
                    <TextBlock Name="Goto_Preview_TextBox" VerticalAlignment="Center" Foreground="Gray" Margin="5,0,0,0"/>
                </ToolBar>
                <SharedUI:ListBoxScroll x:Name="LeftSide_ListView" Grid.Column="0" Grid.Row="1" IsTextSearchEnabled="True" SelectionChanged="LeftSide_SelectedItemChanged" ItemsSource="{Binding LeftSideList_ItemsSource}" VirtualizingStackPanel.IsVirtualizing="True" VirtualizingStackPanel.VirtualizationMode="Recycling" AlternationCount="2" HorizontalContentAlignment="Stretch">
                    <SharedUI:ListBoxScroll.Resources>
                        <DataTemplate DataType="{x:Type global:PackageEditorWPF+IndexedName}">
                            <StackPanel Orientation="Horizontal" ContextMenu="{StaticResource EntryContextMenu}" Background="Transparent">
                                <TextBlock Text="{Binding Path=Index}" Foreground="Gray"/>
                                <TextBlock Text="{Binding Path=Name.Name}" Margin="5,0,0,0"/>
                            </StackPanel>
                        </DataTemplate>
                        <DataTemplate DataType="{x:Type Packages:ImportEntry}">
                            <StackPanel Orientation="Horizontal" ContextMenu="{StaticResource EntryContextMenu}" Background="Transparent">
                                <TextBlock Text="{Binding Path=UIndex}" Foreground="Gray"/>
                                <TextBlock Text="{Binding Path=InstancedFullPath}"  Margin="5,0,0,0"/>
                            </StackPanel>
                        </DataTemplate>
                        <DataTemplate DataType="{x:Type Packages:ExportEntry}">
                            <Grid ContextMenu="{StaticResource EntryContextMenu}">
                                <Grid.RowDefinitions>
                                    <RowDefinition Height="*"/>
                                    <RowDefinition Height="*"/>
                                </Grid.RowDefinitions>
                                <Grid.ColumnDefinitions>
                                    <ColumnDefinition Width="Auto"/>
                                    <ColumnDefinition Width="*"/>
                                    <ColumnDefinition Width="*"/>
                                </Grid.ColumnDefinitions>
                                <TextBlock Grid.Column="0" Grid.Row="0" Grid.RowSpan="2" Text="{Binding Path=UIndex}" Foreground="Maroon" VerticalAlignment="Center"/>
                                <TextBlock Grid.Column="1" Grid.Row="0" Grid.ColumnSpan="2" Text="{Binding InstancedFullPath}" Margin="5,0,0,0"/>
                                <TextBlock Grid.Column="1" Grid.Row="1" Foreground="BlueViolet" Margin="5,0,0,0" FontWeight="Bold" FontFamily="Consolas">
                                    <TextBlock.Text>
                                        <MultiBinding StringFormat="{}{0}{1}">
                                            <Binding Path="ClassName" />
                                            <Binding Path="." Converter="{StaticResource ObjectStructPropertyTypeConverter}" />
                                        </MultiBinding>
                                    </TextBlock.Text>
                                </TextBlock>
                            </Grid>
                        </DataTemplate>
                    </SharedUI:ListBoxScroll.Resources>
                    <ListBox.ItemsPanel>
                        <ItemsPanelTemplate>
                            <VirtualizingStackPanel />
                        </ItemsPanelTemplate>
                    </ListBox.ItemsPanel>

                </SharedUI:ListBoxScroll>
                <TreeView x:Name="LeftSide_TreeView" Grid.Column="0" Grid.Row="1" FontFamily="Consolas" Visibility="Collapsed" dd:DragDrop.IsDragSource="True" dd:DragDrop.IsDropTarget="True" dd:DragDrop.DropHandler="{Binding}" ItemsSource="{Binding AllTreeViewNodesX}" FocusManager.IsFocusScope="True" VirtualizingStackPanel.IsVirtualizing="True" VirtualizingStackPanel.VirtualizationMode="Recycling">
                    <TreeView.Resources>
                        <HierarchicalDataTemplate DataType="{x:Type global:TreeViewEntry}" ItemsSource="{Binding Sublinks}">
                            <Border Tag="{Binding RelativeSource={RelativeSource AncestorType={x:Type Window}}}" ContextMenu="{StaticResource EntryContextMenu}" Background="Transparent"  Padding="{Binding Path=(SharedUI:TouchComfySettings.TreeViewMargin)}">
                                <DockPanel>
                                
                                <TextBlock DockPanel.Dock="Bottom" Text="{Binding SubText}" FontSize="10" Foreground="{Binding Path=ForegroundColor}" TextWrapping="Wrap" VerticalAlignment="Center" Visibility="{Binding SubText, Converter={StaticResource NullVisibilityConverter}}" >
                                    <TextBlock.Style>
                                        <Style TargetType="{x:Type TextBlock}">
                                            <Style.Triggers>
                                                <DataTrigger Binding="{Binding Path=Entry.EntryHasPendingChanges}" Value="true">
                                                    <Setter Property="Background" Value="Yellow"/>
                                                </DataTrigger>
                                            </Style.Triggers>
                                        </Style>
                                    </TextBlock.Style>
                                </TextBlock>
                                    <StackPanel Orientation="Horizontal">
                                        <Image Width="16" Height="16" Margin="0,0,3,0" Source="{Binding Entry, Converter={StaticResource EntryFileTypeIconPathConverter}}" Visibility="{Binding Entry, Converter={StaticResource EntryFileTypeConverter}}" />
                                        <TextBlock  Text="{Binding DisplayName}" Foreground="{Binding Path=ForegroundColor}" VerticalAlignment="Center">
                                            <TextBlock.Style>
                                                <Style TargetType="{x:Type TextBlock}">
                                                    <Style.Triggers>
                                                        <DataTrigger Binding="{Binding Path=Entry.EntryHasPendingChanges}" Value="true">
                                                            <Setter Property="Background" Value="Yellow"/>
                                                        </DataTrigger>
                                                    </Style.Triggers>
                                                </Style>
                                            </TextBlock.Style>
                                        </TextBlock>
                                    </StackPanel>
                                </DockPanel>
                                <i:Interaction.Triggers>
                                    <i:EventTrigger EventName="PreviewMouseRightButtonDown">
                                        <ei:ChangePropertyAction PropertyName="IsSelected" Value="true" TargetObject="{Binding}"/>
                                    </i:EventTrigger>
                                </i:Interaction.Triggers>
                            </Border>
                        </HierarchicalDataTemplate>
                        <SolidColorBrush x:Key="{x:Static SystemColors.HighlightBrushKey}"
                      Color="LightBlue" />
                        <SolidColorBrush x:Key="{x:Static SystemColors.HighlightTextBrushKey}"
                      Color="Black" />
                        <SolidColorBrush x:Key="{x:Static SystemColors.InactiveSelectionHighlightBrushKey}"
                      Color="LightBlue" />
                        <SolidColorBrush x:Key="{x:Static SystemColors.InactiveSelectionHighlightTextBrushKey}"
                      Color="Black" />

                    </TreeView.Resources>
                    <TreeView.ItemContainerStyle>
                        <Style TargetType="{x:Type TreeViewItem}">
                            <Setter Property="IsSelected" Value="{Binding Path=IsSelected, Mode=TwoWay}" />
                            <Setter Property="IsExpanded" Value="{Binding Path=IsExpanded, Mode=TwoWay}" />
                            <!--<EventSetter Event="RequestBringIntoView" Handler="TreeViewItem_RequestBringIntoView"/>
                            <EventSetter Event="Selected" Handler="OnSelected"/>-->
                        </Style>
                    </TreeView.ItemContainerStyle>

                    <!--<i:Interaction.Behaviors>
                        <vhelp:TreeViewHelper BoundSelectedItem="{Binding SelectedItem}" />
                    </i:Interaction.Behaviors>-->
                    <i:Interaction.Behaviors>
                        <SharedUI:NodeTreeSelectionBehavior SelectedItem="{Binding SelectedItem}" />
                    </i:Interaction.Behaviors>
                </TreeView>
                <GridSplitter Grid.Column="1" Width="5" HorizontalAlignment="Stretch" Grid.Row="1"/>
                <TabControl Name="EditorTabs" Grid.Column="2" Grid.Row="1">
                    <TabItem Name="Intro_Tab" Header="Welcome">
                        <StackPanel>
                            <TextBlock Margin="5" Text="Welcome the rewritten version of Package Editor" FontWeight="Bold"/>
                            <TextBlock Margin="5">
                            It's a bit different from the classic Package Editor.
                                <LineBreak/>
                                Indexes are done strictly by UIndex, which is how they appear in game code. 
                                <LineBreak/>
                                <LineBreak/>
                            This means:
                                <LineBreak/>
                                -  Export references will be incremented by 1 from what you have seen in the old Package Editor
                            <LineBreak/>
                                -  Import references will remain the same
                            <LineBreak/>
                                -  0 indicates null, empty, or "Class", depending on the context
                             <LineBreak/>
                             <LineBreak/>
                            Additionally the order of entries will appear different as they now reflect
                            <LineBreak/>
                            the order of the data stored in game files.
                            <LineBreak/>
                                <LineBreak/>
                                If you have issues, please report them to one of the following places:
                                <LineBreak/>
                                 - The ME3Tweaks Discord's ME3Explorer channel (accessible via the ME3Tweaks Fork icon in the main window)
                                <LineBreak/>
                                 - The issues list on GitHub at 
                                <Hyperlink NavigateUri="{Binding Source={x:Static global:App.BugReportURL}, Mode=OneTime}" Foreground="#FF182574" global:HyperlinkExtensions.IsExternal="True">
                                    <Run Text="{Binding Source={x:Static global:App.BugReportURL}, Mode=OneTime}"/>
                                </Hyperlink>
                            </TextBlock>

                            <Grid HorizontalAlignment="Left" Margin="20" Visibility="{Binding Pcc, Converter={StaticResource NullVisibilityConverter}, ConverterParameter='Reversed'}">
                                <Grid.RowDefinitions>
                                    <RowDefinition Height="*"/>
                                    <RowDefinition Height="*"/>
                                    <RowDefinition Height="*"/>
                                    <RowDefinition Height="*"/>
                                    <RowDefinition Height="*"/>
                                    <RowDefinition Height="*"/>
                                </Grid.RowDefinitions>
                                <Grid.ColumnDefinitions>
                                    <ColumnDefinition Width="280"/>
                                    <ColumnDefinition Width="280"/>
                                </Grid.ColumnDefinitions>
                                <TextBlock Text="Recently opened items" Grid.Row="0" Grid.ColumnSpan="5" TextAlignment="Center" FontSize="20" FontWeight="Light" Margin="10"/>
                                <Button Name="RecentButton1" Content="Item" Grid.Row="1" Grid.Column="0" Margin="3" Padding="3"/>
                                <Button Name="RecentButton2" Content="Item" Grid.Row="1" Grid.Column="1" Margin="3" Padding="3"/>
                                <Button Name="RecentButton3" Content="Item" Grid.Row="2" Grid.Column="0" Margin="3" Padding="3"/>
                                <Button Name="RecentButton4" Content="Item" Grid.Row="2" Grid.Column="1" Margin="3" Padding="3"/>
                                <Button Name="RecentButton5" Content="Item" Grid.Row="3" Grid.Column="0" Margin="3" Padding="3"/>
                                <Button Name="RecentButton6" Content="Item" Grid.Row="3" Grid.Column="1" Margin="3" Padding="3"/>
                                <Button Name="RecentButton7" Content="Item" Grid.Row="4" Grid.Column="0" Margin="3" Padding="3"/>
                                <Button Name="RecentButton8" Content="Item" Grid.Row="4" Grid.Column="1" Margin="3" Padding="3"/>
                                <Button Name="RecentButton9" Content="Item" Grid.Row="5" Grid.Column="0" Margin="3" Padding="3"/>
                                <Button Name="RecentButton10" Content="Item" Grid.Row="5" Grid.Column="1" Margin="3" Padding="3"/>
                            </Grid>
                        </StackPanel>
                    </TabItem>
                    <!--<TabItem Name="Properties_Tab" Header="Properties"/>-->
                    <TabItem Name="Interpreter_Tab" IsEnabled="{Binding Pcc, Converter={StaticResource NullEnabledConverter}}">
                        <TabItem.Header>
                            <TextBlock Text="Interpreter" ToolTip="Edit UnrealScript properties on exports"/>
                        </TabItem.Header>
                        <global:InterpreterWPF x:Name="InterpreterTab_Interpreter" SubstituteImageForHexBox="{Binding IsBusy, RelativeSource={RelativeSource AncestorType=Window}}" NavigateToEntryCommand="{Binding NavigateToEntryCommand, RelativeSource={RelativeSource AncestorType=Window}}"/>
                    </TabItem>
                    <TabItem Name="Metadata_Tab" IsEnabled="{Binding Pcc, Converter={StaticResource NullEnabledConverter}}">
                        <TabItem.Header>
                            <TextBlock Text="Metadata" ToolTip="Edit entry metadata such as class, object name, etc"/>
                        </TabItem.Header>
                        <metadataeditor:MetadataEditorWPF x:Name="MetadataTab_MetadataEditor" SubstituteImageForHexBox="{Binding IsBusy, RelativeSource={RelativeSource AncestorType=Window}}"/>
                    </TabItem>
                    <TabItem Name="Bio2DAViewer_Tab" IsEnabled="{Binding Pcc, Converter={StaticResource NullEnabledConverter}}">
                        <TabItem.Header>
                            <TextBlock Text="Bio2DA" ToolTip="View and Edit Bio2DA tables"/>
                        </TabItem.Header>
                        <global:Bio2DAEditorWPF x:Name="Bio2DATab_Bio2DAEditor"/>
                    </TabItem>
                    <TabItem Name="EmbeddedTextureViewer_Tab" IsEnabled="{Binding Pcc, Converter={StaticResource NullEnabledConverter}}">
                        <TabItem.Header>
                            <TextBlock Text="Texture" ToolTip="View texture"/>
                        </TabItem.Header>
                        <global:TextureViewerExportLoader x:Name="EmbeddedTextureViewerTab_EmbededTextureViewer"/>
                    </TabItem>
                    <TabItem Name="BinaryInterpreter_Tab" IsEnabled="{Binding Pcc, Converter={StaticResource NullEnabledConverter}}">
                        <TabItem.Header>
                            <TextBlock Text="Binary Interpreter" ToolTip="View and edit binary data for supported classes"/>
                        </TabItem.Header>
                        <global:BinaryInterpreterWPF x:Name="BinaryInterpreterTab_BinaryInterpreter" SubstituteImageForHexBox="{Binding IsBusy, RelativeSource={RelativeSource AncestorType=Window}}" NavigateToEntryCommand="{Binding NavigateToEntryCommand, RelativeSource={RelativeSource AncestorType=Window}}"/>
                    </TabItem>
                    <TabItem Name="MeshRenderer_Tab" IsEnabled="{Binding Pcc, Converter={StaticResource NullEnabledConverter}}">
                        <TabItem.Header>
                            <TextBlock Text="Mesh" ToolTip="View 3D mesh"/>
                        </TabItem.Header>
                        <meshplorer:MeshRendererWPF x:Name="MeshRendererTab_MeshRenderer"/>
                    </TabItem>
                    <TabItem Name="Script_Tab" IsEnabled="{Binding Pcc, Converter={StaticResource NullEnabledConverter}}">
                        <TabItem.Header>
                            <TextBlock Text="Script" ToolTip="View and edit UnrealScript functions"/>
                        </TabItem.Header>
                        <global:UnrealScriptWPF x:Name="ScriptTab_UnrealScriptEditor"/>
                    </TabItem>
                    <TabItem Name="CurveEditor_Tab" IsEnabled="{Binding Pcc, Converter={StaticResource NullEnabledConverter}}">
                        <TabItem.Header>
                            <TextBlock Text="Curve Editor" ToolTip="Edit curves"/>
                        </TabItem.Header>
                        <CurveEd:CurveEditor x:Name="CurveTab_CurveEditor"/>
                    </TabItem>
                    <TabItem Name="FaceFXAnimSet_Tab" IsEnabled="{Binding Pcc, Converter={StaticResource NullEnabledConverter}}">
                        <TabItem.Header>
                            <TextBlock Text="FaceFX" ToolTip="Edit FaceFXAnimSets"/>
                        </TabItem.Header>
                        <facefx:FaceFXAnimSetEditorControl x:Name="FaceFXTab_Editor"/>
                    </TabItem>
                    <TabItem Name="Sound_Tab" IsEnabled="{Binding Pcc, Converter={StaticResource NullEnabledConverter}}">
                        <TabItem.Header>
                            <TextBlock Text="Sound" ToolTip="Edit and play audio"/>
                        </TabItem.Header>
                        <global:Soundpanel x:Name="SoundTab_Soundpanel" HostingControl="{Binding RelativeSource={RelativeSource AncestorType=Window}}"/>
                    </TabItem>
                    <TabItem Name="ME1TlkEditorWPF_Tab" IsEnabled="{Binding Pcc, Converter={StaticResource NullEnabledConverter}}">
                        <TabItem.Header>
                            <TextBlock Text="Talktable" ToolTip="Edit entries in this BioTLKFile"/>
                        </TabItem.Header>
                        <me1tlkeditor:ME1TlkEditorWPF x:Name="ME1TlkEditorWPFTab_ME1TlkEditor"/>
                    </TabItem>
                    <TabItem Name="JPEXLauncher_Tab" IsEnabled="{Binding Pcc, Converter={StaticResource NullEnabledConverter}}">
                        <TabItem.Header>
                            <TextBlock Text="Scaleform" ToolTip="Launch embedded files in external tools"/>
                        </TabItem.Header>
                        <packageEditor:JPEXExternalExportLoader x:Name="JPEXLauncherTab_JPEXLauncher"/>
                    </TabItem>
                    <TabItem Name="MaterialViewer_Tab" IsEnabled="{Binding Pcc, Converter={StaticResource NullEnabledConverter}}">
                        <TabItem.Header>
                            <TextBlock Text="Shader Viewer" ToolTip="View Material's Shaders"/>
                        </TabItem.Header>
                        <materialViewer:MaterialExportLoader x:Name="MaterialViewerTab_MaterialExportLoader"/>
                    </TabItem>
                    <TabItem Name="RADLaunch_Tab" IsEnabled="{Binding Pcc, Converter={StaticResource NullEnabledConverter}}">
                        <TabItem.Header>
                            <TextBlock Text="Movie" ToolTip="Launch Movie in external tools"/>
                        </TabItem.Header>
                        <packageEditor:BIKExternalExportLoader x:Name="RADLauncherTab_BIKLauncher"/>
                    </TabItem>
                    <TabItem Name="CollectionActorEditor_Tab" IsEnabled="{Binding Pcc, Converter={StaticResource NullEnabledConverter}}">
                        <TabItem.Header>
                            <TextBlock Text="Location/Rotation/Scale" ToolTip="Edit the transformation matrix for this component"/>
                        </TabItem.Header>
                        <packageEditor:CollectionActorEditor x:Name="CollectionActorEditorTab_CollectionActorEditor"/>
                    </TabItem>
                    <TabItem Name="ParticleSystem_Tab" IsEnabled="{Binding Pcc, Converter={StaticResource NullEnabledConverter}}">
                        <TabItem.Header>
                            <TextBlock Text="Particle System" ToolTip="View information about this particle system"/>
                        </TabItem.Header>
                        <particleSystems:ParticleSystemExportLoader x:Name="ParticleSystemTab_ParticleSystemLoader"/>
                    </TabItem>
                    <TabItem Name="ParticleModule_Tab" IsEnabled="{Binding Pcc, Converter={StaticResource NullEnabledConverter}}">
                        <TabItem.Header>
                            <TextBlock Text="Particle Module" ToolTip="Particle Module editor"/>
                        </TabItem.Header>
                        <particleSystems:ParticleModuleExportLoader x:Name="ParticleModuleTab_ParticleModuleLoader"/>
                    </TabItem>
                </TabControl>
            </Grid>
        </DockPanel>
    </xctk:BusyIndicator>
</global:WPFBase><|MERGE_RESOLUTION|>--- conflicted
+++ resolved
@@ -252,11 +252,8 @@
                         <MenuItem Header="Shift selected ME1 animcutscene position" Click="ShiftME1AnimCutScene"/>
                         <MenuItem Header="Validate navpoint chain" Click="ValidateNavpointChain_Clicked"/>
                         <MenuItem Header="Tint all normalized average colors in file" Click="TintAllNormalizedAverageColor_Clicked"/>
-<<<<<<< HEAD
                         <MenuItem Header="Reindex master level (requires proper AdditionalPackagesToCook)" Click="RebuildLevelNetindexing_Clicked"/>
-=======
                         <MenuItem Header="Dump all exec function signatures" Click="DumpAllExecFunctionSignatures_Clicked"/>
->>>>>>> 2b407a56
 
                     </MenuItem>
                     <MenuItem Header="SirCxyrtyx's Code Emporium">
