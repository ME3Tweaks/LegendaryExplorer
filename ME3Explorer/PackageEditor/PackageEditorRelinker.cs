--- conflicted
+++ resolved
@@ -745,25 +745,22 @@
                     string fullobjectname = String.Join(".", importParts, 0, importParts.Count() - upstreamCount);
                     ImportEntry donorImport = null;
 
-                    //Get or create names for creating import and get upstream linkIdx
-                    int downstreamName = destinationPCC.FindNameOrAdd(importParts[importParts.Count() - upstreamCount - 1]);
-                    foreach (ImportEntry imp in importingPCC.Imports) //importing side info we will move to our dest pcc
-                    {
-                        if (imp.GetFullPath == fullobjectname)
-                        {
-                            donorImport = imp;
-                            break;
-                        }
-                    }
-
-                    if (donorImport == null)
-                    {
-                        KFreonLib.Debugging.DebugOutput.StartDebugger("Package Editor Relinker");
-                        KFreonLib.Debugging.DebugOutput.PrintLn("Error: DonorImport was null while porting all required upstream imports. Could not find import in donor file: " + fullobjectname);
-                        KFreonLib.Debugging.DebugOutput.PrintLn("Upstreamcount remaining: " + upstreamCount);
-                    }
-                    int downstreamPackageName = destinationPCC.FindNameOrAdd(Path.GetFileNameWithoutExtension(donorImport.PackageFile));
-                    int downstreamClassName = destinationPCC.FindNameOrAdd(donorImport.ClassName);
+                //Get or create names for creating import and get upstream linkIdx
+                int downstreamName = destinationPCC.FindNameOrAdd(importParts[importParts.Count() - upstreamCount - 1]);
+                foreach (ImportEntry imp in importingPCC.Imports) //importing side info we will move to our dest pcc
+                {
+                    if (imp.GetFullPath == fullobjectname)
+                    {
+                        donorImport = imp;
+                        break;
+                    }
+                }
+                if (donorImport == null)
+                {
+                    throw new Exception("No suitable upstream import was found for porting - this may be an export in the source file that is referenced as a parent or dependency. You should import this object and its parents first. " + fullobjectname + "(as part of " + importFullName + ")");
+                }
+                int downstreamPackageName = destinationPCC.FindNameOrAdd(Path.GetFileNameWithoutExtension(donorImport.PackageFile));
+                int downstreamClassName = destinationPCC.FindNameOrAdd(donorImport.ClassName);
 
                     mostdownstreamimport = new ImportEntry(destinationPCC);
                     mostdownstreamimport.idxLink = donorUpstreamExport == null ? upstreamImport.UIndex : donorUpstreamExport.UIndex;
@@ -776,32 +773,8 @@
             }
             else
             {
-<<<<<<< HEAD
-                upstreamCount--;
-                string fullobjectname = String.Join(".", importParts, 0, importParts.Count() - upstreamCount);
-                ImportEntry donorImport = null;
-
-                //Get or create names for creating import and get upstream linkIdx
-                int downstreamName = destinationPCC.FindNameOrAdd(importParts[importParts.Count() - upstreamCount - 1]);
-                foreach (ImportEntry imp in importingPCC.Imports) //importing side info we will move to our dest pcc
-                {
-                    if (imp.GetFullPath == fullobjectname)
-                    {
-                        donorImport = imp;
-                        break;
-                    }
-                }
-                if (donorImport == null)
-                {
-                    throw new Exception("No suitable upstream import was found for porting - this may be an export in the source file that is referenced as a parent or dependency. You should import this object and its parents first. " + fullobjectname + "(as part of " + importFullName + ")");
-                }
-                int downstreamPackageName = destinationPCC.FindNameOrAdd(Path.GetFileNameWithoutExtension(donorImport.PackageFile));
-                int downstreamClassName = destinationPCC.FindNameOrAdd(donorImport.ClassName);
-
-=======
                 //get importing import
                 ImportEntry importingImport = importingPCC.Imports.FirstOrDefault(x => x.GetFullPath == importFullName); //this shouldn't be null
->>>>>>> 2da24114
                 mostdownstreamimport = new ImportEntry(destinationPCC);
                 mostdownstreamimport.idxLink = forcedLinkIdx.Value;
                 mostdownstreamimport.idxClassName = destinationPCC.FindNameOrAdd(importingImport.ClassName);
