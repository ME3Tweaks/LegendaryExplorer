﻿using System;
using System.Collections.Generic;
using System.Diagnostics;
using System.IO;
using System.Reflection;
using System.Runtime.InteropServices;
using System.Windows;
using System.Windows.Interop;
using Microsoft.Shell;

namespace ME3Explorer
{
    public partial class App : ISingleInstanceApp
    {
        [DllImport("kernel32.dll", CharSet = CharSet.Auto, SetLastError = true)]
        static extern bool SetDllDirectory(string lpPathName);

        const string Unique = "{3BF98E29-9166-43E7-B24C-AA5C57B73BA6}";
        [DllImport("kernel32.dll", CharSet = CharSet.Auto, SetLastError = true)]
        static extern bool SetDllDirectory(string lpPathName);
        /// <summary>
        /// Application Entry Point.
        /// </summary>
        [STAThread]
        public static void Main()
        {
            if (SingleInstance<App>.InitializeAsFirstInstance(Unique, out int exitCode))
            {
                AppDomain.CurrentDomain.AssemblyResolve += CurrentDomain_AssemblyResolve;
                SetDllDirectory(Path.Combine(Path.GetDirectoryName(Assembly.GetExecutingAssembly().Location), "lib")); //required for lzo library dllimports
                SplashScreen splashScreen = new SplashScreen("resources/toolset_splash.png");
                if (Environment.GetCommandLineArgs().Length == 1)
                {
                    splashScreen.Show(false);
                }
                SetDllDirectory(Path.Combine(Path.GetDirectoryName(Assembly.GetExecutingAssembly().Location), "lib"));
                App app = new App();
                app.InitializeComponent();
                splashScreen.Close(TimeSpan.FromMilliseconds(1));
                //will throw exception on some tools when opening over remote desktop.
                app.Run();

                // Allow single instance code to perform cleanup operations
                SingleInstance<App>.Cleanup();
            }
            else
            {
                Environment.Exit(exitCode);
            }
        }

        /// <summary>
        /// Resolves assemblies in lib.
        /// </summary>
        /// <param name="sender"></param>
        /// <param name="args"></param>
        /// <returns></returns>
        private static System.Reflection.Assembly CurrentDomain_AssemblyResolve(object sender, ResolveEventArgs args)
        {
            var probingPath = AppDomain.CurrentDomain.BaseDirectory + @"lib";
            var assyName = new AssemblyName(args.Name);

            var newPath = Path.Combine(probingPath, assyName.Name);
            var searchPath = newPath;
            if (!searchPath.EndsWith(".dll"))
            {
                searchPath = searchPath + ".dll";
            }
            if (File.Exists(searchPath))
            {
                var assy = Assembly.LoadFile(searchPath);
                return assy;
            }
            //look for exe assembly (CSharpImageLibrary)
            searchPath = newPath;
            if (!searchPath.EndsWith(".exe"))
            {
                searchPath = searchPath + ".exe";
            }
            if (File.Exists(searchPath))
            {
                var assy = Assembly.LoadFile(searchPath);
                return assy;
            }
            return null;
        }

        //
        public int SignalExternalCommandLineArgs(string[] args)
        {
<<<<<<< HEAD
            int taskListResponse = HandleCommandLineJumplistCall(args, out int exitCode);
            if (taskListResponse == 1)
=======
            if (!HandleCommandLineArgs(args, out int exitCode))
>>>>>>> e25622c6
            {
                //just a new instance
                MainWindow.RestoreAndBringToFront();
            }
            return 0;
        }
    }
}<|MERGE_RESOLUTION|>--- conflicted
+++ resolved
@@ -88,12 +88,8 @@
         //
         public int SignalExternalCommandLineArgs(string[] args)
         {
-<<<<<<< HEAD
             int taskListResponse = HandleCommandLineJumplistCall(args, out int exitCode);
             if (taskListResponse == 1)
-=======
-            if (!HandleCommandLineArgs(args, out int exitCode))
->>>>>>> e25622c6
             {
                 //just a new instance
                 MainWindow.RestoreAndBringToFront();
