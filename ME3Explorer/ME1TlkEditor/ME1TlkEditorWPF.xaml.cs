--- conflicted
+++ resolved
@@ -51,12 +51,8 @@
             var tlkFile = new ME1Explorer.Unreal.Classes.TalkFile(exportEntry); // Setup object as TalkFile
             LoadedStrings = tlkFile.StringRefs.ToList(); //This is not binded to so reassigning is fine
             CleanedStrings.ClearEx(); //clear strings Ex does this in bulk (faster)
-<<<<<<< HEAD
-            CleanedStrings.AddRange(LoadedStrings.Where(x => x.StringID > 0).ToList()); //nest it remove 0 strings from display.
-=======
             CleanedStrings.AddRange(LoadedStrings.Where(x => x.StringID > 0).ToList()); //nest it remove 0 strings.
             CurrentLoadedExport = exportEntry;
->>>>>>> 02f5a807
         }
 
         public override void UnloadExport()
