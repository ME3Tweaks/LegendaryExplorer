﻿using System;
using System.IO;
using System.Collections.Generic;
using System.ComponentModel;
using System.Data;
using System.Linq;
using System.Text;
using System.Windows.Forms;
using Be.Windows.Forms;
using ME3Explorer.Unreal;
using ME3Explorer.Unreal.Classes;
using ME3Explorer.Packages;
using KFreonLib.MEDirectories;
using System.Diagnostics;
using ME1Explorer.Unreal;
using ME2Explorer.Unreal;
using ME1Explorer.Unreal.Classes;
using System.Xml;
using System.Xml.Linq;
using Gibbed.IO;

namespace ME3Explorer
{
    public partial class BinaryInterpreter : UserControl
    {
        public IMEPackage Pcc
        {
            get => pcc;
            set => pcc = value;
        }

        public int InterpreterMode { get; private set; }
        private const int INTERPRETERMODE_OBJECTS = 0;
        private const int INTERPRETERMODE_NAMES = 1;
        private const int INTERPRETERMODE_INTEGERS = 2;
        private const int INTERPRETERMODE_FLOATS = 3;
        /*
         * Objects
Names
Integers
Floats*/
        public IExportEntry export;
        public string className;
        public byte[] memory;
        public int memsize;
        //public int readerpos;

        public enum NodeType
        {
            Unknown = -1,
            StructProperty = 0,
            IntProperty = 1,
            FloatProperty = 2,
            ObjectProperty = 3,
            NameProperty = 4,
            BoolProperty = 5,
            ByteProperty = 6,
            ArrayProperty = 7,
            StrProperty = 8,
            StringRefProperty = 9,
            DelegateProperty = 10,
            None,
            BioMask4Property,

            ArrayLeafObject,
            ArrayLeafName,
            ArrayLeafEnum,
            ArrayLeafStruct,
            ArrayLeafBool,
            ArrayLeafString,
            ArrayLeafFloat,
            ArrayLeafInt,
            ArrayLeafByte,

            StructLeafByte,
            StructLeafFloat,
            StructLeafDeg, //indicates this is a StructProperty leaf that is in degrees (actually unreal rotation units)
            StructLeafInt,
            StructLeafObject,
            StructLeafName,
            StructLeafBool,
            StructLeafStr,
            StructLeafArray,
            StructLeafEnum,
            StructLeafStruct,

            Root,
        }

        Dictionary<int, string> me1TLK = new Dictionary<int, string>();
        private int lastSetOffset = -1; //offset set by program, used for checking if user changed since set 
        private NodeType LAST_SELECTED_PROP_TYPE = NodeType.Unknown; //last property type user selected. Will use to check the current offset for type
        private TreeNode LAST_SELECTED_NODE; //last selected tree node
        public int HEXBOX_MAX_WIDTH = 650;

        private IMEPackage pcc;

        int? selectedNodePos;
        private Dictionary<string, string> ME1_TLK_DICT; //TODO: Read TLK for ME1 for Bio2DA
        //classes that have binary parse code or should show up in generic scan
        public static readonly string[] ParsableBinaryClasses = { "Level", "StaticMeshCollectionActor", "Class", "BioStage", "ObjectProperty", "Const",
            "Enum", "ArrayProperty","FloatProperty", "IntProperty", "BoolProperty","Enum","ObjectRedirector", "WwiseEvent", "Material", "StaticMesh", "MaterialInstanceConstant",
            "BioDynamicAnimSet", "StaticMeshComponent", "SkeletalMeshComponent", "SkeletalMesh", "PrefabInstance",
            "WwiseStream", "TextureMovie", "GuidCache"}; 


        public BinaryInterpreter()
        {

            InitializeComponent();
            SetTopLevel(false);

            //Load ME1TLK
            /*string tlkxmlpath = @"C:\users\mgame\desktop\me1tlk.xml";
            if (File.Exists(tlkxmlpath))
            {
                XDocument xmlDocument = XDocument.Load(tlkxmlpath);
                ME1_TLK_DICT =
                    (from strings in xmlDocument.Descendants("string")
                     select new
                     {
                         ID = strings.Element("id").Value,
                         Data = strings.Element("data").Value,
                     }).Distinct().ToDictionary(o => o.ID, o => o.Data);
            }*/
        }

        /// <summary>
        /// DON'T USE THIS FOR NOW! Used for relinking.
        /// </summary>
        public BinaryInterpreter(IMEPackage importingPCC, IExportEntry importingExport, IMEPackage destPCC, IExportEntry destExport, SortedDictionary<int, int> crossPCCReferences)
        {
            //This will make it fairly slow, but will make it so I don't have to change everything.
            InitializeComponent();


            SetTopLevel(false);
            this.pcc = importingPCC;
            this.export = importingExport;
            memory = export.Data;
            memsize = memory.Length;
            className = export.ClassName;
            //StartScan();
            RelinkObjectProperties(crossPCCReferences, treeView1.SelectedNode, destExport);
        }

        private void RelinkObjectProperties(SortedDictionary<int, int> crossPCCReferences, TreeNode rootNode, IExportEntry destinationExport)
        {
            if (rootNode != null)
            {
                if (rootNode.Nodes.Count > 0)
                {
                    //container.
                    foreach (TreeNode node in rootNode.Nodes)
                    {
                        RelinkObjectProperties(crossPCCReferences, node, destinationExport);
                    }
                }
                else
                {
                    //leaf
                    if (rootNode.Tag != null)
                    {
                        if ((NodeType)rootNode.Tag == NodeType.ObjectProperty || (NodeType)rootNode.Tag == NodeType.StructLeafObject || (NodeType)rootNode.Tag == NodeType.ArrayLeafObject)
                        {

                            int valueoffset = 0;
                            if ((NodeType)rootNode.Tag == NodeType.ObjectProperty)
                            {
                                valueoffset = 24;
                            }

                            int off = getPosFromNode(rootNode) + valueoffset;
                            int n = BitConverter.ToInt32(memory, off);
                            if (n > 0)
                            {
                                n--;
                            }
                            //if (n < -1)
                            //{
                            //    n++;
                            //}
                            //Debug.WriteLine($"{rootNode.Tag} {n} {rootNode.Text}");
                            if (n != 0)
                            {
                                if (crossPCCReferences.TryGetValue(n, out int key))
                                {
                                    byte[] data = destinationExport.Data;
                                    //we can remap this
                                    if (key > 0)
                                    {
                                        key++; //+1 indexing
                                    }
                                    byte[] buff2 = BitConverter.GetBytes(key);
                                    for (int o = 0; o < 4; o++)
                                    {
                                        //Write object property value
                                        //byte preval = exportdata[o + o];
                                        data[off + o] = buff2[o];
                                        //byte postval = exportdata[destprop.offsetval + o];

                                        //Debug.WriteLine($"Updating Byte at 0x{destprop.offsetval + o:X4} from {preval} to {postval}. It should have been set to {buff2[o]}");
                                    }
                                    destinationExport.Data = data;
                                }
                                else
                                {
                                    Debug.WriteLine($"Relink miss: {n} {rootNode.Text}");
                                }
                            }



                            //if (n > 0)
                            //{
                            //    //update export
                            //    Debug.WriteLine($"EX Object Data: {n} {pcc.Exports[n - 1].ObjectName}");
                            //}
                            //else if (n < 0)
                            //{
                            //    //update import ref
                            //    Debug.WriteLine($"IM Object Data: {n} {pcc.Imports[-n - 1].ObjectName}");

                            //}
                        }
                    }
                }
            }
        }

        public void InitInterpreter()
        {
            memory = export.Data;
            memsize = memory.Length;
            DynamicByteProvider db = new DynamicByteProvider(export.Data);
            hb1.ByteProvider = db;
            className = export.ClassName;
            StartScan();
        }

        private void StartScan(string topNodeName = null, string selectedNodeName = null)
        {
            resetPropEditingControls();
            treeView1.BeginUpdate();
            treeView1.Nodes.Clear();

            viewModeDropDownList.Visible = false;
            switch (className)
            {
                case "Class":
                    StartClassScan2();
                    break;
                case "Enum":
                case "Const":
                    StartEnumScan();
                    break;
                case "IntProperty":
                case "BoolProperty":
                case "ArrayProperty":
                case "FloatProperty":
                case "ObjectProperty":
                    StartObjectScan();
                    break;
                case "Level":
                    StartLevelScan();
                    break;
                case "StaticMeshCollectionActor":
                    StartStaticMeshCollectionActorScan();
                    break;
                case "Material":
                case "MaterialInstanceConstant":
                    StartMaterialScan();
                    break;
                case "BioDynamicAnimSet":
                    StartBioDynamicAnimSetScan();
                    break;
                case "WwiseEvent":
                    StartWWiseEventScan();
                    break;
                case "Bio2DA":
                case "Bio2DANumberedRows":
                    StartBio2DAScan();
                    break;
                case "ObjectRedirector":
                    StartObjectRedirectorScan();
                    break;
                case "BioStage":
                    StartBioStageScan();
                    break;
                case "PrefabInstance":
                    StartPrefabInstanceScan();
                    break;
                case "StaticMesh":
                    StartStaticMeshScan();
                    break;
                case "SkeletalMesh":
                    StartSkeletalMeshScan();
                    break;
                case "WwiseStream":
                    StartWwiseStreamScan();
                    break;
                case "TextureMovie":
                    StartTextureMovieScan();
                    break;
                case "GuidCache":
                    StartGuidCacheScan();
                    break;
                default:
                    StartGenericScan();
                    break;
            }
            StartStackScan();

            var nodes = treeView1.Nodes.Find(topNodeName, true);
            if (nodes.Length > 0)
            {
                treeView1.TopNode = nodes[0];
            }

            nodes = treeView1.Nodes.Find(selectedNodeName, true);
            if (nodes.Length > 0)
            {
                if (treeView1.Nodes.Count > 0)
                {
                    treeView1.SelectedNode = nodes[0];
                }
            }
            else
            {
                if (treeView1.Nodes.Count > 0)
                {
                    treeView1.SelectedNode = treeView1.Nodes[0];
                }
            }

            if (treeView1.SelectedNode != null)
            {
                treeView1.SelectedNode.Expand();
            }

            treeView1.EndUpdate();
            memsize = memory.Length;
        }

        private void StartStackScan()
<<<<<<< HEAD
        {
            if ((export.ObjectFlags & (ulong)UnrealFlags.EObjectFlags.HasStack) != 0 && pcc.Game == MEGame.ME3)
            {
                TreeNode topNode = new TreeNode("Stack");
                byte[] data = export.Data;
                int pos = 0;
                int importNum = BitConverter.ToInt32(data, pos);
                topNode.Nodes.Add(new TreeNode($"{pos:X4} Class: {importNum} ({pcc.getObjectName(importNum)})")
                {
                    Name = pos.ToString(),
                    Tag = NodeType.StructLeafObject
                });
                pos += 4;
                importNum = BitConverter.ToInt32(data, pos);
                topNode.Nodes.Add(new TreeNode($"{pos:X4} Class: {importNum} ({pcc.getObjectName(importNum)})")
                {
                    Name = pos.ToString(),
                    Tag = NodeType.StructLeafObject
                });
                pos += 4;
                topNode.Nodes.Add(new TreeNode($"{pos:X4} Null: {BitConverter.ToInt32(data, pos)}")
                {
                    Name = pos.ToString(),
                });
                pos += 4;
                topNode.Nodes.Add(new TreeNode($"{pos:X4} Null: {BitConverter.ToInt32(data, pos)}")
                {
                    Name = pos.ToString(),
                });
                pos += 4;
                topNode.Nodes.Add(new TreeNode($"{pos:X4} ????: {BitConverter.ToInt32(data, pos)}")
                {
                    Name = pos.ToString(),
                });
                pos += 4;
                topNode.Nodes.Add(new TreeNode($"{pos:X4} ????: {BitConverter.ToInt16(data, pos)}")
                {
                    Name = pos.ToString(),
                });
                pos += 2;
                topNode.Nodes.Add(new TreeNode($"{pos:X4} Null: {BitConverter.ToInt32(data, pos)}")
                {
                    Name = pos.ToString(),
                });
                pos += 4;
                topNode.Nodes.Add(new TreeNode($"{pos:X4} Type Counter: {BitConverter.ToInt32(data, pos)}")
                {
                    Name = pos.ToString(),
                    Tag = NodeType.StructLeafInt
                });
                treeView1.Nodes.Insert(0, topNode);
            }
        }

        private void StartEnumScan(string nodeNameToSelect = null)
=======
>>>>>>> f9fdbb44
        {
            if ((export.ObjectFlags & (ulong)UnrealFlags.EObjectFlags.HasStack) != 0 && pcc.Game == MEGame.ME3)
            {
                TreeNode topNode = new TreeNode("Stack");
                byte[] data = export.Data;
                int pos = 0;
                int importNum = BitConverter.ToInt32(data, pos);
                topNode.Nodes.Add(new TreeNode($"{pos:X4} Class: {importNum} ({pcc.getObjectName(importNum)})")
                {
                    Name = pos.ToString(),
                });
                pos += 4;
                importNum = BitConverter.ToInt32(data, pos);
                topNode.Nodes.Add(new TreeNode($"{pos:X4} Class: {importNum} ({pcc.getObjectName(importNum)})")
                {
                    Name = pos.ToString(),
                });
                pos += 4;
                topNode.Nodes.Add(new TreeNode($"{pos:X4} Null: {BitConverter.ToInt32(data, pos)}")
                {
                    Name = pos.ToString(),
                });
                pos += 4;
                topNode.Nodes.Add(new TreeNode($"{pos:X4} Null: {BitConverter.ToInt32(data, pos)}")
                {
                    Name = pos.ToString(),
                });
                pos += 4;
                topNode.Nodes.Add(new TreeNode($"{pos:X4} ????: {BitConverter.ToInt32(data, pos)}")
                {
                    Name = pos.ToString(),
                });
                pos += 4;
                topNode.Nodes.Add(new TreeNode($"{pos:X4} ????: {BitConverter.ToInt16(data, pos)}")
                {
                    Name = pos.ToString(),
                });
                pos += 2;
                topNode.Nodes.Add(new TreeNode($"{pos:X4} Null: {BitConverter.ToInt32(data, pos)}")
                {
                    Name = pos.ToString(),
                });
                pos += 4;
                topNode.Nodes.Add(new TreeNode($"{pos:X4} Type Counter: {BitConverter.ToInt32(data, pos)}")
                {
                    Name = pos.ToString(),
                });
                treeView1.Nodes.Insert(0, topNode);
            }
        }

<<<<<<< HEAD
=======
        private void StartEnumScan(string nodeNameToSelect = null)
        {
>>>>>>> f9fdbb44
            TreeNode topLevelTree = new TreeNode($"0000 : {export.ObjectName}({export.ClassName})")
            {
                Tag = NodeType.Root,
                Name = "0"
            };
            try
            {
                byte[] data = export.Data;
                int offset = 0;
                int unrealExportIndex = BitConverter.ToInt32(data, offset);
                topLevelTree.Nodes.Add(new TreeNode($"0x{offset:X5} Unreal Unique Index: {unrealExportIndex}")
                {
                    Name = offset.ToString(),
                    Tag = NodeType.StructLeafInt
                });
                offset += 4;

                int noneUnrealProperty = BitConverter.ToInt32(data, offset);
                int noneUnrealPropertyIndex = BitConverter.ToInt32(data, offset + 4);
                topLevelTree.Nodes.Add(new TreeNode($"0x{offset:X5} Unreal property None Name: {pcc.getNameEntry(noneUnrealProperty)}")
                {
                    Name = offset.ToString(),
                    Tag = NodeType.StructLeafName
                });
                offset += 8;

                int superclassIndex = BitConverter.ToInt32(data, offset);
                string superclassStr = getEntryFullPath(superclassIndex);
                topLevelTree.Nodes.Add(new TreeNode($"0x{offset:X5} Superclass: {superclassIndex}({superclassStr})")
                {
                    Name = offset.ToString(),
                    Tag = NodeType.StructLeafObject
                });
                offset += 4;

                int classObjTree = BitConverter.ToInt32(data, offset);
                topLevelTree.Nodes.Add(new TreeNode($"0x{offset:X5} NextItemCompilingChain: {classObjTree} {getEntryFullPath(classObjTree)}")
                {
                    Name = offset.ToString(),
                    Tag = NodeType.StructLeafObject
                });
                offset += 4;

                if (export.ClassName == "Enum")
                {

                    int enumSize = BitConverter.ToInt32(data, offset);
                    topLevelTree.Nodes.Add(new TreeNode($"0x{offset:X5} Enum Size: {enumSize}")
                    {
                        Name = offset.ToString(),
                        Tag = NodeType.StructLeafInt
                    });
                    offset += 4;

                    for (int i = 0; i < enumSize; i++)
                    {
                        int enumName = BitConverter.ToInt32(data, offset);
                        int enumNameIndex = BitConverter.ToInt32(data, offset + 4);
                        topLevelTree.Nodes.Add(new TreeNode($"0x{offset:X5} EnumName[{i}]: {pcc.getNameEntry(enumName)}")
                        {
                            Name = offset.ToString(),
                            Tag = NodeType.StructLeafName
                        });
                        offset += 8;
                    }
                }

                if (export.ClassName == "Const")
                {
                    int literalStringLength = BitConverter.ToInt32(data, offset);
                    topLevelTree.Nodes.Add(new TreeNode($"0x{offset:X5} Const Literal Length: {literalStringLength}")
                    {
                        Name = offset.ToString(),
                        Tag = NodeType.IntProperty
                    });
                    offset += 4;

                    //value is stored as a literal string in binary.
                    MemoryStream stream = new MemoryStream(data) { Position = offset };
                    if (literalStringLength < 0)
                    {
                        string str = stream.ReadString((literalStringLength * -2), true, Encoding.Unicode);
                        topLevelTree.Nodes.Add(new TreeNode($"0x{offset:X5} Const Literal Value: {str}")
                        {
                            Name = offset.ToString(),
                            Tag = NodeType.StrProperty
                        });
                    }
                }
            }
            catch (Exception ex)
            {
                topLevelTree.Nodes.Add($"An error occured parsing the {export.ClassName} binary: {ex.Message}");
            }
            treeView1.Nodes.Add(topLevelTree);
            treeView1.CollapseAll();
            treeView1.Nodes[0].Expand();
            TreeNode[] nodes;

            if (nodeNameToSelect != null)
            {
                nodes = treeView1.Nodes.Find(nodeNameToSelect, true);
                if (nodes.Length > 0)
                {
                    treeView1.SelectedNode = nodes[0];
                }
                else
                {
                    treeView1.SelectedNode = treeView1.Nodes[0];
                }
            }
        }

        private void StartObjectScan(string nodeNameToSelect = null)
        {
            //const int nonTableEntryCount = 2; //how many items we parse that are not part of the functions table. e.g. the count, the defaults pointer
<<<<<<< HEAD
            resetPropEditingControls();
            treeView1.BeginUpdate();
            treeView1.Nodes.Clear();


=======
            
>>>>>>> f9fdbb44
            TreeNode topLevelTree = new TreeNode($"0000 : {export.ObjectName}({export.ClassName})")
            {
                Tag = NodeType.Root,
                Name = "0"
            };
            try
            {
                byte[] data = export.Data;
                int offset = 0;
                int unrealExportIndex = BitConverter.ToInt32(data, offset);
                topLevelTree.Nodes.Add(new TreeNode($"0x{offset:X5} Unreal Unique Index: {unrealExportIndex}")
                {
                    Name = offset.ToString(),
                    Tag = NodeType.StructLeafInt
                });
                offset += 4;

                int noneUnrealProperty = BitConverter.ToInt32(data, offset);
                int noneUnrealPropertyIndex = BitConverter.ToInt32(data, offset + 4);
                topLevelTree.Nodes.Add(new TreeNode($"0x{offset:X5} Unreal property None Name: {pcc.getNameEntry(noneUnrealProperty)}")
                {
                    Name = offset.ToString(),
                    Tag = NodeType.StructLeafName
                });
                offset += 8;

                int superclassIndex = BitConverter.ToInt32(data, offset);
                string superclassStr = getEntryFullPath(superclassIndex);
                topLevelTree.Nodes.Add(new TreeNode($"0x{offset:X5} Superclass: {superclassIndex}({superclassStr})")
                {
                    Name = offset.ToString(),
                    Tag = NodeType.StructLeafObject
                });
                offset += 4;

                int classObjTree = BitConverter.ToInt32(data, offset);
                topLevelTree.Nodes.Add(new TreeNode($"0x{offset:X5} NextItemCompilingChain: {classObjTree} {getEntryFullPath(classObjTree)}")
                {
                    Name = offset.ToString(),
                    Tag = NodeType.StructLeafObject
                });
                offset += 4;

                UnrealFlags.EPropertyFlags ObjectFlagsMask = (UnrealFlags.EPropertyFlags)BitConverter.ToUInt64(data, offset);
                topLevelTree.Nodes.Add(new TreeNode($"0x{offset:X5} ObjectFlags: 0x{(ulong)ObjectFlagsMask:X16}")
                {
                    Name = offset.ToString(),
                    Tag = NodeType.StructLeafInt
                });

                //Create objectflags tree
                foreach (UnrealFlags.EPropertyFlags flag in Enum.GetValues(typeof(UnrealFlags.EPropertyFlags)))
                {
                    if ((ObjectFlagsMask & flag) != UnrealFlags.EPropertyFlags.None)
                    {
                        string reason = UnrealFlags.propertyflagsdesc[flag];
                        topLevelTree.LastNode.Nodes.Add(new TreeNode($"{(ulong)flag:X16} {flag} {(reason.Length > 0 ? reason : "")}")
                        {
                            Name = offset.ToString()
                        });
                    }
                }
                offset += 8;

                int unk1 = BitConverter.ToInt32(data, offset);
                topLevelTree.Nodes.Add(new TreeNode($"0x{offset:X5} Unknown1 {unk1}")
                {
                    Name = offset.ToString(),
                    Tag = NodeType.StructLeafInt
                });
                offset += 4;

                //has listed outerclass
                int none = BitConverter.ToInt32(data, offset);
                topLevelTree.Nodes.Add(new TreeNode($"0x{offset:X5} None: {pcc.getNameEntry(none)}")
                {
                    Name = offset.ToString(),
                    Tag = NodeType.StructLeafInt
                });
                offset += 8;

                int unk2 = BitConverter.ToInt32(data, offset);
                topLevelTree.Nodes.Add(new TreeNode($"0x{offset:X5} Unknown2: {unk2}")
                {
                    Name = offset.ToString(),
                    Tag = NodeType.StructLeafInt
                });
                offset += 4; //

                if (export.ClassName == "ObjectProperty")
                {
                    //has listed outerclass
                    int outer = BitConverter.ToInt32(data, offset);
                    topLevelTree.Nodes.Add(new TreeNode($"0x{offset:X5} OuterClass: {outer} {getEntryFullPath(outer)}")
                    {
                        Name = offset.ToString(),
                        Tag = NodeType.StructLeafInt
                    });
                    offset += 4;
                }
                else if (export.ClassName == "ArrayProperty")
                {
                    //has listed outerclass
                    int outer = BitConverter.ToInt32(data, offset);
                    topLevelTree.Nodes.Add(new TreeNode($"0x{offset:X5} Array can hold objects of type: {outer} {getEntryFullPath(outer)}")
                    {
                        Name = offset.ToString(),
                        Tag = NodeType.StructLeafInt
                    });
                    offset += 4;
                }
            }
            catch (Exception ex)
            {
                topLevelTree.Nodes.Add($"An error occured parsing the {export.ClassName} binary: {ex.Message}");
            }
            treeView1.Nodes.Add(topLevelTree);
            treeView1.CollapseAll();
            treeView1.Nodes[0].Expand();
            TreeNode[] nodes;

            if (nodeNameToSelect != null)
            {
                nodes = treeView1.Nodes.Find(nodeNameToSelect, true);
                if (nodes.Length > 0)
                {
                    treeView1.SelectedNode = nodes[0];
                }
                else
                {
                    treeView1.SelectedNode = treeView1.Nodes[0];
                }
            }
        }

        private void StartPrefabInstanceScan()
        {
            /*
             *  count: 4 bytes 
             *      Prefab ref : 4 bytes
             *      Level Object : 4 bytes
             *  0: 4 bytes
             *  
             */

            if ((export.header[0x1f] & 0x2) != 0)
            {
                byte[] data = export.Data;
                TreeNode topLevelTree = new TreeNode($"0000 : {export.ObjectName}")
                {
                    Tag = NodeType.Root,
                    Name = "0"
                };
                treeView1.Nodes.Add(topLevelTree);

                try
                {
                    int pos = findEndOfProps();
                    int count = BitConverter.ToInt32(data, pos);
                    topLevelTree.Nodes.Add(new TreeNode($"{pos:X4} Count: {count}")
                    {
                        Name = pos.ToString()
                    });
                    pos += 4;
                    int exportRef;
                    while (pos + 8 <= data.Length && count > 0)
                    {
                        exportRef = BitConverter.ToInt32(data, pos);
                        topLevelTree.Nodes.Add(new TreeNode($"{pos:X4}: {exportRef} Prefab: {pcc.getEntry(exportRef).GetFullPath}")
                        {
                            Name = pos.ToString(),
                            Tag = NodeType.StructLeafObject
                        });
                        pos += 4;
                        exportRef = BitConverter.ToInt32(data, pos);
                        if (exportRef == 0)
                        {
                            topLevelTree.LastNode.Nodes.Add(new TreeNode($"{pos:X4}: {exportRef} Level Object: Null")
                            {
                                Name = pos.ToString(),
                                Tag = NodeType.StructLeafObject
                            });
                        }
                        else
                        {
                            topLevelTree.LastNode.Nodes.Add(new TreeNode($"{pos:X4}: {exportRef} Level Object: {pcc.getEntry(exportRef).GetFullPath}")
                            {
                                Name = pos.ToString(),
                                Tag = NodeType.StructLeafObject
                            });
                        }

                        pos += 4;
                        count--;
                    }
                }
                catch (Exception ex)
                {
                    topLevelTree.Nodes.Add(new TreeNode($"Error reading binary data: {ex}"));
                }

                topLevelTree.Expand();
                treeView1.Nodes[0].Expand();
            }
        }
        
        private void StartStaticMeshScan()
        {
            /*
             *  
             *  Bounding +28
             *  RB_BodySetup <----------------------------
             *  more bounding +28 
             *  size +4 bytes
             *  count +4 bytes
             *  kDOPTree +(size*count)
             *  size +4 bytes
             *  count +4 bytes
             *  RawTris +(size*count)
             *  meshversion +4
             *  lodcount +4
	         *      guid +16
	         *      sectioncount +4
		     *          MATERIAL <------------------------
		     *          +36
		     *          unk5
		     *          +13
	         *      section[0].unk5 == 1 ? +12 : +4
             */

            byte[] data = export.Data;
            TreeNode topLevelTree = new TreeNode($"0000 : {export.ObjectName}    (Open in Meshplorer for a full look at the data)")
            {
                Tag = NodeType.Root,
                Name = "0"
            };
            treeView1.Nodes.Add(topLevelTree);

            try
            {
                int pos = findEndOfProps();
                pos += 28;
                int rbRef = BitConverter.ToInt32(data, pos);
                topLevelTree.Nodes.Add(new TreeNode($"{pos:X4} RB_BodySetup: ({rbRef}) {pcc.getEntry(rbRef)?.GetFullPath ?? ""}")
                {
                    Name = pos.ToString(),
                    Tag = NodeType.StructLeafObject

                });
                pos += 28; //bounding
                int size = BitConverter.ToInt32(data, pos);
                int count = BitConverter.ToInt32(data, pos + 4);
                pos += 8 + (size * count); //kDOPTree
                size = BitConverter.ToInt32(data, pos);
                count = BitConverter.ToInt32(data, pos + 4);
                pos += 8 + (size * count); //RawTris
                pos += 4; //meshversion
                int lodCount = BitConverter.ToInt32(data, pos);
                pos += 4;
                int unk5 = 0;
                for (int i = 0; i < lodCount; i++)
                {
                    pos += 16; //guid
                    int sectionCount = BitConverter.ToInt32(data, pos);
                    pos += 4;
                    for (int j = 0; j < sectionCount; j++)
                    {
                        int material = BitConverter.ToInt32(data, pos);
                        topLevelTree.Nodes.Add(new TreeNode($"{pos:X4} Material: ({material}) {pcc.getEntry(material)?.GetFullPath ?? ""}")
                        {
                            Name = pos.ToString(),
                            Tag = NodeType.StructLeafObject
                        });
                        pos += 36;
                        if (j == 0)
                        {
                            unk5 = BitConverter.ToInt32(data, pos);
                        }
                        pos += 13;
                    }
                    pos += unk5 == 1 ? 12 : 4;
                }
            }
            catch (Exception ex)
            {
                topLevelTree.Nodes.Add(new TreeNode($"Error reading binary data: {ex}"));
            }

            topLevelTree.Expand();
            treeView1.Nodes[0].Expand();
        }

        private void StartSkeletalMeshScan()
        {
            /*
             *  
             *  Bounding +28
             *  count +4
             *      materials
             *  
             */

            byte[] data = export.Data;
            TreeNode topLevelTree = new TreeNode($"0000 : {export.ObjectName}    (Open in Meshplorer for a full look at the data)")
            {
                Tag = NodeType.Root,
                Name = "0"
            };
            treeView1.Nodes.Add(topLevelTree);

            try
            {
                int pos = findEndOfProps();
                pos += 28; //bounding
                int count = BitConverter.ToInt32(data, pos);
                topLevelTree.Nodes.Add(new TreeNode($"{pos:X4} Material Count: {count}")
                {
                    Name = pos.ToString(),
                });
                pos += 4;
                for (int i = 0; i < count; i++)
                {
                    int material = BitConverter.ToInt32(data, pos);
                    topLevelTree.Nodes.Add(new TreeNode($"{pos:X4} Material: ({material}) {pcc.getEntry(material)?.GetFullPath ?? ""}")
                    {
                        Name = pos.ToString(),
                        Tag = NodeType.StructLeafObject
                    });
                    pos += 4;
                }
            }
            catch (Exception ex)
            {
                topLevelTree.Nodes.Add(new TreeNode($"Error reading binary data: {ex}"));
            }

            topLevelTree.Expand();
            treeView1.Nodes[0].Expand();
        }

        private void StartTextureMovieScan()
        {
            /*
             *  
             *  count +4
             *      stream length in TFC +4
             *      stream length in TFC +4 (repeat)
             *      stream offset in TFC +4
             *  
             */

            byte[] data = export.Data;
            TreeNode topLevelTree = new TreeNode($"0000 : {export.ObjectName}")
            {
                Tag = NodeType.Root,
                Name = "0"
            };
            treeView1.Nodes.Add(topLevelTree);

            try
            {
                int pos = findEndOfProps();
                int unk1 = BitConverter.ToInt32(data, pos);
                topLevelTree.Nodes.Add(new TreeNode($"{pos:X4} Unknown: {unk1}")
                {
                    Name = pos.ToString(),
                });
                pos += 4;
                int length = BitConverter.ToInt32(data, pos);
                topLevelTree.Nodes.Add(new TreeNode($"{pos:X4} bik length: {length} (0x{length:X})")
                {
                    Name = pos.ToString(),
                    Tag = NodeType.StructLeafInt
                });
                pos += 4;
                length = BitConverter.ToInt32(data, pos);
                topLevelTree.Nodes.Add(new TreeNode($"{pos:X4} bik length: {length} (0x{length:X})")
                {
                    Name = pos.ToString(),
                    Tag = NodeType.StructLeafInt
                });
                pos += 4;
                int offset = BitConverter.ToInt32(data, pos);
                topLevelTree.Nodes.Add(new TreeNode($"{pos:X4} bik offset in file: {offset} (0x{offset:X})")
                {
                    Name = pos.ToString(),
                    Tag = NodeType.StructLeafInt
                });
                pos += 4;
                if (pos < data.Length && export.GetProperty<NameProperty>("Filename") == null)
                {
                    topLevelTree.Nodes.Add(new TreeNode($"{pos:X4} The rest of the binary is the bik.")
                    {
                        Name = pos.ToString(),
                        Tag = NodeType.Unknown
                    });
                }
            }
            catch (Exception ex)
            {
                topLevelTree.Nodes.Add(new TreeNode($"Error reading binary data: {ex}"));
            }

            topLevelTree.Expand();
            treeView1.Nodes[0].Expand();
        }

        private void StartGuidCacheScan()
        {
            /*
             *  
             *  count +4
             *      nameentry +8
             *      guid +16
             *      
             */

            byte[] data = export.Data;
            TreeNode topLevelTree = new TreeNode($"0000 : {export.ObjectName}")
            {
                Tag = NodeType.Root,
                Name = "0"
            };
            treeView1.Nodes.Add(topLevelTree);

            try
            {
                int pos = findEndOfProps();
                int count = BitConverter.ToInt32(data, pos);
                topLevelTree.Nodes.Add(new TreeNode($"{pos:X4} count: {count}")
                {
                    Name = pos.ToString(),
                });
                pos += 4;
                for (int i = 0; i < count && pos < data.Length; i++)
                {
                    int nameRef = BitConverter.ToInt32(data, pos);
                    int nameIdx = BitConverter.ToInt32(data, pos + 4);
                    Guid guid = new Guid(data.Skip(pos + 8).Take(16).ToArray());
                    topLevelTree.Nodes.Add(new TreeNode($"{pos:X4} {pcc.getNameEntry(nameRef)}_{nameIdx}: {{{guid}}}")
                    {
                        Name = pos.ToString(),
                        Tag = NodeType.StructLeafName
                    });
                    pos += 24;
                }
            }
            catch (Exception ex)
            {
                topLevelTree.Nodes.Add(new TreeNode($"Error reading binary data: {ex}"));
            }

            topLevelTree.Expand();
            treeView1.Nodes[0].Expand();
        }

        private void StartWwiseStreamScan()
        {
            /*
             *  
             *  count +4
             *      stream length in AFC +4
             *      stream length in AFC +4 (repeat)
             *      stream offset in AFC +4
             *  
             */

            byte[] data = export.Data;
            TreeNode topLevelTree = new TreeNode($"0000 : {export.ObjectName}")
            {
                Tag = NodeType.Root,
                Name = "0"
            };
            treeView1.Nodes.Add(topLevelTree);

            try
            {
                int pos = findEndOfProps();
                int unk1 = BitConverter.ToInt32(data, pos);
                topLevelTree.Nodes.Add(new TreeNode($"{pos:X4} Unknown: {unk1}")
                {
                    Name = pos.ToString(),
                });
                pos += 4;
                int length = BitConverter.ToInt32(data, pos);
                topLevelTree.Nodes.Add(new TreeNode($"{pos:X4} stream length: {length} (0x{length:X})")
                {
                    Name = pos.ToString(),
                    Tag = NodeType.StructLeafInt
                });
                pos += 4;
                length = BitConverter.ToInt32(data, pos);
                topLevelTree.Nodes.Add(new TreeNode($"{pos:X4} stream length: {length} (0x{length:X})")
                {
                    Name = pos.ToString(),
                    Tag = NodeType.StructLeafInt
                });
                pos += 4;
                int offset = BitConverter.ToInt32(data, pos);
                topLevelTree.Nodes.Add(new TreeNode($"{pos:X4} stream offset in file: {offset} (0x{offset:X})")
                {
                    Name = pos.ToString(),
                    Tag = NodeType.StructLeafInt
                });
                pos += 4;
                if (pos < data.Length && export.GetProperty<NameProperty>("Filename") == null)
                {
                    topLevelTree.Nodes.Add(new TreeNode($"{pos:X4} Embedded sound data. Can be extracted with Soundplorer")
                    {
                        Name = pos.ToString(),
                        Tag = NodeType.Unknown
                    });
                }
            }
            catch (Exception ex)
            {
                topLevelTree.Nodes.Add(new TreeNode($"Error reading binary data: {ex}"));
            }

            topLevelTree.Expand();
            treeView1.Nodes[0].Expand();
        }

        private void StartBioStageScan(string nodeNameToSelect = null)
        {
            /*
             * Length (int)
                Name: m_aCameraList
                int unknown 0
                Count + int unknown
                [Camera name
                    unreal property data]*/

            if ((export.header[0x1f] & 0x2) != 0)
            {
                byte[] data = export.Data;
                TreeNode topLevelTree = new TreeNode($"0000 : {export.ObjectName}");
                treeView1.Nodes.Add(topLevelTree);
                treeView1.CollapseAll();

                int binstartoffset = findEndOfProps();
                int pos = binstartoffset;
                int length = BitConverter.ToInt32(data, binstartoffset);
                topLevelTree.Nodes.Add(new TreeNode($"{binstartoffset:X4} Length: {length}")
<<<<<<< HEAD
                {
                    Name = binstartoffset.ToString()
                });
                pos += 4;

                int nameindex = BitConverter.ToInt32(data, pos);
                int nameindexunreal = BitConverter.ToInt32(data, pos + 4);

                string name = pcc.getNameEntry(nameindex);
                topLevelTree.Nodes.Add(new TreeNode($"{pos:X4} Camera: {name}_{nameindexunreal}")
                {
                    Name = pos.ToString(),
                    Tag = NodeType.StructLeafName
                });

                pos += 8;
                int shouldbezero = BitConverter.ToInt32(data, pos);
                if (shouldbezero != 0)
                {
                    Debug.WriteLine($"NOT ZERO FOUND: {pos}");
                }
                pos += 4;

                int count = BitConverter.ToInt32(data, pos);
                topLevelTree.Nodes.Add(new TreeNode($"{pos:X4} Count: {count}")
                {
                    Name = pos.ToString()
                });
                pos += 4;

                shouldbezero = BitConverter.ToInt32(data, pos);
                if (shouldbezero != 0)
                {
                    Debug.WriteLine($"NOT ZERO FOUND: {pos}");
                }
                pos += 4;
                try
                {
                    for (int i = 0; i < count; i++)
                    {
                        nameindex = BitConverter.ToInt32(data, pos);
                        nameindexunreal = BitConverter.ToInt32(data, pos + 4);
                        TreeNode parentnode = new TreeNode($"{pos:X4} Camera {i + 1}: {pcc.getNameEntry(nameindex)}_{nameindexunreal}")
                        {
                            Tag = NodeType.StructLeafName,
                            Name = pos.ToString()
                        };
                        topLevelTree.Nodes.Add(parentnode);
                        pos += 8;

                        while (pos < data.Length)
                        {
                            nameindex = BitConverter.ToInt32(data, pos);
                            nameindexunreal = BitConverter.ToInt32(data, pos + 4);
                            if (pcc.getNameEntry(nameindex) == "None")
                            {
                                parentnode.Nodes.Add(new TreeNode($"{pos:X4} None")
                                {
                                    Tag = NodeType.None,
                                    Name = pos.ToString()
                                });
                                pos += 8;
                                break;
                            }

                            //propertyname
                            TreeNode propertyNode = new TreeNode($"{pos:X4} PropertyName: {pcc.getNameEntry(nameindex)}")
                            {
                                Tag = NodeType.StructLeafName,
                                Name = pos.ToString()
                            };
                            parentnode.Nodes.Add(propertyNode);
                            pos += 8;

                            //FloatProperty
                            nameindex = BitConverter.ToInt32(data, pos);
                            nameindexunreal = BitConverter.ToInt32(data, pos + 4);
                            if (pcc.getNameEntry(nameindex) != "FloatProperty")
                            {
                                Debug.WriteLine("NOT FLOATPROPERTY");
                            }
                            pos += 8;

                            long len = BitConverter.ToInt64(data, pos);
                            pos += 8;

                            float value = BitConverter.ToSingle(data, pos);
                            TreeNode valueNode = new TreeNode($"{pos:X4} Value: {value}")
                            {
                                Tag = NodeType.StructLeafFloat,
                                Name = pos.ToString()
                            };
                            propertyNode.Nodes.Add(valueNode);
                            pos += (int)len;
                            #region debugway
                            /*nameindex = BitConverter.ToInt32(data, pos);
                            nameindexunreal = BitConverter.ToInt32(data, pos + 4);
                            if (pcc.getNameEntry(nameindex) == "None")
                            {
                                parentnode.Nodes.Add(new TreeNode($"{pos:X4} None")
                                {
                                    Tag = NodeType.None,
                                    Name = pos.ToString()
                                });
                                pos += 8;
                                break;
                            }

                            //propertyname
                            parentnode.Nodes.Add(new TreeNode($"{pos:X4} PropertyName: {pcc.getNameEntry(nameindex)}")
                            {
                                Tag = NodeType.StructLeafName,
                                Name = pos.ToString()
                            });
                            pos += 8;
=======
                {
                    Name = binstartoffset.ToString()
                });
                pos += 4;
                if (length != 0)
                {
                    int nameindex = BitConverter.ToInt32(data, pos);
                    int nameindexunreal = BitConverter.ToInt32(data, pos + 4);

                    string name = pcc.getNameEntry(nameindex);
                    topLevelTree.Nodes.Add(new TreeNode($"{pos:X4} Camera: {name}_{nameindexunreal}")
                    {
                        Name = pos.ToString(),
                        Tag = NodeType.StructLeafName
                    });

                    pos += 8;
                    int shouldbezero = BitConverter.ToInt32(data, pos);
                    if (shouldbezero != 0)
                    {
                        Debug.WriteLine($"NOT ZERO FOUND: {pos}");
                    }
                    pos += 4;

                    int count = BitConverter.ToInt32(data, pos);
                    topLevelTree.Nodes.Add(new TreeNode($"{pos:X4} Count: {count}")
                    {
                        Name = pos.ToString()
                    });
                    pos += 4;
>>>>>>> f9fdbb44

                    shouldbezero = BitConverter.ToInt32(data, pos);
                    if (shouldbezero != 0)
                    {
                        Debug.WriteLine($"NOT ZERO FOUND: {pos}");
                    }
                    pos += 4;
                    try
                    {
                        for (int i = 0; i < count; i++)
                        {
                            nameindex = BitConverter.ToInt32(data, pos);
                            nameindexunreal = BitConverter.ToInt32(data, pos + 4);
                            TreeNode parentnode = new TreeNode($"{pos:X4} Camera {i + 1}: {pcc.getNameEntry(nameindex)}_{nameindexunreal}")
                            {
<<<<<<< HEAD
                                Debug.WriteLine("NOT FLOATPROPERTY");
                            }
                            parentnode.Nodes.Add(new TreeNode($"{pos:X4} FloatProperty: {pcc.getNameEntry(nameindex)}")
                            {
                                Tag = NodeType.StructLeafName,
                                Name = pos.ToString()
                            });
                            pos += 8;
                            
                            parentnode.Nodes.Add(new TreeNode($"{pos:X4} Length: {BitConverter.ToInt64(data, pos)}")
                            {
                                Tag = NodeType.StructLeafInt,
                                Name = pos.ToString()
                            });
                            pos += 8;
                            
                            parentnode.Nodes.Add(new TreeNode($"{pos:X4} Value: {BitConverter.ToSingle(data, pos)}")
                            {
                                Tag = NodeType.StructLeafInt,
                                Name = pos.ToString()
                            });
                            pos += 4;*/
                            #endregion
=======
                                Tag = NodeType.StructLeafName,
                                Name = pos.ToString()
                            };
                            topLevelTree.Nodes.Add(parentnode);
                            pos += 8;

                            pos = Interpreter.GetPropSection(parentnode, export, pos);
>>>>>>> f9fdbb44
                        }
                    }
                    catch (Exception ex)
                    {
                        topLevelTree.Nodes.Add(new TreeNode($"Error reading binary data: {ex}"));
                    }
                }
<<<<<<< HEAD
                catch (Exception ex)
                {
                    topLevelTree.Nodes.Add(new TreeNode($"Error reading binary data: {ex}"));
                }
=======
                
>>>>>>> f9fdbb44
                topLevelTree.Expand();
                treeView1.Nodes[0].Expand();
                if (nodeNameToSelect != null)
                {
                    TreeNode[] nodes = treeView1.Nodes.Find(nodeNameToSelect, true);
                    if (nodes.Length > 0)
                    {
                        treeView1.SelectedNode = nodes[0];
                    }
                    else
                    {
                        treeView1.SelectedNode = treeView1.Nodes[0];
                    }
                }

                //find start of class binary (end of props). This should 
                topLevelTree.Tag = NodeType.Root;
                topLevelTree.Name = "0";
            }
        }

        private void StartObjectRedirectorScan(string nodeNameToSelect = null)
        {
            byte[] data = export.Data;
            TreeNode topLevelTree = new TreeNode($"0000 : {export.ObjectName}");
            treeView1.Nodes.Add(topLevelTree);
            treeView1.CollapseAll();

            int binstartoffset = findEndOfProps();
            int redirnum = BitConverter.ToInt32(data, binstartoffset);
            topLevelTree.Nodes.Add(new TreeNode($"{binstartoffset:X4} Redirect references to this export to: {redirnum} {pcc.getEntry(redirnum).GetFullPath}")
            {
                Name = binstartoffset.ToString()
            });
            topLevelTree.Expand();
            treeView1.Nodes[0].Expand();
            if (nodeNameToSelect != null)
            {
                TreeNode[] nodes = treeView1.Nodes.Find(nodeNameToSelect, true);
                if (nodes.Length > 0)
                {
                    treeView1.SelectedNode = nodes[0];
                }
                else
                {
                    treeView1.SelectedNode = treeView1.Nodes[0];
                }
            }

            //find start of class binary (end of props). This should 
            topLevelTree.Tag = NodeType.Root;
            topLevelTree.Name = "0";
        }

        private void StartBio2DAScan(string nodeNameToSelect = null)
        {
            Random random = new Random();
            string[] stringRefColumns = { "StringRef", "SaveGameStringRef", "Title", "LabelRef", "Name", "ActiveWorld", "Description", "Description1", "Description1", "Description1", "ButtonLabel", "UnlockName", "UnlockBlurb", "DisplayName", "DisplayDescription", "PriAbiDesc", "SecAbiDesc" };
            
            byte[] data = export.Data;

            List<string> rowNames = new List<string>();
            if (export.ClassName == "Bio2DA")
            {
                string rowLabelsVar = "m_sRowLabel";
                var props = export.GetProperty<ArrayProperty<NameProperty>>(rowLabelsVar);
                if (props != null)
                {
                    foreach (NameProperty n in props)
                    {
                        rowNames.Add(n.ToString());
                    }
                }
                else
                {
                    return;
                }
            }
            else
            {
                string rowLabelsVar = "m_lstRowNumbers"; //Bio2DANumberedRows
                var props = export.GetProperty<ArrayProperty<IntProperty>>(rowLabelsVar);
                if (props != null)
                {
                    foreach (IntProperty n in props)
                    {
                        rowNames.Add(n.Value.ToString());
                    }
                }
                else
                {
                    return;
                }
            }

            TreeNode topLevelTree = new TreeNode($"0000 : {export.ObjectName}");
            treeView1.Nodes.Add(topLevelTree);
            treeView1.CollapseAll();

            //Get Columns
            List<string> columnNames = new List<string>();
            int colcount = BitConverter.ToInt32(data, data.Length - 4); //this is actually index of last column, but it works the same
            int currentcoloffset = 0;
            Console.WriteLine($"Number of columns: {colcount}");
            TreeNode columnsnode = new TreeNode("Columns");

            while (colcount >= 0)
            {
                currentcoloffset += 4;
                int colindex = BitConverter.ToInt32(data, data.Length - currentcoloffset);
                currentcoloffset += 8; //names in this case don't use nameindex values.
                int nameindex = BitConverter.ToInt32(data, data.Length - currentcoloffset);
                string name = pcc.getNameEntry(nameindex);
                //Console.WriteLine(name} at col pos {colindex);
                columnsnode.Nodes.Insert(0, new TreeNode($"{colindex}: {name}")
                {
                    Name = (data.Length - currentcoloffset).ToString()
                });
                columnNames.Insert(0, name);
                colcount--;
            }
            currentcoloffset += 4;  //real column count
            int infilecolcount = BitConverter.ToInt32(data, data.Length - currentcoloffset);
            columnsnode.Text = $"{infilecolcount} columns";
            columnsnode.Name = (data.Length - currentcoloffset).ToString();

            //start of binary data
            int binstartoffset = findEndOfProps(); //arrayheader + nonenamesize + number of items in this list
            int curroffset = binstartoffset;

            int cellcount = BitConverter.ToInt32(data, curroffset);
            if (cellcount > 0)
            {
                topLevelTree.Nodes.Add(new TreeNode($"{curroffset:X4} Number of cells in this Bio2DA : {cellcount}")
                {
                    Name = curroffset.ToString()
                });
                curroffset += 4;

                for (int i = 0; i < rowNames.Count(); i++)
                {
                    TreeNode rownode = new TreeNode($"{curroffset:X4}: {rowNames[i]}")
                    {
                        Name = curroffset.ToString()
                    };
                    topLevelTree.Nodes.Add(rownode);
                    for (int colindex = 0; colindex < columnNames.Count() && curroffset < data.Length - currentcoloffset; colindex++)
                    {
                        byte dataType = 255;
                        //if (cellcount != 0)
                        //{
                        dataType = data[curroffset];
                        curroffset++;
                        //}
                        string valueStr = "";
                        string nodename = curroffset.ToString();
                        string offsetstr = curroffset.ToString("X4");
                        NodeType tag = NodeType.Unknown;
                        switch (dataType)
                        {

                            case 0:
                                //int
                                int ival = BitConverter.ToInt32(data, curroffset);
                                valueStr = ival.ToString();
                                //if (stringRefColumns.Contains(columnNames[colindex]))
                                {
                                    if (ME1_TLK_DICT != null && ME1_TLK_DICT.TryGetValue(valueStr, out string tlkVal))
                                    {
                                        valueStr += $" {tlkVal}";
                                    }
                                }
                                curroffset += 4;
                                tag = NodeType.StructLeafInt;
                                break;
                            case 1:
                                //name
                                int nval = BitConverter.ToInt32(data, curroffset);
                                valueStr = pcc.getNameEntry(nval);
                                valueStr += $"_{BitConverter.ToInt32(data, curroffset + 4)}";
                                curroffset += 8;
                                tag = NodeType.StructLeafName;
                                break;
                            case 2:
                                //float
                                float fval = BitConverter.ToSingle(data, curroffset);
                                valueStr = fval.ToString();
                                curroffset += 4;
                                tag = NodeType.StructLeafFloat;
                                break;
                        }
                        rownode.Nodes.Add(new TreeNode($"{offsetstr} {columnNames[colindex]}: { valueStr}")
                        {
                            Name = nodename,
                            Tag = tag
                        });
                    }

                    //int loopstartoffset = curroffset;

                    //TreeNode node = new TreeNode($"{curroffset:X4}: (1b: {data[curroffset]} int: {val})");
                    //node.Name = (curroffset).ToString();
                    //curroffset += 1;
                    //node.Name = loopstartoffset.ToString();
                    //topLevelTree.Nodes.Add(node);
                }
            }
            else
            {
                curroffset += 4; //theres a 0 here for some reason
                cellcount = BitConverter.ToInt32(data, curroffset);
                topLevelTree.Nodes.Add(new TreeNode($"{curroffset:X4} Number of indexed cells in this Bio2DA: {cellcount}")
                {
                    Name = curroffset.ToString()
                });
                curroffset += 4; //theres a 0 here for some reason

                Bio2DACell[,] bio2da = new Bio2DACell[rowNames.Count(), columnNames.Count()];
                //curroffset += 4;
                int numindexed = 0;
                while (numindexed < cellcount)
                {
                    int index = BitConverter.ToInt32(data, curroffset);
                    int row = index / columnNames.Count();
                    int col = index % columnNames.Count();
                    curroffset += 4;
                    byte dataType = data[curroffset];
                    int dataSize = dataType == Bio2DACell.TYPE_NAME ? 8 : 4;
                    curroffset++;
                    byte[] celldata = new byte[dataSize];
                    Buffer.BlockCopy(data, curroffset, celldata, 0, dataSize);
                    Bio2DACell cell = new Bio2DACell(pcc, curroffset, dataType, celldata);
                    //Console.WriteLine(columnNames[col]}: {cell.GetDisplayableValue());
                    bio2da[row, col] = cell;
                    numindexed++;
                    curroffset += dataSize;
                }

                for (int row = 0; row < bio2da.GetLength(0); row++)
                {
                    TreeNode rownode = new TreeNode(rowNames[row])
                    {
                        Name = curroffset.ToString()
                    };
                    topLevelTree.Nodes.Add(rownode);
                    for (int col = 0; col < bio2da.GetLength(1); col++)
                    {
                        Bio2DACell cell = bio2da[row, col];
                        string columnname = columnNames[col];
                        TreeNode columnNode;
                        if (cell != null)
                        {
                            columnNode = new TreeNode($"{columnname}: {cell.GetDisplayableValue()}");
                            if (cell.Type == Bio2DACell.TYPE_INT)
                            {
                                if (ME1_TLK_DICT != null && ME1_TLK_DICT.TryGetValue(BitConverter.ToInt32(cell.Data, 0).ToString(), out string tlkVal))
                                {
                                    tlkVal = tlkVal.Replace("\n", "[NL]");
                                    columnNode.Text += $" {tlkVal}";
                                }
                            }
                            switch (cell.Type)
                            {
                                case Bio2DACell.TYPE_FLOAT:
                                    columnNode.Tag = NodeType.StructLeafFloat;
                                    break;
                                case Bio2DACell.TYPE_NAME:
                                    columnNode.Tag = NodeType.StructLeafName;
                                    break;
                                case Bio2DACell.TYPE_INT:
                                    columnNode.Tag = NodeType.StructLeafInt;
                                    break;
                            }
                            columnNode.Name = cell.Offset.ToString();
                        }
                        else
                        {
                            columnNode = new TreeNode($"{columnname}: Skipped by table");
                        }
                        rownode.Nodes.Add(columnNode);
                    }
                }
                TreeNode nodex = new TreeNode($"Number of nodes indexed: {numindexed}");
                treeView1.Nodes.Add(nodex);
            }

            treeView1.Nodes.Add(columnsnode);
            treeView1.Nodes[0].Expand();
            TreeNode[] nodes;
            if (nodeNameToSelect != null)
            {
                nodes = treeView1.Nodes.Find(nodeNameToSelect, true);
                if (nodes.Length > 0)
                {
                    treeView1.SelectedNode = nodes[0];
                }
                else
                {
                    treeView1.SelectedNode = treeView1.Nodes[0];
                }
            }

            //find start of class binary (end of props). This should 
            topLevelTree.Tag = NodeType.Root;
            topLevelTree.Name = "0";
            
            memory = data;
            //export.Data = data;
        }

        static float NextFloat(Random random)
        {
            double mantissa = (random.NextDouble() * 2.0) - 1.0;
            double exponent = Math.Pow(2.0, random.Next(-3, 20));
            return (float)(mantissa * exponent);
        }

        private void StartWWiseEventScan(string nodeNameToSelect = null)
        {
            byte[] data = export.Data;

            int binarystart = findEndOfProps();
            //find start of class binary (end of props). This should 
            TreeNode topLevelTree = new TreeNode($"0000 : {export.ObjectName}")
            {
                Tag = NodeType.Root,
                Name = "0"
            };
            try
            {
                int binarypos = binarystart;
                List<TreeNode> subnodes = new List<TreeNode>();
                int count = BitConverter.ToInt32(data, binarypos);
                subnodes.Add(new TreeNode($"0x{binarypos:X4} Count: {count.ToString()}"));
                binarypos += 4; //+ int
                if (count > 0)
                {
                    string nodeText = $"0x{binarypos:X4} ";
                    int val = BitConverter.ToInt32(data, binarypos);
                    string name = val.ToString();
                    if (val > 0 && val <= pcc.Exports.Count)
                    {
                        IExportEntry exp = pcc.Exports[val - 1];
                        nodeText += $"{name} {exp.PackageFullName}.{exp.ObjectName} ({exp.ClassName})";
                    }
                    else if (val < 0 && val != int.MinValue && Math.Abs(val) <= pcc.Imports.Count)
                    {
                        int csImportVal = Math.Abs(val) - 1;
                        ImportEntry imp = pcc.Imports[csImportVal];
                        nodeText += $"{name} {imp.PackageFullName}.{imp.ObjectName} ({imp.ClassName})";
                    }
<<<<<<< HEAD

=======
                    
>>>>>>> f9fdbb44
                    subnodes.Add(new TreeNode(nodeText)
                    {
                        Tag = NodeType.StructLeafObject,
                        Name = binarypos.ToString()
                    });
                    /*

                                        int objectindex = BitConverter.ToInt32(data, binarypos);
                                        IEntry obj = pcc.getEntry(objectindex);
                                        string nodeValue = obj.GetFullPath;
                                        node.Tag = nodeType.StructLeafObject;
                                        */
                }
                topLevelTree.Nodes.AddRange(subnodes.ToArray());
            }
            catch (Exception ex)
            {
                topLevelTree.Nodes.Add($"An error occured parsing the wwiseevent: {ex.Message}");
            }
            treeView1.Nodes.Add(topLevelTree);
            treeView1.CollapseAll();
            treeView1.Nodes[0].Expand();
            if (nodeNameToSelect != null)
            {
                TreeNode[] nodes = treeView1.Nodes.Find(nodeNameToSelect, true);
                if (nodes.Length > 0)
                {
                    treeView1.SelectedNode = nodes[0];
                }
                else
                {
                    treeView1.SelectedNode = treeView1.Nodes[0];
                }
            }
        }

        private void StartBioDynamicAnimSetScan(string nodeNameToSelect = null)
        {

            byte[] data = export.Data;

            int binarystart = findEndOfProps();
            //find start of class binary (end of props). This should 



            TreeNode topLevelTree = new TreeNode($"0000 : {export.ObjectName}")
            {
                Tag = NodeType.Root,
                Name = "0"
            };
            try
            {
                int binarypos = binarystart;
                List<TreeNode> subnodes = new List<TreeNode>();
                int count = BitConverter.ToInt32(data, binarypos);
                subnodes.Add(new TreeNode($"0x{binarypos:X4} Count: {count.ToString()}"));
                binarypos += 4; //+ int
                for (int i = 0; i < count; i++)
                {
                    int nameIndex = BitConverter.ToInt32(data, binarypos);
                    int nameIndexNum = BitConverter.ToInt32(data, binarypos + 4);
                    int shouldBe1 = BitConverter.ToInt32(data, binarypos + 8);
                    string nodeValue = $"{pcc.Names[nameIndex]}_{nameIndexNum}";
                    if (shouldBe1 != 1)
                    {
                        //ERROR
                        nodeValue += " - Not followed by 1 (integer)!";
                    }
<<<<<<< HEAD

=======
                    
>>>>>>> f9fdbb44
                    subnodes.Add(new TreeNode($"0x{binarypos:X4} Name: {nodeValue}")
                    {
                        Tag = NodeType.StructLeafName,
                        Name = binarypos.ToString()
                    });
                    binarypos += 12;
                }
                topLevelTree.Nodes.AddRange(subnodes.ToArray());
            }
            catch (Exception ex)
            {
                topLevelTree.Nodes.Add($"An error occured parsing the biodynamicanimset: {ex.Message}");
            }
            treeView1.Nodes.Add(topLevelTree);
            treeView1.CollapseAll();
            treeView1.Nodes[0].Expand();
            if (nodeNameToSelect != null)
            {
                TreeNode[] nodes = treeView1.Nodes.Find(nodeNameToSelect, true);
                if (nodes.Length > 0)
                {
                    treeView1.SelectedNode = nodes[0];
                }
                else
                {
                    treeView1.SelectedNode = treeView1.Nodes[0];
                }
            }
        }

        private void StartGenericScan(string nodeNameToSelect = null)
        {
            byte[] data = export.Data;
            int binarystart = findEndOfProps();
            if(binarystart == data.Length)
            {
                return;
            }
            treeView1.BeginUpdate();
            treeView1.Nodes.Clear();
            
            //find start of class binary (end of props). This should 
            viewModeDropDownList.Visible = true;
            TreeNode topLevelTree = new TreeNode($"0000 : {export.ObjectName} (Generic Scan)")
            {
                Tag = NodeType.Root,
                Name = "0"
            };
            try
            {
                int binarypos = binarystart;
                List<TreeNode> subnodes = new List<TreeNode>();

                //binarypos += 0x1C; //Skip ??? and GUID
                //int guid = BitConverter.ToInt32(data, binarypos);
                /*int num1 = BitConverter.ToInt32(data, binarypos);
                TreeNode node = new TreeNode($"0x{binarypos:X4} ???: {num1.ToString());
                subnodes.Add(node);
                binarypos += 4;
                int num2 = BitConverter.ToInt32(data, binarypos);
                node = new TreeNode($"0x{binarypos:X4} Count: {num2.ToString());
                subnodes.Add(node);
                binarypos += 4;
                */
                int datasize = 4;
                if (InterpreterMode == INTERPRETERMODE_NAMES)
                {
                    datasize = 8;
                }

                while (binarypos <= data.Length - datasize)
                {

                    string nodeText = $"0x{binarypos:X4} ";
                    TreeNode node = new TreeNode();

                    switch (InterpreterMode)
                    {
                        case INTERPRETERMODE_OBJECTS:
                            {
                                int val = BitConverter.ToInt32(data, binarypos);
                                string name = val.ToString();
                                if (val > 0 && val <= pcc.Exports.Count)
                                {
                                    IExportEntry exp = pcc.Exports[val - 1];
                                    nodeText += $"{name} {exp.PackageFullName}.{exp.ObjectName} ({exp.ClassName})";
                                }
                                else if (val < 0 && val != int.MinValue && Math.Abs(val) <= pcc.Imports.Count)
                                {
                                    int csImportVal = Math.Abs(val) - 1;
                                    ImportEntry imp = pcc.Imports[csImportVal];
                                    nodeText += $"{name} {imp.PackageFullName}.{imp.ObjectName} ({imp.ClassName})";
                                }
                                node.Tag = NodeType.StructLeafObject;
                                break;
                            }
                        case INTERPRETERMODE_NAMES:
                            {
                                int val = BitConverter.ToInt32(data, binarypos);
                                if (val > 0 && val <= pcc.Names.Count)
                                {
                                    IExportEntry exp = pcc.Exports[val - 1];
                                    nodeText += $"{val} \t{pcc.getNameEntry(val)}";
                                }
                                else
                                {
                                    nodeText += $"\t{val}";
                                }
                                node.Tag = NodeType.StructLeafName;
                                break;
                            }
                        case INTERPRETERMODE_FLOATS:
                            {
                                float val = BitConverter.ToSingle(data, binarypos);
                                nodeText += val.ToString();
                                node.Tag = NodeType.StructLeafFloat;
                                break;
                            }
                        case INTERPRETERMODE_INTEGERS:
                            {
                                int val = BitConverter.ToInt32(data, binarypos);
                                nodeText += val.ToString();
                                node.Tag = NodeType.StructLeafInt;
                                break;
                            }
                    }
                    node.Text = nodeText;
                    node.Name = binarypos.ToString();
                    subnodes.Add(node);
                    binarypos += 4;
                }
                topLevelTree.Nodes.AddRange(subnodes.ToArray());
            }
            catch (Exception ex)
            {
                topLevelTree.Nodes.Add($"An error occured parsing the staticmesh: {ex.Message}");
            }
            treeView1.Nodes.Add(topLevelTree);
            treeView1.CollapseAll();
            treeView1.Nodes[0].Expand();
            TreeNode[] nodes;
            if (nodeNameToSelect != null)
            {
                nodes = treeView1.Nodes.Find(nodeNameToSelect, true);
                if (nodes.Length > 0)
                {
                    treeView1.SelectedNode = nodes[0];
                }
                else
                {
                    treeView1.SelectedNode = treeView1.Nodes[0];
                }
            }
        }

        private void StartStaticMeshCollectionActorScan()
        {
<<<<<<< HEAD
=======
            addArrayElementButton.Visible = false;
            moveUpButton.Visible = false;
            moveDownButton.Visible = false;

>>>>>>> f9fdbb44
            TreeNode topLevelTree = new TreeNode($"0000 : {export.ObjectName} Binary")
            {
                Tag = NodeType.Root,
                Name = "0"
            };

            try
            {
                byte[] data = export.Data;
                //get a list of staticmesh stuff from the props.
                List<IExportEntry> smacitems = new List<IExportEntry>();
                var props = export.GetProperty<ArrayProperty<ObjectProperty>>("StaticMeshComponents");

                foreach (var prop in props)
                {
                    if (prop.Value > 0)
                    {
                        smacitems.Add(pcc.getEntry(prop.Value) as IExportEntry);
                    }
                    else
                    {
                        smacitems.Add(null);
                    }
                }

                //find start of class binary (end of props)
<<<<<<< HEAD
                int start = findEndOfProps();
                
=======
                int start = 0x4;
                while (start < data.Length && data.Length - 8 >= start)
                {
                    ulong nameindex = BitConverter.ToUInt64(data, start);
                    if (nameindex < (ulong)pcc.Names.Count && pcc.Names[(int)nameindex] == "None")
                    {
                        //found it
                        start += 8;
                        break;
                    }
                    else
                    {
                        start += 1;
                    }
                }

                if (data.Length - start < 4)
                {
                    topLevelTree.Nodes.Add(new TreeNode
                    {
                        Tag = NodeType.Unknown,
                        Text = $"{start:X4} Could not find end of properties (looking for none)",
                        Name = start.ToString()
                    });
                    treeView1.Nodes.Add(topLevelTree);
                    return;
                }

>>>>>>> f9fdbb44
                //Lets make sure this binary is divisible by 64.
                if ((data.Length - start) % 64 != 0)
                {
                    topLevelTree.Nodes.Add(new TreeNode
                    {
                        Tag = NodeType.Unknown,
                        Text = $"{start:X4} Binary data is not divisible by 64 ({data.Length - start})! SMCA binary data should be a length divisible by 64.",
                        Name = start.ToString()
                    });
                    treeView1.Nodes.Add(topLevelTree);
                    return;
                }

                int smcaindex = 0;
                while (start < data.Length && smcaindex < smacitems.Count)
                {
                    TreeNode smcanode = new TreeNode
                    {
                        Tag = NodeType.Unknown
                    };
                    IExportEntry assossiateddata = smacitems[smcaindex];
                    string staticmesh = "";
                    string objtext = "Null - unused data";
                    if (assossiateddata != null)
                    {
                        objtext = $"[Export {assossiateddata.Index}] {assossiateddata.ObjectName}_{assossiateddata.indexValue}";

                        //find associated static mesh value for display.
                        byte[] smc_data = assossiateddata.Data;
                        int staticmeshstart = 0x4;
                        bool found = false;
                        while (staticmeshstart < smc_data.Length && smc_data.Length - 8 >= staticmeshstart)
                        {
                            ulong nameindex = BitConverter.ToUInt64(smc_data, staticmeshstart);
                            if (nameindex < (ulong)pcc.Names.Count && pcc.Names[(int)nameindex] == "StaticMesh")
                            {
                                //found it
                                found = true;
                                break;
                            }
                            else
                            {
                                staticmeshstart += 1;
                            }
                        }

                        if (found)
                        {
                            int staticmeshexp = BitConverter.ToInt32(smc_data, staticmeshstart + 0x18);
                            if (staticmeshexp > 0 && staticmeshexp < pcc.ExportCount)
                            {
                                staticmesh = pcc.getEntry(staticmeshexp).ObjectName;
                            }
                        }
                    }

                    smcanode.Text = $"{start:X4} [{smcaindex}] {objtext} {staticmesh}";
                    smcanode.Name = start.ToString();
                    topLevelTree.Nodes.Add(smcanode);

                    //Read nodes
                    for (int i = 0; i < 16; i++)
                    {
                        float smcadata = BitConverter.ToSingle(data, start);
                        TreeNode node = new TreeNode
                        {
                            Tag = NodeType.StructLeafFloat,
                            Text = start.ToString("X4")
                        };

                        string label = i.ToString();
                        switch (i)
                        {
                            case 1:
                                label = "ScalingXorY1:";
                                break;
                            case 12:
                                label = "LocX:";
                                break;
                            case 13:
                                label = "LocY:";
                                break;
                            case 14:
                                label = "LocZ:";
                                break;
                            case 15:
                                label = "CameraLayerDistance?:";
                                break;
                        }

                        node.Text += $" {label} {smcadata}";

                        //Lookup staticmeshcomponent so we can see what this actually is without flipping
                        // export

                        node.Name = start.ToString();
                        smcanode.Nodes.Add(node);
                        start += 4;
                    }

                    smcaindex++;
                }
<<<<<<< HEAD
                
=======
                treeView1.Nodes.Add(topLevelTree);
                treeView1.CollapseAll();
                topLevelTree.Expand();
>>>>>>> f9fdbb44
            }
            catch (Exception ex)
            {
                topLevelTree.Nodes.Add($"An error occured parsing the staticmesh: {ex.Message}");
            }
            treeView1.Nodes.Add(topLevelTree);
            treeView1.CollapseAll();
            topLevelTree.Expand();
        }

        private void StartLevelScan(string nodeNameToSelect = null)
        {
<<<<<<< HEAD
            resetPropEditingControls();
            treeView1.BeginUpdate();
            treeView1.Nodes.Clear();


=======
>>>>>>> f9fdbb44
            TreeNode topLevelTree = new TreeNode($"0000 : {export.ObjectName} Binary")
            {
                Tag = NodeType.Root,
                Name = "0"
            };
            //try
            {
                byte[] data = export.Data;

                //find start of class binary (end of props)
                int start = 0x4;
                while (start < data.Length)
                {
                    uint nameindex = BitConverter.ToUInt32(data, start);
                    if (nameindex < pcc.Names.Count && pcc.Names[(int)nameindex] == "None")
                    {
                        //found it
                        start += 8;
                        break;
                    }
                    else
                    {
                        start += 4;
                    }
                }

                //Console.WriteLine("Found start of binary at {start.ToString("X8"));

                uint exportid = BitConverter.ToUInt32(data, start);
                start += 4;
                uint numberofitems = BitConverter.ToUInt32(data, start);
                int countoffset = start;
                TreeNode countnode = new TreeNode
                {
                    Tag = NodeType.Unknown,
                    Text = $"{start:X4} Level Items List Length: {numberofitems}",
                    Name = start.ToString()
                };
                topLevelTree.Nodes.Add(countnode);


                start += 4;
                uint bioworldinfoexportid = BitConverter.ToUInt32(data, start);
                TreeNode bionode = new TreeNode
                {
                    Tag = NodeType.StructLeafObject,
                    Text = $"{start:X4} BioWorldInfo Export: {bioworldinfoexportid}",
                    Name = start.ToString()
                };
                if (bioworldinfoexportid < pcc.ExportCount && bioworldinfoexportid > 0)
                {
                    int me3expindex = (int)bioworldinfoexportid;
                    IEntry exp = pcc.getEntry(me3expindex);
                    bionode.Text += $" ({exp.PackageFullName}.{exp.ObjectName})";
                }
                topLevelTree.Nodes.Add(bionode);

                IExportEntry bioworldinfo = pcc.Exports[(int)bioworldinfoexportid - 1];
                if (bioworldinfo.ObjectName != "BioWorldInfo")
                {
                    topLevelTree.Nodes.Add(new TreeNode
                    {
                        Tag = NodeType.Unknown,
                        Text = $"{start:X4} Export pointer to bioworldinfo resolves to wrong export. Resolved to {bioworldinfo.ObjectName} as export {bioworldinfoexportid}",
                        Name = start.ToString()
                    });
                    treeView1.Nodes.Add(topLevelTree);
                    return;
                }

                start += 4;
                uint shouldbezero = BitConverter.ToUInt32(data, start);
                if (shouldbezero != 0)
                {
                    topLevelTree.Nodes.Add(new TreeNode
                    {
                        Tag = NodeType.Unknown,
                        Text = $"{start:X4} Export may have extra parameters not accounted for yet (did not find 0 at 0x{start:X5} )",
                        Name = start.ToString()
                    });
                    treeView1.Nodes.Add(topLevelTree);
                    return;
                }
                start += 4;
                int itemcount = 2; //Skip bioworldinfo and Class

                while (itemcount < numberofitems)
                {
                    //get header.
                    uint itemexportid = BitConverter.ToUInt32(data, start);
                    if (itemexportid - 1 < pcc.Exports.Count)
                    {
                        IExportEntry locexp = pcc.Exports[(int)itemexportid - 1];
                        //Console.WriteLine($"0x{start:X5} \t0x{itemexportid:X5} \t{locexp.PackageFullName}.{locexp.ObjectName}_{locexp.indexValue} [{itemexportid - 1}]");
                        topLevelTree.Nodes.Add(new TreeNode
                        {
                            Tag = NodeType.ArrayLeafObject,
                            Text = $"{start:X4}|{itemcount}: {locexp.PackageFullName}.{locexp.ObjectName}_{locexp.indexValue} [{itemexportid - 1}]",
                            Name = start.ToString()
                        });
                        start += 4;
                        itemcount++;
                    }
                    else
                    {
                        Console.WriteLine($"0x{start:X5} \t0x{itemexportid:X5} \tInvalid item. Ensure the list is the correct length. (Export {itemexportid})");
                        topLevelTree.Nodes.Add(new TreeNode
                        {
                            Tag = NodeType.ArrayLeafObject,
                            Text = $"{start:X4} Invalid item.Ensure the list is the correct length. (Export {itemexportid})",
                            Name = start.ToString()
                        });
                        start += 4;
                        itemcount++;
                    }
                }

                treeView1.Nodes.Add(topLevelTree);
                treeView1.CollapseAll();
                treeView1.Nodes[0].Expand();
                if (nodeNameToSelect != null)
                {
                    //Needs fixed up
                    TreeNode[] nodes = topLevelTree.Nodes.Find(nodeNameToSelect, true);
                    if (nodes.Length > 0)
                    {
                        treeView1.SelectedNode = nodes[0];
                    }
                    else
                    {
                        treeView1.SelectedNode = treeView1.Nodes[0];
                    }
                }

            }
            //catch (Exception e)
            //{
            //  topLevelTree.Nodes.Add("Error parsing level: {e.Message);
            //}
        }

        private void StartClassScan(string nodeNameToSelect = null)
        {
            const int nonTableEntryCount = 2; //how many items we parse that are not part of the functions table. e.g. the count, the defaults pointer
<<<<<<< HEAD
            resetPropEditingControls();
            treeView1.BeginUpdate();
            treeView1.Nodes.Clear();


=======
            
>>>>>>> f9fdbb44
            TreeNode topLevelTree = new TreeNode($"0000 : {export.ObjectName}")
            {
                Tag = NodeType.Root,
                Name = "0"
            };
            try
            {
                List<TreeNode> subnodes = ReadTableBackwards(export);
                subnodes.Reverse();
                for (int i = nonTableEntryCount; i < subnodes.Count; i++)
                {
                    string text = subnodes[i].Text;
                    text = $"{i - nonTableEntryCount} | {text}";
                    subnodes[i].Text = text;
                }
                topLevelTree.Nodes.AddRange(subnodes.ToArray());
            }
            catch (Exception ex)
            {
                topLevelTree.Nodes.Add($"An error occured parsing the class: {ex.Message}");
            }
            treeView1.Nodes.Add(topLevelTree);
            treeView1.CollapseAll();
            treeView1.Nodes[0].Expand();
            TreeNode[] nodes;
            //if (expandedNodes != null)
            //{
            //    int memDiff = memory.Length - memsize;
            //    int selectedPos = getPosFromNode(selectedNodeName);
            //    int curPos = 0;
            //    foreach (string item in expandedNodes)
            //    {
            //        curPos = getPosFromNode(item);
            //        if (curPos > selectedPos)
            //        {
            //            curPos += memDiff;
            //        }
            //        nodes = treeView1.Nodes.Find((item[0] == '-' ? -curPos : curPos).ToString(), true);
            //        if (nodes.Length > 0)
            //        {
            //            foreach (var node in nodes)
            //            {
            //                node.Expand();
            //            }
            //        }
            //    }
            //}
            if (nodeNameToSelect != null)
            {
                nodes = treeView1.Nodes.Find(nodeNameToSelect, true);
                if (nodes.Length > 0)
                {
                    treeView1.SelectedNode = nodes[0];
                }
                else
                {
                    treeView1.SelectedNode = treeView1.Nodes[0];
                }
            }
        }

        private void StartClassScan2(string nodeNameToSelect = null)
        {
            //const int nonTableEntryCount = 2; //how many items we parse that are not part of the functions table. e.g. the count, the defaults pointer
<<<<<<< HEAD
            resetPropEditingControls();
            treeView1.BeginUpdate();
            treeView1.Nodes.Clear();


=======
            
>>>>>>> f9fdbb44
            TreeNode topLevelTree = new TreeNode($"0000 : {export.ObjectName}")
            {
                Tag = NodeType.Root,
                Name = "0"
            };
            try
            {
                byte[] data = export.Data;
                int offset = 0;

                int unrealExportIndex = BitConverter.ToInt32(data, offset);
                topLevelTree.Nodes.Add(new TreeNode($"0x{offset:X5} Unreal Unique Index: {unrealExportIndex}")
                {
                    Name = offset.ToString(),
                    Tag = NodeType.StructLeafInt
                });
                offset += 4;


                int superclassIndex = BitConverter.ToInt32(data, offset);
                string superclassStr = getEntryFullPath(superclassIndex);
                topLevelTree.Nodes.Add(new TreeNode($"0x{offset:X5} Superclass Index: {superclassIndex}({superclassStr})")
                {
                    Name = offset.ToString(),
                    Tag = NodeType.StructLeafObject
                });
                offset += 4;

                int unknown1 = BitConverter.ToInt32(data, offset);
                topLevelTree.Nodes.Add(new TreeNode($"0x{offset:X5} Unknown 1: {unknown1}")
                {
                    Name = offset.ToString(),
                    Tag = NodeType.StructLeafInt
                });
                offset += 4;

                int classObjTree = BitConverter.ToInt32(data, offset);
                topLevelTree.Nodes.Add(new TreeNode($"0x{offset:X5} ProbeMask/Class Object Tree Final Pointer Index: {classObjTree}")
                {
                    Name = offset.ToString(),
                    Tag = NodeType.StructLeafInt
                });
                offset += 4;


                //I am not sure what these mean. However if Pt1&2 are 33/25, the following bytes that follow are extended.
                int headerUnknown1 = BitConverter.ToInt32(data, offset);
                Int64 ignoreMask = BitConverter.ToInt64(data, offset);
                topLevelTree.Nodes.Add(new TreeNode($"0x{offset:X5} IgnoreMask: 0x{ignoreMask:X16}")
                {
                    Name = offset.ToString(),
                    Tag = NodeType.StructLeafInt
                });
                offset += 8;

                Int16 labelOffset = BitConverter.ToInt16(data, offset);
                topLevelTree.Nodes.Add(new TreeNode($"0x{offset:X5} LabelOffset: 0x{labelOffset:X4}")
                {
                    Name = offset.ToString()
                });
                offset += 2;

                int skipAmount = 0x6;
                //Find end of script block. Seems to be 10 FF's.
                while (offset + skipAmount + 10 < data.Length)
                {
                    //Debug.WriteLine($"Checking at 0x{offset + skipAmount + 10:X4}");
                    bool isEnd = true;
                    for (int i = 0; i < 10; i++)
                    {
                        byte b = data[offset + skipAmount + i];
                        if (b != 0xFF)
                        {
                            isEnd = false;
                            break;
                        }
                    }
                    if (isEnd)
                    {
                        break;
                    }
                    else
                    {
                        skipAmount++;
                    }
                }
                //if (headerUnknown1 == 33 && headerUnknown2 == 25)
                //{
                //    skipAmount = 0x2F;
                //}
                //else if (headerUnknown1 == 34 && headerUnknown2 == 26)
                //{
                //    skipAmount = 0x30;
                //}
                //else if (headerUnknown1 == 728 && headerUnknown2 == 532)
                //{
                //    skipAmount = 0x22A;
                //}
                int offsetEnd = offset + skipAmount + 10;
                topLevelTree.Nodes.Add(new TreeNode($"0x{offset:X5} State/Script Block: 0x{offset:X4} - 0x{offsetEnd:X4}")
                {
                    Name = offset.ToString()
                });
                offset += skipAmount + 10; //heuristic to find end of script
                //for (int i = 0; i < 5; i++)
                //{
                uint stateMask = BitConverter.ToUInt32(data, offset);
                topLevelTree.Nodes.Add(new TreeNode($"0x{offset:X5} Statemask: {stateMask} [{getStateFlagsStr(stateMask)}]")
                {
                    Name = offset.ToString(),
                    Tag = NodeType.StructLeafInt
                });
                offset += 4;
                //}
                //offset += 2; //oher unknown
                int localFunctionsTableCount = BitConverter.ToInt32(data, offset);
                topLevelTree.Nodes.Add(new TreeNode($"0x{offset:X5} Local Functions Count: {localFunctionsTableCount}")
                {
                    Name = offset.ToString(),
                    Tag = NodeType.StructLeafInt
                });
                offset += 4;
                for (int i = 0; i < localFunctionsTableCount; i++)
                {
                    int nameTableIndex = BitConverter.ToInt32(data, offset);
                    int nameIndex = BitConverter.ToInt32(data, offset + 4);
                    offset += 8;
                    int functionObjectIndex = BitConverter.ToInt32(data, offset);
                    offset += 4;
                    topLevelTree.LastNode.Nodes.Add(new TreeNode
                    {
                        Text = $"0x{offset - 12:X5}  {export.FileRef.getNameEntry(nameTableIndex)}() = {functionObjectIndex}({export.FileRef.Exports[functionObjectIndex - 1].GetFullPath})",
                        Name = (offset - 12).ToString(),
                        Tag = NodeType.StructLeafName //might need to add a subnode for the 3rd int
                    });
                }

                int classMask = BitConverter.ToInt32(data, offset);
                topLevelTree.Nodes.Add(new TreeNode($"0x{offset:X5} Class Mask: 0x{classMask:X8}")
                {
                    Name = offset.ToString(),
                    Tag = NodeType.StructLeafInt
                });
                offset += 4;

                if (export.FileRef.Game != MEGame.ME3)
                {
                    offset += 1; //seems to be a blank byte here
                }

                int coreReference = BitConverter.ToInt32(data, offset);
                string coreRefFullPath = getEntryFullPath(coreReference);
<<<<<<< HEAD

=======
                
>>>>>>> f9fdbb44
                topLevelTree.Nodes.Add(new TreeNode($"0x{offset:X5} Outer Class: {coreReference} ({coreRefFullPath})")
                {
                    Name = offset.ToString(),
                    Tag = NodeType.StructLeafObject
                });
                offset += 4;


                if (export.FileRef.Game == MEGame.ME3)
                {
                    offset = ClassParser_ReadComponentsTable(topLevelTree, data, offset);
                    offset = ClassParser_ReadImplementsTable(topLevelTree, data, offset);
                    int postComponentsNoneNameIndex = BitConverter.ToInt32(data, offset);
                    int postComponentNoneIndex = BitConverter.ToInt32(data, offset + 4);
                    string postCompName = export.FileRef.getNameEntry(postComponentsNoneNameIndex); //This appears to be unused in ME#, it is always None it seems.
                    /*if (postCompName != "None")
                    {
                        Debugger.Break();
                    }*/
                    topLevelTree.Nodes.Add(new TreeNode($"0x{offset:X5} Post-Components Blank ({postCompName})")
                    {
                        Name = offset.ToString(),
                        Tag = NodeType.StructLeafName
                    });
                    offset += 8;

                    int unknown4 = BitConverter.ToInt32(data, offset);
                    /*if (unknown4 != 0)
                    {
                        Debug.WriteLine("Unknown 4 is not 0: {unknown4);
                       // Debugger.Break();
                    }*/
                    topLevelTree.Nodes.Add(new TreeNode($"0x{offset:X5} Unknown 4: {unknown4}")
                    {
                        Name = offset.ToString(),
                        Tag = NodeType.StructLeafInt
                    });
                    offset += 4;
                }
                else
                {
                    offset = ClassParser_ReadImplementsTable(topLevelTree, data, offset);
                    offset = ClassParser_ReadComponentsTable(topLevelTree, data, offset);

                    /*int unknown4 = BitConverter.ToInt32(data, offset);
                    node = new TreeNode($"0x{offset:X5} Unknown 4: {unknown4);
                    node.Name = offset.ToString();
                    node.Tag = nodeType.StructLeafInt;
                    topLevelTree.Nodes.Add(node);
                    offset += 4;*/

                    int me12unknownend1 = BitConverter.ToInt32(data, offset);
                    topLevelTree.Nodes.Add(new TreeNode($"0x{offset:X5} ME1/ME2 Unknown1: {me12unknownend1}")
                    {
                        Name = offset.ToString(),
                        Tag = NodeType.StructLeafName
                    });
                    offset += 4;

                    int me12unknownend2 = BitConverter.ToInt32(data, offset);
                    topLevelTree.Nodes.Add(new TreeNode($"0x{offset:X5} ME1/ME2 Unknown2: {me12unknownend2}")
                    {
                        Name = offset.ToString(),
                        Tag = NodeType.StructLeafName
                    });
                    offset += 4;
                }

                int defaultsClassLink = BitConverter.ToInt32(data, offset);
                topLevelTree.Nodes.Add(new TreeNode
                {
                    Text = $"0x{offset:X5} Class Defaults: {defaultsClassLink} ({export.FileRef.Exports[defaultsClassLink - 1].GetFullPath})",
                    Name = offset.ToString(),
                    Tag = NodeType.StructLeafObject
                });
                offset += 4;

                if (export.FileRef.Game == MEGame.ME3)
                {
                    int functionsTableCount = BitConverter.ToInt32(data, offset);
                    topLevelTree.Nodes.Add(new TreeNode($"0x{offset:X5} Full Functions Table Count: {functionsTableCount}")
                    {
                        Name = offset.ToString(),
                        Tag = NodeType.StructLeafInt
                    });
                    offset += 4;

                    for (int i = 0; i < functionsTableCount; i++)
                    {
                        int functionsTableIndex = BitConverter.ToInt32(data, offset);
                        string impexpName = getEntryFullPath(functionsTableIndex);
                        topLevelTree.LastNode.Nodes.Add(new TreeNode($"0x{offset:X5} {impexpName}")
                        {
                            Tag = NodeType.StructLeafObject,
                            Name = offset.ToString()
                        });
                        offset += 4;
                    }
                }
            }
            catch (Exception ex)
            {
                topLevelTree.Nodes.Add($"An error occured parsing the class: {ex.Message}");
            }
            treeView1.Nodes.Add(topLevelTree);
            treeView1.CollapseAll();
            treeView1.Nodes[0].Expand();
            if (nodeNameToSelect != null)
            {
                TreeNode[] nodes = treeView1.Nodes.Find(nodeNameToSelect, true);
                if (nodes.Length > 0)
                {
                    treeView1.SelectedNode = nodes[0];
                }
                else
                {
                    treeView1.SelectedNode = treeView1.Nodes[0];
                }
            }
        }

        private int ClassParser_ReadComponentsTable(TreeNode topLevelTree, byte[] data, int offset)
        {
            if (export.FileRef.Game == MEGame.ME3)
            {
                int componentTableNameIndex = BitConverter.ToInt32(data, offset);
                int componentTableIndex = BitConverter.ToInt32(data, offset + 4);
                offset += 8;
<<<<<<< HEAD

=======
                
>>>>>>> f9fdbb44
                topLevelTree.Nodes.Add(new TreeNode($"0x{offset - 8:X5} Components Table ({export.FileRef.getNameEntry(componentTableNameIndex)})")
                {
                    Name = (offset - 8).ToString(),
                    Tag = NodeType.StructLeafName
                });
                int componentTableCount = BitConverter.ToInt32(data, offset);
                offset += 4;

                for (int i = 0; i < componentTableCount; i++)
                {
                    int nameTableIndex = BitConverter.ToInt32(data, offset);
                    int nameIndex = BitConverter.ToInt32(data, offset + 4);
                    offset += 8;
                    int componentObjectIndex = BitConverter.ToInt32(data, offset);
                    offset += 4;
                    string objectName = getEntryFullPath(componentObjectIndex);
                    topLevelTree.LastNode.Nodes.Add(new TreeNode($"0x{offset - 12:X5}  {export.FileRef.getNameEntry(nameTableIndex)}({objectName})")
                    {
                        Name = (offset - 12).ToString(),
                        Tag = NodeType.StructLeafName
                    });
                }
            }
            else
            {
                int componentTableCount = BitConverter.ToInt32(data, offset);
                topLevelTree.Nodes.Add(new TreeNode($"0x{offset:X5} Components Table Count: {componentTableCount}")
                {
                    Name = offset.ToString(),
                    Tag = NodeType.StructLeafInt
                });
                offset += 4;

                for (int i = 0; i < componentTableCount; i++)
                {
                    int nameTableIndex = BitConverter.ToInt32(data, offset);
                    int nameIndex = BitConverter.ToInt32(data, offset + 4);
                    offset += 8;
                    int componentObjectIndex = BitConverter.ToInt32(data, offset);

                    string objName = "Null";
                    if (componentObjectIndex != 0)
                    {
                        objName = getEntryFullPath(componentObjectIndex);
                    }
                    topLevelTree.LastNode.Nodes.Add(new TreeNode($"0x{offset - 8:X5}  {export.FileRef.getNameEntry(nameTableIndex)}({objName})")
                    {
                        Name = (offset - 8).ToString(),
                        Tag = NodeType.StructLeafName
                    });
                    offset += 4;

                }
            }
            return offset;
        }

        private int ClassParser_ReadImplementsTable(TreeNode topLevelTree, byte[] data, int offset)
        {
            if (export.FileRef.Game == MEGame.ME3)
            {
                int interfaceCount = BitConverter.ToInt32(data, offset);
<<<<<<< HEAD

=======
                
>>>>>>> f9fdbb44
                topLevelTree.Nodes.Add(new TreeNode($"0x{offset:X5} Implemented Interfaces Table Count: {interfaceCount}")
                {
                    Name = offset.ToString(),
                    Tag = NodeType.StructLeafInt
                });
                offset += 4;
                for (int i = 0; i < interfaceCount; i++)
                {
                    int interfaceIndex = BitConverter.ToInt32(data, offset);
                    offset += 4;

                    string objectName = getEntryFullPath(interfaceIndex);
                    TreeNode subnode = new TreeNode($"0x{offset - 12:X5}  {interfaceIndex} {objectName}")
                    {
                        Name = (offset - 4).ToString(),
                        Tag = NodeType.StructLeafName
                    };
                    topLevelTree.LastNode.Nodes.Add(subnode);

                    //propertypointer
                    interfaceIndex = BitConverter.ToInt32(data, offset);
                    offset += 4;

                    objectName = getEntryFullPath(interfaceIndex);
                    subnode.Nodes.Add(new TreeNode($"0x{offset - 12:X5}  Interface Property Link: {interfaceIndex} {objectName}")
                    {
                        Name = (offset - 4).ToString(),
                        Tag = NodeType.StructLeafObject
                    });
                }
            }
            else
            {
                int interfaceTableName = BitConverter.ToInt32(data, offset); //????
                offset += 8;

                int interfaceCount = BitConverter.ToInt32(data, offset);
                topLevelTree.Nodes.Add(new TreeNode($"0x{offset - 8:X5} Implemented Interfaces Table Count: {interfaceCount} ({pcc.getNameEntry(interfaceTableName)})")
                {
                    Name = (offset - 8).ToString(),
                    Tag = NodeType.StructLeafInt
                });
                offset += 4;
                for (int i = 0; i < interfaceCount; i++)
                {
                    int interfaceNameIndex = BitConverter.ToInt32(data, offset);
                    offset += 8;

                    TreeNode subnode = new TreeNode($"0x{offset - 8:X5}  {export.FileRef.getNameEntry(interfaceNameIndex)}")
                    {
                        Name = (offset - 8).ToString(),
                        Tag = NodeType.StructLeafName
                    };
                    topLevelTree.LastNode.Nodes.Add(subnode);

                    //propertypointer
                    /* interfaceIndex = BitConverter.ToInt32(data, offset);
                     offset += 4;

                     objectName = getEntryFullPath(interfaceIndex);
                     TreeNode subsubnode = new TreeNode($"0x{offset - 12:X5}  Interface Property Link: {interfaceIndex} {objectName}");
                     subsubnode.Name = (offset - 4).ToString();
                     subsubnode.Tag = nodeType.StructLeafObject;
                     subnode.Nodes.Add(subsubnode);
                     */
                }
            }
            return offset;
        }

        public enum StateFlags : uint
        {
            None = 0,
            Editable = 0x00000001U,
            Auto = 0x00000002U,
            Simulated = 0x00000004U,
        }

        private string getStateFlagsStr(uint stateFlags)
        {
            string str = "";
            if (stateFlags == 0)
            {
                return "None";
            }
            if ((stateFlags & (uint)StateFlags.Editable) != 0)
            {
                str += "Editable ";
            }
            if ((stateFlags & (uint)StateFlags.Auto) != 0)
            {
                str += "Auto";
            }
            if ((stateFlags & (uint)StateFlags.Editable) != 0)
            {
                str += "Simulated";
            }
            return str;
        }

        private string getEntryFullPath(int index)
        {
            if (index == 0)
            {
                return "Null";
            }
            string retStr = "Entry not found";
            IEntry coreRefEntry = pcc.getEntry(index);
            if (coreRefEntry != null)
            {
                if (coreRefEntry is ImportEntry)
                {
                    retStr = "[I] ";
                }
                else
                {
                    retStr = "[E] ";
                }
                retStr += coreRefEntry.GetFullPath;
            }
            return retStr;
        }

        private void StartMaterialScan(string nodeNameToSelect = null)
        {
            const int nonTableEntryCount = 2; //how many items we parse that are not part of the functions table. e.g. the count, the defaults pointer
            
            byte[] data = export.Data;

            int binarystart = findEndOfProps();
            //find start of class binary (end of props). This should 



            TreeNode topLevelTree = new TreeNode($"0000 : {export.ObjectName}")
            {
                Tag = NodeType.Root,
                Name = "0"
            };
            try
            {
                int binarypos = binarystart;

<<<<<<< HEAD
                binarypos += 0x20; //Skip ??? and GUID
                
                int count = BitConverter.ToInt32(data, binarypos);
                topLevelTree.Nodes.Add(new TreeNode($"0x{binarypos:X4} Count: {count}") {
                    Name = binarypos.ToString()
                });
=======
                binarypos += 0x1C; //Skip ??? and GUID
                                   //int guid = BitConverter.ToInt32(data, binarypos);
                int num1 = BitConverter.ToInt32(data, binarypos);
                TreeNode node;
                subnodes.Add(new TreeNode($"0x{binarypos:X4} ???: {num1}"));
                binarypos += 4;
                int num2 = BitConverter.ToInt32(data, binarypos);
                subnodes.Add(new TreeNode($"0x{binarypos:X4} Count: {num2}"));
>>>>>>> f9fdbb44
                binarypos += 4;

                while (binarypos <= data.Length - 4 && count > 0)
                {
                    int val = BitConverter.ToInt32(data, binarypos);
                    string name = val.ToString();
                    if (val > 0 && val <= pcc.Exports.Count)
                    {
                        IExportEntry exp = pcc.Exports[val - 1];
                        name += $" {exp.PackageFullName}.{exp.ObjectName} ({exp.ClassName})";
                    }
                    else if (val < 0 && Math.Abs(val) <= pcc.Imports.Count)
                    {
                        int csImportVal = Math.Abs(val) - 1;
                        ImportEntry imp = pcc.Imports[csImportVal];
                        name += $" {imp.PackageFullName}.{imp.ObjectName} ({imp.ClassName})";

                    }
<<<<<<< HEAD
                    topLevelTree.Nodes.Add(new TreeNode($"0x{binarypos:X4} {name}")
=======
                    subnodes.Add(new TreeNode($"0x{binarypos:X4} {name}")
>>>>>>> f9fdbb44
                    {
                        Tag = NodeType.StructLeafObject,
                        Name = binarypos.ToString()
                    });
                    binarypos += 4;
                    count--;
                }
                topLevelTree.Nodes.Add(new TreeNode("There's a bunch more binary in this object, guids and name refs and object refs."));
                topLevelTree.Nodes.Add(new TreeNode("Unfortunately this tool is not smart enough to understand them, but you might be able to."));
                topLevelTree.Nodes.Add(new TreeNode("This is your chance to prove that humans are still better than machines."));
            }
            catch (Exception ex)
            {
                topLevelTree.Nodes.Add($"An error occured parsing the material: {ex.Message}");
            }
            treeView1.Nodes.Add(topLevelTree);
            treeView1.CollapseAll();
            treeView1.Nodes[0].Expand();
            if (nodeNameToSelect != null)
            {
                TreeNode[] nodes = treeView1.Nodes.Find(nodeNameToSelect, true);
                if (nodes.Length > 0)
                {
                    treeView1.SelectedNode = nodes[0];
                }
                else
                {
                    treeView1.SelectedNode = treeView1.Nodes[0];
                }
            }
        }

        private int findEndOfProps()
        {
            return export.propsEnd();
        }

        private List<TreeNode> ReadTableBackwards(IExportEntry exp)
        {
            List<TreeNode> tableItems = new List<TreeNode>();

            byte[] data = exp.Data;
            int endOffset = data.Length;
            int count = 0;
            endOffset -= 4; //int
            while (endOffset > 0)
            {
                int index = BitConverter.ToInt32(data, endOffset);
                if (index < 0 && -index - 1 < pcc.Imports.Count)
                {
                    //import
                    int localindex = Math.Abs(index) - 1;
                    tableItems.Add(new TreeNode
                    {
                        Tag = NodeType.ArrayLeafObject,
                        Text = $"0x{endOffset:X4:} [I] {pcc.Imports[localindex].PackageFullName}.{pcc.Imports[localindex].ObjectName}",
                        Name = endOffset.ToString()
                    });
                }
                else if (index > 0 && index != count)
                {
                    int localindex = index - 1;
                    tableItems.Add(new TreeNode
                    {
                        Tag = NodeType.ArrayLeafObject,
                        Name = endOffset.ToString(),
                        Text = $"0x{endOffset:X4} [E] {pcc.Exports[localindex].PackageFullName}.{pcc.Exports[localindex].ObjectName}_{pcc.Exports[localindex].indexValue}"
                    });
                }
                else
                {
                    //Console.WriteLine("UNPARSED INDEX: {index);
                }
                //Console.WriteLine(index);
                if (index == count)
                {
                    {
                        tableItems.Add(new TreeNode
                        {
                            Tag = NodeType.StructLeafInt,
                            Name = endOffset.ToString(),
                            Text = $"{endOffset:X4} Class Functions Table Count"
                        });
                    }
                    endOffset -= 4;
                    if (endOffset > 0)
                    {
                        TreeNode node = new TreeNode
                        {
                            Tag = NodeType.StructLeafObject,
                            Name = endOffset.ToString()
                        };
                        string defaults = "";
                        int defaultsindex = BitConverter.ToInt32(data, endOffset);
                        if (defaultsindex < 0 && -index - 1 < pcc.Imports.Count)
                        {
                            defaultsindex = Math.Abs(defaultsindex) - 1;
                            defaults = $"{pcc.Imports[defaultsindex].PackageFullName}.{pcc.Imports[defaultsindex].ObjectName}";
                        }
                        else if (defaultsindex > 0 && defaultsindex - 1 < pcc.Exports.Count)
                        {
                            defaults = $"{pcc.Exports[defaultsindex - 1].PackageFullName}.{pcc.Exports[defaultsindex - 1].ObjectName}";
                        }

                        node.Text = $"{endOffset.ToString("X4")} Class Defaults | {defaults}";
                        tableItems.Add(node);
                    }
                    //Console.WriteLine($"FOUND START OF LIST AT 0x{endOffset:X5} , items: {index}");
                    break;
                }
                endOffset -= 4;
                count++;
            }

            //Console.WriteLine("Number of items processed: {count);
            return tableItems;
        }

        public new void Show()
        {
            base.Show();
            //StartScan();
        }

        private void toolStripButton2_Click(object sender, EventArgs e)
        {
            SaveFileDialog d = new SaveFileDialog
            {
                Filter = "*.txt|*.txt",
                FileName = $"{export.ObjectName}.txt"
            };
            if (d.ShowDialog() == DialogResult.OK)
            {
                using (FileStream fs = new FileStream(d.FileName, FileMode.Create, FileAccess.Write))
                {
                    PrintNodes(treeView1.Nodes, fs, 0);
                }
                MessageBox.Show("Done.");
            }
        }

        public void PrintNodes(TreeNodeCollection t, FileStream fs, int depth)
        {
            string tab = "";
            for (int i = 0; i < depth; i++)
                tab += ' ';
            foreach (TreeNode t1 in t)
            {
                string s = tab + t1.Text;
                fs.WriteString(s, Encoding.ASCII);
                fs.WriteByte(0xD);
                fs.WriteByte(0xA);
                if (t1.Nodes.Count != 0)
                    PrintNodes(t1.Nodes, fs, depth + 4);
            }
        }

        private string getEnclosingType(TreeNode node)
        {
            Stack<TreeNode> nodeStack = new Stack<TreeNode>();
            string typeName = className;
            string propname;
            PropertyInfo p;
            while (node != null && !node.Tag.Equals(NodeType.Root))
            {
                nodeStack.Push(node);
                node = node.Parent;
            }
            bool isStruct = false;
            while (nodeStack.Count > 0)
            {
                node = nodeStack.Pop();
                if ((NodeType)node.Tag == NodeType.ArrayLeafStruct)
                {
                    continue;
                }
                propname = pcc.getNameEntry(BitConverter.ToInt32(memory, getPosFromNode(node.Name)));
                p = GetPropertyInfo(propname, typeName, isStruct);
                typeName = p.reference;
                isStruct = true;
            }
            return typeName;
        }

        private bool isArrayLeaf(NodeType type)
        {
            return (type == NodeType.ArrayLeafBool || type == NodeType.ArrayLeafEnum || type == NodeType.ArrayLeafFloat ||
                type == NodeType.ArrayLeafInt || type == NodeType.ArrayLeafName || type == NodeType.ArrayLeafObject ||
                type == NodeType.ArrayLeafString || type == NodeType.ArrayLeafStruct || type == NodeType.ArrayLeafByte);
        }

        private bool isStructLeaf(NodeType type)
        {
            return (type == NodeType.StructLeafByte || type == NodeType.StructLeafDeg || type == NodeType.StructLeafFloat ||
                type == NodeType.StructLeafBool || type == NodeType.StructLeafInt || type == NodeType.StructLeafName ||
                type == NodeType.StructLeafStr || type == NodeType.StructLeafEnum || type == NodeType.StructLeafArray ||
                type == NodeType.StructLeafStruct || type == NodeType.StructLeafObject);
        }

        private void treeView1_AfterSelect(object sender, TreeViewEventArgs e)
        {
            LAST_SELECTED_NODE = e.Node;
            resetPropEditingControls();
            if (e.Node.Name == "")
            {
                Debug.WriteLine("This node is not parsable.");
                //can't attempt to parse this.
                LAST_SELECTED_PROP_TYPE = NodeType.Unknown;
                return;
            }
            try
            {
                int off = getPosFromNode(e.Node.Name);
                hb1.SelectionStart = off;
                lastSetOffset = off;
                hb1.SelectionLength = 1;
                if (e.Node.Tag == null)
                {
                    LAST_SELECTED_PROP_TYPE = NodeType.Unknown;
                    return;
                }
                LAST_SELECTED_PROP_TYPE = (NodeType)e.Node.Tag;
                if (isArrayLeaf(LAST_SELECTED_PROP_TYPE) || isStructLeaf(LAST_SELECTED_PROP_TYPE))
                {
                    TryParseStructPropertyOrArrayLeaf(e.Node);
                }
<<<<<<< HEAD
=======
                else if (LAST_SELECTED_PROP_TYPE == NodeType.ArrayProperty)
                {
                    addArrayElementButton.Visible = true;
                    proptext.Clear();
                    ArrayType arrayType = GetArrayType(BitConverter.ToInt32(memory, off), getEnclosingType(e.Node.Parent));
                    switch (arrayType)
                    {
                        case ArrayType.Byte:
                        case ArrayType.String:
                            proptext.Visible = true;
                            break;
                        case ArrayType.Object:
                            objectNameLabel.Text = "()";
                            proptext.Visible = objectNameLabel.Visible = true;
                            break;
                        case ArrayType.Int:
                            proptext.Text = "0";
                            proptext.Visible = true;
                            break;
                        case ArrayType.Float:
                            proptext.Text = "0.0";
                            proptext.Visible = true;
                            break;
                        case ArrayType.Name:
                            proptext.Text = "0";
                            nameEntry.AutoCompleteCustomSource.AddRange(pcc.Names.ToArray());
                            proptext.Visible = nameEntry.Visible = true;
                            break;
                        case ArrayType.Bool:
                            propDropdown.Items.Clear();
                            propDropdown.Items.Add("False");
                            propDropdown.Items.Add("True");
                            propDropdown.Visible = true;
                            break;
                        case ArrayType.Enum:
                            string enumName = getEnclosingType(e.Node);
                            List<string> values = GetEnumValues(enumName, BitConverter.ToInt32(memory, getPosFromNode(e.Node.Parent.Name)));
                            if (values == null)
                            {
                                addArrayElementButton.Visible = false;
                                return;
                            }
                            propDropdown.Items.Clear();
                            propDropdown.Items.AddRange(values.ToArray());
                            propDropdown.Visible = true;
                            break;
                        case ArrayType.Struct:
                        default:
                            break;
                    }
                }
                else
                {
                    TryParseProperty();
                }
>>>>>>> f9fdbb44
            }
            catch (Exception ep)
            {
                Debug.WriteLine("Node name is not in correct format.");
                //name is wrong, don't attempt to continue parsing.
                LAST_SELECTED_PROP_TYPE = NodeType.Unknown;
                return;
            }
        }
        private void resetPropEditingControls()
        {
            objectNameLabel.Visible = nameEntry.Visible = proptext.Visible = setPropertyButton.Visible = propDropdown.Visible =
                addArrayElementButton.Visible = deleteArrayElementButton.Visible = moveDownButton.Visible =
                moveUpButton.Visible = false;
            nameEntry.AutoCompleteCustomSource.Clear();
            nameEntry.Clear();
            proptext.Clear();
        }

        private void TryParseStructPropertyOrArrayLeaf(TreeNode node)
        {
            try
            {
                NodeType type = (NodeType)node.Tag;
                int pos = (int)hb1.SelectionStart;
                if (memory.Length - pos < 4 && type == NodeType.StructLeafObject)
                {
                    return;
                }
                else if (memory.Length - pos < 8 && type == NodeType.StructLeafName)
                {
                    return;
                }
                switch (type)
                {
                    case NodeType.ArrayLeafInt:
                    case NodeType.StructLeafInt:
                        proptext.Text = BitConverter.ToInt32(memory, pos).ToString();
                        proptext.Visible = true;
                        break;
                    case NodeType.ArrayLeafObject:
                    case NodeType.StructLeafObject:
                        int n = BitConverter.ToInt32(memory, pos);
                        objectNameLabel.Text = $"({pcc.getObjectName(n)})";
                        proptext.Text = n.ToString();
                        proptext.Visible = objectNameLabel.Visible = true;
                        break;
                    case NodeType.ArrayLeafFloat:
                    case NodeType.StructLeafFloat:
                        proptext.Text = BitConverter.ToSingle(memory, pos).ToString();
                        proptext.Visible = true;
                        break;
                    case NodeType.ArrayLeafBool:
                    case NodeType.StructLeafBool:
                        propDropdown.Items.Clear();
                        propDropdown.Items.Add("False");
                        propDropdown.Items.Add("True");
                        propDropdown.SelectedIndex = memory[pos];
                        propDropdown.Visible = true;
                        break;
                    case NodeType.ArrayLeafByte:
                    case NodeType.StructLeafByte:
                        proptext.Text = memory[pos].ToString();
                        proptext.Visible = true;
                        break;
                    case NodeType.ArrayLeafName:
                    case NodeType.StructLeafName:
                        proptext.Text = BitConverter.ToInt32(memory, pos + 4).ToString();
                        nameEntry.Text = pcc.getNameEntry(BitConverter.ToInt32(memory, pos));
                        nameEntry.AutoCompleteCustomSource.AddRange(pcc.Names.ToArray());
                        nameEntry.Visible = proptext.Visible = true;
                        break;
                    case NodeType.ArrayLeafString:
                    case NodeType.StructLeafStr:
                        string s = "";
                        int count = -BitConverter.ToInt32(memory, pos);
                        for (int i = 0; i < count - 1; i++)
                        {
                            s += (char)memory[pos + 4 + i * 2];
                        }
                        proptext.Text = s;
                        proptext.Visible = true;
                        break;
                    case NodeType.ArrayLeafEnum:
                    case NodeType.StructLeafEnum:
                        string enumName;
                        if (type == NodeType.StructLeafEnum)
                        {
                            int begin = node.Text.LastIndexOf(':') + 3;
                            enumName = node.Text.Substring(begin, node.Text.IndexOf(',') - 1 - begin);
                        }
                        else
                        {
                            enumName = getEnclosingType(node.Parent);
                        }
                        List<string> values = GetEnumValues(enumName, BitConverter.ToInt32(memory, getPosFromNode(node.Parent)));
                        if (values == null)
                        {
                            return;
                        }
                        propDropdown.Items.Clear();
                        propDropdown.Items.AddRange(values.ToArray());
                        setPropertyButton.Visible = propDropdown.Visible = true;
                        propDropdown.SelectedItem = pcc.getNameEntry(BitConverter.ToInt32(memory, pos));
                        break;
                    case NodeType.StructLeafDeg:
                        proptext.Text = (BitConverter.ToInt32(memory, pos) * 360f / 65536f).ToString();
                        proptext.Visible = true;
                        break;
                    case NodeType.ArrayLeafStruct:
                        break;
                    default:
                        return;
                }
                setPropertyButton.Visible = true;
                if (isArrayLeaf(type))
                {
                    deleteArrayElementButton.Visible = addArrayElementButton.Visible = true;
                    if (type == NodeType.ArrayLeafStruct)
                    {
                        setPropertyButton.Visible = false;
                    }
                    if (node.NextNode?.Tag is NodeType nnt && isArrayLeaf(nnt))
                    {
                        moveDownButton.Visible = true;
                    }
                    if (node.PrevNode?.Tag is NodeType pnt && isArrayLeaf(pnt))
                    {
                        moveUpButton.Visible = true;
                    }
                }
            }
            catch (Exception ex)
            {
                MessageBox.Show(ex.Message);
            }
        }

        private void setProperty_Click(object sender, EventArgs e)
        {
            if (hb1.SelectionStart != lastSetOffset)
            {
                return; //user manually moved cursor
            }
            if (isArrayLeaf(LAST_SELECTED_PROP_TYPE) || isStructLeaf(LAST_SELECTED_PROP_TYPE))
            {
                setStructOrArrayProperty();
            }
            else
            {
                setNonArrayProperty();
            }
            //UpdateMem();
            RefreshMem();
        }

        private void setStructOrArrayProperty()
        {
            try
            {
                int pos = lastSetOffset;
                if (memory.Length - pos < 4)
                    return;
                byte b = 0;
                float f = 0;
                int i = 0;
                switch (LAST_SELECTED_PROP_TYPE)
                {
                    case NodeType.ArrayLeafByte:
                    case NodeType.StructLeafByte:
                        if (byte.TryParse(proptext.Text, out b))
                        {
                            memory[pos] = b;
                            UpdateMem(pos);
                        }
                        break;
                    case NodeType.ArrayLeafBool:
                    case NodeType.StructLeafBool:
                        memory[pos] = (byte)propDropdown.SelectedIndex;
                        UpdateMem(pos);
                        break;
                    case NodeType.ArrayLeafFloat:
                    case NodeType.StructLeafFloat:
                        proptext.Text = CheckSeperator(proptext.Text);
                        if (float.TryParse(proptext.Text, out f))
                        {
                            WriteMem(pos, BitConverter.GetBytes(f));
                            UpdateMem(pos);
                        }
                        break;
                    case NodeType.StructLeafDeg:
                        if (float.TryParse(proptext.Text, out f))
                        {
                            WriteMem(pos, BitConverter.GetBytes(Convert.ToInt32(f * 65536f / 360f)));
                            UpdateMem(pos);
                        }
                        break;
                    case NodeType.ArrayLeafInt:
                    case NodeType.ArrayLeafObject:
                    case NodeType.StructLeafObject:
                    case NodeType.StructLeafInt:
                        proptext.Text = CheckSeperator(proptext.Text);
                        if (int.TryParse(proptext.Text, out i))
                        {
                            WriteMem(pos, BitConverter.GetBytes(i));
                            UpdateMem(pos);
                        }
                        break;
                    case NodeType.ArrayLeafEnum:
                    case NodeType.StructLeafEnum:
                        i = pcc.FindNameOrAdd(propDropdown.SelectedItem as string);
                        WriteMem(pos, BitConverter.GetBytes(i));
                        UpdateMem(pos);
                        break;
                    case NodeType.ArrayLeafName:
                    case NodeType.StructLeafName:
                        if (int.TryParse(proptext.Text, out i))
                        {
                            if (!pcc.Names.Contains(nameEntry.Text) &&
                                DialogResult.No == MessageBox.Show($"{Path.GetFileName(pcc.FileName)} does not contain the Name: {nameEntry.Text}\nWould you like to add it to the Name list?", "", MessageBoxButtons.YesNo))
                            {
                                break;
                            }
                            WriteMem(pos, BitConverter.GetBytes(pcc.FindNameOrAdd(nameEntry.Text)));
                            WriteMem(pos + 4, BitConverter.GetBytes(i));
                            UpdateMem(pos);
                        }
                        break;
                    case NodeType.ArrayLeafString:
                    case NodeType.StructLeafStr:
                        string s = proptext.Text;
                        int offset = pos;
                        int stringMultiplier = 1;
                        int oldLength = BitConverter.ToInt32(memory, offset);
                        if (oldLength < 0)
                        {
                            stringMultiplier = 2;
                            oldLength *= -2;
                        }
                        int oldSize = 4 + oldLength;
                        List<byte> stringBuff = new List<byte>(s.Length * stringMultiplier);
                        if (stringMultiplier == 2)
                        {
                            for (int j = 0; j < s.Length; j++)
                            {
                                stringBuff.AddRange(BitConverter.GetBytes(s[j]));
                            }
                            stringBuff.Add(0);
                        }
                        else
                        {
                            for (int j = 0; j < s.Length; j++)
                            {
                                stringBuff.Add(BitConverter.GetBytes(s[j])[0]);
                            }
                        }
                        stringBuff.Add(0);
                        byte[] buff = BitConverter.GetBytes((s.Count() + 1) * stringMultiplier + 4);
                        for (int j = 0; j < 4; j++)
                            memory[offset - 8 + j] = buff[j];
                        buff = BitConverter.GetBytes((s.Count() + 1) * (stringMultiplier == 1 ? 1 : -1));
                        for (int j = 0; j < 4; j++)
                            memory[offset + j] = buff[j];
                        buff = new byte[memory.Length - oldLength + stringBuff.Count];
                        int startLength = offset + 4;
                        int startLength2 = startLength + oldLength;
                        for (int j = 0; j < startLength; j++)
                        {
                            buff[j] = memory[j];
                        }
                        for (int j = 0; j < stringBuff.Count; j++)
                        {
                            buff[j + startLength] = stringBuff[j];
                        }
                        startLength += stringBuff.Count;
                        for (int j = 0; j < memory.Length - startLength2; j++)
                        {
                            buff[j + startLength] = memory[j + startLength2];
                        }
                        memory = buff;

                        //bubble up size
                        TreeNode parent = LAST_SELECTED_NODE.Parent;
                        while (parent != null && (parent.Tag.Equals(NodeType.StructProperty) || parent.Tag.Equals(NodeType.ArrayProperty) ||
                            parent.Tag.Equals(NodeType.ArrayLeafStruct) || isStructLeaf((NodeType)parent.Tag)))
                        {
                            if ((NodeType)parent.Tag == NodeType.ArrayLeafStruct || isStructLeaf((NodeType)parent.Tag))
                            {
                                parent = parent.Parent;
                                continue;
                            }
                            updateArrayLength(getPosFromNode(parent.Name), 0, (stringBuff.Count + 4) - oldSize);
                            parent = parent.Parent;
                        }
                        UpdateMem(pos);
                        break;
                }
            }
            catch (Exception ex)
            {
                MessageBox.Show(ex.Message);
            }
        }

        private void setNonArrayProperty()
        {
            try
            {
                int pos = (int)hb1.SelectionStart;
                if (memory.Length - pos < 16)
                    return;
                int type = BitConverter.ToInt32(memory, pos + 8);
                int test = BitConverter.ToInt32(memory, pos + 12);
                if (test != 0 || !pcc.isName(type))
                    return;
                int i = 0;
                float f = 0;
                byte b = 0;
                switch (pcc.getNameEntry(type))
                {
                    case "IntProperty":
                    case "ObjectProperty":
                    case "StringRefProperty":
                        if (int.TryParse(proptext.Text, out i))
                        {
                            WriteMem(pos + 24, BitConverter.GetBytes(i));
                            UpdateMem(pos);
                        }
                        break;
                    case "NameProperty":
                        if (int.TryParse(proptext.Text, out i))
                        {
                            if (!pcc.Names.Contains(nameEntry.Text) &&
                                DialogResult.No == MessageBox.Show($"{Path.GetFileName(pcc.FileName)} does not contain the Name: {nameEntry.Text}\nWould you like to add it to the Name list?", "", MessageBoxButtons.YesNo))
                            {
                                break;
                            }
                            WriteMem(pos + 24, BitConverter.GetBytes(pcc.FindNameOrAdd(nameEntry.Text)));
                            WriteMem(pos + 28, BitConverter.GetBytes(i));
                            UpdateMem(pos);
                        }
                        break;
                    case "FloatProperty":
                        proptext.Text = CheckSeperator(proptext.Text);
                        if (float.TryParse(proptext.Text, out f))
                        {
                            WriteMem(pos + 24, BitConverter.GetBytes(f));
                            UpdateMem(pos);
                        }
                        break;
                    case "BoolProperty":
                        memory[pos + 24] = (byte)propDropdown.SelectedIndex;
                        UpdateMem(pos);
                        break;
                    case "ByteProperty":
                        int valOffset;
                        if (pcc.Game == MEGame.ME3)
                        {
                            valOffset = 32;
                        }
                        else
                        {
                            valOffset = 24;
                        }
                        if (propDropdown.Visible)
                        {
                            i = pcc.FindNameOrAdd(propDropdown.SelectedItem as string);
                            WriteMem(pos + valOffset, BitConverter.GetBytes(i));
                            UpdateMem(pos);
                        }
                        else if (byte.TryParse(proptext.Text, out b))
                        {
                            memory[pos + valOffset] = b;
                            UpdateMem(pos);
                        }
                        break;
                    case "StrProperty":
                        string s = proptext.Text;
                        int offset = pos + 24;
                        int stringMultiplier = 1;
                        int oldSize = BitConverter.ToInt32(memory, pos + 16);
                        int oldLength = BitConverter.ToInt32(memory, offset);
                        if (oldLength < 0)
                        {
                            stringMultiplier = 2;
                            oldLength *= -2;
                        }
                        List<byte> stringBuff = new List<byte>(s.Length * stringMultiplier);
                        if (stringMultiplier == 2)
                        {
                            for (int j = 0; j < s.Length; j++)
                            {
                                stringBuff.AddRange(BitConverter.GetBytes(s[j]));
                            }
                            stringBuff.Add(0);
                        }
                        else
                        {
                            for (int j = 0; j < s.Length; j++)
                            {
                                stringBuff.Add(BitConverter.GetBytes(s[j])[0]);
                            }
                        }
                        stringBuff.Add(0);
                        byte[] buff = BitConverter.GetBytes((s.Count() + 1) * stringMultiplier + 4);
                        for (int j = 0; j < 4; j++)
                            memory[offset - 8 + j] = buff[j];
                        buff = BitConverter.GetBytes((s.Count() + 1) * (stringMultiplier == 1 ? 1 : -1));
                        for (int j = 0; j < 4; j++)
                            memory[offset + j] = buff[j];
                        buff = new byte[memory.Length - oldLength + stringBuff.Count];
                        int startLength = offset + 4;
                        int startLength2 = startLength + oldLength;
                        for (int j = 0; j < startLength; j++)
                        {
                            buff[j] = memory[j];
                        }
                        for (int j = 0; j < stringBuff.Count; j++)
                        {
                            buff[j + startLength] = stringBuff[j];
                        }
                        startLength += stringBuff.Count;
                        for (int j = 0; j < memory.Length - startLength2; j++)
                        {
                            buff[j + startLength] = memory[j + startLength2];
                        }
                        memory = buff;

                        //bubble up size
                        TreeNode parent = LAST_SELECTED_NODE.Parent;
                        while (parent != null && (parent.Tag.Equals(NodeType.StructProperty) || parent.Tag.Equals(NodeType.ArrayProperty) || parent.Tag.Equals(NodeType.ArrayLeafStruct)))
                        {
                            if ((NodeType)parent.Tag == NodeType.ArrayLeafStruct)
                            {
                                parent = parent.Parent;
                                continue;
                            }
                            updateArrayLength(getPosFromNode(parent.Name), 0, (stringBuff.Count + 4) - oldSize);
                            parent = parent.Parent;
                        }
                        UpdateMem(pos);
                        break;
                }
            }
            catch (Exception ex)
            {
                MessageBox.Show(ex.Message);
            }
        }

        private void deleteElement()
        {
            try
            {
                int pos = (int)hb1.SelectionStart;
                if (hb1.SelectionStart != lastSetOffset)
                {
                    return; //user manually moved cursor
                }


                int size; //num bytes to delete at pos
                switch (className)
                {
                    case "Level":
                        size = 4;
                        int offset = getPosFromNode(LAST_SELECTED_NODE.Name);
                        int start = 0x4;
                        while (start < export.Data.Length)
                        {
                            uint nameindex = BitConverter.ToUInt32(export.Data, start);
                            if (nameindex < pcc.Names.Count && pcc.Names[(int)nameindex] == "None")
                            {
                                //found it
                                start += 8;
                                break;
                            }
                            else
                            {
                                start += 4;
                            }
                        }

                        //Console.WriteLine("Found start of binary at {start.ToString("X8"));

                        uint exportid = BitConverter.ToUInt32(export.Data, start);
                        start += 4;
                        uint numberofitems = BitConverter.ToUInt32(export.Data, start);
                        numberofitems--;
                        WriteMem(start, BitConverter.GetBytes(numberofitems));
                        //Debug.WriteLine("Size before: {memory.Length);
                        memory = RemoveIndices(memory, offset, size);
                        //Debug.WriteLine("Size after: {memory.Length);

                        UpdateMem();
                        RefreshMem();
                        break;
                    case "Class":
                        size = 4;
                        break;


                }
            }
            catch (Exception ex)
            {
                MessageBox.Show(ex.Message);
                return;
            }
        }

        private void addArrayLeaf()
        {

            int pos = (int)hb1.SelectionStart;
            if (hb1.SelectionStart != lastSetOffset)
            {
                return; //user manually moved cursor
            }

            try
            {
                //int size; //num bytes to delete at pos
                switch (className)
                {
                    case "Level":
                        int i = -1;
                        if (!int.TryParse(proptext.Text, out i))
                        {
                            return; //not valid element
                        }
                        int start = 0x4;
                        while (start < export.Data.Length)
                        {
                            uint nameindex = BitConverter.ToUInt32(export.Data, start);
                            if (nameindex < pcc.Names.Count && pcc.Names[(int)nameindex] == "None")
                            {
                                //found it
                                start += 8;
                                break;
                            }
                            else
                            {
                                start += 4;
                            }
                        }

                        //Console.WriteLine("Found start of binary at {start.ToString("X8"));

                        uint exportid = BitConverter.ToUInt32(export.Data, start);
                        start += 4;
                        uint numberofitems = BitConverter.ToUInt32(export.Data, start);
                        numberofitems++;
                        WriteMem(start, BitConverter.GetBytes(numberofitems));
                        //Debug.WriteLine("Size before: {memory.Length);
                        //memory = RemoveIndices(memory, offset, size);
                        int offset = (int)(start + numberofitems * 4); //will be at the very end of the list as it is now +1
                        List<byte> memList = memory.ToList();
                        memList.InsertRange(offset, BitConverter.GetBytes(i));
                        memory = memList.ToArray();
                        //export.Data = memory.TypedClone();
                        UpdateMem(offset);
                        break;
                    case "Class":
                        //size = 4;
                        break;
                }
                RefreshMem();

            }
            catch (Exception ex)
            {
                MessageBox.Show(ex.Message);
                return;
            }
        }

        private T[] RemoveIndices<T>(T[] IndicesArray, int RemoveAt, int NumElementsToRemove)
        {
            if (RemoveAt < 0 || RemoveAt > IndicesArray.Length - 1 || NumElementsToRemove < 0 || NumElementsToRemove + RemoveAt > IndicesArray.Length - 1)
            {
                return IndicesArray;
            }
            T[] newIndicesArray = new T[IndicesArray.Length - NumElementsToRemove];

            int i = 0;
            int j = 0;
            while (i < IndicesArray.Length)
            {
                if (i < RemoveAt || i >= RemoveAt + NumElementsToRemove)
                {
                    newIndicesArray[j] = IndicesArray[i];
                    j++;
                }
                else
                {
                    //Debug.WriteLine("Skipping byte: {i.ToString("X4"));
                }

                i++;
            }

            return newIndicesArray;
        }

        private void WriteMem(int pos, byte[] buff)
        {
            for (int i = 0; i < buff.Length; i++)
                memory[pos + i] = buff[i];
        }

        /// <summary>
        /// Updates an array properties length and size in bytes. Does not refresh the memory view
        /// </summary>
        /// <param name="startpos">Starting index of the array property</param>
        /// <param name="countDelta">Delta in terms of how many items the array has</param>
        /// <param name="byteDelta">Delta in terms of how many bytes the array data is</param>
        private void updateArrayLength(int startpos, int countDelta, int byteDelta)
        {
            int sizeOffset = 16;
            int countOffset = 24;
            int oldSize = BitConverter.ToInt32(memory, sizeOffset + startpos);
            int oldCount = BitConverter.ToInt32(memory, countOffset + startpos);

            int newSize = oldSize + byteDelta;
            int newCount = oldCount + countDelta;

            WriteMem(startpos + sizeOffset, BitConverter.GetBytes(newSize));
            WriteMem(startpos + countOffset, BitConverter.GetBytes(newCount));

        }


        private void UpdateMem(int? _selectedNodePos = null)
        {
            export.Data = memory.TypedClone();
            selectedNodePos = _selectedNodePos;
        }

        public void RefreshMem()
        {
            if (export != null && ParsableBinaryClasses.Contains(export.ClassName))
            {
                hb1.ByteProvider = new DynamicByteProvider(memory);
                //adds rootnode to list
                List<TreeNode> allNodes = treeView1.Nodes.Cast<TreeNode>().ToList();
                //flatten tree of nodes into list.
                for (int i = 0; i < allNodes.Count(); i++)
                {
                    allNodes.AddRange(allNodes[i].Nodes.Cast<TreeNode>());
                }

                var expandedNodes = allNodes.Where(x => x.IsExpanded).Select(x => x.Name);
                StartScan(treeView1.TopNode?.Name, selectedNodePos?.ToString());
            }

        }

        private string CheckSeperator(string s)
        {
            string seperator = System.Globalization.CultureInfo.CurrentCulture.NumberFormat.NumberDecimalSeparator;
            string wrongsep;
            if (seperator == ".")
                wrongsep = ",";
            else
                wrongsep = ".";
            return s.Replace(wrongsep, seperator);
        }

        private void expandAllButton_Click(object sender, EventArgs e)
        {
            if (treeView1 != null)
            {
                treeView1.ExpandAll();
            }
        }

        private void collapseAllButton_Click(object sender, EventArgs e)
        {
            if (treeView1 != null)

            {
                treeView1.CollapseAll();
                treeView1.Nodes[0].Expand();
            }
        }

        private void deleteElement_Click(object sender, EventArgs e)
        {
            deleteElement();
        }

        private void addArrayElementButton_Click(object sender, EventArgs e)
        {
            addArrayLeaf();
        }

        private void treeView1_AfterExpand(object sender, TreeViewEventArgs e)
        {
            if (e.Node.Tag != null && e.Node.Tag.Equals(NodeType.ArrayProperty) && e.Node.Nodes.Count == 1)
            {
                e.Node.Nodes[0].Expand();
            }
        }

        private void proptext_KeyUp(object sender, KeyEventArgs e)
        {
            if (objectNameLabel.Visible)
            {
                if (int.TryParse(proptext.Text, out int i))
                {
                    objectNameLabel.Text = $"({pcc.getObjectName(i)})";
                }
                else
                {
                    objectNameLabel.Text = "()";
                }
            }
        }

        private void moveUpButton_Click(object sender, EventArgs e)
        {
            moveElement(true);
        }

        private void moveDownButton_Click(object sender, EventArgs e)
        {
            moveElement(false);
        }

        private void moveElement(bool up)
        {
            if (hb1.SelectionStart != lastSetOffset)
            {
                return;//user manually moved cursor
            }
            int pos;
            TreeNode node;
            TreeNode parent = LAST_SELECTED_NODE.Parent;
            if (up)
            {
                node = LAST_SELECTED_NODE.PrevNode;
                pos = getPosFromNode(node.Name);
            }
            else
            {
                node = LAST_SELECTED_NODE.NextNode;
                pos = getPosFromNode(node.Name);
                //account for structs not neccesarily being the same size
                if (node.Nodes.Count > 0)
                {
                    //position of element being moved down + size of struct below it
                    pos = lastSetOffset + (getPosFromNode(node.LastNode.Name) + 8 - pos);
                }
            }
            byte[] element = new byte[0]; //PLACEHOLDER!
            List<byte> memList = memory.ToList();
            memList.InsertRange(pos, element);
            memory = memList.ToArray();
            //bubble up size
            bool firstbubble = true;
            int parentOffset;
            while (parent != null && (parent.Tag.Equals(NodeType.StructProperty) || parent.Tag.Equals(NodeType.ArrayProperty) || parent.Tag.Equals(NodeType.ArrayLeafStruct)))
            {
                if ((NodeType)parent.Tag == NodeType.ArrayLeafStruct)
                {
                    parent = parent.Parent;
                    continue;
                }
                parentOffset = getPosFromNode(parent.Name);
                if (firstbubble)
                {
                    firstbubble = false;
                    updateArrayLength(parentOffset, 1, element.Length);
                }
                else
                {
                    updateArrayLength(parentOffset, 0, element.Length);
                }
                parent = parent.Parent;
            }
            if (node.Nodes.Count > 0)
            {
                UpdateMem(-pos);
            }
            else
            {
                UpdateMem(pos);
            }
        }

        private void splitContainer1_SplitterMoving(object sender, SplitterCancelEventArgs e)
        {
            //a hack to set max width for SplitContainer1
            if (splitContainer1.Width - HEXBOX_MAX_WIDTH > 0)
            {
                splitContainer1.Panel2MinSize = splitContainer1.Width - HEXBOX_MAX_WIDTH;
            }
        }

        private void toggleHexWidthButton_Click(object sender, EventArgs e)
        {
            if (splitContainer1.SplitterDistance > splitContainer1.Panel1MinSize)
            {
                splitContainer1.SplitterDistance = splitContainer1.Panel1MinSize;
            }
            else
            {
                splitContainer1.SplitterDistance = HEXBOX_MAX_WIDTH;
            }
        }

        private void hb1_SelectionChanged(object sender, EventArgs e)
        {
            int start = (int)hb1.SelectionStart;
            int len = (int)hb1.SelectionLength;
            int size = (int)hb1.ByteProvider.Length;
            try
            {
                if (memory != null && start != -1 && start < size)
                {
                    string s = $"Byte: {memory[start]}";
                    if (start <= memory.Length - 4)
                    {
                        int val = BitConverter.ToInt32(memory, start);
                        s += $", Int: {val}";
                        if (pcc.isName(val))
                        {
                            s += $", Name: {pcc.getNameEntry(val)}";
                        }
                        if (pcc.getEntry(val) is IExportEntry exp)
                        {
                            s += $", Export: {exp.ObjectName}";
                        }
                        else if (pcc.getEntry(val) is ImportEntry imp)
                        {
                            s += $", Import: {imp.ObjectName}";
                        }
                    }
                    s += $" | Start=0x{start:X8} ";
                    if (len > 0)
                    {
                        s += $"Length=0x{len:X8} ";
                        s += $"End=0x{start + len - 1:X8}";
                    }
                    selectionStatus.Text = s;
                }
                else
                {
                    selectionStatus.Text = "Nothing Selected";
                }
            }
            catch (Exception)
            {
            }
        }

        private void treeView1_NodeMouseClick(object sender, TreeNodeMouseClickEventArgs e)
        {
            if (e.Button == MouseButtons.Right)
            {
                treeView1.SelectedNode = e.Node;
                if (e.Node.Nodes.Count != 0)
                {
                    nodeContextMenuStrip1.Show(MousePosition);
                }
            }
        }

        private void expandAllChildrenToolStripMenuItem_Click(object sender, EventArgs e)
        {
            treeView1.SelectedNode.ExpandAll();
        }

        private void collapseAllChildrenToolStripMenuItem_Click(object sender, EventArgs e)
        {
            treeView1.SelectedNode.Collapse(false);
        }

        private int getPosFromNode(TreeNode t)
        {
            return getPosFromNode(t.Name);
        }

        private int getPosFromNode(string s)
        {
            return Math.Abs(Convert.ToInt32(s));
        }

        #region UnrealObjectInfo

        private PropertyInfo GetPropertyInfo(string propname, string typeName, bool inStruct = false)
        {
            switch (pcc.Game)
            {
                case MEGame.ME1:
                    return ME1UnrealObjectInfo.getPropertyInfo(typeName, propname, inStruct);
                case MEGame.ME2:
                    return ME2UnrealObjectInfo.getPropertyInfo(typeName, propname, inStruct);
                case MEGame.ME3:
                    return ME3UnrealObjectInfo.getPropertyInfo(typeName, propname, inStruct);
            }
            return null;
        }

<<<<<<< HEAD
=======
        private ArrayType GetArrayType(int propName, string typeName = null)
        {
            if (typeName == null)
            {
                typeName = className;
            }
            switch (pcc.Game)
            {
                case MEGame.ME1:
                    return ME1UnrealObjectInfo.getArrayType(typeName, pcc.getNameEntry(propName));
                case MEGame.ME2:
                    return ME2UnrealObjectInfo.getArrayType(typeName, pcc.getNameEntry(propName));
                case MEGame.ME3:
                    return ME3UnrealObjectInfo.getArrayType(typeName, pcc.getNameEntry(propName));
            }
            return ArrayType.Int;
        }

>>>>>>> f9fdbb44
        private List<string> GetEnumValues(string enumName, int propName)
        {
            switch (pcc.Game)
            {
                case MEGame.ME1:
                    return ME1UnrealObjectInfo.getEnumfromProp(className, pcc.getNameEntry(propName));
                case MEGame.ME2:
                    return ME2UnrealObjectInfo.getEnumfromProp(className, pcc.getNameEntry(propName));
                case MEGame.ME3:
                    return ME3UnrealObjectInfo.getEnumValues(enumName, true);
            }
            return null;
        }
        #endregion

        private void FindButton_Click(object sender, EventArgs e)
        {
            TreeNodeCollection collect = treeView1.Nodes;
            if (collect.Count > 0)
            {
                collect = collect[0].Nodes;
            }
            string searchtext = findBox.Text;

            foreach (TreeNode node in collect)
            {
                if (node.Text.Contains(searchtext))
                {
                    treeView1.SelectedNode = node;
                    break;
                }
            }
        }

        private void findButton_Pressed(object sender, KeyPressEventArgs e)
        {
            if (this.findBox.Focused && e.KeyChar == '\r')
            {
                // click the Go button
                this.findButton.PerformClick();
                // don't allow the Enter key to pass to textbox
                e.Handled = true;
            }

        }

        private void viewModeChanged(object sender, EventArgs e)
        {
            InterpreterMode = ((ToolStripComboBox)sender).SelectedIndex;
            if (memory != null)
            {
                RefreshMem();
            }
        }
    }
}<|MERGE_RESOLUTION|>--- conflicted
+++ resolved
@@ -101,7 +101,7 @@
         public static readonly string[] ParsableBinaryClasses = { "Level", "StaticMeshCollectionActor", "Class", "BioStage", "ObjectProperty", "Const",
             "Enum", "ArrayProperty","FloatProperty", "IntProperty", "BoolProperty","Enum","ObjectRedirector", "WwiseEvent", "Material", "StaticMesh", "MaterialInstanceConstant",
             "BioDynamicAnimSet", "StaticMeshComponent", "SkeletalMeshComponent", "SkeletalMesh", "PrefabInstance",
-            "WwiseStream", "TextureMovie", "GuidCache"}; 
+            "WwiseStream", "TextureMovie", "GuidCache"};
 
 
         public BinaryInterpreter()
@@ -343,7 +343,6 @@
         }
 
         private void StartStackScan()
-<<<<<<< HEAD
         {
             if ((export.ObjectFlags & (ulong)UnrealFlags.EObjectFlags.HasStack) != 0 && pcc.Game == MEGame.ME3)
             {
@@ -399,64 +398,7 @@
         }
 
         private void StartEnumScan(string nodeNameToSelect = null)
-=======
->>>>>>> f9fdbb44
-        {
-            if ((export.ObjectFlags & (ulong)UnrealFlags.EObjectFlags.HasStack) != 0 && pcc.Game == MEGame.ME3)
-            {
-                TreeNode topNode = new TreeNode("Stack");
-                byte[] data = export.Data;
-                int pos = 0;
-                int importNum = BitConverter.ToInt32(data, pos);
-                topNode.Nodes.Add(new TreeNode($"{pos:X4} Class: {importNum} ({pcc.getObjectName(importNum)})")
-                {
-                    Name = pos.ToString(),
-                });
-                pos += 4;
-                importNum = BitConverter.ToInt32(data, pos);
-                topNode.Nodes.Add(new TreeNode($"{pos:X4} Class: {importNum} ({pcc.getObjectName(importNum)})")
-                {
-                    Name = pos.ToString(),
-                });
-                pos += 4;
-                topNode.Nodes.Add(new TreeNode($"{pos:X4} Null: {BitConverter.ToInt32(data, pos)}")
-                {
-                    Name = pos.ToString(),
-                });
-                pos += 4;
-                topNode.Nodes.Add(new TreeNode($"{pos:X4} Null: {BitConverter.ToInt32(data, pos)}")
-                {
-                    Name = pos.ToString(),
-                });
-                pos += 4;
-                topNode.Nodes.Add(new TreeNode($"{pos:X4} ????: {BitConverter.ToInt32(data, pos)}")
-                {
-                    Name = pos.ToString(),
-                });
-                pos += 4;
-                topNode.Nodes.Add(new TreeNode($"{pos:X4} ????: {BitConverter.ToInt16(data, pos)}")
-                {
-                    Name = pos.ToString(),
-                });
-                pos += 2;
-                topNode.Nodes.Add(new TreeNode($"{pos:X4} Null: {BitConverter.ToInt32(data, pos)}")
-                {
-                    Name = pos.ToString(),
-                });
-                pos += 4;
-                topNode.Nodes.Add(new TreeNode($"{pos:X4} Type Counter: {BitConverter.ToInt32(data, pos)}")
-                {
-                    Name = pos.ToString(),
-                });
-                treeView1.Nodes.Insert(0, topNode);
-            }
-        }
-
-<<<<<<< HEAD
-=======
-        private void StartEnumScan(string nodeNameToSelect = null)
-        {
->>>>>>> f9fdbb44
+        {
             TreeNode topLevelTree = new TreeNode($"0000 : {export.ObjectName}({export.ClassName})")
             {
                 Tag = NodeType.Root,
@@ -573,15 +515,7 @@
         private void StartObjectScan(string nodeNameToSelect = null)
         {
             //const int nonTableEntryCount = 2; //how many items we parse that are not part of the functions table. e.g. the count, the defaults pointer
-<<<<<<< HEAD
-            resetPropEditingControls();
-            treeView1.BeginUpdate();
-            treeView1.Nodes.Clear();
-
-
-=======
-            
->>>>>>> f9fdbb44
+
             TreeNode topLevelTree = new TreeNode($"0000 : {export.ObjectName}({export.ClassName})")
             {
                 Tag = NodeType.Root,
@@ -787,7 +721,7 @@
                 treeView1.Nodes[0].Expand();
             }
         }
-        
+
         private void StartStaticMeshScan()
         {
             /*
@@ -978,6 +912,10 @@
                         Name = pos.ToString(),
                         Tag = NodeType.Unknown
                     });
+                    topLevelTree.Nodes.Add(new TreeNode($"The stream offset to this data will be automatically updated when this file is saved.")
+                    {
+                        Tag = NodeType.Unknown
+                    });
                 }
             }
             catch (Exception ex)
@@ -1089,9 +1027,13 @@
                 pos += 4;
                 if (pos < data.Length && export.GetProperty<NameProperty>("Filename") == null)
                 {
-                    topLevelTree.Nodes.Add(new TreeNode($"{pos:X4} Embedded sound data. Can be extracted with Soundplorer")
+                    topLevelTree.Nodes.Add(new TreeNode($"{pos:X4} Embedded sound data. Can be extracted with Soundplorer.")
                     {
                         Name = pos.ToString(),
+                        Tag = NodeType.Unknown
+                    });
+                    topLevelTree.Nodes.Add(new TreeNode($"The stream offset to this data will be automatically updated when this file is saved.")
+                    {
                         Tag = NodeType.Unknown
                     });
                 }
@@ -1126,123 +1068,6 @@
                 int pos = binstartoffset;
                 int length = BitConverter.ToInt32(data, binstartoffset);
                 topLevelTree.Nodes.Add(new TreeNode($"{binstartoffset:X4} Length: {length}")
-<<<<<<< HEAD
-                {
-                    Name = binstartoffset.ToString()
-                });
-                pos += 4;
-
-                int nameindex = BitConverter.ToInt32(data, pos);
-                int nameindexunreal = BitConverter.ToInt32(data, pos + 4);
-
-                string name = pcc.getNameEntry(nameindex);
-                topLevelTree.Nodes.Add(new TreeNode($"{pos:X4} Camera: {name}_{nameindexunreal}")
-                {
-                    Name = pos.ToString(),
-                    Tag = NodeType.StructLeafName
-                });
-
-                pos += 8;
-                int shouldbezero = BitConverter.ToInt32(data, pos);
-                if (shouldbezero != 0)
-                {
-                    Debug.WriteLine($"NOT ZERO FOUND: {pos}");
-                }
-                pos += 4;
-
-                int count = BitConverter.ToInt32(data, pos);
-                topLevelTree.Nodes.Add(new TreeNode($"{pos:X4} Count: {count}")
-                {
-                    Name = pos.ToString()
-                });
-                pos += 4;
-
-                shouldbezero = BitConverter.ToInt32(data, pos);
-                if (shouldbezero != 0)
-                {
-                    Debug.WriteLine($"NOT ZERO FOUND: {pos}");
-                }
-                pos += 4;
-                try
-                {
-                    for (int i = 0; i < count; i++)
-                    {
-                        nameindex = BitConverter.ToInt32(data, pos);
-                        nameindexunreal = BitConverter.ToInt32(data, pos + 4);
-                        TreeNode parentnode = new TreeNode($"{pos:X4} Camera {i + 1}: {pcc.getNameEntry(nameindex)}_{nameindexunreal}")
-                        {
-                            Tag = NodeType.StructLeafName,
-                            Name = pos.ToString()
-                        };
-                        topLevelTree.Nodes.Add(parentnode);
-                        pos += 8;
-
-                        while (pos < data.Length)
-                        {
-                            nameindex = BitConverter.ToInt32(data, pos);
-                            nameindexunreal = BitConverter.ToInt32(data, pos + 4);
-                            if (pcc.getNameEntry(nameindex) == "None")
-                            {
-                                parentnode.Nodes.Add(new TreeNode($"{pos:X4} None")
-                                {
-                                    Tag = NodeType.None,
-                                    Name = pos.ToString()
-                                });
-                                pos += 8;
-                                break;
-                            }
-
-                            //propertyname
-                            TreeNode propertyNode = new TreeNode($"{pos:X4} PropertyName: {pcc.getNameEntry(nameindex)}")
-                            {
-                                Tag = NodeType.StructLeafName,
-                                Name = pos.ToString()
-                            };
-                            parentnode.Nodes.Add(propertyNode);
-                            pos += 8;
-
-                            //FloatProperty
-                            nameindex = BitConverter.ToInt32(data, pos);
-                            nameindexunreal = BitConverter.ToInt32(data, pos + 4);
-                            if (pcc.getNameEntry(nameindex) != "FloatProperty")
-                            {
-                                Debug.WriteLine("NOT FLOATPROPERTY");
-                            }
-                            pos += 8;
-
-                            long len = BitConverter.ToInt64(data, pos);
-                            pos += 8;
-
-                            float value = BitConverter.ToSingle(data, pos);
-                            TreeNode valueNode = new TreeNode($"{pos:X4} Value: {value}")
-                            {
-                                Tag = NodeType.StructLeafFloat,
-                                Name = pos.ToString()
-                            };
-                            propertyNode.Nodes.Add(valueNode);
-                            pos += (int)len;
-                            #region debugway
-                            /*nameindex = BitConverter.ToInt32(data, pos);
-                            nameindexunreal = BitConverter.ToInt32(data, pos + 4);
-                            if (pcc.getNameEntry(nameindex) == "None")
-                            {
-                                parentnode.Nodes.Add(new TreeNode($"{pos:X4} None")
-                                {
-                                    Tag = NodeType.None,
-                                    Name = pos.ToString()
-                                });
-                                pos += 8;
-                                break;
-                            }
-
-                            //propertyname
-                            parentnode.Nodes.Add(new TreeNode($"{pos:X4} PropertyName: {pcc.getNameEntry(nameindex)}")
-                            {
-                                Tag = NodeType.StructLeafName,
-                                Name = pos.ToString()
-                            });
-                            pos += 8;
-=======
                 {
                     Name = binstartoffset.ToString()
                 });
@@ -1273,7 +1098,6 @@
                         Name = pos.ToString()
                     });
                     pos += 4;
->>>>>>> f9fdbb44
 
                     shouldbezero = BitConverter.ToInt32(data, pos);
                     if (shouldbezero != 0)
@@ -1289,31 +1113,6 @@
                             nameindexunreal = BitConverter.ToInt32(data, pos + 4);
                             TreeNode parentnode = new TreeNode($"{pos:X4} Camera {i + 1}: {pcc.getNameEntry(nameindex)}_{nameindexunreal}")
                             {
-<<<<<<< HEAD
-                                Debug.WriteLine("NOT FLOATPROPERTY");
-                            }
-                            parentnode.Nodes.Add(new TreeNode($"{pos:X4} FloatProperty: {pcc.getNameEntry(nameindex)}")
-                            {
-                                Tag = NodeType.StructLeafName,
-                                Name = pos.ToString()
-                            });
-                            pos += 8;
-                            
-                            parentnode.Nodes.Add(new TreeNode($"{pos:X4} Length: {BitConverter.ToInt64(data, pos)}")
-                            {
-                                Tag = NodeType.StructLeafInt,
-                                Name = pos.ToString()
-                            });
-                            pos += 8;
-                            
-                            parentnode.Nodes.Add(new TreeNode($"{pos:X4} Value: {BitConverter.ToSingle(data, pos)}")
-                            {
-                                Tag = NodeType.StructLeafInt,
-                                Name = pos.ToString()
-                            });
-                            pos += 4;*/
-                            #endregion
-=======
                                 Tag = NodeType.StructLeafName,
                                 Name = pos.ToString()
                             };
@@ -1321,7 +1120,6 @@
                             pos += 8;
 
                             pos = Interpreter.GetPropSection(parentnode, export, pos);
->>>>>>> f9fdbb44
                         }
                     }
                     catch (Exception ex)
@@ -1329,14 +1127,7 @@
                         topLevelTree.Nodes.Add(new TreeNode($"Error reading binary data: {ex}"));
                     }
                 }
-<<<<<<< HEAD
-                catch (Exception ex)
-                {
-                    topLevelTree.Nodes.Add(new TreeNode($"Error reading binary data: {ex}"));
-                }
-=======
-                
->>>>>>> f9fdbb44
+
                 topLevelTree.Expand();
                 treeView1.Nodes[0].Expand();
                 if (nodeNameToSelect != null)
@@ -1395,7 +1186,7 @@
         {
             Random random = new Random();
             string[] stringRefColumns = { "StringRef", "SaveGameStringRef", "Title", "LabelRef", "Name", "ActiveWorld", "Description", "Description1", "Description1", "Description1", "ButtonLabel", "UnlockName", "UnlockBlurb", "DisplayName", "DisplayDescription", "PriAbiDesc", "SecAbiDesc" };
-            
+
             byte[] data = export.Data;
 
             List<string> rowNames = new List<string>();
@@ -1642,7 +1433,7 @@
             //find start of class binary (end of props). This should 
             topLevelTree.Tag = NodeType.Root;
             topLevelTree.Name = "0";
-            
+
             memory = data;
             //export.Data = data;
         }
@@ -1688,11 +1479,7 @@
                         ImportEntry imp = pcc.Imports[csImportVal];
                         nodeText += $"{name} {imp.PackageFullName}.{imp.ObjectName} ({imp.ClassName})";
                     }
-<<<<<<< HEAD
-
-=======
-                    
->>>>>>> f9fdbb44
+
                     subnodes.Add(new TreeNode(nodeText)
                     {
                         Tag = NodeType.StructLeafObject,
@@ -1762,11 +1549,7 @@
                         //ERROR
                         nodeValue += " - Not followed by 1 (integer)!";
                     }
-<<<<<<< HEAD
-
-=======
-                    
->>>>>>> f9fdbb44
+
                     subnodes.Add(new TreeNode($"0x{binarypos:X4} Name: {nodeValue}")
                     {
                         Tag = NodeType.StructLeafName,
@@ -1801,13 +1584,13 @@
         {
             byte[] data = export.Data;
             int binarystart = findEndOfProps();
-            if(binarystart == data.Length)
+            if (binarystart == data.Length)
             {
                 return;
             }
             treeView1.BeginUpdate();
             treeView1.Nodes.Clear();
-            
+
             //find start of class binary (end of props). This should 
             viewModeDropDownList.Visible = true;
             TreeNode topLevelTree = new TreeNode($"0000 : {export.ObjectName} (Generic Scan)")
@@ -1924,13 +1707,6 @@
 
         private void StartStaticMeshCollectionActorScan()
         {
-<<<<<<< HEAD
-=======
-            addArrayElementButton.Visible = false;
-            moveUpButton.Visible = false;
-            moveDownButton.Visible = false;
-
->>>>>>> f9fdbb44
             TreeNode topLevelTree = new TreeNode($"0000 : {export.ObjectName} Binary")
             {
                 Tag = NodeType.Root,
@@ -1957,39 +1733,8 @@
                 }
 
                 //find start of class binary (end of props)
-<<<<<<< HEAD
                 int start = findEndOfProps();
-                
-=======
-                int start = 0x4;
-                while (start < data.Length && data.Length - 8 >= start)
-                {
-                    ulong nameindex = BitConverter.ToUInt64(data, start);
-                    if (nameindex < (ulong)pcc.Names.Count && pcc.Names[(int)nameindex] == "None")
-                    {
-                        //found it
-                        start += 8;
-                        break;
-                    }
-                    else
-                    {
-                        start += 1;
-                    }
-                }
-
-                if (data.Length - start < 4)
-                {
-                    topLevelTree.Nodes.Add(new TreeNode
-                    {
-                        Tag = NodeType.Unknown,
-                        Text = $"{start:X4} Could not find end of properties (looking for none)",
-                        Name = start.ToString()
-                    });
-                    treeView1.Nodes.Add(topLevelTree);
-                    return;
-                }
-
->>>>>>> f9fdbb44
+
                 //Lets make sure this binary is divisible by 64.
                 if ((data.Length - start) % 64 != 0)
                 {
@@ -2092,13 +1837,7 @@
 
                     smcaindex++;
                 }
-<<<<<<< HEAD
-                
-=======
-                treeView1.Nodes.Add(topLevelTree);
-                treeView1.CollapseAll();
-                topLevelTree.Expand();
->>>>>>> f9fdbb44
+
             }
             catch (Exception ex)
             {
@@ -2111,14 +1850,6 @@
 
         private void StartLevelScan(string nodeNameToSelect = null)
         {
-<<<<<<< HEAD
-            resetPropEditingControls();
-            treeView1.BeginUpdate();
-            treeView1.Nodes.Clear();
-
-
-=======
->>>>>>> f9fdbb44
             TreeNode topLevelTree = new TreeNode($"0000 : {export.ObjectName} Binary")
             {
                 Tag = NodeType.Root,
@@ -2263,15 +1994,7 @@
         private void StartClassScan(string nodeNameToSelect = null)
         {
             const int nonTableEntryCount = 2; //how many items we parse that are not part of the functions table. e.g. the count, the defaults pointer
-<<<<<<< HEAD
-            resetPropEditingControls();
-            treeView1.BeginUpdate();
-            treeView1.Nodes.Clear();
-
-
-=======
-            
->>>>>>> f9fdbb44
+
             TreeNode topLevelTree = new TreeNode($"0000 : {export.ObjectName}")
             {
                 Tag = NodeType.Root,
@@ -2336,15 +2059,7 @@
         private void StartClassScan2(string nodeNameToSelect = null)
         {
             //const int nonTableEntryCount = 2; //how many items we parse that are not part of the functions table. e.g. the count, the defaults pointer
-<<<<<<< HEAD
-            resetPropEditingControls();
-            treeView1.BeginUpdate();
-            treeView1.Nodes.Clear();
-
-
-=======
-            
->>>>>>> f9fdbb44
+
             TreeNode topLevelTree = new TreeNode($"0000 : {export.ObjectName}")
             {
                 Tag = NodeType.Root,
@@ -2497,11 +2212,7 @@
 
                 int coreReference = BitConverter.ToInt32(data, offset);
                 string coreRefFullPath = getEntryFullPath(coreReference);
-<<<<<<< HEAD
-
-=======
-                
->>>>>>> f9fdbb44
+
                 topLevelTree.Nodes.Add(new TreeNode($"0x{offset:X5} Outer Class: {coreReference} ({coreRefFullPath})")
                 {
                     Name = offset.ToString(),
@@ -2630,11 +2341,7 @@
                 int componentTableNameIndex = BitConverter.ToInt32(data, offset);
                 int componentTableIndex = BitConverter.ToInt32(data, offset + 4);
                 offset += 8;
-<<<<<<< HEAD
-
-=======
-                
->>>>>>> f9fdbb44
+
                 topLevelTree.Nodes.Add(new TreeNode($"0x{offset - 8:X5} Components Table ({export.FileRef.getNameEntry(componentTableNameIndex)})")
                 {
                     Name = (offset - 8).ToString(),
@@ -2697,11 +2404,7 @@
             if (export.FileRef.Game == MEGame.ME3)
             {
                 int interfaceCount = BitConverter.ToInt32(data, offset);
-<<<<<<< HEAD
-
-=======
-                
->>>>>>> f9fdbb44
+
                 topLevelTree.Nodes.Add(new TreeNode($"0x{offset:X5} Implemented Interfaces Table Count: {interfaceCount}")
                 {
                     Name = offset.ToString(),
@@ -2828,12 +2531,16 @@
         private void StartMaterialScan(string nodeNameToSelect = null)
         {
             const int nonTableEntryCount = 2; //how many items we parse that are not part of the functions table. e.g. the count, the defaults pointer
-            
+
             byte[] data = export.Data;
 
             int binarystart = findEndOfProps();
             //find start of class binary (end of props). This should 
-
+            if (binarystart >= data.Length)
+            {
+                treeView1.Nodes.Add(new TreeNode("No Binary Data"));
+                return;
+            }
 
 
             TreeNode topLevelTree = new TreeNode($"0000 : {export.ObjectName}")
@@ -2845,23 +2552,13 @@
             {
                 int binarypos = binarystart;
 
-<<<<<<< HEAD
                 binarypos += 0x20; //Skip ??? and GUID
-                
+
                 int count = BitConverter.ToInt32(data, binarypos);
-                topLevelTree.Nodes.Add(new TreeNode($"0x{binarypos:X4} Count: {count}") {
+                topLevelTree.Nodes.Add(new TreeNode($"0x{binarypos:X4} Count: {count}")
+                {
                     Name = binarypos.ToString()
                 });
-=======
-                binarypos += 0x1C; //Skip ??? and GUID
-                                   //int guid = BitConverter.ToInt32(data, binarypos);
-                int num1 = BitConverter.ToInt32(data, binarypos);
-                TreeNode node;
-                subnodes.Add(new TreeNode($"0x{binarypos:X4} ???: {num1}"));
-                binarypos += 4;
-                int num2 = BitConverter.ToInt32(data, binarypos);
-                subnodes.Add(new TreeNode($"0x{binarypos:X4} Count: {num2}"));
->>>>>>> f9fdbb44
                 binarypos += 4;
 
                 while (binarypos <= data.Length - 4 && count > 0)
@@ -2880,11 +2577,7 @@
                         name += $" {imp.PackageFullName}.{imp.ObjectName} ({imp.ClassName})";
 
                     }
-<<<<<<< HEAD
                     topLevelTree.Nodes.Add(new TreeNode($"0x{binarypos:X4} {name}")
-=======
-                    subnodes.Add(new TreeNode($"0x{binarypos:X4} {name}")
->>>>>>> f9fdbb44
                     {
                         Tag = NodeType.StructLeafObject,
                         Name = binarypos.ToString()
@@ -3111,8 +2804,6 @@
                 {
                     TryParseStructPropertyOrArrayLeaf(e.Node);
                 }
-<<<<<<< HEAD
-=======
                 else if (LAST_SELECTED_PROP_TYPE == NodeType.ArrayProperty)
                 {
                     addArrayElementButton.Visible = true;
@@ -3168,7 +2859,6 @@
                 {
                     TryParseProperty();
                 }
->>>>>>> f9fdbb44
             }
             catch (Exception ep)
             {
@@ -3186,6 +2876,115 @@
             nameEntry.AutoCompleteCustomSource.Clear();
             nameEntry.Clear();
             proptext.Clear();
+        }
+
+        private void TryParseProperty()
+        {
+            try
+            {
+                int pos = (int)hb1.SelectionStart;
+                if (memory.Length - pos < 16)
+                    return;
+                int type = BitConverter.ToInt32(memory, pos + 8);
+                int test = BitConverter.ToInt32(memory, pos + 12);
+                if (test != 0 || !pcc.isName(type))
+                    return;
+                switch (pcc.getNameEntry(type))
+                {
+                    case "IntProperty":
+                    case "StringRefProperty":
+                        proptext.Text = BitConverter.ToInt32(memory, pos + 24).ToString();
+                        proptext.Visible = true;
+                        break;
+                    case "ObjectProperty":
+                        int n = BitConverter.ToInt32(memory, pos + 24);
+                        objectNameLabel.Text = $"({pcc.getObjectName(n)})";
+                        proptext.Text = n.ToString();
+                        objectNameLabel.Visible = proptext.Visible = true;
+                        break;
+                    case "FloatProperty":
+                        proptext.Text = BitConverter.ToSingle(memory, pos + 24).ToString();
+                        proptext.Visible = true;
+                        break;
+                    case "BoolProperty":
+                        propDropdown.Items.Clear();
+                        propDropdown.Items.Add("False");
+                        propDropdown.Items.Add("True");
+                        propDropdown.SelectedIndex = memory[pos + 24];
+                        propDropdown.Visible = true;
+                        break;
+                    case "NameProperty":
+                        proptext.Text = BitConverter.ToInt32(memory, pos + 28).ToString();
+                        nameEntry.Text = pcc.getNameEntry(BitConverter.ToInt32(memory, pos + 24));
+                        nameEntry.AutoCompleteCustomSource.AddRange(pcc.Names.ToArray());
+                        nameEntry.Visible = true;
+                        proptext.Visible = true;
+                        break;
+                    case "StrProperty":
+                        string s = "";
+                        int count = BitConverter.ToInt32(memory, pos + 24);
+                        pos += 28;
+                        if (count < 0)
+                        {
+                            for (int i = 0; i < -count; i++)
+                            {
+                                s += (char)memory[pos + i * 2];
+                            }
+                        }
+                        else
+                        {
+                            for (int i = 0; i < count; i++)
+                            {
+                                s += (char)memory[pos + i];
+                            }
+                        }
+                        proptext.Text = s;
+                        proptext.Visible = true;
+                        break;
+                    case "ByteProperty":
+                        int size = BitConverter.ToInt32(memory, pos + 16);
+                        string enumName = pcc.getNameEntry(BitConverter.ToInt32(memory, pos + 24));
+                        int valOffset;
+                        if (pcc.Game == MEGame.ME3)
+                        {
+                            valOffset = 32;
+                        }
+                        else
+                        {
+                            valOffset = 24;
+                        }
+                        if (size > 1)
+                        {
+                            try
+                            {
+                                List<string> values = GetEnumValues(enumName, BitConverter.ToInt32(memory, pos));
+                                if (values != null)
+                                {
+                                    propDropdown.Items.Clear();
+                                    propDropdown.Items.AddRange(values.ToArray());
+                                    propDropdown.SelectedItem = pcc.getNameEntry(BitConverter.ToInt32(memory, pos + valOffset));
+                                    propDropdown.Visible = true;
+                                }
+                            }
+                            catch (Exception)
+                            {
+                            }
+                        }
+                        else
+                        {
+                            proptext.Text = memory[pos + valOffset].ToString();
+                            proptext.Visible = true;
+                        }
+                        break;
+                    default:
+                        return;
+                }
+                setPropertyButton.Visible = true;
+            }
+            catch (Exception ex)
+            {
+                MessageBox.Show(ex.Message);
+            }
         }
 
         private void TryParseStructPropertyOrArrayLeaf(TreeNode node)
@@ -3810,20 +3609,17 @@
 
         public void RefreshMem()
         {
-            if (export != null && ParsableBinaryClasses.Contains(export.ClassName))
-            {
-                hb1.ByteProvider = new DynamicByteProvider(memory);
-                //adds rootnode to list
-                List<TreeNode> allNodes = treeView1.Nodes.Cast<TreeNode>().ToList();
-                //flatten tree of nodes into list.
-                for (int i = 0; i < allNodes.Count(); i++)
-                {
-                    allNodes.AddRange(allNodes[i].Nodes.Cast<TreeNode>());
-                }
-
-                var expandedNodes = allNodes.Where(x => x.IsExpanded).Select(x => x.Name);
-                StartScan(treeView1.TopNode?.Name, selectedNodePos?.ToString());
-            }
+            hb1.ByteProvider = new DynamicByteProvider(memory);
+            //adds rootnode to list
+            List<TreeNode> allNodes = treeView1.Nodes.Cast<TreeNode>().ToList();
+            //flatten tree of nodes into list.
+            for (int i = 0; i < allNodes.Count(); i++)
+            {
+                allNodes.AddRange(allNodes[i].Nodes.Cast<TreeNode>());
+            }
+
+            var expandedNodes = allNodes.Where(x => x.IsExpanded).Select(x => x.Name);
+            StartScan(treeView1.TopNode?.Name, selectedNodePos?.ToString());
 
         }
 
@@ -4074,8 +3870,6 @@
             return null;
         }
 
-<<<<<<< HEAD
-=======
         private ArrayType GetArrayType(int propName, string typeName = null)
         {
             if (typeName == null)
@@ -4094,7 +3888,6 @@
             return ArrayType.Int;
         }
 
->>>>>>> f9fdbb44
         private List<string> GetEnumValues(string enumName, int propName)
         {
             switch (pcc.Game)
