--- conflicted
+++ resolved
@@ -63,14 +63,9 @@
             get => _genericEditorSetVisibility;
             set => SetProperty(ref _genericEditorSetVisibility, value);
         }
-<<<<<<< HEAD
-        private List<FrameworkElement> EditorSetElements = new List<FrameworkElement>();
-        public ObservableCollectionExtended<BinInterpTreeItem> TreeViewItems { get; } = new ObservableCollectionExtended<BinInterpTreeItem>();
-=======
         private readonly List<FrameworkElement> EditorSetElements = new List<FrameworkElement>();
         public ObservableCollectionExtended<BinInterpTreeItem> TreeViewItems { get; } = new ObservableCollectionExtended<BinInterpTreeItem>();
         public ObservableCollectionExtended<IndexedName> ParentNameList { get; private set; }
->>>>>>> f7456458
         public enum InterpreterMode
         {
             Objects,
@@ -307,23 +302,6 @@
             };
             //BinaryInterpreter_TreeView.Items.Add(topLevelTree);
 
-<<<<<<< HEAD
-            ScanWorker = new BackgroundWorker();
-            ScanWorker.WorkerSupportsCancellation = true;
-            ScanWorker.DoWork += PerformScanBackground;
-            ScanWorker.WorkerReportsProgress = true;
-            ScanWorker.RunWorkerCompleted += PerformScan_Completed;
-            //We will not modify topleveltree in background thread, however we will pass it through to the completed method.
-            ScanWorker.RunWorkerAsync((topLevelTree, data, binarystart));
-        }
-
-        private void PerformScan_Completed(object sender, RunWorkerCompletedEventArgs e)
-        {
-            var result = (BinInterpTreeItem)e.Result;
-            OnDemand_Panel.Visibility = Visibility.Collapsed;
-            LoadedContent_Panel.Visibility = Visibility.Visible;
-            TreeViewItems.Replace(result);
-=======
             Task.Run(() => PerformScanBackground(topLevelTree, data, binarystart))
                 .ContinueWithOnUIThread(prevTask =>
                 {
@@ -332,17 +310,11 @@
                     LoadedContent_Panel.Visibility = Visibility.Visible;
                     TreeViewItems.Replace(result);
                 });
->>>>>>> f7456458
         }
 
         private BinInterpTreeItem PerformScanBackground(BinInterpTreeItem topLevelTree, byte[] data, int binarystart)
         {
-<<<<<<< HEAD
-            if (CurrentLoadedExport == null) return; //Could happen due to multithread
-            (var topLevelTree, byte[] data, int binarystart) = (ValueTuple<BinInterpTreeItem, byte[], int>)e.Argument;
-=======
             if (CurrentLoadedExport == null) return topLevelTree; //Could happen due to multithread
->>>>>>> f7456458
             try
             {
                 List<object> subNodes;
@@ -492,11 +464,7 @@
                 }
                 if (appendGenericScan)
                 {
-<<<<<<< HEAD
-                    BinInterpTreeItem genericContainer = new BinInterpTreeItem() { Header = $"Generic scan data", IsExpanded = true };
-=======
                     BinInterpTreeItem genericContainer = new BinInterpTreeItem { Header = "Generic scan data", IsExpanded = true };
->>>>>>> f7456458
                     subNodes.Add(genericContainer);
 
                     var genericItems = StartGenericScan(data, ref binarystart);
@@ -547,124 +515,32 @@
                 int mapCount = Pcc.Game == MEGame.ME3 ? 2 : 1;
                 for (; mapCount > 0; mapCount--)
                 {
-<<<<<<< HEAD
-                    int vertexMapCount = BitConverter.ToInt32(data, binarystart);
-                    var mappingNode = new BinInterpTreeItem
-                    {
-                        Header = $"0x{binarystart:X8}: Name Mapping {mapCount}, {vertexMapCount} items",
-                        Name = "_" + binarystart,
-                        Tag = NodeType.Unknown,
-                    };
-=======
                     int vertexMapCount = bin.ReadInt32();
                     var mappingNode = new BinInterpTreeItem(bin.Position - 4, $"Name Mapping {mapCount}, {vertexMapCount} items");
->>>>>>> f7456458
                     subnodes.Add(mappingNode);
 
                     for (int i = 0; i < vertexMapCount; i++)
                     {
-<<<<<<< HEAD
-                        int shaderID = BitConverter.ToInt32(data, binarystart + 8); //Maybe this is a CRC since it is an int, like textures
-                        int nameIdx = BitConverter.ToInt32(data, binarystart);
-                        mappingNode.Items.Add(new BinInterpTreeItem
-                        {
-                            Header = $"0x{binarystart:X8} : {shaderID:X8} {Pcc.getNameEntry(nameIdx)}",
-                            Name = "_" + binarystart,
-                            Tag = NodeType.Unknown,
-                            Length = 12
-                        });
-                        binarystart += 12;
-                    }
-                }
-
-                int embeddedShaderFileCount = BitConverter.ToInt32(data, binarystart);
-                var embeddedShaderCount = new BinInterpTreeItem
-                {
-                    Header = $"0x{binarystart:X8}: Embedded Shader File Count: {embeddedShaderFileCount}",
-                    Name = "_" + binarystart,
-                    Tag = NodeType.Unknown,
-                };
-=======
                         NameReference shaderName = bin.ReadNameReference(Pcc);
                         int shaderCRC = bin.ReadInt32();
-                        mappingNode.Items.Add(new BinInterpTreeItem(bin.Position - 12, $"CRC:{shaderCRC:X8} {shaderName.InstancedString}") {Length = 12});
+                        mappingNode.Items.Add(new BinInterpTreeItem(bin.Position - 12, $"CRC:{shaderCRC:X8} {shaderName.InstancedString}") { Length = 12 });
                     }
                 }
 
                 int embeddedShaderFileCount = bin.ReadInt32();
                 var embeddedShaderCount = new BinInterpTreeItem(bin.Position - 4, $"Embedded Shader File Count: {embeddedShaderFileCount}");
->>>>>>> f7456458
                 subnodes.Add(embeddedShaderCount);
                 for (int i = 0; i < embeddedShaderFileCount; i++)
                 {
-<<<<<<< HEAD
-                    binarystart = ShaderStartOffsets[i];
-                    int nameIdx = BitConverter.ToInt32(data, binarystart);
-                    var shaderNode = new BinInterpTreeItem
-                    {
-                        Header = $"0x{binarystart:X8} Shader {i} {CurrentLoadedExport.FileRef.getNameEntry(nameIdx)}",
-                        Name = "_" + binarystart,
-                        Tag = NodeType.Unknown
-                    };
-
-                    shaderNode.Items.Add(new BinInterpTreeItem
-                    {
-                        Header = $"0x{binarystart:X8} Shader Name: {CurrentLoadedExport.FileRef.getNameEntry(nameIdx)}",
-                        Name = "_" + binarystart,
-                        Tag = NodeType.NameProperty,
-                        Length = 8
-                    });
-=======
                     NameReference shaderName = bin.ReadNameReference(Pcc);
                     var shaderNode = new BinInterpTreeItem(bin.Position - 8, $"Shader {i} {shaderName.InstancedString}");
 
-                    shaderNode.Items.Add(new BinInterpTreeItem(bin.Position - 8, $"Shader Name: {shaderName.InstancedString}") {Length = 8});
-                    shaderNode.Items.Add(new BinInterpTreeItem(bin.Position, $"Shader GUID {bin.ReadValueGuid()}") {Length = 16});
->>>>>>> f7456458
+                    shaderNode.Items.Add(new BinInterpTreeItem(bin.Position - 8, $"Shader Name: {shaderName.InstancedString}") { Length = 8 });
+                    shaderNode.Items.Add(new BinInterpTreeItem(bin.Position, $"Shader GUID {bin.ReadValueGuid()}") { Length = 16 });
 
                     int shaderEndOffset = bin.ReadInt32();
-                    shaderNode.Items.Add(new BinInterpTreeItem(bin.Position - 4, $"Shader End Offset: {shaderEndOffset}") {Length = 4});
-
-<<<<<<< HEAD
-                    shaderNode.Items.Add(new BinInterpTreeItem
-                    {
-                        Header = $"0x{binarystart:X8} Shader Start GUID: {g}",
-                        Name = "_" + binarystart,
-                        Tag = NodeType.Unknown,
-                        Length = 16
-                    });
-                    binarystart += 16;
-
-                    shaderNode.Items.Add(new BinInterpTreeItem
-                    {
-                        Header = $"0x{binarystart:X8} Shader Unknown 6 bytes",
-                        Name = "_" + binarystart,
-                        Tag = NodeType.Unknown,
-                        Length = 6
-                    });
-                    binarystart += 6;
-
-                    int shaderSize = BitConverter.ToInt32(data, binarystart);
-                    shaderNode.Items.Add(new BinInterpTreeItem
-                    {
-                        Header = $"0x{binarystart:X8} Shader File Size: {shaderSize}",
-                        Name = "_" + binarystart,
-                        Tag = NodeType.Unknown,
-                        Length = 4
-                    });
-                    binarystart += 4;
-
-                    shaderNode.Items.Add(new BinInterpTreeItem
-                    {
-                        Header = $"0x{binarystart:X8} Shader File",
-                        Name = "_" + binarystart,
-                        Tag = NodeType.Unknown,
-                        Length = shaderSize
-                    });
-                    binarystart += shaderSize;
-
-                    shaderNode.Items.Add(new BinInterpTreeItem
-=======
+                    shaderNode.Items.Add(new BinInterpTreeItem(bin.Position - 4, $"Shader End Offset: {shaderEndOffset}") { Length = 4 });
+
 
                     shaderNode.Items.Add(new BinInterpTreeItem(bin.Position, $"Platform: {(EShaderPlatform)bin.ReadByte()}") { Length = 1 });
                     shaderNode.Items.Add(new BinInterpTreeItem(bin.Position, $"Frequency: {(EShaderFrequency)bin.ReadByte()}") { Length = 1 });
@@ -689,7 +565,7 @@
                 }
 
                 int vertexFactoryMapCount = bin.ReadInt32();
-                var factoryMapNode = new BinInterpTreeItem(bin.Position -  4, $"Vertex Factory Name Mapping, {vertexFactoryMapCount} items");
+                var factoryMapNode = new BinInterpTreeItem(bin.Position - 4, $"Vertex Factory Name Mapping, {vertexFactoryMapCount} items");
                 subnodes.Add(factoryMapNode);
 
                 for (int i = 0; i < vertexFactoryMapCount; i++)
@@ -705,11 +581,10 @@
                 for (int i = 0; i < materialShaderMapcount; i++)
                 {
                     var nodes = new List<object>();
-                    materialShaderMaps.Items.Add(new BinInterpTreeItem(bin.Position, $"Material Shader Map {i}") {Items = nodes});
+                    materialShaderMaps.Items.Add(new BinInterpTreeItem(bin.Position, $"Material Shader Map {i}") { Items = nodes });
                     nodes.AddRange(ReadFStaticParameterSetStream(bin));
 
                     if (Pcc.Game == MEGame.ME3)
->>>>>>> f7456458
                     {
                         nodes.Add(new BinInterpTreeItem(bin.Position, $"Unreal Version {bin.ReadInt32()}") { Length = 4 });
                         nodes.Add(new BinInterpTreeItem(bin.Position, $"Licensee Version {bin.ReadInt32()}") { Length = 4 });
@@ -718,31 +593,23 @@
                     int shaderMapEndOffset = bin.ReadInt32();
                     nodes.Add(new BinInterpTreeItem(bin.Position - 4, $"Material Shader Map end offset {shaderMapEndOffset}") { Length = 4 });
 
-<<<<<<< HEAD
-                    shaderNode.Items.Add(new BinInterpTreeItem
-=======
                     int unkCount = bin.ReadInt32();
                     var unkNodes = new List<object>();
                     nodes.Add(new BinInterpTreeItem(bin.Position - 4, $"Unknown Count {unkCount}") { Length = 4, Items = unkNodes });
                     for (int j = 0; j < unkCount; j++)
->>>>>>> f7456458
                     {
                         unkNodes.Add(new BinInterpTreeItem(bin.Position, $"Shader Name {bin.ReadNameReference(Pcc).InstancedString}") { Length = 8 });
                         unkNodes.Add(new BinInterpTreeItem(bin.Position, $"Unknown bytes. GUID? {bin.ReadValueGuid()}") { Length = 16 });
                         unkNodes.Add(new BinInterpTreeItem(bin.Position, $"None? {bin.ReadNameReference(Pcc).InstancedString}") { Length = 8 });
                     }
 
-<<<<<<< HEAD
-                    shaderNode.Items.Add(new BinInterpTreeItem
-=======
                     int meshShaderMapsCount = bin.ReadInt32();
                     var meshShaderMaps = new BinInterpTreeItem(bin.Position - 4, $"Mesh Shader Maps, {meshShaderMapsCount} items") { Length = 4 };
                     nodes.Add(meshShaderMaps);
                     for (int j = 0; j < meshShaderMapsCount; j++)
->>>>>>> f7456458
                     {
                         var nodes2 = new List<object>();
-                        meshShaderMaps.Items.Add(new BinInterpTreeItem(bin.Position, $"Mesh Shader Map {j}") {Items = nodes2});
+                        meshShaderMaps.Items.Add(new BinInterpTreeItem(bin.Position, $"Mesh Shader Map {j}") { Items = nodes2 });
 
                         int shaderCount = bin.ReadInt32();
                         var shaders = new BinInterpTreeItem(bin.Position - 4, $"Shaders, {shaderCount} items") { Length = 4 };
@@ -802,11 +669,7 @@
             }
             catch (Exception ex)
             {
-<<<<<<< HEAD
-                subnodes.Add(new BinInterpTreeItem() { Header = $"Error reading binary data: {ex}" });
-=======
                 subnodes.Add(new BinInterpTreeItem { Header = $"Error reading binary data: {ex}" });
->>>>>>> f7456458
             }
 
             return subnodes;
@@ -1301,11 +1164,7 @@
             }
             catch (Exception ex)
             {
-<<<<<<< HEAD
-                subnodes.Add(new BinInterpTreeItem() { Header = $"Error reading binary data: {ex}" });
-=======
                 subnodes.Add(new BinInterpTreeItem { Header = $"Error reading binary data: {ex}" });
->>>>>>> f7456458
             }
 
             return subnodes;
@@ -1371,33 +1230,6 @@
             return subnodes;
         }
 
-<<<<<<< HEAD
-        private bool AttemptSelectPreviousEntry(List<object> subNodes)
-        {
-            foreach (object o in subNodes)
-            {
-                if (o is BinInterpTreeItem b)
-                {
-                    if (b.Name == PreviousSelectedTreeName)
-                    {
-                        b.IsProgramaticallySelecting = true;
-                        b.IsSelected = true;
-                        return true;
-                    }
-                    if (b.Items != null)
-                    {
-                        if (AttemptSelectPreviousEntry(b.Items))
-                        {
-                            return true;
-                        }
-                    }
-                }
-            }
-            return false;
-        }
-
-=======
->>>>>>> f7456458
         private List<object> StartMetaDataScan(byte[] data, ref int binarystart)
         {
             var subnodes = new List<object>();
@@ -3158,7 +2990,7 @@
                         nodes.Add(new BinInterpTreeItem(bin.Position, $"Unknown: {bin.ReadInt32()}") { Length = 4 });
                         nodes.Add(new BinInterpTreeItem(bin.Position, $"Unknown: {bin.ReadInt16()}") { Length = 2 });
                     }
-                    nodes.Add(new BinInterpTreeItem(bin.Position, $"Name: {bin.ReadInt32()}") {Length = 4});
+                    nodes.Add(new BinInterpTreeItem(bin.Position, $"Name: {bin.ReadInt32()}") { Length = 4 });
                     if (Pcc.Game == MEGame.ME2)
                     {
                         nodes.Add(new BinInterpTreeItem(bin.Position, $"Unknown: {bin.ReadInt32()}") { Length = 4 });
@@ -3179,22 +3011,22 @@
                         if (Pcc.Game == MEGame.ME2)
                         {
 
-                            animNodes.Add(new BinInterpTreeItem(bin.Position, $"Unknown: {bin.ReadInt32()}") {Length = 4});
-                            animNodes.Add(new BinInterpTreeItem(bin.Position, $"Unknown: {bin.ReadInt16()}") {Length = 2});
-                        }
-                        animNodes.Add(new BinInterpTreeItem(bin.Position, $"Index: {bin.ReadInt32()}") {Length = 4});
-                        animNodes.Add(new BinInterpTreeItem(bin.Position, $"Unknown: {bin.ReadInt32()}") {Length = 4});
-                        if (Pcc.Game == MEGame.ME2)
-                        {
+                            animNodes.Add(new BinInterpTreeItem(bin.Position, $"Unknown: {bin.ReadInt32()}") { Length = 4 });
                             animNodes.Add(new BinInterpTreeItem(bin.Position, $"Unknown: {bin.ReadInt16()}") { Length = 2 });
                         }
+                        animNodes.Add(new BinInterpTreeItem(bin.Position, $"Index: {bin.ReadInt32()}") { Length = 4 });
+                        animNodes.Add(new BinInterpTreeItem(bin.Position, $"Unknown: {bin.ReadInt32()}") { Length = 4 });
+                        if (Pcc.Game == MEGame.ME2)
+                        {
+                            animNodes.Add(new BinInterpTreeItem(bin.Position, $"Unknown: {bin.ReadInt16()}") { Length = 2 });
+                        }
                     }
 
                     if (animationCount > 0)
                     {
                         nodes.Add(new BinInterpTreeItem(bin.Position, $"Points: {bin.ReadInt32()} items")
                         {
-                            Items = Enumerable.Range(0, bin.Skip(-4).ReadInt32()).Select(j => (object) new BinInterpTreeItem(bin.Position, $"{j}")
+                            Items = Enumerable.Range(0, bin.Skip(-4).ReadInt32()).Select(j => (object)new BinInterpTreeItem(bin.Position, $"{j}")
                             {
                                 Items = new List<object>
                                 {
@@ -3211,19 +3043,19 @@
                         }
                         nodes.Add(new BinInterpTreeItem(bin.Position, $"NumKeys: {bin.ReadInt32()} items")
                         {
-                            Items = Enumerable.Range(0, bin.Skip(-4).ReadInt32()).Select(j => (object) new BinInterpTreeItem(bin.Position, $"{bin.ReadInt32()} keys")).ToList()
+                            Items = Enumerable.Range(0, bin.Skip(-4).ReadInt32()).Select(j => (object)new BinInterpTreeItem(bin.Position, $"{bin.ReadInt32()} keys")).ToList()
                         });
                     }
                     else
                     {
                         nodes.Add(new BinInterpTreeItem(bin.Position, $"Unknown: {bin.ReadInt32()}") { Length = 4 });
                     }
-                    nodes.Add(new BinInterpTreeItem(bin.Position, $"Fade In Time: {bin.ReadFloat()}") {Length = 4});
-                    nodes.Add(new BinInterpTreeItem(bin.Position, $"Fade Out Time: {bin.ReadFloat()}") {Length = 4});
-                    nodes.Add(new BinInterpTreeItem(bin.Position, $"Unknown: {bin.ReadInt32()}") {Length = 4});
+                    nodes.Add(new BinInterpTreeItem(bin.Position, $"Fade In Time: {bin.ReadFloat()}") { Length = 4 });
+                    nodes.Add(new BinInterpTreeItem(bin.Position, $"Fade Out Time: {bin.ReadFloat()}") { Length = 4 });
+                    nodes.Add(new BinInterpTreeItem(bin.Position, $"Unknown: {bin.ReadInt32()}") { Length = 4 });
                     if (Pcc.Game == MEGame.ME2)
                     {
-                        nodes.Add(new BinInterpTreeItem(bin.Position, $"Unknown: {bin.ReadInt16()}") {Length = 2});
+                        nodes.Add(new BinInterpTreeItem(bin.Position, $"Unknown: {bin.ReadInt16()}") { Length = 2 });
                         nodes.Add(new BinInterpTreeItem(bin.Position, $"Unknown: {bin.ReadInt16()}") { Length = 2 });
                     }
                     nodes.Add(new BinInterpTreeItem(bin.Position, $"Path: {bin.ReadStringASCII(bin.ReadInt32())}"));
@@ -3232,7 +3064,7 @@
                         nodes.Add(new BinInterpTreeItem(bin.Position, $"Unknown: {bin.ReadInt16()}") { Length = 2 });
                     }
                     nodes.Add(new BinInterpTreeItem(bin.Position, $"ID: {bin.ReadStringASCII(bin.ReadInt32())}"));
-                    nodes.Add(new BinInterpTreeItem(bin.Position, $"index: {bin.ReadInt32()}") {Length = 4});
+                    nodes.Add(new BinInterpTreeItem(bin.Position, $"index: {bin.ReadInt32()}") { Length = 4 });
                 }
             }
             catch (Exception ex)
@@ -3406,11 +3238,7 @@
 
                     dataAsStream.Position = offset;
                     int strLength = dataAsStream.ReadValueS32();
-<<<<<<< HEAD
-                    string str = dataAsStream.ReadString(strLength * -2, true, Encoding.Unicode);
-=======
                     string str = Gibbed.IO.StreamHelpers.ReadString(dataAsStream, strLength * -2, true, Encoding.Unicode);
->>>>>>> f7456458
                     node.Items.Add(new BinInterpTreeItem
                     {
                         Header = $"{offset:X4}: {str}",
@@ -3726,67 +3554,10 @@
         private List<object> Scan_WwiseEvent(byte[] data, ref int binarystart)
         {
             var subnodes = new List<object>();
-            int binarypos = binarystart;
             try
             {
-                if (CurrentLoadedExport.FileRef.Game == MEGame.ME3 )
-                {
-<<<<<<< HEAD
-                    int count = BitConverter.ToInt32(data, binarypos);
-                    subnodes.Add(new BinInterpTreeItem { Header = $"0x{binarypos:X4} Count: {count.ToString()}", Name = "_" + binarypos });
-                    binarypos += 4; //+ int
-                    for (int i = 0; i < count; i++)
-                    {
-                        string nodeText = $"0x{binarypos:X4} ";
-                        int val = BitConverter.ToInt32(data, binarypos);
-                        string name = val.ToString();
-                        if (val > 0 && val <= CurrentLoadedExport.FileRef.Exports.Count)
-                        {
-                            IExportEntry exp = CurrentLoadedExport.FileRef.Exports[val - 1];
-                            nodeText += $"{i}: {name} {exp.PackageFullName}.{exp.ObjectName} ({exp.ClassName})";
-                        }
-                        else if (val < 0 && val != int.MinValue && Math.Abs(val) <= CurrentLoadedExport.FileRef.Imports.Count)
-                        {
-                            int csImportVal = Math.Abs(val) - 1;
-                            ImportEntry imp = CurrentLoadedExport.FileRef.Imports[csImportVal];
-                            nodeText += $"{i}: {name} {imp.PackageFullName}.{imp.ObjectName} ({imp.ClassName})";
-                        }
-
-                        subnodes.Add(new BinInterpTreeItem
-                        {
-                            Header = nodeText,
-                            Tag = NodeType.StructLeafObject,
-                            Name = "_" + binarypos
-                        });
-                        binarypos += 4;
-                        /*
-                        int objectindex = BitConverter.ToInt32(data, binarypos);
-                        IEntry obj = pcc.getEntry(objectindex);
-                        string nodeValue = obj.GetFullPath;
-                        node.Tag = nodeType.StructLeafObject;
-                        */
-                    }
-                }
-                if(CurrentLoadedExport.FileRef.Game == MEGame.ME2)
-                {
-                    var wwiseID = data.Skip(binarypos).Take(4).ToArray();
-                    subnodes.Add(new BinInterpTreeItem
-                    {
-                        Header = $"0x{binarypos:X4} WwiseEventID: {wwiseID[0]:X2}{wwiseID[1]:X2}{wwiseID[2]:X2}{wwiseID[3]:X2}",
-                        Tag = NodeType.Unknown,
-                        Name = "_" + binarypos
-                    });
-                    binarypos += 4;
-
-                    int count = BitConverter.ToInt32(data, binarypos);
-                    var Streams = new BinInterpTreeItem
-                    {
-                        Header = $"0x{binarypos:X4} Link Count: {count}",
-                        Name = "_" + binarypos,
-                        Tag = NodeType.StructLeafInt
-                    };
-                    binarypos += 4;
-=======
+                if (CurrentLoadedExport.FileRef.Game == MEGame.ME3)
+                {
                     int count = BitConverter.ToInt32(data, binarystart);
                     subnodes.Add(new BinInterpTreeItem { Header = $"0x{binarystart:X4} Count: {count.ToString()}", Name = "_" + binarystart });
                     binarystart += 4; //+ int
@@ -3822,7 +3593,7 @@
                         */
                     }
                 }
-                if(CurrentLoadedExport.FileRef.Game == MEGame.ME2)
+                if (CurrentLoadedExport.FileRef.Game == MEGame.ME2)
                 {
                     var wwiseID = data.Skip(binarystart).Take(4).ToArray();
                     subnodes.Add(new BinInterpTreeItem
@@ -3841,59 +3612,10 @@
                         Tag = NodeType.StructLeafInt
                     };
                     binarystart += 4;
->>>>>>> f7456458
                     subnodes.Add(Streams);
 
                     for (int s = 0; s < count; s++)
                     {
-<<<<<<< HEAD
-                        int bankcount = BitConverter.ToInt32(data, binarypos);
-                        subnodes.Add(new BinInterpTreeItem
-                        {
-                            Header = $"0x{binarypos:X4} BankCount: {bankcount}",
-                            Tag = NodeType.StructLeafInt,
-                            Name = "_" + binarypos
-                        });
-                        binarypos += 4;
-                        for (int b = 0; b < count; b++)
-                        {
-                            int bank = BitConverter.ToInt32(data, binarypos);
-                            subnodes.Add(new BinInterpTreeItem
-                            {
-                                Header = $"0x{binarypos:X4} WwiseBank: {bank} {CurrentLoadedExport.FileRef.GetEntryString(bank)}",
-                                Tag = NodeType.StructLeafObject,
-                                Name = "_" + binarypos
-                            });
-                            binarypos += 4;
-                        }
-
-                        int streamcount = BitConverter.ToInt32(data, binarypos);
-                        subnodes.Add(new BinInterpTreeItem
-                        {
-                            Header = $"0x{binarypos:X4} StreamCount: {streamcount}",
-                            Tag = NodeType.StructLeafInt,
-                            Name = "_" + binarypos
-                        });
-                        binarypos += 4;
-                        for (int w = 0; w < count; w++)
-                        {
-                            int wwstream = BitConverter.ToInt32(data, binarypos);
-                            subnodes.Add(new BinInterpTreeItem
-                            {
-                                Header = $"0x{binarypos:X4} WwiseStream: {wwstream} {CurrentLoadedExport.FileRef.GetEntryString(wwstream)}",
-                                Tag = NodeType.StructLeafObject,
-                                Name = "_" + binarypos
-                            });
-                            binarypos += 4;
-                        }
-                    }
-                }
-                else
-                {
-                    subnodes.Add("Only ME3 and ME2 are supported for this scan.");
-                    return subnodes;
-                }
-=======
                         int bankcount = BitConverter.ToInt32(data, binarystart);
                         subnodes.Add(new BinInterpTreeItem
                         {
@@ -3940,7 +3662,6 @@
                     subnodes.Add("Only ME3 and ME2 are supported for this scan.");
                     return subnodes;
                 }
->>>>>>> f7456458
 
             }
             catch (Exception ex)
@@ -4549,11 +4270,7 @@
                         Name = "_" + (offset - 4),
                         Tag = NodeType.StructLeafName
                     };
-<<<<<<< HEAD
-                    (subnodes.Last() as BinInterpTreeItem).Items.Add(subnode);
-=======
                     ((BinInterpTreeItem)subnodes.Last()).Items.Add(subnode);
->>>>>>> f7456458
 
                     //propertypointer
                     interfaceIndex = BitConverter.ToInt32(data, offset);
@@ -4595,11 +4312,7 @@
 
                         Tag = NodeType.StructLeafName
                     };
-<<<<<<< HEAD
-                    (subnodes.Last() as BinInterpTreeItem).Items.Add(subnode);
-=======
                     ((BinInterpTreeItem)subnodes.Last()).Items.Add(subnode);
->>>>>>> f7456458
 
                     //propertypointer
                     /* interfaceIndex = BitConverter.ToInt32(data, offset);
@@ -4702,11 +4415,7 @@
                     MemoryStream stream = new MemoryStream(data) { Position = offset };
                     if (literalStringLength < 0)
                     {
-<<<<<<< HEAD
-                        string str = stream.ReadString((literalStringLength * -2), true, Encoding.Unicode);
-=======
                         string str = Gibbed.IO.StreamHelpers.ReadString(stream, (literalStringLength * -2), true, Encoding.Unicode);
->>>>>>> f7456458
                         subnodes.Add(new BinInterpTreeItem
                         {
                             Header = $"0x{offset:X5} Const Literal Value: {str}",
@@ -4716,11 +4425,7 @@
                     }
                     else
                     {
-<<<<<<< HEAD
-                        string str = stream.ReadString((literalStringLength), false, Encoding.ASCII);
-=======
                         string str = Gibbed.IO.StreamHelpers.ReadString(stream, (literalStringLength), false, Encoding.ASCII);
->>>>>>> f7456458
                         subnodes.Add(new BinInterpTreeItem
                         {
                             Header = $"0x{offset:X5} Const Literal Value: {str}",
@@ -4873,11 +4578,7 @@
                 start += 4;
                 MemoryStream ms = new MemoryStream(data);
                 ms.Position = start;
-<<<<<<< HEAD
-                string unrealStr = ms.ReadString(unrealNameLen, true, encodingToUse);
-=======
                 string unrealStr = Gibbed.IO.StreamHelpers.ReadString(ms, unrealNameLen, true, encodingToUse);
->>>>>>> f7456458
                 subnodesTop.Add(new BinInterpTreeItem
                 {
                     Tag = NodeType.Unknown,
@@ -4897,11 +4598,7 @@
                     encodingToUse = Encoding.Unicode;
                 }
                 ms.Position = start;
-<<<<<<< HEAD
-                string persistentLevelPackageStr = ms.ReadString(persistentLevelPackageLen, true, encodingToUse);
-=======
                 string persistentLevelPackageStr = Gibbed.IO.StreamHelpers.ReadString(ms, persistentLevelPackageLen, true, encodingToUse);
->>>>>>> f7456458
                 subnodesTop.Add(new BinInterpTreeItem
                 {
                     Tag = NodeType.Unknown,
@@ -5429,8 +5126,6 @@
                 while (start < data.Length - 8)
                 {
                     navigationNodes.Items.Add(new BinInterpTreeItem
-<<<<<<< HEAD
-=======
                     {
                         Tag = NodeType.ObjectProperty,
                         Header = $"{start:X4}| " +
@@ -5476,7 +5171,6 @@
                     var subnodes = new List<object>();
 
                     nodes.Add(new BinInterpTreeItem
->>>>>>> f7456458
                     {
                         Header = $"0x{binarystart:X4} Material Resource",
                         Name = "_" + binarystart,
@@ -5500,11 +5194,7 @@
             }
             catch (Exception ex)
             {
-<<<<<<< HEAD
-                subnodesTop.Add(new BinInterpTreeItem() { Header = $"Error reading binary data: {ex}" });
-=======
                 nodes.Add(new BinInterpTreeItem { Header = $"Error reading binary data: {ex}" });
->>>>>>> f7456458
             }
             return nodes;
         }
@@ -5565,7 +5255,7 @@
 
             nodes.Add(new BinInterpTreeItem(bin.Position, $"Base Material GUID {bin.ReadValueGuid()}") { Length = 16 });
             int staticSwitchParameterCount = bin.ReadInt32();
-            var staticSwitchParamsNode = new BinInterpTreeItem(bin.Position - 4, $"Static Switch Parameters, {staticSwitchParameterCount} items") {Length = 4};
+            var staticSwitchParamsNode = new BinInterpTreeItem(bin.Position - 4, $"Static Switch Parameters, {staticSwitchParameterCount} items") { Length = 4 };
 
             nodes.Add(staticSwitchParamsNode);
             for (int j = 0; j < staticSwitchParameterCount; j++)
@@ -5583,10 +5273,6 @@
             int staticComponentMaskParameterCount = bin.ReadInt32();
             var staticComponentMaskParametersNode = new BinInterpTreeItem(bin.Position - 4, $"Static Component Mask Parameters, {staticComponentMaskParameterCount} items")
             {
-<<<<<<< HEAD
-                subnodes.Add(new BinInterpTreeItem() { Header = "No Binary Data" });
-                return subnodes;
-=======
                 Length = 4
             };
             nodes.Add(staticComponentMaskParametersNode);
@@ -5605,7 +5291,6 @@
                 subnodes.Add(new BinInterpTreeItem(bin.Position, $"A: {bin.ReadBooleanInt()}") { Length = 4 });
                 subnodes.Add(new BinInterpTreeItem(bin.Position, $"bOverride: {bin.ReadBooleanInt()}") { Length = 4 });
                 subnodes.Add(new BinInterpTreeItem(bin.Position, $"ExpressionGUID: {bin.ReadValueGuid()}") { Length = 16 });
->>>>>>> f7456458
             }
 
             if (Pcc.Game == MEGame.ME3)
@@ -5637,9 +5322,6 @@
         private int ReadFStaticParameterSet(byte[] data, List<object> nodes, int binarypos)
         {
 
-<<<<<<< HEAD
-                subnodes.Add(new BinInterpTreeItem
-=======
             nodes.Add(MakeGuidNode(data, ref binarypos, "Base Material GUID"));
             int staticSwitchParameterCount = BitConverter.ToInt32(data, binarypos);
             var staticSwitchParametersNode = new BinInterpTreeItem
@@ -5686,7 +5368,6 @@
             {
                 var subnodes = new List<object>();
                 staticComponentMaskParametersNode.Items.Add(new BinInterpTreeItem
->>>>>>> f7456458
                 {
                     Header = $"0x{binarypos:X8} : Parameter {i}",
                     Name = "_" + binarypos,
@@ -5713,25 +5394,12 @@
                 binarypos += 4;
                 subnodes.Add(new BinInterpTreeItem
                 {
-<<<<<<< HEAD
-                    byte[] guidData = data.Skip(binarypos).Take(16).ToArray();
-                    Guid guid = new Guid(guidData);
-                    subnodes.Add(new BinInterpTreeItem
-                    {
-                        Header = $"0x{binarypos:X4} GUID: {guid}",
-                        Name = "_" + binarypos
-                    });
-                    binarypos += 16;
-                }
-                int unkcount = BitConverter.ToInt32(data, binarypos);
-=======
                     Header = $"0x{binarypos:X8} : G: {BitConverter.ToBoolean(data, binarypos)}",
                     Name = "_" + binarypos,
                     Tag = NodeType.StructLeafBool,
                     Length = 4,
                 });
                 binarypos += 4;
->>>>>>> f7456458
                 subnodes.Add(new BinInterpTreeItem
                 {
                     Header = $"0x{binarypos:X8} : B: {BitConverter.ToBoolean(data, binarypos)}",
@@ -5740,10 +5408,6 @@
                     Length = 4,
                 });
                 binarypos += 4;
-<<<<<<< HEAD
-                int count = BitConverter.ToInt32(data, binarypos);
-=======
->>>>>>> f7456458
                 subnodes.Add(new BinInterpTreeItem
                 {
                     Header = $"0x{binarypos:X8} : A: {BitConverter.ToBoolean(data, binarypos)}",
@@ -5859,16 +5523,7 @@
             });
             binarypos += 4;
 
-<<<<<<< HEAD
-                    }
-                    subnodes.Add(new BinInterpTreeItem
-                    {
-                        Header = $"0x{binarypos:X4} {name}",
-                        Tag = NodeType.StructLeafObject,
-                        Name = "_" + binarypos
-=======
             subnodes.Add(MakeGuidNode(data, ref binarypos, "GUID"));
->>>>>>> f7456458
 
             uint numUserTexCoords = BitConverter.ToUInt32(data, binarypos);
             subnodes.Add(new BinInterpTreeItem
@@ -5902,11 +5557,6 @@
                     name += $" {imp.PackageFullName}.{imp.ObjectName} ({imp.ClassName})";
                 }
 
-<<<<<<< HEAD
-                subnodes.Add(new BinInterpTreeItem { Header = "There's a bunch more binary in this object, guids and name refs and object refs." });
-                subnodes.Add(new BinInterpTreeItem { Header = "Unfortunately this tool is not smart enough to understand them, but you might be able to." });
-                subnodes.Add(new BinInterpTreeItem { Header = "This is your chance to prove that humans are still better than machines." });
-=======
                 subnodes.Add(new BinInterpTreeItem
                 {
                     Header = $"0x{binarypos:X4} {name}",
@@ -5915,7 +5565,6 @@
                 });
                 binarypos += 4;
                 textureCount--;
->>>>>>> f7456458
             }
 
             subnodes.Add(new BinInterpTreeItem
@@ -5956,9 +5605,6 @@
             binarypos += 4;
             subnodes.Add(new BinInterpTreeItem
             {
-<<<<<<< HEAD
-                subnodes.Add(new BinInterpTreeItem() { Header = $"Error reading binary data: {ex}" });
-=======
                 Header = $"0x{binarypos:X4} UsingTransforms: {(ECoordTransformUsage)BitConverter.ToUInt32(data, binarypos)}",
                 Name = "_" + binarypos
             });
@@ -5998,7 +5644,6 @@
                     Name = "_" + binarypos
                 });
                 binarypos += 4;
->>>>>>> f7456458
             }
 
             subnodes.Add(new BinInterpTreeItem
@@ -7849,11 +7494,7 @@
             {
                 var textureData = new MemoryStream(data);
 
-<<<<<<< HEAD
-                int unrealExportIndex = ReadInt32(textureData);
-=======
                 int unrealExportIndex = textureData.ReadInt32();
->>>>>>> f7456458
                 subnodes.Add(new BinInterpTreeItem
                 {
                     Header = $"0x{textureData.Position - 4:X4} Unreal Unique Index: {unrealExportIndex}",
@@ -7885,11 +7526,7 @@
                     };
                     subnodes.Add(mipMapNode);
 
-<<<<<<< HEAD
-                    StorageTypes storageType = (StorageTypes)ReadInt32(textureData);
-=======
                     StorageTypes storageType = (StorageTypes)textureData.ReadInt32();
->>>>>>> f7456458
                     mipMapNode.Items.Add(new BinInterpTreeItem
                     {
                         Header = $"0x{textureData.Position - 4:X4} Storage Type: {storageType}",
@@ -7897,11 +7534,7 @@
 
                     });
 
-<<<<<<< HEAD
-                    var uncompressedSize = ReadInt32(textureData);
-=======
                     var uncompressedSize = textureData.ReadInt32();
->>>>>>> f7456458
                     mipMapNode.Items.Add(new BinInterpTreeItem
                     {
                         Header = $"0x{textureData.Position - 4:X4} Uncompressed Size: {uncompressedSize}",
@@ -7909,11 +7542,7 @@
 
                     });
 
-<<<<<<< HEAD
-                    var compressedSize = ReadInt32(textureData);
-=======
                     var compressedSize = textureData.ReadInt32();
->>>>>>> f7456458
                     mipMapNode.Items.Add(new BinInterpTreeItem
                     {
                         Header = $"0x{textureData.Position - 4:X4} Compressed Size: {compressedSize}",
@@ -7921,11 +7550,7 @@
 
                     });
 
-<<<<<<< HEAD
-                    var dataOffset = ReadInt32(textureData);
-=======
                     var dataOffset = textureData.ReadInt32();
->>>>>>> f7456458
                     mipMapNode.Items.Add(new BinInterpTreeItem
                     {
                         Header = $"0x{textureData.Position - 4:X4} Data Offset: 0x{dataOffset:X8}",
@@ -7944,11 +7569,7 @@
                             break;
                     }
 
-<<<<<<< HEAD
-                    var mipWidth = ReadInt32(textureData);
-=======
                     var mipWidth = textureData.ReadInt32();
->>>>>>> f7456458
                     mipMapNode.Items.Add(new BinInterpTreeItem
                     {
                         Header = $"0x{textureData.Position - 4:X4} Mip Width: {mipWidth}",
@@ -7956,11 +7577,7 @@
                         Tag = NodeType.StructLeafInt
                     });
 
-<<<<<<< HEAD
-                    var mipHeight = ReadInt32(textureData);
-=======
                     var mipHeight = textureData.ReadInt32();
->>>>>>> f7456458
                     mipMapNode.Items.Add(new BinInterpTreeItem
                     {
                         Header = $"0x{textureData.Position - 4:X4} Mip Height: {mipHeight}",
@@ -7971,11 +7588,7 @@
                 textureData.ReadInt32(); //skip
                 if (CurrentLoadedExport.FileRef.Game != MEGame.ME1)
                 {
-<<<<<<< HEAD
-                    byte[] textureGuid = textureData.ReadBytes(16);
-=======
                     byte[] textureGuid = Gibbed.IO.StreamHelpers.ReadBytes(textureData, 16);
->>>>>>> f7456458
                     var textureGuidNode = new BinInterpTreeItem
                     {
                         Header = $"0x{textureData.Position:X4} Texture GUID: {new Guid(textureGuid)}",
