--- conflicted
+++ resolved
@@ -6089,13 +6089,8 @@
                     var matNode = MakeEntryNode(bin, $"{i}");
                     try
                     {
-<<<<<<< HEAD
                         var value = bin.Skip(-4).ReadInt32();
                         if (value != 0 && Pcc.GetEntry(value) is ExportEntry matExport)
-=======
-                        var index = bin.Skip(-4).ReadInt32();
-                        if (index > 0 && Pcc.GetUExport(index) is ExportEntry matExport)
->>>>>>> 2f7e0648
                         {
                             foreach (IEntry texture in new MaterialInstanceConstant(matExport).Textures)
                             {
