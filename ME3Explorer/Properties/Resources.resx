--- conflicted
+++ resolved
@@ -1,261 +1,259 @@
-﻿<?xml version="1.0" encoding="utf-8"?>
-<root>
-  <!-- 
-    Microsoft ResX Schema 
-    
-    Version 2.0
-    
-    The primary goals of this format is to allow a simple XML format 
-    that is mostly human readable. The generation and parsing of the 
-    various data types are done through the TypeConverter classes 
-    associated with the data types.
-    
-    Example:
-    
-    ... ado.net/XML headers & schema ...
-    <resheader name="resmimetype">text/microsoft-resx</resheader>
-    <resheader name="version">2.0</resheader>
-    <resheader name="reader">System.Resources.ResXResourceReader, System.Windows.Forms, ...</resheader>
-    <resheader name="writer">System.Resources.ResXResourceWriter, System.Windows.Forms, ...</resheader>
-    <data name="Name1"><value>this is my long string</value><comment>this is a comment</comment></data>
-    <data name="Color1" type="System.Drawing.Color, System.Drawing">Blue</data>
-    <data name="Bitmap1" mimetype="application/x-microsoft.net.object.binary.base64">
-        <value>[base64 mime encoded serialized .NET Framework object]</value>
-    </data>
-    <data name="Icon1" type="System.Drawing.Icon, System.Drawing" mimetype="application/x-microsoft.net.object.bytearray.base64">
-        <value>[base64 mime encoded string representing a byte array form of the .NET Framework object]</value>
-        <comment>This is a comment</comment>
-    </data>
-                
-    There are any number of "resheader" rows that contain simple 
-    name/value pairs.
-    
-    Each data row contains a name, and value. The row also contains a 
-    type or mimetype. Type corresponds to a .NET class that support 
-    text/value conversion through the TypeConverter architecture. 
-    Classes that don't support this are serialized and stored with the 
-    mimetype set.
-    
-    The mimetype is used for serialized objects, and tells the 
-    ResXResourceReader how to depersist the object. This is currently not 
-    extensible. For a given mimetype the value must be set accordingly:
-    
-    Note - application/x-microsoft.net.object.binary.base64 is the format 
-    that the ResXResourceWriter will generate, however the reader can 
-    read any of the formats listed below.
-    
-    mimetype: application/x-microsoft.net.object.binary.base64
-    value   : The object must be serialized with 
-            : System.Runtime.Serialization.Formatters.Binary.BinaryFormatter
-            : and then encoded with base64 encoding.
-    
-    mimetype: application/x-microsoft.net.object.soap.base64
-    value   : The object must be serialized with 
-            : System.Runtime.Serialization.Formatters.Soap.SoapFormatter
-            : and then encoded with base64 encoding.
-
-    mimetype: application/x-microsoft.net.object.bytearray.base64
-    value   : The object must be serialized into a byte array 
-            : using a System.ComponentModel.TypeConverter
-            : and then encoded with base64 encoding.
-    -->
-  <xsd:schema id="root" xmlns="" xmlns:xsd="http://www.w3.org/2001/XMLSchema" xmlns:msdata="urn:schemas-microsoft-com:xml-msdata">
-    <xsd:import namespace="http://www.w3.org/XML/1998/namespace" />
-    <xsd:element name="root" msdata:IsDataSet="true">
-      <xsd:complexType>
-        <xsd:choice maxOccurs="unbounded">
-          <xsd:element name="metadata">
-            <xsd:complexType>
-              <xsd:sequence>
-                <xsd:element name="value" type="xsd:string" minOccurs="0" />
-              </xsd:sequence>
-              <xsd:attribute name="name" use="required" type="xsd:string" />
-              <xsd:attribute name="type" type="xsd:string" />
-              <xsd:attribute name="mimetype" type="xsd:string" />
-              <xsd:attribute ref="xml:space" />
-            </xsd:complexType>
-          </xsd:element>
-          <xsd:element name="assembly">
-            <xsd:complexType>
-              <xsd:attribute name="alias" type="xsd:string" />
-              <xsd:attribute name="name" type="xsd:string" />
-            </xsd:complexType>
-          </xsd:element>
-          <xsd:element name="data">
-            <xsd:complexType>
-              <xsd:sequence>
-                <xsd:element name="value" type="xsd:string" minOccurs="0" msdata:Ordinal="1" />
-                <xsd:element name="comment" type="xsd:string" minOccurs="0" msdata:Ordinal="2" />
-              </xsd:sequence>
-              <xsd:attribute name="name" type="xsd:string" use="required" msdata:Ordinal="1" />
-              <xsd:attribute name="type" type="xsd:string" msdata:Ordinal="3" />
-              <xsd:attribute name="mimetype" type="xsd:string" msdata:Ordinal="4" />
-              <xsd:attribute ref="xml:space" />
-            </xsd:complexType>
-          </xsd:element>
-          <xsd:element name="resheader">
-            <xsd:complexType>
-              <xsd:sequence>
-                <xsd:element name="value" type="xsd:string" minOccurs="0" msdata:Ordinal="1" />
-              </xsd:sequence>
-              <xsd:attribute name="name" type="xsd:string" use="required" />
-            </xsd:complexType>
-          </xsd:element>
-        </xsd:choice>
-      </xsd:complexType>
-    </xsd:element>
-  </xsd:schema>
-  <resheader name="resmimetype">
-    <value>text/microsoft-resx</value>
-  </resheader>
-  <resheader name="version">
-    <value>2.0</value>
-  </resheader>
-  <resheader name="reader">
-    <value>System.Resources.ResXResourceReader, System.Windows.Forms, Version=4.0.0.0, Culture=neutral, PublicKeyToken=b77a5c561934e089</value>
-  </resheader>
-  <resheader name="writer">
-    <value>System.Resources.ResXResourceWriter, System.Windows.Forms, Version=4.0.0.0, Culture=neutral, PublicKeyToken=b77a5c561934e089</value>
-  </resheader>
-  <assembly alias="System.Windows.Forms" name="System.Windows.Forms, Version=4.0.0.0, Culture=neutral, PublicKeyToken=b77a5c561934e089" />
-  <data name="meshplorer_64x64" type="System.Resources.ResXFileRef, System.Windows.Forms">
-    <value>..\Resources\meshplorer_64x64.png;System.Drawing.Bitmap, System.Drawing, Version=4.0.0.0, Culture=neutral, PublicKeyToken=b03f5f7f11d50a3a</value>
-  </data>
-  <data name="asset_explorer_64x64" type="System.Resources.ResXFileRef, System.Windows.Forms">
-    <value>..\Icons\asset_explorer_64x64.png;System.Drawing.Bitmap, System.Drawing, Version=4.0.0.0, Culture=neutral, PublicKeyToken=b03f5f7f11d50a3a</value>
-  </data>
-  <data name="BIK_movie_64x64" type="System.Resources.ResXFileRef, System.Windows.Forms">
-    <value>..\Icons\BIK_movie_64x64.png;System.Drawing.Bitmap, System.Drawing, Version=4.0.0.0, Culture=neutral, PublicKeyToken=b03f5f7f11d50a3a</value>
-  </data>
-  <data name="dialogue_editor_64x64" type="System.Resources.ResXFileRef, System.Windows.Forms">
-    <value>..\Resources\dialogue_editor_64x64.png;System.Drawing.Bitmap, System.Drawing, Version=4.0.0.0, Culture=neutral, PublicKeyToken=b03f5f7f11d50a3a</value>
-  </data>
-  <data name="modmaker_64x64" type="System.Resources.ResXFileRef, System.Windows.Forms">
-    <value>..\Icons\modmaker_64x64.png;System.Drawing.Bitmap, System.Drawing, Version=4.0.0.0, Culture=neutral, PublicKeyToken=b03f5f7f11d50a3a</value>
-  </data>
-  <data name="pcc_repacker_64x64" type="System.Resources.ResXFileRef, System.Windows.Forms">
-    <value>..\Resources\pcc_repacker_64x64.png;System.Drawing.Bitmap, System.Drawing, Version=4.0.0.0, Culture=neutral, PublicKeyToken=b03f5f7f11d50a3a</value>
-  </data>
-  <data name="audio_extract_64x64" type="System.Resources.ResXFileRef, System.Windows.Forms">
-    <value>..\Icons\audio_extract_64x64.png;System.Drawing.Bitmap, System.Drawing, Version=4.0.0.0, Culture=neutral, PublicKeyToken=b03f5f7f11d50a3a</value>
-  </data>
-  <data name="level_editor_64x64" type="System.Resources.ResXFileRef, System.Windows.Forms">
-    <value>..\Resources\level_editor_64x64.png;System.Drawing.Bitmap, System.Drawing, Version=4.0.0.0, Culture=neutral, PublicKeyToken=b03f5f7f11d50a3a</value>
-  </data>
-  <data name="plot_DB_64x64" type="System.Resources.ResXFileRef, System.Windows.Forms">
-    <value>..\Icons\plot_DB_64x64.png;System.Drawing.Bitmap, System.Drawing, Version=4.0.0.0, Culture=neutral, PublicKeyToken=b03f5f7f11d50a3a</value>
-  </data>
-  <data name="me3creator_64x64" type="System.Resources.ResXFileRef, System.Windows.Forms">
-    <value>..\Resources\me3creator_64x64.png;System.Drawing.Bitmap, System.Drawing, Version=4.0.0.0, Culture=neutral, PublicKeyToken=b03f5f7f11d50a3a</value>
-  </data>
-  <data name="class_viewer_64x64" type="System.Resources.ResXFileRef, System.Windows.Forms">
-    <value>..\Resources\class_viewer_64x64.png;System.Drawing.Bitmap, System.Drawing, Version=4.0.0.0, Culture=neutral, PublicKeyToken=b03f5f7f11d50a3a</value>
-  </data>
-  <data name="wwisebank_editor_64x64" type="System.Resources.ResXFileRef, System.Windows.Forms">
-    <value>..\Resources\wwisebank_editor_64x64.png;System.Drawing.Bitmap, System.Drawing, Version=4.0.0.0, Culture=neutral, PublicKeyToken=b03f5f7f11d50a3a</value>
-  </data>
-  <data name="psk_viewer_64x64" type="System.Resources.ResXFileRef, System.Windows.Forms">
-    <value>..\Resources\psk_viewer_64x64.png;System.Drawing.Bitmap, System.Drawing, Version=4.0.0.0, Culture=neutral, PublicKeyToken=b03f5f7f11d50a3a</value>
-  </data>
-  <data name="folder" type="System.Resources.ResXFileRef, System.Windows.Forms">
-    <value>..\Resources\folder.png;System.Drawing.Bitmap, System.Drawing, Version=4.0.0.0, Culture=neutral, PublicKeyToken=b03f5f7f11d50a3a</value>
-  </data>
-  <data name="subtitle_scanner_64x64" type="System.Resources.ResXFileRef, System.Windows.Forms">
-    <value>..\Resources\subtitle_scanner_64x64.png;System.Drawing.Bitmap, System.Drawing, Version=4.0.0.0, Culture=neutral, PublicKeyToken=b03f5f7f11d50a3a</value>
-  </data>
-  <data name="property_manager_64x64" type="System.Resources.ResXFileRef, System.Windows.Forms">
-    <value>..\Resources\property_manager_64x64.png;System.Drawing.Bitmap, System.Drawing, Version=4.0.0.0, Culture=neutral, PublicKeyToken=b03f5f7f11d50a3a</value>
-  </data>
-  <data name="fxa_editor_64x64" type="System.Resources.ResXFileRef, System.Windows.Forms">
-    <value>..\Resources\fxa_editor_64x64.png;System.Drawing.Bitmap, System.Drawing, Version=4.0.0.0, Culture=neutral, PublicKeyToken=b03f5f7f11d50a3a</value>
-  </data>
-  <data name="psa_viewer_64x64" type="System.Resources.ResXFileRef, System.Windows.Forms">
-    <value>..\Resources\psa_viewer_64x64.png;System.Drawing.Bitmap, System.Drawing, Version=4.0.0.0, Culture=neutral, PublicKeyToken=b03f5f7f11d50a3a</value>
-  </data>
-  <data name="package_editor_64x64" type="System.Resources.ResXFileRef, System.Windows.Forms">
-    <value>..\Resources\package_editor_64x64.png;System.Drawing.Bitmap, System.Drawing, Version=4.0.0.0, Culture=neutral, PublicKeyToken=b03f5f7f11d50a3a</value>
-  </data>
-  <data name="help-browser" type="System.Resources.ResXFileRef, System.Windows.Forms">
-    <value>..\Resources\help-browser.png;System.Drawing.Bitmap, System.Drawing, Version=4.0.0.0, Culture=neutral, PublicKeyToken=b03f5f7f11d50a3a</value>
-  </data>
-  <data name="meshplorer2_64x64" type="System.Resources.ResXFileRef, System.Windows.Forms">
-    <value>..\Resources\meshplorer2_64x64.png;System.Drawing.Bitmap, System.Drawing, Version=4.0.0.0, Culture=neutral, PublicKeyToken=b03f5f7f11d50a3a</value>
-  </data>
-  <data name="texplorer_64x64" type="System.Resources.ResXFileRef, System.Windows.Forms">
-    <value>..\Icons\texplorer_64x64.png;System.Drawing.Bitmap, System.Drawing, Version=4.0.0.0, Culture=neutral, PublicKeyToken=b03f5f7f11d50a3a</value>
-  </data>
-  <data name="property_database_64x64" type="System.Resources.ResXFileRef, System.Windows.Forms">
-    <value>..\Resources\property_database_64x64.png;System.Drawing.Bitmap, System.Drawing, Version=4.0.0.0, Culture=neutral, PublicKeyToken=b03f5f7f11d50a3a</value>
-  </data>
-  <data name="TPFTools_64x64" type="System.Resources.ResXFileRef, System.Windows.Forms">
-    <value>..\Icons\TPFTools_64x64.png;System.Drawing.Bitmap, System.Drawing, Version=4.0.0.0, Culture=neutral, PublicKeyToken=b03f5f7f11d50a3a</value>
-  </data>
-  <data name="property_dumper_64x64" type="System.Resources.ResXFileRef, System.Windows.Forms">
-    <value>..\Resources\property_dumper_64x64.png;System.Drawing.Bitmap, System.Drawing, Version=4.0.0.0, Culture=neutral, PublicKeyToken=b03f5f7f11d50a3a</value>
-  </data>
-  <data name="conditionals_editor_64x64" type="System.Resources.ResXFileRef, System.Windows.Forms">
-    <value>..\Resources\conditionals_editor_64x64.png;System.Drawing.Bitmap, System.Drawing, Version=4.0.0.0, Culture=neutral, PublicKeyToken=b03f5f7f11d50a3a</value>
-  </data>
-  <data name="autotoc_64x64" type="System.Resources.ResXFileRef, System.Windows.Forms">
-    <value>..\Icons\autotoc_64x64.png;System.Drawing.Bitmap, System.Drawing, Version=4.0.0.0, Culture=neutral, PublicKeyToken=b03f5f7f11d50a3a</value>
-  </data>
-  <data name="coalesced_editor_64x64" type="System.Resources.ResXFileRef, System.Windows.Forms">
-    <value>..\Resources\coalesced_editor_64x64.png;System.Drawing.Bitmap, System.Drawing, Version=4.0.0.0, Culture=neutral, PublicKeyToken=b03f5f7f11d50a3a</value>
-  </data>
-  <data name="info" type="System.Resources.ResXFileRef, System.Windows.Forms">
-    <value>..\Resources\info.ico;System.Drawing.Bitmap, System.Drawing, Version=4.0.0.0, Culture=neutral, PublicKeyToken=b03f5f7f11d50a3a</value>
-  </data>
-  <data name="soundplorer_64x64" type="System.Resources.ResXFileRef, System.Windows.Forms">
-    <value>..\Resources\soundplorer_64x64.png;System.Drawing.Bitmap, System.Drawing, Version=4.0.0.0, Culture=neutral, PublicKeyToken=b03f5f7f11d50a3a</value>
-  </data>
-  <data name="GUIDcache_editor_64x64" type="System.Resources.ResXFileRef, System.Windows.Forms">
-    <value>..\Resources\GUIDcache_editor_64x64.png;System.Drawing.Bitmap, System.Drawing, Version=4.0.0.0, Culture=neutral, PublicKeyToken=b03f5f7f11d50a3a</value>
-  </data>
-  <data name="ImageEngine_icon_64x64" type="System.Resources.ResXFileRef, System.Windows.Forms">
-    <value>..\Resources\ImageEngine_icon_64x64.png;System.Drawing.Bitmap, System.Drawing, Version=4.0.0.0, Culture=neutral, PublicKeyToken=b03f5f7f11d50a3a</value>
-  </data>
-  <data name="sfar_editor2_icon_64x64" type="System.Resources.ResXFileRef, System.Windows.Forms">
-    <value>..\Resources\sfar_editor2_icon_64x64.png;System.Drawing.Bitmap, System.Drawing, Version=4.0.0.0, Culture=neutral, PublicKeyToken=b03f5f7f11d50a3a</value>
-  </data>
-  <data name="interp_viewer_icon_64x64" type="System.Resources.ResXFileRef, System.Windows.Forms">
-    <value>..\resources\interp_viewer_icon_64x64.png;System.Drawing.Bitmap, System.Drawing, Version=4.0.0.0, Culture=neutral, PublicKeyToken=b03f5f7f11d50a3a</value>
-  </data>
-  <data name="sequence_editor_64x64" type="System.Resources.ResXFileRef, System.Windows.Forms">
-    <value>..\Resources\sequence_editor_64x64.png;System.Drawing.Bitmap, System.Drawing, Version=4.0.0.0, Culture=neutral, PublicKeyToken=b03f5f7f11d50a3a</value>
-  </data>
-  <data name="document-save" type="System.Resources.ResXFileRef, System.Windows.Forms">
-    <value>..\Resources\document-save.png;System.Drawing.Bitmap, System.Drawing, Version=4.0.0.0, Culture=neutral, PublicKeyToken=b03f5f7f11d50a3a</value>
-  </data>
-  <data name="interpreter_icon_64x64" type="System.Resources.ResXFileRef, System.Windows.Forms">
-    <value>..\Resources\interpreter_icon_64x64.png;System.Drawing.Bitmap, System.Drawing, Version=4.0.0.0, Culture=neutral, PublicKeyToken=b03f5f7f11d50a3a</value>
-  </data>
-  <data name="udk_explorer_64x64" type="System.Resources.ResXFileRef, System.Windows.Forms">
-    <value>..\Icons\udk_explorer_64x64.png;System.Drawing.Bitmap, System.Drawing, Version=4.0.0.0, Culture=neutral, PublicKeyToken=b03f5f7f11d50a3a</value>
-  </data>
-  <data name="TLKManager_icon_64x64" type="System.Resources.ResXFileRef, System.Windows.Forms">
-    <value>..\Resources\TLKManager_icon_64x64.png;System.Drawing.Bitmap, System.Drawing, Version=4.0.0.0, Culture=neutral, PublicKeyToken=b03f5f7f11d50a3a</value>
-  </data>
-  <data name="logo_OFF" type="System.Resources.ResXFileRef, System.Windows.Forms">
-    <value>..\resources\logo_off.png;System.Drawing.Bitmap, System.Drawing, Version=4.0.0.0, Culture=neutral, PublicKeyToken=b03f5f7f11d50a3a</value>
-  </data>
-  <data name="logo_ON" type="System.Resources.ResXFileRef, System.Windows.Forms">
-    <value>..\resources\logo_on.png;System.Drawing.Bitmap, System.Drawing, Version=4.0.0.0, Culture=neutral, PublicKeyToken=b03f5f7f11d50a3a</value>
-  </data>
-  <data name="hexconverter_icon64x64" type="System.Resources.ResXFileRef, System.Windows.Forms">
-    <value>..\Resources\hexconverter_icon64x64.png;System.Drawing.Bitmap, System.Drawing, Version=4.0.0.0, Culture=neutral, PublicKeyToken=b03f5f7f11d50a3a</value>
-  </data>
-<<<<<<< HEAD
-  <data name="pathfinding_editor" type="System.Resources.ResXFileRef, System.Windows.Forms">
-    <value>..\Resources\pathfinding_editor.png;System.Drawing.Bitmap, System.Drawing, Version=4.0.0.0, Culture=neutral, PublicKeyToken=b03f5f7f11d50a3a</value>
-  </data>
-  <data name="StandardShader" type="System.Resources.ResXFileRef, System.Windows.Forms">
-    <value>..\Scene3D\StandardShader.hlsl;System.String, mscorlib, Version=4.0.0.0, Culture=neutral, PublicKeyToken=b77a5c561934e089;utf-8</value>
-  </data>
-  <data name="excel" type="System.Resources.ResXFileRef, System.Windows.Forms">
-    <value>..\Resources\excel.gif;System.Drawing.Bitmap, System.Drawing, Version=4.0.0.0, Culture=neutral, PublicKeyToken=b03f5f7f11d50a3a</value>
-=======
-  <data name="KismetFont" type="System.Resources.ResXFileRef, System.Windows.Forms">
-    <value>..\resources\kismetfont.ttf;System.Byte[], mscorlib, Version=4.0.0.0, Culture=neutral, PublicKeyToken=b77a5c561934e089</value>
->>>>>>> e25622c6
-  </data>
+﻿<?xml version="1.0" encoding="utf-8"?>
+<root>
+  <!-- 
+    Microsoft ResX Schema 
+    
+    Version 2.0
+    
+    The primary goals of this format is to allow a simple XML format 
+    that is mostly human readable. The generation and parsing of the 
+    various data types are done through the TypeConverter classes 
+    associated with the data types.
+    
+    Example:
+    
+    ... ado.net/XML headers & schema ...
+    <resheader name="resmimetype">text/microsoft-resx</resheader>
+    <resheader name="version">2.0</resheader>
+    <resheader name="reader">System.Resources.ResXResourceReader, System.Windows.Forms, ...</resheader>
+    <resheader name="writer">System.Resources.ResXResourceWriter, System.Windows.Forms, ...</resheader>
+    <data name="Name1"><value>this is my long string</value><comment>this is a comment</comment></data>
+    <data name="Color1" type="System.Drawing.Color, System.Drawing">Blue</data>
+    <data name="Bitmap1" mimetype="application/x-microsoft.net.object.binary.base64">
+        <value>[base64 mime encoded serialized .NET Framework object]</value>
+    </data>
+    <data name="Icon1" type="System.Drawing.Icon, System.Drawing" mimetype="application/x-microsoft.net.object.bytearray.base64">
+        <value>[base64 mime encoded string representing a byte array form of the .NET Framework object]</value>
+        <comment>This is a comment</comment>
+    </data>
+                
+    There are any number of "resheader" rows that contain simple 
+    name/value pairs.
+    
+    Each data row contains a name, and value. The row also contains a 
+    type or mimetype. Type corresponds to a .NET class that support 
+    text/value conversion through the TypeConverter architecture. 
+    Classes that don't support this are serialized and stored with the 
+    mimetype set.
+    
+    The mimetype is used for serialized objects, and tells the 
+    ResXResourceReader how to depersist the object. This is currently not 
+    extensible. For a given mimetype the value must be set accordingly:
+    
+    Note - application/x-microsoft.net.object.binary.base64 is the format 
+    that the ResXResourceWriter will generate, however the reader can 
+    read any of the formats listed below.
+    
+    mimetype: application/x-microsoft.net.object.binary.base64
+    value   : The object must be serialized with 
+            : System.Runtime.Serialization.Formatters.Binary.BinaryFormatter
+            : and then encoded with base64 encoding.
+    
+    mimetype: application/x-microsoft.net.object.soap.base64
+    value   : The object must be serialized with 
+            : System.Runtime.Serialization.Formatters.Soap.SoapFormatter
+            : and then encoded with base64 encoding.
+
+    mimetype: application/x-microsoft.net.object.bytearray.base64
+    value   : The object must be serialized into a byte array 
+            : using a System.ComponentModel.TypeConverter
+            : and then encoded with base64 encoding.
+    -->
+  <xsd:schema id="root" xmlns="" xmlns:xsd="http://www.w3.org/2001/XMLSchema" xmlns:msdata="urn:schemas-microsoft-com:xml-msdata">
+    <xsd:import namespace="http://www.w3.org/XML/1998/namespace" />
+    <xsd:element name="root" msdata:IsDataSet="true">
+      <xsd:complexType>
+        <xsd:choice maxOccurs="unbounded">
+          <xsd:element name="metadata">
+            <xsd:complexType>
+              <xsd:sequence>
+                <xsd:element name="value" type="xsd:string" minOccurs="0" />
+              </xsd:sequence>
+              <xsd:attribute name="name" use="required" type="xsd:string" />
+              <xsd:attribute name="type" type="xsd:string" />
+              <xsd:attribute name="mimetype" type="xsd:string" />
+              <xsd:attribute ref="xml:space" />
+            </xsd:complexType>
+          </xsd:element>
+          <xsd:element name="assembly">
+            <xsd:complexType>
+              <xsd:attribute name="alias" type="xsd:string" />
+              <xsd:attribute name="name" type="xsd:string" />
+            </xsd:complexType>
+          </xsd:element>
+          <xsd:element name="data">
+            <xsd:complexType>
+              <xsd:sequence>
+                <xsd:element name="value" type="xsd:string" minOccurs="0" msdata:Ordinal="1" />
+                <xsd:element name="comment" type="xsd:string" minOccurs="0" msdata:Ordinal="2" />
+              </xsd:sequence>
+              <xsd:attribute name="name" type="xsd:string" use="required" msdata:Ordinal="1" />
+              <xsd:attribute name="type" type="xsd:string" msdata:Ordinal="3" />
+              <xsd:attribute name="mimetype" type="xsd:string" msdata:Ordinal="4" />
+              <xsd:attribute ref="xml:space" />
+            </xsd:complexType>
+          </xsd:element>
+          <xsd:element name="resheader">
+            <xsd:complexType>
+              <xsd:sequence>
+                <xsd:element name="value" type="xsd:string" minOccurs="0" msdata:Ordinal="1" />
+              </xsd:sequence>
+              <xsd:attribute name="name" type="xsd:string" use="required" />
+            </xsd:complexType>
+          </xsd:element>
+        </xsd:choice>
+      </xsd:complexType>
+    </xsd:element>
+  </xsd:schema>
+  <resheader name="resmimetype">
+    <value>text/microsoft-resx</value>
+  </resheader>
+  <resheader name="version">
+    <value>2.0</value>
+  </resheader>
+  <resheader name="reader">
+    <value>System.Resources.ResXResourceReader, System.Windows.Forms, Version=4.0.0.0, Culture=neutral, PublicKeyToken=b77a5c561934e089</value>
+  </resheader>
+  <resheader name="writer">
+    <value>System.Resources.ResXResourceWriter, System.Windows.Forms, Version=4.0.0.0, Culture=neutral, PublicKeyToken=b77a5c561934e089</value>
+  </resheader>
+  <assembly alias="System.Windows.Forms" name="System.Windows.Forms, Version=4.0.0.0, Culture=neutral, PublicKeyToken=b77a5c561934e089" />
+  <data name="meshplorer_64x64" type="System.Resources.ResXFileRef, System.Windows.Forms">
+    <value>..\Resources\meshplorer_64x64.png;System.Drawing.Bitmap, System.Drawing, Version=4.0.0.0, Culture=neutral, PublicKeyToken=b03f5f7f11d50a3a</value>
+  </data>
+  <data name="asset_explorer_64x64" type="System.Resources.ResXFileRef, System.Windows.Forms">
+    <value>..\Icons\asset_explorer_64x64.png;System.Drawing.Bitmap, System.Drawing, Version=4.0.0.0, Culture=neutral, PublicKeyToken=b03f5f7f11d50a3a</value>
+  </data>
+  <data name="BIK_movie_64x64" type="System.Resources.ResXFileRef, System.Windows.Forms">
+    <value>..\Icons\BIK_movie_64x64.png;System.Drawing.Bitmap, System.Drawing, Version=4.0.0.0, Culture=neutral, PublicKeyToken=b03f5f7f11d50a3a</value>
+  </data>
+  <data name="dialogue_editor_64x64" type="System.Resources.ResXFileRef, System.Windows.Forms">
+    <value>..\Resources\dialogue_editor_64x64.png;System.Drawing.Bitmap, System.Drawing, Version=4.0.0.0, Culture=neutral, PublicKeyToken=b03f5f7f11d50a3a</value>
+  </data>
+  <data name="modmaker_64x64" type="System.Resources.ResXFileRef, System.Windows.Forms">
+    <value>..\Icons\modmaker_64x64.png;System.Drawing.Bitmap, System.Drawing, Version=4.0.0.0, Culture=neutral, PublicKeyToken=b03f5f7f11d50a3a</value>
+  </data>
+  <data name="pcc_repacker_64x64" type="System.Resources.ResXFileRef, System.Windows.Forms">
+    <value>..\Resources\pcc_repacker_64x64.png;System.Drawing.Bitmap, System.Drawing, Version=4.0.0.0, Culture=neutral, PublicKeyToken=b03f5f7f11d50a3a</value>
+  </data>
+  <data name="audio_extract_64x64" type="System.Resources.ResXFileRef, System.Windows.Forms">
+    <value>..\Icons\audio_extract_64x64.png;System.Drawing.Bitmap, System.Drawing, Version=4.0.0.0, Culture=neutral, PublicKeyToken=b03f5f7f11d50a3a</value>
+  </data>
+  <data name="level_editor_64x64" type="System.Resources.ResXFileRef, System.Windows.Forms">
+    <value>..\Resources\level_editor_64x64.png;System.Drawing.Bitmap, System.Drawing, Version=4.0.0.0, Culture=neutral, PublicKeyToken=b03f5f7f11d50a3a</value>
+  </data>
+  <data name="plot_DB_64x64" type="System.Resources.ResXFileRef, System.Windows.Forms">
+    <value>..\Icons\plot_DB_64x64.png;System.Drawing.Bitmap, System.Drawing, Version=4.0.0.0, Culture=neutral, PublicKeyToken=b03f5f7f11d50a3a</value>
+  </data>
+  <data name="me3creator_64x64" type="System.Resources.ResXFileRef, System.Windows.Forms">
+    <value>..\Resources\me3creator_64x64.png;System.Drawing.Bitmap, System.Drawing, Version=4.0.0.0, Culture=neutral, PublicKeyToken=b03f5f7f11d50a3a</value>
+  </data>
+  <data name="class_viewer_64x64" type="System.Resources.ResXFileRef, System.Windows.Forms">
+    <value>..\Resources\class_viewer_64x64.png;System.Drawing.Bitmap, System.Drawing, Version=4.0.0.0, Culture=neutral, PublicKeyToken=b03f5f7f11d50a3a</value>
+  </data>
+  <data name="wwisebank_editor_64x64" type="System.Resources.ResXFileRef, System.Windows.Forms">
+    <value>..\Resources\wwisebank_editor_64x64.png;System.Drawing.Bitmap, System.Drawing, Version=4.0.0.0, Culture=neutral, PublicKeyToken=b03f5f7f11d50a3a</value>
+  </data>
+  <data name="psk_viewer_64x64" type="System.Resources.ResXFileRef, System.Windows.Forms">
+    <value>..\Resources\psk_viewer_64x64.png;System.Drawing.Bitmap, System.Drawing, Version=4.0.0.0, Culture=neutral, PublicKeyToken=b03f5f7f11d50a3a</value>
+  </data>
+  <data name="folder" type="System.Resources.ResXFileRef, System.Windows.Forms">
+    <value>..\Resources\folder.png;System.Drawing.Bitmap, System.Drawing, Version=4.0.0.0, Culture=neutral, PublicKeyToken=b03f5f7f11d50a3a</value>
+  </data>
+  <data name="subtitle_scanner_64x64" type="System.Resources.ResXFileRef, System.Windows.Forms">
+    <value>..\Resources\subtitle_scanner_64x64.png;System.Drawing.Bitmap, System.Drawing, Version=4.0.0.0, Culture=neutral, PublicKeyToken=b03f5f7f11d50a3a</value>
+  </data>
+  <data name="property_manager_64x64" type="System.Resources.ResXFileRef, System.Windows.Forms">
+    <value>..\Resources\property_manager_64x64.png;System.Drawing.Bitmap, System.Drawing, Version=4.0.0.0, Culture=neutral, PublicKeyToken=b03f5f7f11d50a3a</value>
+  </data>
+  <data name="fxa_editor_64x64" type="System.Resources.ResXFileRef, System.Windows.Forms">
+    <value>..\Resources\fxa_editor_64x64.png;System.Drawing.Bitmap, System.Drawing, Version=4.0.0.0, Culture=neutral, PublicKeyToken=b03f5f7f11d50a3a</value>
+  </data>
+  <data name="psa_viewer_64x64" type="System.Resources.ResXFileRef, System.Windows.Forms">
+    <value>..\Resources\psa_viewer_64x64.png;System.Drawing.Bitmap, System.Drawing, Version=4.0.0.0, Culture=neutral, PublicKeyToken=b03f5f7f11d50a3a</value>
+  </data>
+  <data name="package_editor_64x64" type="System.Resources.ResXFileRef, System.Windows.Forms">
+    <value>..\Resources\package_editor_64x64.png;System.Drawing.Bitmap, System.Drawing, Version=4.0.0.0, Culture=neutral, PublicKeyToken=b03f5f7f11d50a3a</value>
+  </data>
+  <data name="help-browser" type="System.Resources.ResXFileRef, System.Windows.Forms">
+    <value>..\Resources\help-browser.png;System.Drawing.Bitmap, System.Drawing, Version=4.0.0.0, Culture=neutral, PublicKeyToken=b03f5f7f11d50a3a</value>
+  </data>
+  <data name="meshplorer2_64x64" type="System.Resources.ResXFileRef, System.Windows.Forms">
+    <value>..\Resources\meshplorer2_64x64.png;System.Drawing.Bitmap, System.Drawing, Version=4.0.0.0, Culture=neutral, PublicKeyToken=b03f5f7f11d50a3a</value>
+  </data>
+  <data name="texplorer_64x64" type="System.Resources.ResXFileRef, System.Windows.Forms">
+    <value>..\Icons\texplorer_64x64.png;System.Drawing.Bitmap, System.Drawing, Version=4.0.0.0, Culture=neutral, PublicKeyToken=b03f5f7f11d50a3a</value>
+  </data>
+  <data name="property_database_64x64" type="System.Resources.ResXFileRef, System.Windows.Forms">
+    <value>..\Resources\property_database_64x64.png;System.Drawing.Bitmap, System.Drawing, Version=4.0.0.0, Culture=neutral, PublicKeyToken=b03f5f7f11d50a3a</value>
+  </data>
+  <data name="TPFTools_64x64" type="System.Resources.ResXFileRef, System.Windows.Forms">
+    <value>..\Icons\TPFTools_64x64.png;System.Drawing.Bitmap, System.Drawing, Version=4.0.0.0, Culture=neutral, PublicKeyToken=b03f5f7f11d50a3a</value>
+  </data>
+  <data name="property_dumper_64x64" type="System.Resources.ResXFileRef, System.Windows.Forms">
+    <value>..\Resources\property_dumper_64x64.png;System.Drawing.Bitmap, System.Drawing, Version=4.0.0.0, Culture=neutral, PublicKeyToken=b03f5f7f11d50a3a</value>
+  </data>
+  <data name="conditionals_editor_64x64" type="System.Resources.ResXFileRef, System.Windows.Forms">
+    <value>..\Resources\conditionals_editor_64x64.png;System.Drawing.Bitmap, System.Drawing, Version=4.0.0.0, Culture=neutral, PublicKeyToken=b03f5f7f11d50a3a</value>
+  </data>
+  <data name="autotoc_64x64" type="System.Resources.ResXFileRef, System.Windows.Forms">
+    <value>..\Icons\autotoc_64x64.png;System.Drawing.Bitmap, System.Drawing, Version=4.0.0.0, Culture=neutral, PublicKeyToken=b03f5f7f11d50a3a</value>
+  </data>
+  <data name="coalesced_editor_64x64" type="System.Resources.ResXFileRef, System.Windows.Forms">
+    <value>..\Resources\coalesced_editor_64x64.png;System.Drawing.Bitmap, System.Drawing, Version=4.0.0.0, Culture=neutral, PublicKeyToken=b03f5f7f11d50a3a</value>
+  </data>
+  <data name="info" type="System.Resources.ResXFileRef, System.Windows.Forms">
+    <value>..\Resources\info.ico;System.Drawing.Bitmap, System.Drawing, Version=4.0.0.0, Culture=neutral, PublicKeyToken=b03f5f7f11d50a3a</value>
+  </data>
+  <data name="soundplorer_64x64" type="System.Resources.ResXFileRef, System.Windows.Forms">
+    <value>..\Resources\soundplorer_64x64.png;System.Drawing.Bitmap, System.Drawing, Version=4.0.0.0, Culture=neutral, PublicKeyToken=b03f5f7f11d50a3a</value>
+  </data>
+  <data name="GUIDcache_editor_64x64" type="System.Resources.ResXFileRef, System.Windows.Forms">
+    <value>..\Resources\GUIDcache_editor_64x64.png;System.Drawing.Bitmap, System.Drawing, Version=4.0.0.0, Culture=neutral, PublicKeyToken=b03f5f7f11d50a3a</value>
+  </data>
+  <data name="ImageEngine_icon_64x64" type="System.Resources.ResXFileRef, System.Windows.Forms">
+    <value>..\Resources\ImageEngine_icon_64x64.png;System.Drawing.Bitmap, System.Drawing, Version=4.0.0.0, Culture=neutral, PublicKeyToken=b03f5f7f11d50a3a</value>
+  </data>
+  <data name="sfar_editor2_icon_64x64" type="System.Resources.ResXFileRef, System.Windows.Forms">
+    <value>..\Resources\sfar_editor2_icon_64x64.png;System.Drawing.Bitmap, System.Drawing, Version=4.0.0.0, Culture=neutral, PublicKeyToken=b03f5f7f11d50a3a</value>
+  </data>
+  <data name="interp_viewer_icon_64x64" type="System.Resources.ResXFileRef, System.Windows.Forms">
+    <value>..\resources\interp_viewer_icon_64x64.png;System.Drawing.Bitmap, System.Drawing, Version=4.0.0.0, Culture=neutral, PublicKeyToken=b03f5f7f11d50a3a</value>
+  </data>
+  <data name="sequence_editor_64x64" type="System.Resources.ResXFileRef, System.Windows.Forms">
+    <value>..\Resources\sequence_editor_64x64.png;System.Drawing.Bitmap, System.Drawing, Version=4.0.0.0, Culture=neutral, PublicKeyToken=b03f5f7f11d50a3a</value>
+  </data>
+  <data name="document-save" type="System.Resources.ResXFileRef, System.Windows.Forms">
+    <value>..\Resources\document-save.png;System.Drawing.Bitmap, System.Drawing, Version=4.0.0.0, Culture=neutral, PublicKeyToken=b03f5f7f11d50a3a</value>
+  </data>
+  <data name="interpreter_icon_64x64" type="System.Resources.ResXFileRef, System.Windows.Forms">
+    <value>..\Resources\interpreter_icon_64x64.png;System.Drawing.Bitmap, System.Drawing, Version=4.0.0.0, Culture=neutral, PublicKeyToken=b03f5f7f11d50a3a</value>
+  </data>
+  <data name="udk_explorer_64x64" type="System.Resources.ResXFileRef, System.Windows.Forms">
+    <value>..\Icons\udk_explorer_64x64.png;System.Drawing.Bitmap, System.Drawing, Version=4.0.0.0, Culture=neutral, PublicKeyToken=b03f5f7f11d50a3a</value>
+  </data>
+  <data name="TLKManager_icon_64x64" type="System.Resources.ResXFileRef, System.Windows.Forms">
+    <value>..\Resources\TLKManager_icon_64x64.png;System.Drawing.Bitmap, System.Drawing, Version=4.0.0.0, Culture=neutral, PublicKeyToken=b03f5f7f11d50a3a</value>
+  </data>
+  <data name="logo_OFF" type="System.Resources.ResXFileRef, System.Windows.Forms">
+    <value>..\resources\logo_off.png;System.Drawing.Bitmap, System.Drawing, Version=4.0.0.0, Culture=neutral, PublicKeyToken=b03f5f7f11d50a3a</value>
+  </data>
+  <data name="logo_ON" type="System.Resources.ResXFileRef, System.Windows.Forms">
+    <value>..\resources\logo_on.png;System.Drawing.Bitmap, System.Drawing, Version=4.0.0.0, Culture=neutral, PublicKeyToken=b03f5f7f11d50a3a</value>
+  </data>
+  <data name="hexconverter_icon64x64" type="System.Resources.ResXFileRef, System.Windows.Forms">
+    <value>..\Resources\hexconverter_icon64x64.png;System.Drawing.Bitmap, System.Drawing, Version=4.0.0.0, Culture=neutral, PublicKeyToken=b03f5f7f11d50a3a</value>
+  </data>
+  <data name="pathfinding_editor" type="System.Resources.ResXFileRef, System.Windows.Forms">
+    <value>..\Resources\pathfinding_editor.png;System.Drawing.Bitmap, System.Drawing, Version=4.0.0.0, Culture=neutral, PublicKeyToken=b03f5f7f11d50a3a</value>
+  </data>
+  <data name="StandardShader" type="System.Resources.ResXFileRef, System.Windows.Forms">
+    <value>..\Scene3D\StandardShader.hlsl;System.String, mscorlib, Version=4.0.0.0, Culture=neutral, PublicKeyToken=b77a5c561934e089;utf-8</value>
+  </data>
+  <data name="excel" type="System.Resources.ResXFileRef, System.Windows.Forms">
+    <value>..\Resources\excel.gif;System.Drawing.Bitmap, System.Drawing, Version=4.0.0.0, Culture=neutral, PublicKeyToken=b03f5f7f11d50a3a</value>
+  </data>
+  <data name="KismetFont" type="System.Resources.ResXFileRef, System.Windows.Forms">
+    <value>..\resources\kismetfont.ttf;System.Byte[], mscorlib, Version=4.0.0.0, Culture=neutral, PublicKeyToken=b77a5c561934e089</value>
+  </data>
 </root>