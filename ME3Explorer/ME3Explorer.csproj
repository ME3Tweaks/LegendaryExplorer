﻿<?xml version="1.0" encoding="utf-8"?>
<Project ToolsVersion="14.0" DefaultTargets="Build" xmlns="http://schemas.microsoft.com/developer/msbuild/2003">
  <Import Project="$(MSBuildExtensionsPath)\$(MSBuildToolsVersion)\Microsoft.Common.props" Condition="Exists('$(MSBuildExtensionsPath)\$(MSBuildToolsVersion)\Microsoft.Common.props')" />
  <PropertyGroup>
    <Configuration Condition=" '$(Configuration)' == '' ">Debug</Configuration>
    <Platform Condition=" '$(Platform)' == '' ">AnyCPU</Platform>
    <ProjectGuid>{60E91B60-FCEE-4B36-967E-4022D8A54F2F}</ProjectGuid>
    <OutputType>WinExe</OutputType>
    <AppDesignerFolder>Properties</AppDesignerFolder>
    <RootNamespace>ME3Explorer</RootNamespace>
    <AssemblyName>ME3Explorer</AssemblyName>
    <TargetFrameworkVersion>v4.6.1</TargetFrameworkVersion>
    <FileAlignment>512</FileAlignment>
    <ProjectTypeGuids>{60dc8134-eba5-43b8-bcc9-bb4bc16c2548};{FAE04EC0-301F-11D3-BF4B-00C04F79EFBC}</ProjectTypeGuids>
    <WarningLevel>4</WarningLevel>
    <AutoGenerateBindingRedirects>true</AutoGenerateBindingRedirects>
    <PublishUrl>publish\</PublishUrl>
    <Install>true</Install>
    <InstallFrom>Disk</InstallFrom>
    <UpdateEnabled>false</UpdateEnabled>
    <UpdateMode>Foreground</UpdateMode>
    <UpdateInterval>7</UpdateInterval>
    <UpdateIntervalUnits>Days</UpdateIntervalUnits>
    <UpdatePeriodically>false</UpdatePeriodically>
    <UpdateRequired>false</UpdateRequired>
    <MapFileExtensions>true</MapFileExtensions>
    <ApplicationRevision>0</ApplicationRevision>
    <ApplicationVersion>1.0.0.%2a</ApplicationVersion>
    <IsWebBootstrapper>false</IsWebBootstrapper>
    <UseApplicationTrust>false</UseApplicationTrust>
    <BootstrapperEnabled>true</BootstrapperEnabled>
    <TargetFrameworkProfile />
  </PropertyGroup>
  <PropertyGroup Condition=" '$(Configuration)|$(Platform)' == 'Debug|AnyCPU' ">
    <PlatformTarget>AnyCPU</PlatformTarget>
    <DebugSymbols>true</DebugSymbols>
    <DebugType>full</DebugType>
    <Optimize>false</Optimize>
    <OutputPath>bin\Debug\</OutputPath>
    <DefineConstants>DEBUG;TRACE</DefineConstants>
    <ErrorReport>prompt</ErrorReport>
    <WarningLevel>4</WarningLevel>
    <AllowUnsafeBlocks>true</AllowUnsafeBlocks>
    <RunCodeAnalysis>false</RunCodeAnalysis>
    <UseVSHostingProcess>false</UseVSHostingProcess>
  </PropertyGroup>
  <PropertyGroup Condition=" '$(Configuration)|$(Platform)' == 'Release|AnyCPU' ">
    <PlatformTarget>AnyCPU</PlatformTarget>
    <DebugType>none</DebugType>
    <Optimize>true</Optimize>
    <OutputPath>bin\Release\</OutputPath>
    <DefineConstants>TRACE</DefineConstants>
    <ErrorReport>prompt</ErrorReport>
    <WarningLevel>4</WarningLevel>
    <AllowUnsafeBlocks>true</AllowUnsafeBlocks>
    <UseVSHostingProcess>false</UseVSHostingProcess>
  </PropertyGroup>
  <PropertyGroup>
    <ApplicationIcon>Resources\meexp_favicon.ico</ApplicationIcon>
  </PropertyGroup>
  <PropertyGroup>
    <StartupObject>ME3Explorer.App</StartupObject>
  </PropertyGroup>
  <PropertyGroup>
    <RunPostBuildEvent>Always</RunPostBuildEvent>
  </PropertyGroup>
  <ItemGroup>
    <Reference Include="ICSharpCode.SharpZipLib, Version=0.86.0.518, Culture=neutral, PublicKeyToken=1b03e6acf1164f73, processorArchitecture=MSIL">
      <SpecificVersion>False</SpecificVersion>
      <HintPath>..\Libraries\ICSharpCode.SharpZipLib.dll</HintPath>
    </Reference>
    <Reference Include="Ionic.Zip.Reduced, Version=1.9.1.8, Culture=neutral, PublicKeyToken=edbe51ad942a3f5c, processorArchitecture=MSIL">
      <SpecificVersion>False</SpecificVersion>
      <HintPath>..\Libraries\Ionic.Zip.Reduced.dll</HintPath>
    </Reference>
    <Reference Include="Newtonsoft.Json, Version=9.0.0.0, Culture=neutral, PublicKeyToken=30ad4fe6b2a6aeed, processorArchitecture=MSIL">
      <HintPath>..\packages\Newtonsoft.Json.9.0.1\lib\net45\Newtonsoft.Json.dll</HintPath>
      <Private>True</Private>
    </Reference>
    <Reference Include="PresentationFramework.Aero" />
    <Reference Include="SharpDX, Version=3.1.1.0, Culture=neutral, PublicKeyToken=b4dcf0f35e5521f1, processorArchitecture=MSIL">
      <HintPath>..\packages\SharpDX.3.1.1\lib\net45\SharpDX.dll</HintPath>
      <Private>True</Private>
    </Reference>
    <Reference Include="SharpDX.D3DCompiler, Version=3.1.1.0, Culture=neutral, PublicKeyToken=b4dcf0f35e5521f1, processorArchitecture=MSIL">
      <HintPath>..\packages\SharpDX.D3DCompiler.3.1.1\lib\net45\SharpDX.D3DCompiler.dll</HintPath>
      <Private>True</Private>
    </Reference>
    <Reference Include="SharpDX.Desktop, Version=3.1.1.0, Culture=neutral, PublicKeyToken=b4dcf0f35e5521f1, processorArchitecture=MSIL">
      <HintPath>..\packages\SharpDX.Desktop.3.1.1\lib\net45\SharpDX.Desktop.dll</HintPath>
      <Private>True</Private>
    </Reference>
    <Reference Include="SharpDX.Direct2D1, Version=3.1.1.0, Culture=neutral, PublicKeyToken=b4dcf0f35e5521f1, processorArchitecture=MSIL">
      <HintPath>..\packages\SharpDX.Direct2D1.3.1.1\lib\net45\SharpDX.Direct2D1.dll</HintPath>
      <Private>True</Private>
    </Reference>
    <Reference Include="SharpDX.Direct3D11, Version=3.1.1.0, Culture=neutral, PublicKeyToken=b4dcf0f35e5521f1, processorArchitecture=MSIL">
      <HintPath>..\packages\SharpDX.Direct3D11.3.1.1\lib\net45\SharpDX.Direct3D11.dll</HintPath>
      <Private>True</Private>
    </Reference>
    <Reference Include="SharpDX.DXGI, Version=3.1.1.0, Culture=neutral, PublicKeyToken=b4dcf0f35e5521f1, processorArchitecture=MSIL">
      <HintPath>..\packages\SharpDX.DXGI.3.1.1\lib\net45\SharpDX.DXGI.dll</HintPath>
      <Private>True</Private>
    </Reference>
    <Reference Include="SharpDX.Mathematics, Version=3.1.1.0, Culture=neutral, PublicKeyToken=b4dcf0f35e5521f1, processorArchitecture=MSIL">
      <HintPath>..\packages\SharpDX.Mathematics.3.1.1\lib\net45\SharpDX.Mathematics.dll</HintPath>
      <Private>True</Private>
    </Reference>
    <Reference Include="System" />
    <Reference Include="System.Data" />
    <Reference Include="System.Runtime.Remoting" />
    <Reference Include="System.Threading.Tasks.Dataflow, Version=4.5.24.0, Culture=neutral, PublicKeyToken=b03f5f7f11d50a3a, processorArchitecture=MSIL">
      <HintPath>..\packages\Microsoft.Tpl.Dataflow.4.5.24\lib\portable-net45+win8+wpa81\System.Threading.Tasks.Dataflow.dll</HintPath>
      <Private>True</Private>
    </Reference>
    <Reference Include="System.Xml" />
    <Reference Include="Microsoft.CSharp" />
    <Reference Include="System.Core" />
    <Reference Include="System.Xml.Linq" />
    <Reference Include="System.Data.DataSetExtensions" />
    <Reference Include="System.Net.Http" />
    <Reference Include="System.Xaml">
      <RequiredTargetFramework>4.0</RequiredTargetFramework>
    </Reference>
    <Reference Include="WindowsBase" />
    <Reference Include="PresentationCore" />
    <Reference Include="PresentationFramework" />
    <Reference Include="CSharpImageLibrary, Version=3.1.6.0, Culture=neutral, processorArchitecture=MSIL">
      <HintPath>..\packages\CSharpImageLibrary.3.1.6.0\lib\net45\CSharpImageLibrary.exe</HintPath>
      <Private>True</Private>
    </Reference>
    <Reference Include="CsvHelper, Version=2.0.0.0, Culture=neutral, PublicKeyToken=8c4959082be5c823, processorArchitecture=MSIL">
      <HintPath>..\packages\CsvHelper.2.14.1\lib\net40\CsvHelper.dll</HintPath>
      <Private>True</Private>
    </Reference>
    <Reference Include="lib3ds.Net">
      <HintPath>..\Libraries\lib3ds.Net.dll</HintPath>
    </Reference>
    <Reference Include="Microsoft.DirectX">
      <HintPath>..\Libraries\Microsoft.DirectX.dll</HintPath>
    </Reference>
    <Reference Include="Microsoft.DirectX.Direct3D">
      <HintPath>..\Libraries\Microsoft.DirectX.Direct3D.dll</HintPath>
    </Reference>
    <Reference Include="Microsoft.DirectX.Direct3DX">
      <HintPath>..\Libraries\Microsoft.DirectX.Direct3DX.dll</HintPath>
    </Reference>
    <Reference Include="Microsoft.IO.RecyclableMemoryStream, Version=1.1.0.0, Culture=neutral, PublicKeyToken=31bf3856ad364e35, processorArchitecture=MSIL">
      <HintPath>..\packages\Microsoft.IO.RecyclableMemoryStream.1.1.0.0\lib\net45\Microsoft.IO.RecyclableMemoryStream.dll</HintPath>
      <Private>True</Private>
    </Reference>
    <Reference Include="Microsoft.VisualBasic" />
    <Reference Include="Microsoft.VisualC" />
    <Reference Include="Microsoft.WindowsAPICodePack, Version=1.1.0.0, Culture=neutral, processorArchitecture=MSIL">
      <HintPath>..\packages\Microsoft.WindowsAPICodePack-Core.1.1.0.2\lib\Microsoft.WindowsAPICodePack.dll</HintPath>
      <Private>True</Private>
    </Reference>
    <Reference Include="Microsoft.WindowsAPICodePack.Shell, Version=1.1.0.0, Culture=neutral, processorArchitecture=MSIL">
      <HintPath>..\packages\Microsoft.WindowsAPICodePack-Shell.1.1.0.0\lib\Microsoft.WindowsAPICodePack.Shell.dll</HintPath>
      <Private>True</Private>
    </Reference>
    <Reference Include="PresentationCore" />
    <Reference Include="PresentationFramework" />
    <Reference Include="PresentationFramework.Aero" />
    <Reference Include="System" />
    <Reference Include="System.configuration" />
    <Reference Include="System.Web.Extensions" />
    <Reference Include="System.Deployment" />
    <Reference Include="System.Drawing" />
    <Reference Include="System.Windows.Forms" />
    <Reference Include="UIAutomationProvider" />
    <Reference Include="UsefulThings, Version=1.5.6.0, Culture=neutral, processorArchitecture=MSIL">
      <HintPath>..\packages\UsefulCSharpThings.1.5.6.0\lib\net45\UsefulThings.dll</HintPath>
      <Private>True</Private>
    </Reference>
    <Reference Include="WindowsBase" />
    <Reference Include="WindowsFormsIntegration" />
    <Reference Include="Xceed.Wpf.Toolkit, Version=2.9.0.0, Culture=neutral, PublicKeyToken=3e4669d2f30244f4, processorArchitecture=MSIL">
      <HintPath>..\packages\Extended.Wpf.Toolkit.2.9\lib\net40\Xceed.Wpf.Toolkit.dll</HintPath>
      <Private>True</Private>
    </Reference>
  </ItemGroup>
  <ItemGroup>
    <Page Include="BinaryInterpreter\BinaryAltPropertyEditor.xaml">
      <Generator>MSBuild:Compile</Generator>
      <SubType>Designer</SubType>
    </Page>
    <Page Include="BinaryInterpreter\BinaryPropertyEditor.xaml">
      <Generator>MSBuild:Compile</Generator>
      <SubType>Designer</SubType>
    </Page>
    <Page Include="BinaryInterpreter\BinaryPropertyEditorHost.xaml">
      <Generator>MSBuild:Compile</Generator>
      <SubType>Designer</SubType>
    </Page>
    <Page Include="Interpreter\AltPropertyEditor.xaml">
      <SubType>Designer</SubType>
      <Generator>MSBuild:Compile</Generator>
    </Page>
    <Page Include="Audio Editor\AudioEditor.xaml">
      <SubType>Designer</SubType>
      <Generator>MSBuild:Compile</Generator>
    </Page>
    <Page Include="CoalesceTool\Coalesced Editor.xaml">
      <Generator>MSBuild:Compile</Generator>
      <SubType>Designer</SubType>
    </Page>
    <Page Include="Interpreter\PropertyEditor.xaml">
      <SubType>Designer</SubType>
      <Generator>MSBuild:Compile</Generator>
    </Page>
    <Page Include="Main Window\About.xaml">
      <SubType>Designer</SubType>
      <Generator>MSBuild:Compile</Generator>
    </Page>
    <Page Include="App.xaml">
      <Generator>MSBuild:Compile</Generator>
      <SubType>Designer</SubType>
    </Page>
    <Compile Include="BinaryInterpreter\BinaryAddPropertyDialog.cs">
      <SubType>Form</SubType>
    </Compile>
    <Compile Include="BinaryInterpreter\BinaryAddPropertyDialog.Designer.cs">
      <DependentUpon>BinaryAddPropertyDialog.cs</DependentUpon>
    </Compile>
    <Compile Include="BinaryInterpreter\BinaryAltPropertyEditor.xaml.cs">
      <DependentUpon>BinaryAltPropertyEditor.xaml</DependentUpon>
    </Compile>
    <Compile Include="BinaryInterpreter\BinaryInterpreter.cs">
      <SubType>UserControl</SubType>
    </Compile>
    <Compile Include="BinaryInterpreter\BinaryInterpreter.Designer.cs">
      <DependentUpon>BinaryInterpreter.cs</DependentUpon>
    </Compile>
    <Compile Include="BinaryInterpreter\BinaryInterpreterHost.cs">
      <SubType>Form</SubType>
    </Compile>
    <Compile Include="BinaryInterpreter\BinaryInterpreterHost.Designer.cs">
      <DependentUpon>BinaryInterpreterHost.cs</DependentUpon>
    </Compile>
    <Compile Include="BinaryInterpreter\BinaryPropertyEditor.xaml.cs">
      <DependentUpon>BinaryPropertyEditor.xaml</DependentUpon>
    </Compile>
    <Compile Include="BinaryInterpreter\BinaryPropertyEditorHost.xaml.cs">
      <DependentUpon>BinaryPropertyEditorHost.xaml</DependentUpon>
    </Compile>
    <Compile Include="Interpreter\AltPropertyEditor.xaml.cs">
      <DependentUpon>AltPropertyEditor.xaml</DependentUpon>
    </Compile>
    <Compile Include="Audio Editor\AudioEditor.xaml.cs">
      <DependentUpon>AudioEditor.xaml</DependentUpon>
    </Compile>
    <Compile Include="CoalesceTool\CoalesceAsset.cs" />
    <Compile Include="CoalesceTool\CoalesceAssetType.cs" />
    <Compile Include="CoalesceTool\CoalescedType.cs" />
    <Compile Include="CoalesceTool\CoalesceFile.cs" />
    <Compile Include="CoalesceTool\CoalesceParseAction.cs" />
    <Compile Include="CoalesceTool\CoalesceProperty.cs" />
    <Compile Include="CoalesceTool\CoalesceSection.cs" />
    <Compile Include="CoalesceTool\CoalesceSections.cs" />
    <Compile Include="CoalesceTool\CoalesceSettings.cs" />
    <Compile Include="CoalesceTool\CoalesceValue.cs" />
    <Compile Include="CoalesceTool\CoalesceValueType.cs" />
    <Compile Include="CoalesceTool\Commands.cs" />
    <Compile Include="CoalesceTool\Converter.cs" />
    <Compile Include="CoalesceTool\EnumValuesExtension.cs" />
    <Compile Include="CoalesceTool\Coalesced Editor.xaml.cs">
      <DependentUpon>Coalesced Editor.xaml</DependentUpon>
    </Compile>
    <Compile Include="CoalesceTool\FileFormats\CoalescedFileXml.cs" />
    <Compile Include="CoalesceTool\FileFormats\Coalesced\FileEntry.cs" />
    <Compile Include="CoalesceTool\FileFormats\Coalesced\PropertyValue.cs" />
    <Compile Include="CoalesceTool\FileFormats\Crc32.cs" />
    <Compile Include="CoalesceTool\FileFormats\Huffman\Decoder.cs" />
    <Compile Include="CoalesceTool\FileFormats\Huffman\Encoder.cs" />
    <Compile Include="CoalesceTool\FileFormats\Huffman\Node.cs" />
    <Compile Include="CoalesceTool\FileFormats\Huffman\Pair.cs" />
    <Compile Include="CoalesceTool\FileFormats\StreamHelpers.cs" />
    <Compile Include="CoalesceTool\FileFormats\StringHelpers.cs" />
    <Compile Include="CoalesceTool\Namespace.cs" />
    <Compile Include="CoalesceTool\UpdateActions.cs" />
    <Compile Include="CoalesceTool\Xml\CoalesceInclude.cs" />
    <Compile Include="CoalesceTool\Xml\CoalesceIncludeTarget.cs" />
    <Compile Include="CoalesceTool\Xml\XmlCoalesceAsset.cs" />
    <Compile Include="CoalesceTool\Xml\XmlCoalesceFile.cs" />
    <Compile Include="FaceFXAnimSetEditor\IME3FaceFXAnimSet.cs" />
    <Compile Include="GenericWindow.cs" />
    <Compile Include="Interpreter\PropertyEditor.xaml.cs">
      <DependentUpon>PropertyEditor.xaml</DependentUpon>
    </Compile>
    <Compile Include="Main Window\About.xaml.cs">
      <DependentUpon>About.xaml</DependentUpon>
    </Compile>
    <Compile Include="DirectXGlobal.cs" />
    <Compile Include="GlobalSuppressions.cs" />
    <Compile Include="InitialSetup.xaml.cs">
      <DependentUpon>InitialSetup.xaml</DependentUpon>
    </Compile>
    <Compile Include="Main Window\TaskPaneInfoPanel.xaml.cs">
      <DependentUpon>TaskPaneInfoPanel.xaml</DependentUpon>
    </Compile>
    <Compile Include="Main.cs" />
    <Compile Include="Main Window\MainToolPanel.xaml.cs">
      <DependentUpon>MainToolPanel.xaml</DependentUpon>
    </Compile>
    <Compile Include="ME2\FaceFXAnimSetEditor.cs">
      <SubType>Form</SubType>
    </Compile>
    <Compile Include="ME2\FaceFXAnimSetEditor.Designer.cs">
      <DependentUpon>FaceFXAnimSetEditor.cs</DependentUpon>
    </Compile>
    <Compile Include="FaceFXAnimSetEditor\ME2FaceFXAnimSet.cs" />
    <Compile Include="NativesEditor\CodexMapCommands.cs" />
    <Compile Include="NativesEditor\Commands.cs" />
    <Compile Include="NativesEditor\Dialogs\ChangeObjectIdDialog.xaml.cs">
      <DependentUpon>ChangeObjectIdDialog.xaml</DependentUpon>
    </Compile>
    <Compile Include="NativesEditor\Dialogs\CopyObjectDialog.xaml.cs">
      <DependentUpon>CopyObjectDialog.xaml</DependentUpon>
    </Compile>
    <Compile Include="NativesEditor\Dialogs\NewObjectDialog.xaml.cs">
      <DependentUpon>NewObjectDialog.xaml</DependentUpon>
    </Compile>
    <Compile Include="NativesEditor\QuestMapCommands.cs" />
    <Compile Include="NativesEditor\SFXGame\BioVersionedNativeObject.cs" />
    <Compile Include="NativesEditor\SFXGame\CodexMap\BinaryBioCodexMap.cs" />
    <Compile Include="NativesEditor\SFXGame\CodexMap\BioCodexEntry.cs" />
    <Compile Include="NativesEditor\SFXGame\CodexMap\BioCodexMap.cs" />
    <Compile Include="NativesEditor\SFXGame\CodexMap\BioCodexPage.cs" />
    <Compile Include="NativesEditor\SFXGame\CodexMap\BioCodexSection.cs" />
    <Compile Include="NativesEditor\SFXGame\CodexMap\XmlBioCodexMap.cs" />
    <Compile Include="NativesEditor\SFXGame\ConsequenceMap\BioConsequenceMap.cs" />
    <Compile Include="NativesEditor\SFXGame\DiscoveredCodexMap\BioDiscoveredCodex.cs" />
    <Compile Include="NativesEditor\SFXGame\DiscoveredCodexMap\BioDiscoveredCodexMap.cs" />
    <Compile Include="NativesEditor\SFXGame\DiscoveredCodexMap\BioDiscoveredCodexPage.cs" />
    <Compile Include="NativesEditor\SFXGame\IBioVersionedNativeObject.cs" />
    <Compile Include="NativesEditor\SFXGame\OutcomeMap\BioOutcomeMap.cs" />
    <Compile Include="NativesEditor\SFXGame\QuestMap\BinaryBioQuestMap.cs" />
    <Compile Include="NativesEditor\SFXGame\QuestMap\BioQuest.cs" />
    <Compile Include="NativesEditor\SFXGame\QuestMap\BioQuestGoal.cs" />
    <Compile Include="NativesEditor\SFXGame\QuestMap\BioQuestMap.cs" />
    <Compile Include="NativesEditor\SFXGame\QuestMap\BioQuestPlotItem.cs" />
    <Compile Include="NativesEditor\SFXGame\QuestMap\BioQuestProgress.cs" />
    <Compile Include="NativesEditor\SFXGame\QuestMap\BioQuestTask.cs" />
    <Compile Include="NativesEditor\SFXGame\QuestMap\BioStateTaskList.cs" />
    <Compile Include="NativesEditor\SFXGame\QuestMap\BioTaskEval.cs" />
    <Compile Include="NativesEditor\SFXGame\QuestMap\XmlBioQuestMap.cs" />
    <Compile Include="NativesEditor\SFXGame\QuestProgressionMap\BioQuestProgressionMap.cs" />
    <Compile Include="NativesEditor\SFXGame\StateEventMap\BinaryBioStateEventMap.cs" />
    <Compile Include="NativesEditor\SFXGame\StateEventMap\BioStateEvent.cs" />
    <Compile Include="NativesEditor\SFXGame\StateEventMap\BioStateEventElement.cs" />
    <Compile Include="NativesEditor\SFXGame\StateEventMap\BioStateEventElementBool.cs" />
    <Compile Include="NativesEditor\SFXGame\StateEventMap\BioStateEventElementConsequence.cs" />
    <Compile Include="NativesEditor\SFXGame\StateEventMap\BioStateEventElementFloat.cs" />
    <Compile Include="NativesEditor\SFXGame\StateEventMap\BioStateEventElementFunction.cs" />
    <Compile Include="NativesEditor\SFXGame\StateEventMap\BioStateEventElementInt.cs" />
    <Compile Include="NativesEditor\SFXGame\StateEventMap\BioStateEventElementLocal.cs" />
    <Compile Include="NativesEditor\SFXGame\StateEventMap\BioStateEventElementLocalBool.cs" />
    <Compile Include="NativesEditor\SFXGame\StateEventMap\BioStateEventElementLocalFloat.cs" />
    <Compile Include="NativesEditor\SFXGame\StateEventMap\BioStateEventElementLocalInt.cs" />
    <Compile Include="NativesEditor\SFXGame\StateEventMap\BioStateEventElementSubstate.cs" />
    <Compile Include="NativesEditor\SFXGame\StateEventMap\BioStateEventElementType.cs" />
    <Compile Include="NativesEditor\SFXGame\StateEventMap\BioStateEventMap.cs" />
    <Compile Include="NativesEditor\TypeConverter.cs" />
    <Compile Include="NativesEditor\TypeConverterExtension.cs" />
    <Compile Include="NativesEditor\TypeOfConverter.cs" />
    <Compile Include="NativesEditor\TypeOfConverterExtension.cs" />
    <Compile Include="NativesEditor\Views\CodexMapView.xaml.cs">
      <DependentUpon>CodexMapView.xaml</DependentUpon>
    </Compile>
    <Compile Include="NativesEditor\Views\FindObjectUsagesView.xaml.cs">
      <DependentUpon>FindObjectUsagesView.xaml</DependentUpon>
    </Compile>
    <Compile Include="NativesEditor\Views\QuestMapView.xaml.cs">
      <DependentUpon>QuestMapView.xaml</DependentUpon>
    </Compile>
    <Compile Include="NativesEditor\Views\ShellView.xaml.cs">
      <DependentUpon>ShellView.xaml</DependentUpon>
    </Compile>
    <Compile Include="NativesEditor\Views\StateEventMapView.xaml.cs">
      <DependentUpon>StateEventMapView.xaml</DependentUpon>
    </Compile>
    <Compile Include="NativesEditor\Views\StateTaskListsView.xaml.cs">
      <DependentUpon>StateTaskListsView.xaml</DependentUpon>
    </Compile>
    <Compile Include="Packages\MEPackage.cs" />
    <Compile Include="Pathfinding Editor\ActorNodes.cs" />
    <Compile Include="Pathfinding Editor\DuplicateGUIDWindow.cs">
      <SubType>Form</SubType>
    </Compile>
    <Compile Include="Pathfinding Editor\DuplicateGUIDWindow.Designer.cs">
      <DependentUpon>DuplicateGUIDWindow.cs</DependentUpon>
    </Compile>
    <Compile Include="Pathfinding Editor\HeightFilterForm.cs">
      <SubType>Form</SubType>
    </Compile>
    <Compile Include="Pathfinding Editor\HeightFilterForm.Designer.cs">
      <DependentUpon>HeightFilterForm.cs</DependentUpon>
    </Compile>
    <Compile Include="Pathfinding Editor\ListWindow.cs">
      <SubType>Form</SubType>
    </Compile>
    <Compile Include="Pathfinding Editor\ListWindow.Designer.cs">
      <DependentUpon>ListWindow.cs</DependentUpon>
    </Compile>
    <Compile Include="Pathfinding Editor\PathfindingNodeInfoPanel.cs">
      <SubType>UserControl</SubType>
    </Compile>
    <Compile Include="Pathfinding Editor\PathfindingNodeInfoPanel.Designer.cs">
      <DependentUpon>PathfindingNodeInfoPanel.cs</DependentUpon>
    </Compile>
    <Compile Include="Pathfinding Editor\PathfindingNodeMaster.cs" />
    <Compile Include="Pathfinding Editor\ReachSpecCreatorForm.cs">
      <SubType>Form</SubType>
    </Compile>
    <Compile Include="Pathfinding Editor\ReachSpecCreatorForm.Designer.cs">
      <DependentUpon>ReachSpecCreatorForm.cs</DependentUpon>
    </Compile>
    <Compile Include="Pathfinding Editor\ReachSpecRecalculator.cs">
      <SubType>Form</SubType>
    </Compile>
    <Compile Include="Pathfinding Editor\ReachSpecRecalculator.Designer.cs">
      <DependentUpon>ReachSpecRecalculator.cs</DependentUpon>
    </Compile>
    <Compile Include="Pathfinding Editor\SharedPathfinding.cs" />
    <Compile Include="PeriodicUpdater.cs" />
    <Compile Include="Main Window\SearchPanel.xaml.cs">
      <DependentUpon>SearchPanel.xaml</DependentUpon>
    </Compile>
    <Compile Include="ME1\Unreal\Bytecode.cs" />
    <Compile Include="ME1\Unreal\Function.cs" />
    <Compile Include="Packages\MiniLZO.cs" />
    <Compile Include="Packages\ExportEntry.cs" />
    <Compile Include="Packages\IEntry.cs" />
    <Compile Include="Packages\IMEPackage.cs" />
    <Compile Include="Packages\ImportEntry.cs" />
    <Compile Include="Packages\ME1Package.cs" />
    <Compile Include="Packages\ME2Package.cs" />
    <Compile Include="Properties\Resources.Designer.cs">
      <AutoGen>True</AutoGen>
      <DesignTime>True</DesignTime>
      <DependentUpon>Resources.resx</DependentUpon>
    </Compile>
    <Compile Include="Property Dumper\PropDumper.cs">
      <SubType>Form</SubType>
    </Compile>
    <Compile Include="CurveEd\Anchor.cs" />
    <Compile Include="CurveEd\BezierSegment.cs" />
    <Compile Include="CurveEd\Curve.cs" />
    <Compile Include="CurveEd\CurveEditor.xaml.cs">
      <DependentUpon>CurveEditor.xaml</DependentUpon>
    </Compile>
    <Compile Include="CurveEd\CurveGraph.xaml.cs">
      <DependentUpon>CurveGraph.xaml</DependentUpon>
    </Compile>
    <Compile Include="CurveEd\Handle.cs" />
    <Compile Include="CurveEd\InterpCurve.cs" />
    <Compile Include="FaceFXAnimSetEditor\FaceFXEditor.xaml.cs">
      <DependentUpon>FaceFXEditor.xaml</DependentUpon>
    </Compile>
    <Compile Include="Property Dumper\PropDumper.Designer.cs">
      <DependentUpon>PropDumper.cs</DependentUpon>
    </Compile>
    <Compile Include="Property Manager\PropertyManager.cs">
      <SubType>Form</SubType>
    </Compile>
    <Compile Include="Property Manager\PropertyManager.Designer.cs">
      <DependentUpon>PropertyManager.cs</DependentUpon>
    </Compile>
    <Compile Include="Property Manager\TreeViewSerializer.cs" />
    <Compile Include="Property Manager\UPropertyReader.cs" />
    <Compile Include="Propertydb\PropertyDB.cs">
      <SubType>Form</SubType>
    </Compile>
    <Compile Include="Propertydb\PropertyDB.Designer.cs">
      <DependentUpon>PropertyDB.cs</DependentUpon>
    </Compile>
    <Compile Include="Interpreter\PropertyEditorHost.xaml.cs">
      <DependentUpon>PropertyEditorHost.xaml</DependentUpon>
    </Compile>
    <Compile Include="PSAViewer\PSAViewer.cs">
      <SubType>Form</SubType>
    </Compile>
    <Compile Include="PSAViewer\PSAViewer.Designer.cs">
      <DependentUpon>PSAViewer.cs</DependentUpon>
    </Compile>
    <Compile Include="PSKViewer\PSKViewer.cs">
      <SubType>Form</SubType>
    </Compile>
    <Compile Include="PSKViewer\PSKViewer.Designer.cs">
      <DependentUpon>PSKViewer.cs</DependentUpon>
    </Compile>
    <Compile Include="Scene3D\Effect.cs" />
    <Compile Include="Scene3D\Mesh.cs" />
    <Compile Include="Scene3D\ModelPreview.cs" />
    <Compile Include="Scene3D\PreviewTextureCache.cs" />
    <Compile Include="Scene3D\SceneCamera.cs" />
    <Compile Include="Scene3D\SceneRenderControl.cs">
      <SubType>UserControl</SubType>
    </Compile>
    <Compile Include="ScriptDB\ScriptDB.cs">
      <SubType>Form</SubType>
    </Compile>
    <Compile Include="ScriptDB\ScriptDB.Designer.cs">
      <DependentUpon>ScriptDB.cs</DependentUpon>
    </Compile>
    <Compile Include="Pathfinding Editor\PathfindingEditor.cs">
      <SubType>Form</SubType>
    </Compile>
    <Compile Include="Pathfinding Editor\PathfindingEditor.Designer.cs">
      <DependentUpon>PathfindingEditor.cs</DependentUpon>
    </Compile>
    <Compile Include="Pathfinding Editor\PathfindingNodes.cs" />
    <Compile Include="Sequence Editor\SequenceEditor.cs">
      <SubType>Form</SubType>
    </Compile>
    <Compile Include="Sequence Editor\SequenceEditor.Designer.cs">
      <DependentUpon>SequenceEditor.cs</DependentUpon>
    </Compile>
    <Compile Include="Sequence Editor\SequenceObjects.cs" />
    <Compile Include="SFARBasicEditor\SFARBasicEditor.cs">
      <SubType>Form</SubType>
    </Compile>
    <Compile Include="SFARBasicEditor\SFARBasicEditor.Designer.cs">
      <DependentUpon>SFARBasicEditor.cs</DependentUpon>
    </Compile>
    <Compile Include="SFAREditor2\SFAREditor2.cs">
      <SubType>Form</SubType>
    </Compile>
    <Compile Include="SFAREditor2\SFAREditor2.Designer.cs">
      <DependentUpon>SFAREditor2.cs</DependentUpon>
    </Compile>
    <Compile Include="SharedUI\ExportSelectorWinForms.cs">
      <SubType>Form</SubType>
    </Compile>
    <Compile Include="SharedUI\ExportSelectorWinForms.Designer.cs">
      <DependentUpon>ExportSelectorWinForms.cs</DependentUpon>
    </Compile>
    <Compile Include="SingleInstance.cs" />
    <Compile Include="Soundplorer\DirectReplace.cs">
      <SubType>Form</SubType>
    </Compile>
    <Compile Include="Soundplorer\DirectReplace.Designer.cs">
      <DependentUpon>DirectReplace.cs</DependentUpon>
    </Compile>
    <Compile Include="Soundplorer\Soundplorer.cs">
      <SubType>Form</SubType>
    </Compile>
    <Compile Include="Soundplorer\Soundplorer.Designer.cs">
      <DependentUpon>Soundplorer.cs</DependentUpon>
    </Compile>
    <Compile Include="SubtitleScanner\FileHelpers.cs" />
    <Compile Include="SubtitleScanner\SubtitleScanner.cs">
      <SubType>Form</SubType>
    </Compile>
    <Compile Include="SubtitleScanner\SubtitleScanner.Designer.cs">
      <DependentUpon>SubtitleScanner.cs</DependentUpon>
    </Compile>
    <Compile Include="Main Window\TaskPane.xaml.cs">
      <DependentUpon>TaskPane.xaml</DependentUpon>
    </Compile>
    <Compile Include="Texplorer\KFreonListErrorBox.cs">
      <SubType>Form</SubType>
    </Compile>
    <Compile Include="Texplorer\KFreonListErrorBox.Designer.cs">
      <DependentUpon>KFreonListErrorBox.cs</DependentUpon>
    </Compile>
    <Compile Include="Texplorer\KFreonSearchForm.cs">
      <SubType>Form</SubType>
    </Compile>
    <Compile Include="Texplorer\KFreonSearchForm.Designer.cs">
      <DependentUpon>KFreonSearchForm.cs</DependentUpon>
    </Compile>
    <Compile Include="Texplorer\Texplorer2.cs">
      <SubType>Form</SubType>
    </Compile>
    <Compile Include="Texplorer\Texplorer2.Designer.cs">
      <DependentUpon>Texplorer2.cs</DependentUpon>
    </Compile>
    <Compile Include="Texplorer\TexplorerFirstTimeSetup.cs">
      <SubType>Form</SubType>
    </Compile>
    <Compile Include="Texplorer\TexplorerFirstTimeSetup.Designer.cs">
      <DependentUpon>TexplorerFirstTimeSetup.cs</DependentUpon>
    </Compile>
    <Compile Include="TlkEditor\TlkEditor.xaml.cs">
      <DependentUpon>TlkEditor.xaml</DependentUpon>
    </Compile>
    <Compile Include="TlkEditor\TLKEditorDebugTools.cs" />
    <Compile Include="TlkEditor\TLKEditorHowToUseWindow.xaml.cs">
      <DependentUpon>TLKEditorHowToUseWindow.xaml</DependentUpon>
    </Compile>
    <Compile Include="TlkManager\ME3TalkFiles.cs" />
    <Compile Include="TlkManager\TlkManager.cs">
      <SubType>Form</SubType>
    </Compile>
    <Compile Include="TlkManager\TlkManager.Designer.cs">
      <DependentUpon>TlkManager.cs</DependentUpon>
    </Compile>
    <Compile Include="TOCeditor.cs" />
    <Compile Include="Main Window\ToolInfoPanel.xaml.cs">
      <DependentUpon>ToolInfoPanel.xaml</DependentUpon>
    </Compile>
    <Compile Include="Main Window\ToolListControl.cs" />
    <Compile Include="Tools.cs" />
    <Compile Include="Main Window\ToolPanel.xaml.cs">
      <DependentUpon>ToolPanel.xaml</DependentUpon>
    </Compile>
    <Compile Include="TPFTools\KFreonTPFTools3.cs">
      <SubType>Form</SubType>
    </Compile>
    <Compile Include="TPFTools\KFreonTPFTools3.Designer.cs">
      <DependentUpon>KFreonTPFTools3.cs</DependentUpon>
    </Compile>
    <Compile Include="Unreal\BitConverter.cs" />
    <Compile Include="Unreal\Bytecode.cs" />
    <Compile Include="Unreal\Classes\AnimNodeSlot.cs" />
    <Compile Include="Unreal\Classes\AnimSequence.cs" />
    <Compile Include="Unreal\Classes\AnimSet.cs" />
    <Compile Include="Unreal\Classes\AnimTree.cs" />
    <Compile Include="Unreal\Classes\BioAnimSetData.cs" />
    <Compile Include="DialogEditor\ME3BioConversation.cs" />
    <Compile Include="Unreal\Classes\BioPathPoint.cs" />
    <Compile Include="Unreal\Classes\BioPlaypenVolumeAdditive.cs" />
    <Compile Include="Unreal\Classes\BioTriggerVolume.cs" />
    <Compile Include="Unreal\Classes\BlockingVolume.cs" />
    <Compile Include="Unreal\Classes\BrushComponent.cs" />
    <Compile Include="Unreal\Classes\CoverLink.cs" />
    <Compile Include="Unreal\Classes\CoverSlotMarker.cs" />
    <Compile Include="Unreal\Classes\DecalActor.cs" />
    <Compile Include="Unreal\Classes\DecalComponent.cs" />
    <Compile Include="Unreal\Classes\Emitter.cs" />
    <Compile Include="FaceFXAnimSetEditor\ME3FaceFXAnimSet.cs" />
    <Compile Include="Unreal\Classes\Function.cs" />
    <Compile Include="Unreal\Classes\InterpActor.cs" />
    <Compile Include="Unreal\Classes\Level.cs" />
    <Compile Include="Unreal\Classes\LightVolume.cs" />
    <Compile Include="Unreal\Classes\MantleMarker.cs" />
    <Compile Include="Unreal\Classes\MaterialInstanceConstant.cs" />
    <Compile Include="Unreal\Classes\PathNode.cs" />
    <Compile Include="Unreal\Classes\SkeletalMesh.cs" />
    <Compile Include="Unreal\Classes\SkeletalMeshOld.cs" />
    <Compile Include="Unreal\Classes\SplineActor.cs" />
    <Compile Include="Unreal\Classes\StaticMesh.cs" />
    <Compile Include="Unreal\Classes\StaticMeshActor.cs" />
    <Compile Include="Unreal\Classes\StaticMeshCollectionActor.cs" />
    <Compile Include="Unreal\Classes\StaticMeshComponent.cs" />
    <Compile Include="Unreal\Classes\TargetPoint.cs" />
    <Compile Include="Unreal\Classes\Texture2D.cs" />
    <Compile Include="Unreal\Classes\TextureGroup.cs" />
    <Compile Include="Unreal\Classes\WwiseAmbientSound.cs" />
    <Compile Include="Unreal\Classes\WwiseAudioVolume.cs" />
    <Compile Include="Unreal\Classes\WwiseBank.cs" />
    <Compile Include="Unreal\Classes\WwiseEnvironmentVolume.cs" />
    <Compile Include="Unreal\Classes\WwiseStream.cs" />
    <Compile Include="Unreal\DLCPackage.cs" />
    <Compile Include="Unreal\Helper3DS.cs" />
    <Compile Include="Unreal\HuffmanCompression.cs" />
    <Compile Include="Packages\MEPackageHandler.cs" />
    <Compile Include="Packages\ME3Package.cs" />
    <Compile Include="Unreal\PropertyReader.cs" />
    <Compile Include="Unreal\PropertyCollection.cs" />
    <Compile Include="Unreal\PropGrid.cs" />
    <Compile Include="Unreal\PSAFile.cs" />
    <Compile Include="Unreal\PSKFile.cs" />
    <Compile Include="Unreal\SerializingContainer.cs" />
    <Compile Include="Unreal\TalkFile.cs" />
    <Compile Include="Unreal\TOCBinFile.cs" />
    <Compile Include="Unreal\UnrealFlags.cs" />
    <Compile Include="Unreal\ME3UnrealObjectInfo.cs" />
    <Compile Include="Extensions.cs" />
    <Compile Include="WinFormsBase.cs">
      <SubType>Form</SubType>
    </Compile>
    <Compile Include="WPFBase.cs" />
    <Compile Include="WPFConverters.cs" />
    <Compile Include="WwiseBankViewer\WwiseViewer.cs">
      <SubType>Form</SubType>
    </Compile>
    <Compile Include="WwiseBankViewer\WwiseViewer.Designer.cs">
      <DependentUpon>WwiseViewer.cs</DependentUpon>
    </Compile>
    <Page Include="InitialSetup.xaml">
      <SubType>Designer</SubType>
      <Generator>MSBuild:Compile</Generator>
    </Page>
    <Page Include="Main Window\MainToolPanel.xaml">
      <SubType>Designer</SubType>
      <Generator>MSBuild:Compile</Generator>
    </Page>
    <Page Include="Main Window\SearchPanel.xaml">
      <SubType>Designer</SubType>
      <Generator>MSBuild:Compile</Generator>
    </Page>
    <Page Include="Main Window\MainWindow.xaml">
      <Generator>MSBuild:Compile</Generator>
      <SubType>Designer</SubType>
    </Page>
    <Compile Include="AFCExtract\AFCExtract.cs">
      <SubType>Form</SubType>
    </Compile>
    <Compile Include="AFCExtract\AFCExtract.Designer.cs">
      <DependentUpon>AFCExtract.cs</DependentUpon>
    </Compile>
    <Compile Include="AnimationExplorer\AnimationExplorer.cs">
      <SubType>Form</SubType>
    </Compile>
    <Compile Include="AnimationExplorer\AnimationExplorer.Designer.cs">
      <DependentUpon>AnimationExplorer.cs</DependentUpon>
    </Compile>
    <Compile Include="App.xaml.cs">
      <DependentUpon>App.xaml</DependentUpon>
      <SubType>Code</SubType>
    </Compile>
    <Compile Include="Asset Explorer\AssetExplorer.cs">
      <SubType>Form</SubType>
    </Compile>
    <Compile Include="Asset Explorer\AssetExplorer.Designer.cs">
      <DependentUpon>AssetExplorer.cs</DependentUpon>
    </Compile>
    <Compile Include="AutoTOC\AutoTOC.cs">
      <SubType>Form</SubType>
    </Compile>
    <Compile Include="AutoTOC\AutoTOC.Designer.cs">
      <DependentUpon>AutoTOC.cs</DependentUpon>
    </Compile>
    <Compile Include="BIKExtract\BIKExtract.cs">
      <SubType>Form</SubType>
    </Compile>
    <Compile Include="BIKExtract\BIKExtract.Designer.cs">
      <DependentUpon>BIKExtract.cs</DependentUpon>
    </Compile>
    <Compile Include="ClassViewer\ClassViewer.cs">
      <SubType>Form</SubType>
    </Compile>
    <Compile Include="ClassViewer\ClassViewer.Designer.cs">
      <DependentUpon>ClassViewer.cs</DependentUpon>
    </Compile>
    <Compile Include="Conditionals\CondEditor.cs">
      <SubType>Form</SubType>
    </Compile>
    <Compile Include="Conditionals\CondEditor.Designer.cs">
      <DependentUpon>CondEditor.cs</DependentUpon>
    </Compile>
    <Compile Include="Conditionals\Conditionals.cs">
      <SubType>Form</SubType>
    </Compile>
    <Compile Include="Conditionals\Conditionals.Designer.cs">
      <DependentUpon>Conditionals.cs</DependentUpon>
    </Compile>
    <Compile Include="DialogEditor\AddReply.cs">
      <SubType>Form</SubType>
    </Compile>
    <Compile Include="DialogEditor\AddReply.Designer.cs">
      <DependentUpon>AddReply.cs</DependentUpon>
    </Compile>
    <Compile Include="DialogEditor\DialogEditor.cs">
      <SubType>Form</SubType>
    </Compile>
    <Compile Include="DialogEditor\DialogEditor.Designer.cs">
      <DependentUpon>DialogEditor.cs</DependentUpon>
    </Compile>
    <Compile Include="DialogEditor\DialogVis.cs">
      <SubType>Component</SubType>
    </Compile>
    <Compile Include="DialogEditor\DialogVisObjects.cs" />
    <Compile Include="InputComboBox.cs">
      <SubType>Form</SubType>
    </Compile>
    <Compile Include="InputComboBox.Designer.cs">
      <DependentUpon>InputComboBox.cs</DependentUpon>
    </Compile>
    <Compile Include="DLLInjector\DLLInjector.cs">
      <SubType>Form</SubType>
    </Compile>
    <Compile Include="DLLInjector\DLLInjector.Designer.cs">
      <DependentUpon>DLLInjector.cs</DependentUpon>
    </Compile>
    <Compile Include="FaceFXAnimSetEditor\FaceFXAnimSetEditor.cs">
      <SubType>Form</SubType>
    </Compile>
    <Compile Include="FaceFXAnimSetEditor\FaceFXAnimSetEditor.Designer.cs">
      <DependentUpon>FaceFXAnimSetEditor.cs</DependentUpon>
    </Compile>
    <Compile Include="GUIDCacheEditor\GUIDCacheEditor.cs">
      <SubType>Form</SubType>
    </Compile>
    <Compile Include="GUIDCacheEditor\GUIDCacheEditor.Designer.cs">
      <DependentUpon>GUIDCacheEditor.cs</DependentUpon>
    </Compile>
    <Compile Include="InterpEditor\InterpEditor.cs">
      <SubType>Form</SubType>
    </Compile>
    <Compile Include="InterpEditor\InterpEditor.Designer.cs">
      <DependentUpon>InterpEditor.cs</DependentUpon>
    </Compile>
    <Compile Include="InterpEditor\InterpTracks.cs" />
    <Compile Include="InterpEditor\Timeline.cs">
      <SubType>Component</SubType>
    </Compile>
    <Compile Include="Interpreter\AddPropertyDialog.cs">
      <SubType>Form</SubType>
    </Compile>
    <Compile Include="Interpreter\AddPropertyDialog.Designer.cs">
      <DependentUpon>AddPropertyDialog.cs</DependentUpon>
    </Compile>
    <Compile Include="Interpreter\Interpreter.cs">
      <SubType>UserControl</SubType>
    </Compile>
    <Compile Include="Interpreter\Interpreter.Designer.cs">
      <DependentUpon>Interpreter.cs</DependentUpon>
    </Compile>
    <Compile Include="Interpreter\InterpreterHost.cs">
      <SubType>Form</SubType>
    </Compile>
    <Compile Include="Interpreter\InterpreterHost.Designer.cs">
      <DependentUpon>InterpreterHost.cs</DependentUpon>
    </Compile>
    <Compile Include="LevelExplorer\Levelbase.cs">
      <SubType>Form</SubType>
    </Compile>
    <Compile Include="LevelExplorer\Levelbase.Designer.cs">
      <DependentUpon>Levelbase.cs</DependentUpon>
    </Compile>
    <Compile Include="LevelExplorer\LevelEditor\Leveleditor.cs">
      <SubType>Form</SubType>
    </Compile>
    <Compile Include="LevelExplorer\LevelEditor\Leveleditor.Designer.cs">
      <DependentUpon>Leveleditor.cs</DependentUpon>
    </Compile>
    <Compile Include="LevelExplorer\LevelEditor\SceneManager.cs" />
    <Compile Include="Main Window\MainWindow.xaml.cs">
      <DependentUpon>MainWindow.xaml</DependentUpon>
      <SubType>Code</SubType>
    </Compile>
    <Page Include="Main Window\TaskPaneInfoPanel.xaml">
      <Generator>MSBuild:Compile</Generator>
      <SubType>Designer</SubType>
    </Page>
    <Page Include="Modmaker\CreateJobFromPCCDiff.xaml">
      <Generator>MSBuild:Compile</Generator>
      <SubType>Designer</SubType>
    </Page>
    <Page Include="Main Window\TaskPane.xaml">
      <SubType>Designer</SubType>
      <Generator>MSBuild:Compile</Generator>
    </Page>
    <Page Include="NativesEditor\Dialogs\ChangeObjectIdDialog.xaml">
      <Generator>MSBuild:Compile</Generator>
      <SubType>Designer</SubType>
    </Page>
    <Page Include="NativesEditor\Dialogs\CopyObjectDialog.xaml">
      <Generator>MSBuild:Compile</Generator>
      <SubType>Designer</SubType>
    </Page>
    <Page Include="NativesEditor\Dialogs\NewObjectDialog.xaml">
      <Generator>MSBuild:Compile</Generator>
      <SubType>Designer</SubType>
    </Page>
    <Page Include="NativesEditor\Views\CodexMapView.xaml">
      <Generator>MSBuild:Compile</Generator>
      <SubType>Designer</SubType>
    </Page>
    <Page Include="NativesEditor\Views\FindObjectUsagesView.xaml">
      <Generator>MSBuild:Compile</Generator>
      <SubType>Designer</SubType>
    </Page>
    <Page Include="NativesEditor\Views\QuestMapView.xaml">
      <Generator>MSBuild:Compile</Generator>
      <SubType>Designer</SubType>
    </Page>
    <Page Include="NativesEditor\Views\ShellView.xaml">
      <Generator>MSBuild:Compile</Generator>
      <SubType>Designer</SubType>
    </Page>
    <Page Include="NativesEditor\Views\StateEventMapView.xaml">
      <Generator>MSBuild:Compile</Generator>
      <SubType>Designer</SubType>
    </Page>
    <Page Include="NativesEditor\Views\StateTaskListsView.xaml">
      <Generator>MSBuild:Compile</Generator>
      <SubType>Designer</SubType>
    </Page>
    <Page Include="Interpreter\PropertyEditorHost.xaml">
      <SubType>Designer</SubType>
      <Generator>MSBuild:Compile</Generator>
    </Page>
    <Page Include="TlkEditor\TlkEditor.xaml">
      <Generator>MSBuild:Compile</Generator>
      <SubType>Designer</SubType>
    </Page>
    <Page Include="FaceFXAnimSetEditor\FaceFXEditor.xaml">
      <SubType>Designer</SubType>
      <Generator>MSBuild:Compile</Generator>
    </Page>
    <Page Include="TlkEditor\TLKEditorHowToUseWindow.xaml">
      <Generator>MSBuild:Compile</Generator>
      <SubType>Designer</SubType>
    </Page>
    <Page Include="Main Window\ToolInfoPanel.xaml">
      <SubType>Designer</SubType>
      <Generator>MSBuild:Compile</Generator>
    </Page>
    <Page Include="Main Window\ToolPanel.xaml">
      <SubType>Designer</SubType>
      <Generator>MSBuild:Compile</Generator>
    </Page>
  </ItemGroup>
  <ItemGroup>
    <Compile Include="ME1\DialogEditor\AddReply.cs">
      <SubType>Form</SubType>
    </Compile>
    <Compile Include="ME1\DialogEditor\AddReply.Designer.cs">
      <DependentUpon>AddReply.cs</DependentUpon>
    </Compile>
    <Compile Include="ME1\DialogEditor\DialogEditor.cs">
      <SubType>Form</SubType>
    </Compile>
    <Compile Include="ME1\DialogEditor\DialogEditor.Designer.cs">
      <DependentUpon>DialogEditor.cs</DependentUpon>
    </Compile>
    <Compile Include="ME1\HuffmanCompression.cs" />
    <Compile Include="ME1\ITalkFile.cs" />
    <Compile Include="ME1\SaveGameEditor\SaveEditor.cs">
      <SubType>Form</SubType>
    </Compile>
    <Compile Include="ME1\SaveGameEditor\SaveEditor.Designer.cs">
      <DependentUpon>SaveEditor.cs</DependentUpon>
    </Compile>
    <Compile Include="ME1\SaveGameOperator\SaveGame.cs" />
    <Compile Include="ME1\SaveGameOperator\SaveGameOperator.cs">
      <SubType>Form</SubType>
    </Compile>
    <Compile Include="ME1\SaveGameOperator\SaveGameOperator.Designer.cs">
      <DependentUpon>SaveGameOperator.cs</DependentUpon>
    </Compile>
    <Compile Include="ME1\Talkfiles.cs" />
    <Compile Include="ME1\TlkManager.cs">
      <SubType>Form</SubType>
    </Compile>
    <Compile Include="ME1\TlkManager.designer.cs">
      <DependentUpon>TlkManager.cs</DependentUpon>
    </Compile>
    <Compile Include="ME1\Unreal\Classes\ME1BioConversation.cs" />
    <Compile Include="ME1\Unreal\Classes\BioTlkFileSet.cs" />
    <Compile Include="ME1\Unreal\Classes\TalkFile.cs" />
    <Compile Include="ME1\Unreal\ME1UnrealObjectInfo.cs" />
    <Compile Include="ME2\DialogEditor\AddReply.cs">
      <SubType>Form</SubType>
    </Compile>
    <Compile Include="ME2\DialogEditor\AddReply.Designer.cs">
      <DependentUpon>AddReply.cs</DependentUpon>
    </Compile>
    <Compile Include="ME2\DialogEditor\DialogEditor.cs">
      <SubType>Form</SubType>
    </Compile>
    <Compile Include="ME2\DialogEditor\DialogEditor.Designer.cs">
      <DependentUpon>DialogEditor.cs</DependentUpon>
    </Compile>
    <Compile Include="Packages\CompressionHelper.cs" />
    <Compile Include="ME2\TlkManager\ME2TalkFiles.cs" />
    <Compile Include="ME2\TlkManager\TlkManager.cs">
      <SubType>Form</SubType>
    </Compile>
    <Compile Include="ME2\TlkManager\TlkManager.Designer.cs">
      <DependentUpon>TlkManager.cs</DependentUpon>
    </Compile>
    <Compile Include="ME2\Unreal\Classes\ME2BioConversation.cs" />
    <Compile Include="ME2\Unreal\ME2UnrealObjectInfo.cs" />
    <Compile Include="Meshplorer2\Meshplorer2.cs">
      <SubType>Form</SubType>
    </Compile>
    <Compile Include="Meshplorer2\Meshplorer2.Designer.cs">
      <DependentUpon>Meshplorer2.cs</DependentUpon>
    </Compile>
    <Compile Include="Meshplorer\ImportOptions.cs">
      <SubType>Form</SubType>
    </Compile>
    <Compile Include="Meshplorer\ImportOptions.Designer.cs">
      <DependentUpon>ImportOptions.cs</DependentUpon>
    </Compile>
    <Compile Include="Meshplorer\MeshDatabase.cs">
      <SubType>Form</SubType>
    </Compile>
    <Compile Include="Meshplorer\MeshDatabase.Designer.cs">
      <DependentUpon>MeshDatabase.cs</DependentUpon>
    </Compile>
    <Compile Include="Meshplorer\Meshplorer.cs">
      <SubType>Form</SubType>
    </Compile>
    <Compile Include="Meshplorer\Meshplorer.Designer.cs">
      <DependentUpon>Meshplorer.cs</DependentUpon>
    </Compile>
    <Compile Include="Meshplorer\MeshPlorerOptions.cs" />
    <Compile Include="Meshplorer\Select Material.cs">
      <SubType>Form</SubType>
    </Compile>
    <Compile Include="Meshplorer\Select Material.Designer.cs">
      <DependentUpon>Select Material.cs</DependentUpon>
    </Compile>
    <Compile Include="Meshplorer\UDKCopy.cs">
      <SubType>Form</SubType>
    </Compile>
    <Compile Include="Meshplorer\UDKCopy.Designer.cs">
      <DependentUpon>UDKCopy.cs</DependentUpon>
    </Compile>
    <Compile Include="Modmaker\CreateJobFromPCCDiff.xaml.cs">
      <DependentUpon>CreateJobFromPCCDiff.xaml</DependentUpon>
    </Compile>
    <Compile Include="Modmaker\ModMaker.cs">
      <SubType>Form</SubType>
    </Compile>
    <Compile Include="Modmaker\ModMaker.Designer.cs">
      <DependentUpon>ModMaker.cs</DependentUpon>
    </Compile>
    <Compile Include="PackageEditor\PackageEditor.cs">
      <SubType>Form</SubType>
    </Compile>
    <Compile Include="PackageEditor\PackageEditor.Designer.cs">
      <DependentUpon>PackageEditor.cs</DependentUpon>
    </Compile>
    <Compile Include="PCCRepack\PCCRepack.cs">
      <SubType>Form</SubType>
    </Compile>
    <Compile Include="PCCRepack\PCCRepack.Designer.cs">
      <DependentUpon>PCCRepack.cs</DependentUpon>
    </Compile>
    <Compile Include="PlotVarDB\PlotVarDB.cs">
      <SubType>Form</SubType>
    </Compile>
    <Compile Include="PlotVarDB\PlotVarDB.Designer.cs">
      <DependentUpon>PlotVarDB.cs</DependentUpon>
    </Compile>
    <Compile Include="Properties\AssemblyInfo.cs">
      <SubType>Code</SubType>
    </Compile>
    <Compile Include="Properties\Settings.Designer.cs">
      <AutoGen>True</AutoGen>
      <DependentUpon>Settings.settings</DependentUpon>
      <DesignTimeSharedInput>True</DesignTimeSharedInput>
    </Compile>
    <EmbeddedResource Include="AFCExtract\AFCExtract.resx">
      <DependentUpon>AFCExtract.cs</DependentUpon>
      <SubType>Designer</SubType>
    </EmbeddedResource>
    <EmbeddedResource Include="AnimationExplorer\AnimationExplorer.resx">
      <DependentUpon>AnimationExplorer.cs</DependentUpon>
    </EmbeddedResource>
    <EmbeddedResource Include="Asset Explorer\AssetExplorer.resx">
      <DependentUpon>AssetExplorer.cs</DependentUpon>
      <SubType>Designer</SubType>
    </EmbeddedResource>
    <EmbeddedResource Include="AutoTOC\AutoTOC.resx">
      <DependentUpon>AutoTOC.cs</DependentUpon>
    </EmbeddedResource>
    <EmbeddedResource Include="BIKExtract\BIKExtract.resx">
      <DependentUpon>BIKExtract.cs</DependentUpon>
    </EmbeddedResource>
    <EmbeddedResource Include="ClassViewer\ClassViewer.resx">
      <DependentUpon>ClassViewer.cs</DependentUpon>
    </EmbeddedResource>
    <EmbeddedResource Include="Conditionals\CondEditor.resx">
      <DependentUpon>CondEditor.cs</DependentUpon>
    </EmbeddedResource>
    <EmbeddedResource Include="Conditionals\Conditionals.resx">
      <DependentUpon>Conditionals.cs</DependentUpon>
      <SubType>Designer</SubType>
    </EmbeddedResource>
    <EmbeddedResource Include="DialogEditor\AddReply.resx">
      <DependentUpon>AddReply.cs</DependentUpon>
    </EmbeddedResource>
    <EmbeddedResource Include="DialogEditor\DialogEditor.resx">
      <DependentUpon>DialogEditor.cs</DependentUpon>
    </EmbeddedResource>
    <EmbeddedResource Include="InputComboBox.resx">
      <DependentUpon>InputComboBox.cs</DependentUpon>
    </EmbeddedResource>
    <EmbeddedResource Include="DLLInjector\DLLInjector.resx">
      <DependentUpon>DLLInjector.cs</DependentUpon>
    </EmbeddedResource>
    <EmbeddedResource Include="FaceFXAnimSetEditor\FaceFXAnimSetEditor.resx">
      <DependentUpon>FaceFXAnimSetEditor.cs</DependentUpon>
    </EmbeddedResource>
    <EmbeddedResource Include="GUIDCacheEditor\GUIDCacheEditor.resx">
      <DependentUpon>GUIDCacheEditor.cs</DependentUpon>
    </EmbeddedResource>
    <EmbeddedResource Include="InterpEditor\InterpEditor.resx">
      <DependentUpon>InterpEditor.cs</DependentUpon>
    </EmbeddedResource>
    <EmbeddedResource Include="InterpEditor\Timeline.resx">
      <DependentUpon>Timeline.cs</DependentUpon>
    </EmbeddedResource>
    <EmbeddedResource Include="BinaryInterpreter\BinaryAddPropertyDialog.resx">
      <DependentUpon>BinaryAddPropertyDialog.cs</DependentUpon>
    </EmbeddedResource>
    <EmbeddedResource Include="BinaryInterpreter\BinaryInterpreter.resx">
      <DependentUpon>BinaryInterpreter.cs</DependentUpon>
    </EmbeddedResource>
    <EmbeddedResource Include="BinaryInterpreter\BinaryInterpreterHost.resx">
      <DependentUpon>BinaryInterpreterHost.cs</DependentUpon>
    </EmbeddedResource>
    <EmbeddedResource Include="Interpreter\AddPropertyDialog.resx">
      <DependentUpon>AddPropertyDialog.cs</DependentUpon>
    </EmbeddedResource>
    <EmbeddedResource Include="Interpreter\Interpreter.resx">
      <DependentUpon>Interpreter.cs</DependentUpon>
    </EmbeddedResource>
    <EmbeddedResource Include="Interpreter\InterpreterHost.resx">
      <DependentUpon>InterpreterHost.cs</DependentUpon>
    </EmbeddedResource>
    <EmbeddedResource Include="LevelExplorer\Levelbase.resx">
      <DependentUpon>Levelbase.cs</DependentUpon>
    </EmbeddedResource>
    <EmbeddedResource Include="LevelExplorer\LevelEditor\Leveleditor.resx">
      <DependentUpon>Leveleditor.cs</DependentUpon>
    </EmbeddedResource>
    <EmbeddedResource Include="ME1\DialogEditor\AddReply.resx">
      <DependentUpon>AddReply.cs</DependentUpon>
    </EmbeddedResource>
    <EmbeddedResource Include="ME1\DialogEditor\DialogEditor.resx">
      <DependentUpon>DialogEditor.cs</DependentUpon>
    </EmbeddedResource>
    <EmbeddedResource Include="ME1\SaveGameEditor\SaveEditor.resx">
      <DependentUpon>SaveEditor.cs</DependentUpon>
    </EmbeddedResource>
    <EmbeddedResource Include="ME1\SaveGameOperator\SaveGameOperator.resx">
      <DependentUpon>SaveGameOperator.cs</DependentUpon>
    </EmbeddedResource>
    <EmbeddedResource Include="ME1\TlkManager.resx">
      <DependentUpon>TlkManager.cs</DependentUpon>
    </EmbeddedResource>
    <EmbeddedResource Include="ME2\DialogEditor\AddReply.resx">
      <DependentUpon>AddReply.cs</DependentUpon>
    </EmbeddedResource>
    <EmbeddedResource Include="ME2\DialogEditor\DialogEditor.resx">
      <DependentUpon>DialogEditor.cs</DependentUpon>
    </EmbeddedResource>
    <EmbeddedResource Include="ME2\FaceFXAnimSetEditor.resx">
      <DependentUpon>FaceFXAnimSetEditor.cs</DependentUpon>
    </EmbeddedResource>
    <EmbeddedResource Include="ME2\TlkManager\TlkManager.resx">
      <DependentUpon>TlkManager.cs</DependentUpon>
    </EmbeddedResource>
    <EmbeddedResource Include="Meshplorer2\Meshplorer2.resx">
      <DependentUpon>Meshplorer2.cs</DependentUpon>
    </EmbeddedResource>
    <EmbeddedResource Include="Meshplorer\ImportOptions.resx">
      <DependentUpon>ImportOptions.cs</DependentUpon>
    </EmbeddedResource>
    <EmbeddedResource Include="Meshplorer\MeshDatabase.resx">
      <DependentUpon>MeshDatabase.cs</DependentUpon>
    </EmbeddedResource>
    <EmbeddedResource Include="Meshplorer\Meshplorer.resx">
      <DependentUpon>Meshplorer.cs</DependentUpon>
    </EmbeddedResource>
    <EmbeddedResource Include="Meshplorer\Select Material.resx">
      <DependentUpon>Select Material.cs</DependentUpon>
    </EmbeddedResource>
    <EmbeddedResource Include="Meshplorer\UDKCopy.resx">
      <DependentUpon>UDKCopy.cs</DependentUpon>
    </EmbeddedResource>
    <EmbeddedResource Include="Modmaker\ModMaker.resx">
      <DependentUpon>ModMaker.cs</DependentUpon>
    </EmbeddedResource>
    <EmbeddedResource Include="PackageEditor\PackageEditor.resx">
      <DependentUpon>PackageEditor.cs</DependentUpon>
      <SubType>Designer</SubType>
    </EmbeddedResource>
    <EmbeddedResource Include="Pathfinding Editor\DuplicateGUIDWindow.resx">
      <DependentUpon>DuplicateGUIDWindow.cs</DependentUpon>
    </EmbeddedResource>
    <EmbeddedResource Include="Pathfinding Editor\HeightFilterForm.resx">
      <DependentUpon>HeightFilterForm.cs</DependentUpon>
    </EmbeddedResource>
    <EmbeddedResource Include="Pathfinding Editor\ListWindow.resx">
      <DependentUpon>ListWindow.cs</DependentUpon>
    </EmbeddedResource>
    <EmbeddedResource Include="Pathfinding Editor\PathfindingNodeInfoPanel.resx">
      <DependentUpon>PathfindingNodeInfoPanel.cs</DependentUpon>
    </EmbeddedResource>
    <EmbeddedResource Include="Pathfinding Editor\ReachSpecCreatorForm.resx">
      <DependentUpon>ReachSpecCreatorForm.cs</DependentUpon>
    </EmbeddedResource>
    <EmbeddedResource Include="Pathfinding Editor\ReachSpecRecalculator.resx">
      <DependentUpon>ReachSpecRecalculator.cs</DependentUpon>
    </EmbeddedResource>
    <EmbeddedResource Include="PCCRepack\PCCRepack.resx">
      <DependentUpon>PCCRepack.cs</DependentUpon>
    </EmbeddedResource>
    <EmbeddedResource Include="PlotVarDB\PlotVarDB.resx">
      <DependentUpon>PlotVarDB.cs</DependentUpon>
    </EmbeddedResource>
    <EmbeddedResource Include="Properties\Resources.resx">
      <Generator>PublicResXFileCodeGenerator</Generator>
      <SubType>Designer</SubType>
      <LastGenOutput>Resources.Designer.cs</LastGenOutput>
    </EmbeddedResource>
    <EmbeddedResource Include="Property Dumper\PropDumper.resx">
      <DependentUpon>PropDumper.cs</DependentUpon>
    </EmbeddedResource>
    <EmbeddedResource Include="Property Manager\PropertyManager.resx">
      <DependentUpon>PropertyManager.cs</DependentUpon>
    </EmbeddedResource>
    <EmbeddedResource Include="Propertydb\PropertyDB.resx">
      <DependentUpon>PropertyDB.cs</DependentUpon>
    </EmbeddedResource>
    <EmbeddedResource Include="PSAViewer\PSAViewer.resx">
      <DependentUpon>PSAViewer.cs</DependentUpon>
    </EmbeddedResource>
    <EmbeddedResource Include="PSKViewer\PSKViewer.resx">
      <DependentUpon>PSKViewer.cs</DependentUpon>
    </EmbeddedResource>
    <EmbeddedResource Include="ScriptDB\ScriptDB.resx">
      <DependentUpon>ScriptDB.cs</DependentUpon>
    </EmbeddedResource>
    <EmbeddedResource Include="Pathfinding Editor\PathfindingEditor.resx">
      <DependentUpon>PathfindingEditor.cs</DependentUpon>
    </EmbeddedResource>
    <EmbeddedResource Include="Sequence Editor\SequenceEditor.resx">
      <DependentUpon>SequenceEditor.cs</DependentUpon>
    </EmbeddedResource>
    <EmbeddedResource Include="SFARBasicEditor\SFARBasicEditor.resx">
      <DependentUpon>SFARBasicEditor.cs</DependentUpon>
      <SubType>Designer</SubType>
    </EmbeddedResource>
    <EmbeddedResource Include="SFAREditor2\SFAREditor2.resx">
      <DependentUpon>SFAREditor2.cs</DependentUpon>
    </EmbeddedResource>
    <EmbeddedResource Include="SharedUI\ExportSelectorWinForms.resx">
      <DependentUpon>ExportSelectorWinForms.cs</DependentUpon>
    </EmbeddedResource>
    <EmbeddedResource Include="Soundplorer\DirectReplace.resx">
      <DependentUpon>DirectReplace.cs</DependentUpon>
    </EmbeddedResource>
    <EmbeddedResource Include="Soundplorer\Soundplorer.resx">
      <DependentUpon>Soundplorer.cs</DependentUpon>
    </EmbeddedResource>
    <EmbeddedResource Include="SubtitleScanner\SubtitleScanner.resx">
      <DependentUpon>SubtitleScanner.cs</DependentUpon>
    </EmbeddedResource>
    <EmbeddedResource Include="Texplorer\KFreonListErrorBox.resx">
      <DependentUpon>KFreonListErrorBox.cs</DependentUpon>
    </EmbeddedResource>
    <EmbeddedResource Include="Texplorer\Texplorer2.resx">
      <DependentUpon>Texplorer2.cs</DependentUpon>
    </EmbeddedResource>
    <EmbeddedResource Include="Texplorer\TexplorerFirstTimeSetup.resx">
      <DependentUpon>TexplorerFirstTimeSetup.cs</DependentUpon>
    </EmbeddedResource>
    <EmbeddedResource Include="TlkManager\TlkManager.resx">
      <DependentUpon>TlkManager.cs</DependentUpon>
    </EmbeddedResource>
    <EmbeddedResource Include="TPFTools\KFreonTPFTools3.resx">
      <DependentUpon>KFreonTPFTools3.cs</DependentUpon>
    </EmbeddedResource>
    <EmbeddedResource Include="WwiseBankViewer\WwiseViewer.resx">
      <DependentUpon>WwiseViewer.cs</DependentUpon>
    </EmbeddedResource>
    <None Include="packages.config" />
    <None Include="Properties\Settings.settings">
      <Generator>SettingsSingleFileGenerator</Generator>
      <LastGenOutput>Settings.Designer.cs</LastGenOutput>
    </None>
    <AppDesigner Include="Properties\" />
    <Resource Include="Resources\Exo-Regular.ttf" />
    <Resource Include="Resources\Exo-SemiBold.ttf" />
    <Resource Include="Resources\TitilliumWeb-Light.ttf" />
    <Resource Include="Resources\TitilliumWeb-Regular.ttf" />
    <Resource Include="Resources\TitilliumWeb-Italic.ttf" />
    <Resource Include="Resources\Hack-Bold.ttf" />
    <Resource Include="Resources\TitilliumWeb-SemiBold.ttf" />
  </ItemGroup>
  <ItemGroup>
    <None Include="App.config">
      <SubType>Designer</SubType>
    </None>
  </ItemGroup>
  <ItemGroup>
    <Resource Include="Resources\KismetFont.ttf" />
  </ItemGroup>
  <ItemGroup>
    <ProjectReference Include="..\AmaroK86\AmaroK86Lib.csproj">
      <Project>{9010228E-4393-47E2-9DEE-FB5090A1D1AB}</Project>
      <Name>AmaroK86Lib</Name>
    </ProjectReference>
    <ProjectReference Include="..\Be.Windows.Forms.HexBox\Be.Windows.Forms.HexBox.csproj">
      <Project>{26C5F25F-B450-4CAF-AD8B-B8D11AE73457}</Project>
      <Name>Be.Windows.Forms.HexBox</Name>
    </ProjectReference>
    <ProjectReference Include="..\Gammtek.Conduit.Core\Gammtek.Conduit.Core.csproj">
      <Project>{9f364d6b-5046-4186-b684-968b52afcb81}</Project>
      <Name>Gammtek.Conduit.Core</Name>
    </ProjectReference>
    <ProjectReference Include="..\HexConverter\HexConverter.csproj">
      <Project>{bc67f053-755a-45e9-b157-8b063f1f6509}</Project>
      <Name>HexConverter</Name>
    </ProjectReference>
    <ProjectReference Include="..\KFreonLib\KFreonLib.csproj">
      <Project>{8b07ed45-42f4-4b0e-a581-2c257f77241e}</Project>
      <Name>KFreonLib</Name>
    </ProjectReference>
    <ProjectReference Include="..\ME3Creator\ME3Creator.csproj">
      <Project>{5aba4120-7379-479e-be61-c452c10a1810}</Project>
      <Name>ME3Creator</Name>
    </ProjectReference>
    <ProjectReference Include="..\ME3LibWV\ME3LibWV.csproj">
      <Project>{a8e1981a-0a8c-4c7a-9175-b5f0c085f639}</Project>
      <Name>ME3LibWV</Name>
    </ProjectReference>
    <ProjectReference Include="..\Piccolo\Piccolo.csproj">
      <Project>{daf03684-bb0b-4528-bfee-8a3fbfc9fc4a}</Project>
      <Name>Piccolo</Name>
    </ProjectReference>
    <ProjectReference Include="..\SaltTPF\SaltTPF.csproj">
      <Project>{8637a2aa-e1fb-4ec9-88a5-688d7d1f7921}</Project>
      <Name>SaltTPF</Name>
    </ProjectReference>
    <ProjectReference Include="..\Tools\Gibbed.IO\Gibbed.IO.csproj">
      <Project>{047857ba-daa3-4ca7-afb8-a1b082b28c6a}</Project>
      <Name>Gibbed.IO</Name>
    </ProjectReference>
    <ProjectReference Include="..\Tools\Gibbed.MassEffect3.FileFormats\Gibbed.MassEffect3.FileFormats.csproj">
      <Project>{681db2ce-e3eb-4110-ac50-f53eaca66e99}</Project>
      <Name>Gibbed.MassEffect3.FileFormats</Name>
    </ProjectReference>
    <ProjectReference Include="..\Tools\SevenZip\SevenZip.csproj">
      <Project>{b6c4d3b4-1267-48d5-8c3b-c86ff3e517a9}</Project>
      <Name>SevenZip</Name>
    </ProjectReference>
    <ProjectReference Include="..\UDKExplorer\UDKExplorer.csproj">
      <Project>{f660e850-da7a-41a6-ae77-4ab4f21d8f33}</Project>
      <Name>UDKExplorer</Name>
    </ProjectReference>
    <ProjectReference Include="..\UDKLibWV\UDKLibWV.csproj">
      <Project>{40fb6624-5444-43dc-8b73-863a3d91e1f3}</Project>
      <Name>UDKLibWV</Name>
    </ProjectReference>
  </ItemGroup>
  <ItemGroup>
    <Resource Include="Icons\asset_explorer_64x64.png" />
    <Resource Include="Resources\hexconverter_icon64x64.png" />
  </ItemGroup>
  <ItemGroup>
    <Resource Include="Icons\audio_extract_64x64.png" />
  </ItemGroup>
  <ItemGroup>
    <Resource Include="Icons\autotoc_64x64.png" />
  </ItemGroup>
  <ItemGroup>
    <Resource Include="Icons\BIK_movie_64x64.png" />
  </ItemGroup>
  <ItemGroup>
    <Resource Include="Icons\interpreter_icon.ico" />
    <Resource Include="Icons\interp_viewer_icon.ico" />
    <Resource Include="Icons\TLKManager_icon.ico" />
    <Resource Include="Resources\About_icon.ico" />
    <Resource Include="Resources\close_icon.ico" />
    <Resource Include="Resources\create_mods_icon.ico" />
    <Resource Include="Resources\install_mods_icon.ico" />
    <Resource Include="Resources\minimize_icon.ico" />
    <Resource Include="Resources\resize_icon.ico" />
    <Resource Include="Resources\taskbar.ico" />
    <Resource Include="Resources\wwisebank_editor_64x64.png" />
    <Resource Include="Resources\TLKManager_icon_64x64.png" />
    <Resource Include="Resources\subtitle_scanner_64x64.png" />
    <Resource Include="Resources\soundplorer_64x64.png" />
    <Resource Include="Resources\sfar_editor2_icon_64x64.png" />
    <Resource Include="Resources\sfar_basiceditor_icon.ico" />
    <Resource Include="Resources\sequence_editor_64x64.png" />
    <Resource Include="Resources\psk_viewer_64x64.png" />
    <Resource Include="Resources\psa_viewer_64x64.png" />
    <Resource Include="Resources\property_manager_64x64.png" />
    <Resource Include="Resources\property_dumper_64x64.png" />
    <Resource Include="Resources\property_database_64x64.png" />
    <Resource Include="Resources\pcc_repacker_64x64.png" />
    <Resource Include="Resources\package_editor_64x64.png" />
    <Resource Include="Resources\meshplorer2_64x64.png" />
    <Resource Include="Resources\meshplorer_64x64.png" />
    <Resource Include="Resources\me3creator_64x64.png" />
    <Resource Include="Resources\interpreter_icon_64x64.png" />
    <Resource Include="Resources\interp_viewer_icon_64x64.png" />
    <Resource Include="Resources\info.ico" />
    <Resource Include="Resources\ImageEngine_icon_64x64.png" />
    <Resource Include="Resources\help-browser.png" />
    <Resource Include="Resources\GUIDcache_editor_64x64.png" />
    <Resource Include="Resources\fxa_editor_64x64.png" />
    <Resource Include="Resources\folder.png" />
    <Resource Include="Resources\document-save.png" />
    <Resource Include="Resources\dialogue_editor_64x64.png" />
    <Resource Include="Resources\conditionals_editor_64x64.png" />
    <Resource Include="Resources\coalesced_editor_64x64.png" />
    <Resource Include="Resources\class_viewer_64x64.png" />
    <Resource Include="Resources\camera_tool_64x64.png" />
    <Resource Include="Resources\asset_explorer_64x64.png" />
    <Resource Include="Resources\animation_explorer_64x64.png" />
    <Resource Include="Icons\udk_explorer_64x64.png" />
    <Resource Include="Icons\TPFTools_64x64.png" />
    <Resource Include="Icons\texplorer_64x64.png" />
    <Resource Include="Icons\texplorer.ico" />
    <Resource Include="Icons\plot_DB_64x64.png" />
    <Resource Include="Icons\placeholder_64x64.png" />
    <Resource Include="Icons\modmaker_64x64.png" />
    <Page Include="CurveEd\CurveEditor.xaml">
      <SubType>Designer</SubType>
      <Generator>MSBuild:Compile</Generator>
    </Page>
    <Page Include="CurveEd\CurveGraph.xaml">
      <SubType>Designer</SubType>
      <Generator>MSBuild:Compile</Generator>
    </Page>
  </ItemGroup>
  <ItemGroup>
    <BootstrapperPackage Include=".NETFramework,Version=v4.5.2">
      <Visible>False</Visible>
      <ProductName>Microsoft .NET Framework 4.5.2 %28x86 and x64%29</ProductName>
      <Install>true</Install>
    </BootstrapperPackage>
    <BootstrapperPackage Include="Microsoft.Net.Framework.3.5.SP1">
      <Visible>False</Visible>
      <ProductName>.NET Framework 3.5 SP1</ProductName>
      <Install>false</Install>
    </BootstrapperPackage>
  </ItemGroup>
  <ItemGroup>
    <Resource Include="Resources\bug_icon.ico" />
  </ItemGroup>
  <ItemGroup>
    <Resource Include="Resources\search.ico" />
  </ItemGroup>
  <ItemGroup>
    <Resource Include="Resources\folder.ico" />
  </ItemGroup>
  <ItemGroup>
    <Resource Include="Resources\left_arrow.ico" />
  </ItemGroup>
  <ItemGroup>
    <Resource Include="Resources\right_arrow.ico" />
  </ItemGroup>
  <ItemGroup>
    <Resource Include="Resources\settings.ico" />
  </ItemGroup>
  <ItemGroup>
    <Resource Include="Resources\logo_ON.png" />
  </ItemGroup>
  <ItemGroup>
    <Resource Include="Resources\logo_OFF.png" />
  </ItemGroup>
  <ItemGroup>
    <Resource Include="Resources\elipsis_icon.ico" />
  </ItemGroup>
  <ItemGroup>
    <Resource Include="Resources\facefx_editor_icon.ico" />
  </ItemGroup>
  <ItemGroup>
    <Resource Include="Resources\level_database_icon.ico" />
    <Resource Include="Resources\save_gameeditor_icon.ico" />
    <Resource Include="Resources\save_gameoperator_icon.ico" />
    <SplashScreen Include="Resources\toolset_splash.png">
      <CopyToOutputDirectory>Always</CopyToOutputDirectory>
    </SplashScreen>
  </ItemGroup>
  <ItemGroup>
    <Resource Include="Resources\meexp_favicon.ico" />
  </ItemGroup>
  <ItemGroup>
    <Resource Include="Resources\me3exp_smallbanner_v1.png" />
  </ItemGroup>
  <ItemGroup>
    <Resource Include="Resources\diskette_white.ico" />
    <Resource Include="Resources\eye_white.ico" />
    <Resource Include="Resources\ME1Game.ico" />
    <Resource Include="Resources\ME2Game.ico" />
    <Resource Include="Resources\ME3Game.ico" />
  </ItemGroup>
  <ItemGroup>
    <Resource Include="Resources\close.ico" />
  </ItemGroup>
  <ItemGroup>
    <Resource Include="Resources\script_database_icon.ico" />
  </ItemGroup>
  <ItemGroup>
    <Resource Include="Resources\level_explorer_64x64.png" />
  </ItemGroup>
  <ItemGroup>
    <Resource Include="Resources\level_editor_64x64.png" />
  </ItemGroup>
  <ItemGroup>
    <Folder Include="NativesEditor\SFXGame\BioDefine\" />
  </ItemGroup>
  <ItemGroup>
    <Resource Include="Resources\plot_editor_icon.ico" />
  </ItemGroup>
  <ItemGroup>
    <Resource Include="Resources\TLK_ME1_editor_icon.ico" />
    <Resource Include="Resources\TLK_ME23_editor_icon.ico" />
  </ItemGroup>
  <ItemGroup>
    <Resource Include="Resources\audio_editor_icon.ico" />
  </ItemGroup>
  <ItemGroup>
<<<<<<< HEAD
    <None Include="Resources\iconPathfindingEditor.bmp" />
  </ItemGroup>
  <ItemGroup>
    <None Include="Resources\iconPathfindingEditor.ico" />
  </ItemGroup>
  <ItemGroup>
    <Resource Include="Resources\pathfinding_editor.png" />
=======
    <Content Include="Scene3D\StandardShader.hlsl" />
>>>>>>> 380b1d47
  </ItemGroup>
  <Import Project="$(MSBuildToolsPath)\Microsoft.CSharp.targets" />
  <PropertyGroup>
    <PostBuildEvent>xcopy /f /y "$(SolutionDir)Libraries" "$(ProjectDir)$(OutDir)"
xcopy /f /y "$(SolutionDir)Resources" "$(ProjectDir)$(OutDir)"
xcopy /f /y "$(SolutionDir)Resources\exec" "$(ProjectDir)$(OutDir)exec\"
xcopy /y "$(SolutionDir)ME3Creator\$(OutDir)ME3Creator.exe.config" "$(ProjectDir)$(OutDir)"
call "$(DevEnvDir)..\Tools\vsdevcmd.bat"
editbin /largeaddressaware "$(TargetPath)"</PostBuildEvent>
  </PropertyGroup>
  <!-- To modify your build process, add your task inside one of the targets below and uncomment it. 
       Other similar extension points exist, see Microsoft.Common.targets.
  <Target Name="BeforeBuild">
  </Target>
  <Target Name="AfterBuild">
  </Target>
  -->
</Project><|MERGE_RESOLUTION|>--- conflicted
+++ resolved
@@ -1,1529 +1,1528 @@
-﻿<?xml version="1.0" encoding="utf-8"?>
-<Project ToolsVersion="14.0" DefaultTargets="Build" xmlns="http://schemas.microsoft.com/developer/msbuild/2003">
-  <Import Project="$(MSBuildExtensionsPath)\$(MSBuildToolsVersion)\Microsoft.Common.props" Condition="Exists('$(MSBuildExtensionsPath)\$(MSBuildToolsVersion)\Microsoft.Common.props')" />
-  <PropertyGroup>
-    <Configuration Condition=" '$(Configuration)' == '' ">Debug</Configuration>
-    <Platform Condition=" '$(Platform)' == '' ">AnyCPU</Platform>
-    <ProjectGuid>{60E91B60-FCEE-4B36-967E-4022D8A54F2F}</ProjectGuid>
-    <OutputType>WinExe</OutputType>
-    <AppDesignerFolder>Properties</AppDesignerFolder>
-    <RootNamespace>ME3Explorer</RootNamespace>
-    <AssemblyName>ME3Explorer</AssemblyName>
-    <TargetFrameworkVersion>v4.6.1</TargetFrameworkVersion>
-    <FileAlignment>512</FileAlignment>
-    <ProjectTypeGuids>{60dc8134-eba5-43b8-bcc9-bb4bc16c2548};{FAE04EC0-301F-11D3-BF4B-00C04F79EFBC}</ProjectTypeGuids>
-    <WarningLevel>4</WarningLevel>
-    <AutoGenerateBindingRedirects>true</AutoGenerateBindingRedirects>
-    <PublishUrl>publish\</PublishUrl>
-    <Install>true</Install>
-    <InstallFrom>Disk</InstallFrom>
-    <UpdateEnabled>false</UpdateEnabled>
-    <UpdateMode>Foreground</UpdateMode>
-    <UpdateInterval>7</UpdateInterval>
-    <UpdateIntervalUnits>Days</UpdateIntervalUnits>
-    <UpdatePeriodically>false</UpdatePeriodically>
-    <UpdateRequired>false</UpdateRequired>
-    <MapFileExtensions>true</MapFileExtensions>
-    <ApplicationRevision>0</ApplicationRevision>
-    <ApplicationVersion>1.0.0.%2a</ApplicationVersion>
-    <IsWebBootstrapper>false</IsWebBootstrapper>
-    <UseApplicationTrust>false</UseApplicationTrust>
-    <BootstrapperEnabled>true</BootstrapperEnabled>
-    <TargetFrameworkProfile />
-  </PropertyGroup>
-  <PropertyGroup Condition=" '$(Configuration)|$(Platform)' == 'Debug|AnyCPU' ">
-    <PlatformTarget>AnyCPU</PlatformTarget>
-    <DebugSymbols>true</DebugSymbols>
-    <DebugType>full</DebugType>
-    <Optimize>false</Optimize>
-    <OutputPath>bin\Debug\</OutputPath>
-    <DefineConstants>DEBUG;TRACE</DefineConstants>
-    <ErrorReport>prompt</ErrorReport>
-    <WarningLevel>4</WarningLevel>
-    <AllowUnsafeBlocks>true</AllowUnsafeBlocks>
-    <RunCodeAnalysis>false</RunCodeAnalysis>
-    <UseVSHostingProcess>false</UseVSHostingProcess>
-  </PropertyGroup>
-  <PropertyGroup Condition=" '$(Configuration)|$(Platform)' == 'Release|AnyCPU' ">
-    <PlatformTarget>AnyCPU</PlatformTarget>
-    <DebugType>none</DebugType>
-    <Optimize>true</Optimize>
-    <OutputPath>bin\Release\</OutputPath>
-    <DefineConstants>TRACE</DefineConstants>
-    <ErrorReport>prompt</ErrorReport>
-    <WarningLevel>4</WarningLevel>
-    <AllowUnsafeBlocks>true</AllowUnsafeBlocks>
-    <UseVSHostingProcess>false</UseVSHostingProcess>
-  </PropertyGroup>
-  <PropertyGroup>
-    <ApplicationIcon>Resources\meexp_favicon.ico</ApplicationIcon>
-  </PropertyGroup>
-  <PropertyGroup>
-    <StartupObject>ME3Explorer.App</StartupObject>
-  </PropertyGroup>
-  <PropertyGroup>
-    <RunPostBuildEvent>Always</RunPostBuildEvent>
-  </PropertyGroup>
-  <ItemGroup>
-    <Reference Include="ICSharpCode.SharpZipLib, Version=0.86.0.518, Culture=neutral, PublicKeyToken=1b03e6acf1164f73, processorArchitecture=MSIL">
-      <SpecificVersion>False</SpecificVersion>
-      <HintPath>..\Libraries\ICSharpCode.SharpZipLib.dll</HintPath>
-    </Reference>
-    <Reference Include="Ionic.Zip.Reduced, Version=1.9.1.8, Culture=neutral, PublicKeyToken=edbe51ad942a3f5c, processorArchitecture=MSIL">
-      <SpecificVersion>False</SpecificVersion>
-      <HintPath>..\Libraries\Ionic.Zip.Reduced.dll</HintPath>
-    </Reference>
-    <Reference Include="Newtonsoft.Json, Version=9.0.0.0, Culture=neutral, PublicKeyToken=30ad4fe6b2a6aeed, processorArchitecture=MSIL">
-      <HintPath>..\packages\Newtonsoft.Json.9.0.1\lib\net45\Newtonsoft.Json.dll</HintPath>
-      <Private>True</Private>
-    </Reference>
-    <Reference Include="PresentationFramework.Aero" />
-    <Reference Include="SharpDX, Version=3.1.1.0, Culture=neutral, PublicKeyToken=b4dcf0f35e5521f1, processorArchitecture=MSIL">
-      <HintPath>..\packages\SharpDX.3.1.1\lib\net45\SharpDX.dll</HintPath>
-      <Private>True</Private>
-    </Reference>
-    <Reference Include="SharpDX.D3DCompiler, Version=3.1.1.0, Culture=neutral, PublicKeyToken=b4dcf0f35e5521f1, processorArchitecture=MSIL">
-      <HintPath>..\packages\SharpDX.D3DCompiler.3.1.1\lib\net45\SharpDX.D3DCompiler.dll</HintPath>
-      <Private>True</Private>
-    </Reference>
-    <Reference Include="SharpDX.Desktop, Version=3.1.1.0, Culture=neutral, PublicKeyToken=b4dcf0f35e5521f1, processorArchitecture=MSIL">
-      <HintPath>..\packages\SharpDX.Desktop.3.1.1\lib\net45\SharpDX.Desktop.dll</HintPath>
-      <Private>True</Private>
-    </Reference>
-    <Reference Include="SharpDX.Direct2D1, Version=3.1.1.0, Culture=neutral, PublicKeyToken=b4dcf0f35e5521f1, processorArchitecture=MSIL">
-      <HintPath>..\packages\SharpDX.Direct2D1.3.1.1\lib\net45\SharpDX.Direct2D1.dll</HintPath>
-      <Private>True</Private>
-    </Reference>
-    <Reference Include="SharpDX.Direct3D11, Version=3.1.1.0, Culture=neutral, PublicKeyToken=b4dcf0f35e5521f1, processorArchitecture=MSIL">
-      <HintPath>..\packages\SharpDX.Direct3D11.3.1.1\lib\net45\SharpDX.Direct3D11.dll</HintPath>
-      <Private>True</Private>
-    </Reference>
-    <Reference Include="SharpDX.DXGI, Version=3.1.1.0, Culture=neutral, PublicKeyToken=b4dcf0f35e5521f1, processorArchitecture=MSIL">
-      <HintPath>..\packages\SharpDX.DXGI.3.1.1\lib\net45\SharpDX.DXGI.dll</HintPath>
-      <Private>True</Private>
-    </Reference>
-    <Reference Include="SharpDX.Mathematics, Version=3.1.1.0, Culture=neutral, PublicKeyToken=b4dcf0f35e5521f1, processorArchitecture=MSIL">
-      <HintPath>..\packages\SharpDX.Mathematics.3.1.1\lib\net45\SharpDX.Mathematics.dll</HintPath>
-      <Private>True</Private>
-    </Reference>
-    <Reference Include="System" />
-    <Reference Include="System.Data" />
-    <Reference Include="System.Runtime.Remoting" />
-    <Reference Include="System.Threading.Tasks.Dataflow, Version=4.5.24.0, Culture=neutral, PublicKeyToken=b03f5f7f11d50a3a, processorArchitecture=MSIL">
-      <HintPath>..\packages\Microsoft.Tpl.Dataflow.4.5.24\lib\portable-net45+win8+wpa81\System.Threading.Tasks.Dataflow.dll</HintPath>
-      <Private>True</Private>
-    </Reference>
-    <Reference Include="System.Xml" />
-    <Reference Include="Microsoft.CSharp" />
-    <Reference Include="System.Core" />
-    <Reference Include="System.Xml.Linq" />
-    <Reference Include="System.Data.DataSetExtensions" />
-    <Reference Include="System.Net.Http" />
-    <Reference Include="System.Xaml">
-      <RequiredTargetFramework>4.0</RequiredTargetFramework>
-    </Reference>
-    <Reference Include="WindowsBase" />
-    <Reference Include="PresentationCore" />
-    <Reference Include="PresentationFramework" />
-    <Reference Include="CSharpImageLibrary, Version=3.1.6.0, Culture=neutral, processorArchitecture=MSIL">
-      <HintPath>..\packages\CSharpImageLibrary.3.1.6.0\lib\net45\CSharpImageLibrary.exe</HintPath>
-      <Private>True</Private>
-    </Reference>
-    <Reference Include="CsvHelper, Version=2.0.0.0, Culture=neutral, PublicKeyToken=8c4959082be5c823, processorArchitecture=MSIL">
-      <HintPath>..\packages\CsvHelper.2.14.1\lib\net40\CsvHelper.dll</HintPath>
-      <Private>True</Private>
-    </Reference>
-    <Reference Include="lib3ds.Net">
-      <HintPath>..\Libraries\lib3ds.Net.dll</HintPath>
-    </Reference>
-    <Reference Include="Microsoft.DirectX">
-      <HintPath>..\Libraries\Microsoft.DirectX.dll</HintPath>
-    </Reference>
-    <Reference Include="Microsoft.DirectX.Direct3D">
-      <HintPath>..\Libraries\Microsoft.DirectX.Direct3D.dll</HintPath>
-    </Reference>
-    <Reference Include="Microsoft.DirectX.Direct3DX">
-      <HintPath>..\Libraries\Microsoft.DirectX.Direct3DX.dll</HintPath>
-    </Reference>
-    <Reference Include="Microsoft.IO.RecyclableMemoryStream, Version=1.1.0.0, Culture=neutral, PublicKeyToken=31bf3856ad364e35, processorArchitecture=MSIL">
-      <HintPath>..\packages\Microsoft.IO.RecyclableMemoryStream.1.1.0.0\lib\net45\Microsoft.IO.RecyclableMemoryStream.dll</HintPath>
-      <Private>True</Private>
-    </Reference>
-    <Reference Include="Microsoft.VisualBasic" />
-    <Reference Include="Microsoft.VisualC" />
-    <Reference Include="Microsoft.WindowsAPICodePack, Version=1.1.0.0, Culture=neutral, processorArchitecture=MSIL">
-      <HintPath>..\packages\Microsoft.WindowsAPICodePack-Core.1.1.0.2\lib\Microsoft.WindowsAPICodePack.dll</HintPath>
-      <Private>True</Private>
-    </Reference>
-    <Reference Include="Microsoft.WindowsAPICodePack.Shell, Version=1.1.0.0, Culture=neutral, processorArchitecture=MSIL">
-      <HintPath>..\packages\Microsoft.WindowsAPICodePack-Shell.1.1.0.0\lib\Microsoft.WindowsAPICodePack.Shell.dll</HintPath>
-      <Private>True</Private>
-    </Reference>
-    <Reference Include="PresentationCore" />
-    <Reference Include="PresentationFramework" />
-    <Reference Include="PresentationFramework.Aero" />
-    <Reference Include="System" />
-    <Reference Include="System.configuration" />
-    <Reference Include="System.Web.Extensions" />
-    <Reference Include="System.Deployment" />
-    <Reference Include="System.Drawing" />
-    <Reference Include="System.Windows.Forms" />
-    <Reference Include="UIAutomationProvider" />
-    <Reference Include="UsefulThings, Version=1.5.6.0, Culture=neutral, processorArchitecture=MSIL">
-      <HintPath>..\packages\UsefulCSharpThings.1.5.6.0\lib\net45\UsefulThings.dll</HintPath>
-      <Private>True</Private>
-    </Reference>
-    <Reference Include="WindowsBase" />
-    <Reference Include="WindowsFormsIntegration" />
-    <Reference Include="Xceed.Wpf.Toolkit, Version=2.9.0.0, Culture=neutral, PublicKeyToken=3e4669d2f30244f4, processorArchitecture=MSIL">
-      <HintPath>..\packages\Extended.Wpf.Toolkit.2.9\lib\net40\Xceed.Wpf.Toolkit.dll</HintPath>
-      <Private>True</Private>
-    </Reference>
-  </ItemGroup>
-  <ItemGroup>
-    <Page Include="BinaryInterpreter\BinaryAltPropertyEditor.xaml">
-      <Generator>MSBuild:Compile</Generator>
-      <SubType>Designer</SubType>
-    </Page>
-    <Page Include="BinaryInterpreter\BinaryPropertyEditor.xaml">
-      <Generator>MSBuild:Compile</Generator>
-      <SubType>Designer</SubType>
-    </Page>
-    <Page Include="BinaryInterpreter\BinaryPropertyEditorHost.xaml">
-      <Generator>MSBuild:Compile</Generator>
-      <SubType>Designer</SubType>
-    </Page>
-    <Page Include="Interpreter\AltPropertyEditor.xaml">
-      <SubType>Designer</SubType>
-      <Generator>MSBuild:Compile</Generator>
-    </Page>
-    <Page Include="Audio Editor\AudioEditor.xaml">
-      <SubType>Designer</SubType>
-      <Generator>MSBuild:Compile</Generator>
-    </Page>
-    <Page Include="CoalesceTool\Coalesced Editor.xaml">
-      <Generator>MSBuild:Compile</Generator>
-      <SubType>Designer</SubType>
-    </Page>
-    <Page Include="Interpreter\PropertyEditor.xaml">
-      <SubType>Designer</SubType>
-      <Generator>MSBuild:Compile</Generator>
-    </Page>
-    <Page Include="Main Window\About.xaml">
-      <SubType>Designer</SubType>
-      <Generator>MSBuild:Compile</Generator>
-    </Page>
-    <Page Include="App.xaml">
-      <Generator>MSBuild:Compile</Generator>
-      <SubType>Designer</SubType>
-    </Page>
-    <Compile Include="BinaryInterpreter\BinaryAddPropertyDialog.cs">
-      <SubType>Form</SubType>
-    </Compile>
-    <Compile Include="BinaryInterpreter\BinaryAddPropertyDialog.Designer.cs">
-      <DependentUpon>BinaryAddPropertyDialog.cs</DependentUpon>
-    </Compile>
-    <Compile Include="BinaryInterpreter\BinaryAltPropertyEditor.xaml.cs">
-      <DependentUpon>BinaryAltPropertyEditor.xaml</DependentUpon>
-    </Compile>
-    <Compile Include="BinaryInterpreter\BinaryInterpreter.cs">
-      <SubType>UserControl</SubType>
-    </Compile>
-    <Compile Include="BinaryInterpreter\BinaryInterpreter.Designer.cs">
-      <DependentUpon>BinaryInterpreter.cs</DependentUpon>
-    </Compile>
-    <Compile Include="BinaryInterpreter\BinaryInterpreterHost.cs">
-      <SubType>Form</SubType>
-    </Compile>
-    <Compile Include="BinaryInterpreter\BinaryInterpreterHost.Designer.cs">
-      <DependentUpon>BinaryInterpreterHost.cs</DependentUpon>
-    </Compile>
-    <Compile Include="BinaryInterpreter\BinaryPropertyEditor.xaml.cs">
-      <DependentUpon>BinaryPropertyEditor.xaml</DependentUpon>
-    </Compile>
-    <Compile Include="BinaryInterpreter\BinaryPropertyEditorHost.xaml.cs">
-      <DependentUpon>BinaryPropertyEditorHost.xaml</DependentUpon>
-    </Compile>
-    <Compile Include="Interpreter\AltPropertyEditor.xaml.cs">
-      <DependentUpon>AltPropertyEditor.xaml</DependentUpon>
-    </Compile>
-    <Compile Include="Audio Editor\AudioEditor.xaml.cs">
-      <DependentUpon>AudioEditor.xaml</DependentUpon>
-    </Compile>
-    <Compile Include="CoalesceTool\CoalesceAsset.cs" />
-    <Compile Include="CoalesceTool\CoalesceAssetType.cs" />
-    <Compile Include="CoalesceTool\CoalescedType.cs" />
-    <Compile Include="CoalesceTool\CoalesceFile.cs" />
-    <Compile Include="CoalesceTool\CoalesceParseAction.cs" />
-    <Compile Include="CoalesceTool\CoalesceProperty.cs" />
-    <Compile Include="CoalesceTool\CoalesceSection.cs" />
-    <Compile Include="CoalesceTool\CoalesceSections.cs" />
-    <Compile Include="CoalesceTool\CoalesceSettings.cs" />
-    <Compile Include="CoalesceTool\CoalesceValue.cs" />
-    <Compile Include="CoalesceTool\CoalesceValueType.cs" />
-    <Compile Include="CoalesceTool\Commands.cs" />
-    <Compile Include="CoalesceTool\Converter.cs" />
-    <Compile Include="CoalesceTool\EnumValuesExtension.cs" />
-    <Compile Include="CoalesceTool\Coalesced Editor.xaml.cs">
-      <DependentUpon>Coalesced Editor.xaml</DependentUpon>
-    </Compile>
-    <Compile Include="CoalesceTool\FileFormats\CoalescedFileXml.cs" />
-    <Compile Include="CoalesceTool\FileFormats\Coalesced\FileEntry.cs" />
-    <Compile Include="CoalesceTool\FileFormats\Coalesced\PropertyValue.cs" />
-    <Compile Include="CoalesceTool\FileFormats\Crc32.cs" />
-    <Compile Include="CoalesceTool\FileFormats\Huffman\Decoder.cs" />
-    <Compile Include="CoalesceTool\FileFormats\Huffman\Encoder.cs" />
-    <Compile Include="CoalesceTool\FileFormats\Huffman\Node.cs" />
-    <Compile Include="CoalesceTool\FileFormats\Huffman\Pair.cs" />
-    <Compile Include="CoalesceTool\FileFormats\StreamHelpers.cs" />
-    <Compile Include="CoalesceTool\FileFormats\StringHelpers.cs" />
-    <Compile Include="CoalesceTool\Namespace.cs" />
-    <Compile Include="CoalesceTool\UpdateActions.cs" />
-    <Compile Include="CoalesceTool\Xml\CoalesceInclude.cs" />
-    <Compile Include="CoalesceTool\Xml\CoalesceIncludeTarget.cs" />
-    <Compile Include="CoalesceTool\Xml\XmlCoalesceAsset.cs" />
-    <Compile Include="CoalesceTool\Xml\XmlCoalesceFile.cs" />
-    <Compile Include="FaceFXAnimSetEditor\IME3FaceFXAnimSet.cs" />
-    <Compile Include="GenericWindow.cs" />
-    <Compile Include="Interpreter\PropertyEditor.xaml.cs">
-      <DependentUpon>PropertyEditor.xaml</DependentUpon>
-    </Compile>
-    <Compile Include="Main Window\About.xaml.cs">
-      <DependentUpon>About.xaml</DependentUpon>
-    </Compile>
-    <Compile Include="DirectXGlobal.cs" />
-    <Compile Include="GlobalSuppressions.cs" />
-    <Compile Include="InitialSetup.xaml.cs">
-      <DependentUpon>InitialSetup.xaml</DependentUpon>
-    </Compile>
-    <Compile Include="Main Window\TaskPaneInfoPanel.xaml.cs">
-      <DependentUpon>TaskPaneInfoPanel.xaml</DependentUpon>
-    </Compile>
-    <Compile Include="Main.cs" />
-    <Compile Include="Main Window\MainToolPanel.xaml.cs">
-      <DependentUpon>MainToolPanel.xaml</DependentUpon>
-    </Compile>
-    <Compile Include="ME2\FaceFXAnimSetEditor.cs">
-      <SubType>Form</SubType>
-    </Compile>
-    <Compile Include="ME2\FaceFXAnimSetEditor.Designer.cs">
-      <DependentUpon>FaceFXAnimSetEditor.cs</DependentUpon>
-    </Compile>
-    <Compile Include="FaceFXAnimSetEditor\ME2FaceFXAnimSet.cs" />
-    <Compile Include="NativesEditor\CodexMapCommands.cs" />
-    <Compile Include="NativesEditor\Commands.cs" />
-    <Compile Include="NativesEditor\Dialogs\ChangeObjectIdDialog.xaml.cs">
-      <DependentUpon>ChangeObjectIdDialog.xaml</DependentUpon>
-    </Compile>
-    <Compile Include="NativesEditor\Dialogs\CopyObjectDialog.xaml.cs">
-      <DependentUpon>CopyObjectDialog.xaml</DependentUpon>
-    </Compile>
-    <Compile Include="NativesEditor\Dialogs\NewObjectDialog.xaml.cs">
-      <DependentUpon>NewObjectDialog.xaml</DependentUpon>
-    </Compile>
-    <Compile Include="NativesEditor\QuestMapCommands.cs" />
-    <Compile Include="NativesEditor\SFXGame\BioVersionedNativeObject.cs" />
-    <Compile Include="NativesEditor\SFXGame\CodexMap\BinaryBioCodexMap.cs" />
-    <Compile Include="NativesEditor\SFXGame\CodexMap\BioCodexEntry.cs" />
-    <Compile Include="NativesEditor\SFXGame\CodexMap\BioCodexMap.cs" />
-    <Compile Include="NativesEditor\SFXGame\CodexMap\BioCodexPage.cs" />
-    <Compile Include="NativesEditor\SFXGame\CodexMap\BioCodexSection.cs" />
-    <Compile Include="NativesEditor\SFXGame\CodexMap\XmlBioCodexMap.cs" />
-    <Compile Include="NativesEditor\SFXGame\ConsequenceMap\BioConsequenceMap.cs" />
-    <Compile Include="NativesEditor\SFXGame\DiscoveredCodexMap\BioDiscoveredCodex.cs" />
-    <Compile Include="NativesEditor\SFXGame\DiscoveredCodexMap\BioDiscoveredCodexMap.cs" />
-    <Compile Include="NativesEditor\SFXGame\DiscoveredCodexMap\BioDiscoveredCodexPage.cs" />
-    <Compile Include="NativesEditor\SFXGame\IBioVersionedNativeObject.cs" />
-    <Compile Include="NativesEditor\SFXGame\OutcomeMap\BioOutcomeMap.cs" />
-    <Compile Include="NativesEditor\SFXGame\QuestMap\BinaryBioQuestMap.cs" />
-    <Compile Include="NativesEditor\SFXGame\QuestMap\BioQuest.cs" />
-    <Compile Include="NativesEditor\SFXGame\QuestMap\BioQuestGoal.cs" />
-    <Compile Include="NativesEditor\SFXGame\QuestMap\BioQuestMap.cs" />
-    <Compile Include="NativesEditor\SFXGame\QuestMap\BioQuestPlotItem.cs" />
-    <Compile Include="NativesEditor\SFXGame\QuestMap\BioQuestProgress.cs" />
-    <Compile Include="NativesEditor\SFXGame\QuestMap\BioQuestTask.cs" />
-    <Compile Include="NativesEditor\SFXGame\QuestMap\BioStateTaskList.cs" />
-    <Compile Include="NativesEditor\SFXGame\QuestMap\BioTaskEval.cs" />
-    <Compile Include="NativesEditor\SFXGame\QuestMap\XmlBioQuestMap.cs" />
-    <Compile Include="NativesEditor\SFXGame\QuestProgressionMap\BioQuestProgressionMap.cs" />
-    <Compile Include="NativesEditor\SFXGame\StateEventMap\BinaryBioStateEventMap.cs" />
-    <Compile Include="NativesEditor\SFXGame\StateEventMap\BioStateEvent.cs" />
-    <Compile Include="NativesEditor\SFXGame\StateEventMap\BioStateEventElement.cs" />
-    <Compile Include="NativesEditor\SFXGame\StateEventMap\BioStateEventElementBool.cs" />
-    <Compile Include="NativesEditor\SFXGame\StateEventMap\BioStateEventElementConsequence.cs" />
-    <Compile Include="NativesEditor\SFXGame\StateEventMap\BioStateEventElementFloat.cs" />
-    <Compile Include="NativesEditor\SFXGame\StateEventMap\BioStateEventElementFunction.cs" />
-    <Compile Include="NativesEditor\SFXGame\StateEventMap\BioStateEventElementInt.cs" />
-    <Compile Include="NativesEditor\SFXGame\StateEventMap\BioStateEventElementLocal.cs" />
-    <Compile Include="NativesEditor\SFXGame\StateEventMap\BioStateEventElementLocalBool.cs" />
-    <Compile Include="NativesEditor\SFXGame\StateEventMap\BioStateEventElementLocalFloat.cs" />
-    <Compile Include="NativesEditor\SFXGame\StateEventMap\BioStateEventElementLocalInt.cs" />
-    <Compile Include="NativesEditor\SFXGame\StateEventMap\BioStateEventElementSubstate.cs" />
-    <Compile Include="NativesEditor\SFXGame\StateEventMap\BioStateEventElementType.cs" />
-    <Compile Include="NativesEditor\SFXGame\StateEventMap\BioStateEventMap.cs" />
-    <Compile Include="NativesEditor\TypeConverter.cs" />
-    <Compile Include="NativesEditor\TypeConverterExtension.cs" />
-    <Compile Include="NativesEditor\TypeOfConverter.cs" />
-    <Compile Include="NativesEditor\TypeOfConverterExtension.cs" />
-    <Compile Include="NativesEditor\Views\CodexMapView.xaml.cs">
-      <DependentUpon>CodexMapView.xaml</DependentUpon>
-    </Compile>
-    <Compile Include="NativesEditor\Views\FindObjectUsagesView.xaml.cs">
-      <DependentUpon>FindObjectUsagesView.xaml</DependentUpon>
-    </Compile>
-    <Compile Include="NativesEditor\Views\QuestMapView.xaml.cs">
-      <DependentUpon>QuestMapView.xaml</DependentUpon>
-    </Compile>
-    <Compile Include="NativesEditor\Views\ShellView.xaml.cs">
-      <DependentUpon>ShellView.xaml</DependentUpon>
-    </Compile>
-    <Compile Include="NativesEditor\Views\StateEventMapView.xaml.cs">
-      <DependentUpon>StateEventMapView.xaml</DependentUpon>
-    </Compile>
-    <Compile Include="NativesEditor\Views\StateTaskListsView.xaml.cs">
-      <DependentUpon>StateTaskListsView.xaml</DependentUpon>
-    </Compile>
-    <Compile Include="Packages\MEPackage.cs" />
-    <Compile Include="Pathfinding Editor\ActorNodes.cs" />
-    <Compile Include="Pathfinding Editor\DuplicateGUIDWindow.cs">
-      <SubType>Form</SubType>
-    </Compile>
-    <Compile Include="Pathfinding Editor\DuplicateGUIDWindow.Designer.cs">
-      <DependentUpon>DuplicateGUIDWindow.cs</DependentUpon>
-    </Compile>
-    <Compile Include="Pathfinding Editor\HeightFilterForm.cs">
-      <SubType>Form</SubType>
-    </Compile>
-    <Compile Include="Pathfinding Editor\HeightFilterForm.Designer.cs">
-      <DependentUpon>HeightFilterForm.cs</DependentUpon>
-    </Compile>
-    <Compile Include="Pathfinding Editor\ListWindow.cs">
-      <SubType>Form</SubType>
-    </Compile>
-    <Compile Include="Pathfinding Editor\ListWindow.Designer.cs">
-      <DependentUpon>ListWindow.cs</DependentUpon>
-    </Compile>
-    <Compile Include="Pathfinding Editor\PathfindingNodeInfoPanel.cs">
-      <SubType>UserControl</SubType>
-    </Compile>
-    <Compile Include="Pathfinding Editor\PathfindingNodeInfoPanel.Designer.cs">
-      <DependentUpon>PathfindingNodeInfoPanel.cs</DependentUpon>
-    </Compile>
-    <Compile Include="Pathfinding Editor\PathfindingNodeMaster.cs" />
-    <Compile Include="Pathfinding Editor\ReachSpecCreatorForm.cs">
-      <SubType>Form</SubType>
-    </Compile>
-    <Compile Include="Pathfinding Editor\ReachSpecCreatorForm.Designer.cs">
-      <DependentUpon>ReachSpecCreatorForm.cs</DependentUpon>
-    </Compile>
-    <Compile Include="Pathfinding Editor\ReachSpecRecalculator.cs">
-      <SubType>Form</SubType>
-    </Compile>
-    <Compile Include="Pathfinding Editor\ReachSpecRecalculator.Designer.cs">
-      <DependentUpon>ReachSpecRecalculator.cs</DependentUpon>
-    </Compile>
-    <Compile Include="Pathfinding Editor\SharedPathfinding.cs" />
-    <Compile Include="PeriodicUpdater.cs" />
-    <Compile Include="Main Window\SearchPanel.xaml.cs">
-      <DependentUpon>SearchPanel.xaml</DependentUpon>
-    </Compile>
-    <Compile Include="ME1\Unreal\Bytecode.cs" />
-    <Compile Include="ME1\Unreal\Function.cs" />
-    <Compile Include="Packages\MiniLZO.cs" />
-    <Compile Include="Packages\ExportEntry.cs" />
-    <Compile Include="Packages\IEntry.cs" />
-    <Compile Include="Packages\IMEPackage.cs" />
-    <Compile Include="Packages\ImportEntry.cs" />
-    <Compile Include="Packages\ME1Package.cs" />
-    <Compile Include="Packages\ME2Package.cs" />
-    <Compile Include="Properties\Resources.Designer.cs">
-      <AutoGen>True</AutoGen>
-      <DesignTime>True</DesignTime>
-      <DependentUpon>Resources.resx</DependentUpon>
-    </Compile>
-    <Compile Include="Property Dumper\PropDumper.cs">
-      <SubType>Form</SubType>
-    </Compile>
-    <Compile Include="CurveEd\Anchor.cs" />
-    <Compile Include="CurveEd\BezierSegment.cs" />
-    <Compile Include="CurveEd\Curve.cs" />
-    <Compile Include="CurveEd\CurveEditor.xaml.cs">
-      <DependentUpon>CurveEditor.xaml</DependentUpon>
-    </Compile>
-    <Compile Include="CurveEd\CurveGraph.xaml.cs">
-      <DependentUpon>CurveGraph.xaml</DependentUpon>
-    </Compile>
-    <Compile Include="CurveEd\Handle.cs" />
-    <Compile Include="CurveEd\InterpCurve.cs" />
-    <Compile Include="FaceFXAnimSetEditor\FaceFXEditor.xaml.cs">
-      <DependentUpon>FaceFXEditor.xaml</DependentUpon>
-    </Compile>
-    <Compile Include="Property Dumper\PropDumper.Designer.cs">
-      <DependentUpon>PropDumper.cs</DependentUpon>
-    </Compile>
-    <Compile Include="Property Manager\PropertyManager.cs">
-      <SubType>Form</SubType>
-    </Compile>
-    <Compile Include="Property Manager\PropertyManager.Designer.cs">
-      <DependentUpon>PropertyManager.cs</DependentUpon>
-    </Compile>
-    <Compile Include="Property Manager\TreeViewSerializer.cs" />
-    <Compile Include="Property Manager\UPropertyReader.cs" />
-    <Compile Include="Propertydb\PropertyDB.cs">
-      <SubType>Form</SubType>
-    </Compile>
-    <Compile Include="Propertydb\PropertyDB.Designer.cs">
-      <DependentUpon>PropertyDB.cs</DependentUpon>
-    </Compile>
-    <Compile Include="Interpreter\PropertyEditorHost.xaml.cs">
-      <DependentUpon>PropertyEditorHost.xaml</DependentUpon>
-    </Compile>
-    <Compile Include="PSAViewer\PSAViewer.cs">
-      <SubType>Form</SubType>
-    </Compile>
-    <Compile Include="PSAViewer\PSAViewer.Designer.cs">
-      <DependentUpon>PSAViewer.cs</DependentUpon>
-    </Compile>
-    <Compile Include="PSKViewer\PSKViewer.cs">
-      <SubType>Form</SubType>
-    </Compile>
-    <Compile Include="PSKViewer\PSKViewer.Designer.cs">
-      <DependentUpon>PSKViewer.cs</DependentUpon>
-    </Compile>
-    <Compile Include="Scene3D\Effect.cs" />
-    <Compile Include="Scene3D\Mesh.cs" />
-    <Compile Include="Scene3D\ModelPreview.cs" />
-    <Compile Include="Scene3D\PreviewTextureCache.cs" />
-    <Compile Include="Scene3D\SceneCamera.cs" />
-    <Compile Include="Scene3D\SceneRenderControl.cs">
-      <SubType>UserControl</SubType>
-    </Compile>
-    <Compile Include="ScriptDB\ScriptDB.cs">
-      <SubType>Form</SubType>
-    </Compile>
-    <Compile Include="ScriptDB\ScriptDB.Designer.cs">
-      <DependentUpon>ScriptDB.cs</DependentUpon>
-    </Compile>
-    <Compile Include="Pathfinding Editor\PathfindingEditor.cs">
-      <SubType>Form</SubType>
-    </Compile>
-    <Compile Include="Pathfinding Editor\PathfindingEditor.Designer.cs">
-      <DependentUpon>PathfindingEditor.cs</DependentUpon>
-    </Compile>
-    <Compile Include="Pathfinding Editor\PathfindingNodes.cs" />
-    <Compile Include="Sequence Editor\SequenceEditor.cs">
-      <SubType>Form</SubType>
-    </Compile>
-    <Compile Include="Sequence Editor\SequenceEditor.Designer.cs">
-      <DependentUpon>SequenceEditor.cs</DependentUpon>
-    </Compile>
-    <Compile Include="Sequence Editor\SequenceObjects.cs" />
-    <Compile Include="SFARBasicEditor\SFARBasicEditor.cs">
-      <SubType>Form</SubType>
-    </Compile>
-    <Compile Include="SFARBasicEditor\SFARBasicEditor.Designer.cs">
-      <DependentUpon>SFARBasicEditor.cs</DependentUpon>
-    </Compile>
-    <Compile Include="SFAREditor2\SFAREditor2.cs">
-      <SubType>Form</SubType>
-    </Compile>
-    <Compile Include="SFAREditor2\SFAREditor2.Designer.cs">
-      <DependentUpon>SFAREditor2.cs</DependentUpon>
-    </Compile>
-    <Compile Include="SharedUI\ExportSelectorWinForms.cs">
-      <SubType>Form</SubType>
-    </Compile>
-    <Compile Include="SharedUI\ExportSelectorWinForms.Designer.cs">
-      <DependentUpon>ExportSelectorWinForms.cs</DependentUpon>
-    </Compile>
-    <Compile Include="SingleInstance.cs" />
-    <Compile Include="Soundplorer\DirectReplace.cs">
-      <SubType>Form</SubType>
-    </Compile>
-    <Compile Include="Soundplorer\DirectReplace.Designer.cs">
-      <DependentUpon>DirectReplace.cs</DependentUpon>
-    </Compile>
-    <Compile Include="Soundplorer\Soundplorer.cs">
-      <SubType>Form</SubType>
-    </Compile>
-    <Compile Include="Soundplorer\Soundplorer.Designer.cs">
-      <DependentUpon>Soundplorer.cs</DependentUpon>
-    </Compile>
-    <Compile Include="SubtitleScanner\FileHelpers.cs" />
-    <Compile Include="SubtitleScanner\SubtitleScanner.cs">
-      <SubType>Form</SubType>
-    </Compile>
-    <Compile Include="SubtitleScanner\SubtitleScanner.Designer.cs">
-      <DependentUpon>SubtitleScanner.cs</DependentUpon>
-    </Compile>
-    <Compile Include="Main Window\TaskPane.xaml.cs">
-      <DependentUpon>TaskPane.xaml</DependentUpon>
-    </Compile>
-    <Compile Include="Texplorer\KFreonListErrorBox.cs">
-      <SubType>Form</SubType>
-    </Compile>
-    <Compile Include="Texplorer\KFreonListErrorBox.Designer.cs">
-      <DependentUpon>KFreonListErrorBox.cs</DependentUpon>
-    </Compile>
-    <Compile Include="Texplorer\KFreonSearchForm.cs">
-      <SubType>Form</SubType>
-    </Compile>
-    <Compile Include="Texplorer\KFreonSearchForm.Designer.cs">
-      <DependentUpon>KFreonSearchForm.cs</DependentUpon>
-    </Compile>
-    <Compile Include="Texplorer\Texplorer2.cs">
-      <SubType>Form</SubType>
-    </Compile>
-    <Compile Include="Texplorer\Texplorer2.Designer.cs">
-      <DependentUpon>Texplorer2.cs</DependentUpon>
-    </Compile>
-    <Compile Include="Texplorer\TexplorerFirstTimeSetup.cs">
-      <SubType>Form</SubType>
-    </Compile>
-    <Compile Include="Texplorer\TexplorerFirstTimeSetup.Designer.cs">
-      <DependentUpon>TexplorerFirstTimeSetup.cs</DependentUpon>
-    </Compile>
-    <Compile Include="TlkEditor\TlkEditor.xaml.cs">
-      <DependentUpon>TlkEditor.xaml</DependentUpon>
-    </Compile>
-    <Compile Include="TlkEditor\TLKEditorDebugTools.cs" />
-    <Compile Include="TlkEditor\TLKEditorHowToUseWindow.xaml.cs">
-      <DependentUpon>TLKEditorHowToUseWindow.xaml</DependentUpon>
-    </Compile>
-    <Compile Include="TlkManager\ME3TalkFiles.cs" />
-    <Compile Include="TlkManager\TlkManager.cs">
-      <SubType>Form</SubType>
-    </Compile>
-    <Compile Include="TlkManager\TlkManager.Designer.cs">
-      <DependentUpon>TlkManager.cs</DependentUpon>
-    </Compile>
-    <Compile Include="TOCeditor.cs" />
-    <Compile Include="Main Window\ToolInfoPanel.xaml.cs">
-      <DependentUpon>ToolInfoPanel.xaml</DependentUpon>
-    </Compile>
-    <Compile Include="Main Window\ToolListControl.cs" />
-    <Compile Include="Tools.cs" />
-    <Compile Include="Main Window\ToolPanel.xaml.cs">
-      <DependentUpon>ToolPanel.xaml</DependentUpon>
-    </Compile>
-    <Compile Include="TPFTools\KFreonTPFTools3.cs">
-      <SubType>Form</SubType>
-    </Compile>
-    <Compile Include="TPFTools\KFreonTPFTools3.Designer.cs">
-      <DependentUpon>KFreonTPFTools3.cs</DependentUpon>
-    </Compile>
-    <Compile Include="Unreal\BitConverter.cs" />
-    <Compile Include="Unreal\Bytecode.cs" />
-    <Compile Include="Unreal\Classes\AnimNodeSlot.cs" />
-    <Compile Include="Unreal\Classes\AnimSequence.cs" />
-    <Compile Include="Unreal\Classes\AnimSet.cs" />
-    <Compile Include="Unreal\Classes\AnimTree.cs" />
-    <Compile Include="Unreal\Classes\BioAnimSetData.cs" />
-    <Compile Include="DialogEditor\ME3BioConversation.cs" />
-    <Compile Include="Unreal\Classes\BioPathPoint.cs" />
-    <Compile Include="Unreal\Classes\BioPlaypenVolumeAdditive.cs" />
-    <Compile Include="Unreal\Classes\BioTriggerVolume.cs" />
-    <Compile Include="Unreal\Classes\BlockingVolume.cs" />
-    <Compile Include="Unreal\Classes\BrushComponent.cs" />
-    <Compile Include="Unreal\Classes\CoverLink.cs" />
-    <Compile Include="Unreal\Classes\CoverSlotMarker.cs" />
-    <Compile Include="Unreal\Classes\DecalActor.cs" />
-    <Compile Include="Unreal\Classes\DecalComponent.cs" />
-    <Compile Include="Unreal\Classes\Emitter.cs" />
-    <Compile Include="FaceFXAnimSetEditor\ME3FaceFXAnimSet.cs" />
-    <Compile Include="Unreal\Classes\Function.cs" />
-    <Compile Include="Unreal\Classes\InterpActor.cs" />
-    <Compile Include="Unreal\Classes\Level.cs" />
-    <Compile Include="Unreal\Classes\LightVolume.cs" />
-    <Compile Include="Unreal\Classes\MantleMarker.cs" />
-    <Compile Include="Unreal\Classes\MaterialInstanceConstant.cs" />
-    <Compile Include="Unreal\Classes\PathNode.cs" />
-    <Compile Include="Unreal\Classes\SkeletalMesh.cs" />
-    <Compile Include="Unreal\Classes\SkeletalMeshOld.cs" />
-    <Compile Include="Unreal\Classes\SplineActor.cs" />
-    <Compile Include="Unreal\Classes\StaticMesh.cs" />
-    <Compile Include="Unreal\Classes\StaticMeshActor.cs" />
-    <Compile Include="Unreal\Classes\StaticMeshCollectionActor.cs" />
-    <Compile Include="Unreal\Classes\StaticMeshComponent.cs" />
-    <Compile Include="Unreal\Classes\TargetPoint.cs" />
-    <Compile Include="Unreal\Classes\Texture2D.cs" />
-    <Compile Include="Unreal\Classes\TextureGroup.cs" />
-    <Compile Include="Unreal\Classes\WwiseAmbientSound.cs" />
-    <Compile Include="Unreal\Classes\WwiseAudioVolume.cs" />
-    <Compile Include="Unreal\Classes\WwiseBank.cs" />
-    <Compile Include="Unreal\Classes\WwiseEnvironmentVolume.cs" />
-    <Compile Include="Unreal\Classes\WwiseStream.cs" />
-    <Compile Include="Unreal\DLCPackage.cs" />
-    <Compile Include="Unreal\Helper3DS.cs" />
-    <Compile Include="Unreal\HuffmanCompression.cs" />
-    <Compile Include="Packages\MEPackageHandler.cs" />
-    <Compile Include="Packages\ME3Package.cs" />
-    <Compile Include="Unreal\PropertyReader.cs" />
-    <Compile Include="Unreal\PropertyCollection.cs" />
-    <Compile Include="Unreal\PropGrid.cs" />
-    <Compile Include="Unreal\PSAFile.cs" />
-    <Compile Include="Unreal\PSKFile.cs" />
-    <Compile Include="Unreal\SerializingContainer.cs" />
-    <Compile Include="Unreal\TalkFile.cs" />
-    <Compile Include="Unreal\TOCBinFile.cs" />
-    <Compile Include="Unreal\UnrealFlags.cs" />
-    <Compile Include="Unreal\ME3UnrealObjectInfo.cs" />
-    <Compile Include="Extensions.cs" />
-    <Compile Include="WinFormsBase.cs">
-      <SubType>Form</SubType>
-    </Compile>
-    <Compile Include="WPFBase.cs" />
-    <Compile Include="WPFConverters.cs" />
-    <Compile Include="WwiseBankViewer\WwiseViewer.cs">
-      <SubType>Form</SubType>
-    </Compile>
-    <Compile Include="WwiseBankViewer\WwiseViewer.Designer.cs">
-      <DependentUpon>WwiseViewer.cs</DependentUpon>
-    </Compile>
-    <Page Include="InitialSetup.xaml">
-      <SubType>Designer</SubType>
-      <Generator>MSBuild:Compile</Generator>
-    </Page>
-    <Page Include="Main Window\MainToolPanel.xaml">
-      <SubType>Designer</SubType>
-      <Generator>MSBuild:Compile</Generator>
-    </Page>
-    <Page Include="Main Window\SearchPanel.xaml">
-      <SubType>Designer</SubType>
-      <Generator>MSBuild:Compile</Generator>
-    </Page>
-    <Page Include="Main Window\MainWindow.xaml">
-      <Generator>MSBuild:Compile</Generator>
-      <SubType>Designer</SubType>
-    </Page>
-    <Compile Include="AFCExtract\AFCExtract.cs">
-      <SubType>Form</SubType>
-    </Compile>
-    <Compile Include="AFCExtract\AFCExtract.Designer.cs">
-      <DependentUpon>AFCExtract.cs</DependentUpon>
-    </Compile>
-    <Compile Include="AnimationExplorer\AnimationExplorer.cs">
-      <SubType>Form</SubType>
-    </Compile>
-    <Compile Include="AnimationExplorer\AnimationExplorer.Designer.cs">
-      <DependentUpon>AnimationExplorer.cs</DependentUpon>
-    </Compile>
-    <Compile Include="App.xaml.cs">
-      <DependentUpon>App.xaml</DependentUpon>
-      <SubType>Code</SubType>
-    </Compile>
-    <Compile Include="Asset Explorer\AssetExplorer.cs">
-      <SubType>Form</SubType>
-    </Compile>
-    <Compile Include="Asset Explorer\AssetExplorer.Designer.cs">
-      <DependentUpon>AssetExplorer.cs</DependentUpon>
-    </Compile>
-    <Compile Include="AutoTOC\AutoTOC.cs">
-      <SubType>Form</SubType>
-    </Compile>
-    <Compile Include="AutoTOC\AutoTOC.Designer.cs">
-      <DependentUpon>AutoTOC.cs</DependentUpon>
-    </Compile>
-    <Compile Include="BIKExtract\BIKExtract.cs">
-      <SubType>Form</SubType>
-    </Compile>
-    <Compile Include="BIKExtract\BIKExtract.Designer.cs">
-      <DependentUpon>BIKExtract.cs</DependentUpon>
-    </Compile>
-    <Compile Include="ClassViewer\ClassViewer.cs">
-      <SubType>Form</SubType>
-    </Compile>
-    <Compile Include="ClassViewer\ClassViewer.Designer.cs">
-      <DependentUpon>ClassViewer.cs</DependentUpon>
-    </Compile>
-    <Compile Include="Conditionals\CondEditor.cs">
-      <SubType>Form</SubType>
-    </Compile>
-    <Compile Include="Conditionals\CondEditor.Designer.cs">
-      <DependentUpon>CondEditor.cs</DependentUpon>
-    </Compile>
-    <Compile Include="Conditionals\Conditionals.cs">
-      <SubType>Form</SubType>
-    </Compile>
-    <Compile Include="Conditionals\Conditionals.Designer.cs">
-      <DependentUpon>Conditionals.cs</DependentUpon>
-    </Compile>
-    <Compile Include="DialogEditor\AddReply.cs">
-      <SubType>Form</SubType>
-    </Compile>
-    <Compile Include="DialogEditor\AddReply.Designer.cs">
-      <DependentUpon>AddReply.cs</DependentUpon>
-    </Compile>
-    <Compile Include="DialogEditor\DialogEditor.cs">
-      <SubType>Form</SubType>
-    </Compile>
-    <Compile Include="DialogEditor\DialogEditor.Designer.cs">
-      <DependentUpon>DialogEditor.cs</DependentUpon>
-    </Compile>
-    <Compile Include="DialogEditor\DialogVis.cs">
-      <SubType>Component</SubType>
-    </Compile>
-    <Compile Include="DialogEditor\DialogVisObjects.cs" />
-    <Compile Include="InputComboBox.cs">
-      <SubType>Form</SubType>
-    </Compile>
-    <Compile Include="InputComboBox.Designer.cs">
-      <DependentUpon>InputComboBox.cs</DependentUpon>
-    </Compile>
-    <Compile Include="DLLInjector\DLLInjector.cs">
-      <SubType>Form</SubType>
-    </Compile>
-    <Compile Include="DLLInjector\DLLInjector.Designer.cs">
-      <DependentUpon>DLLInjector.cs</DependentUpon>
-    </Compile>
-    <Compile Include="FaceFXAnimSetEditor\FaceFXAnimSetEditor.cs">
-      <SubType>Form</SubType>
-    </Compile>
-    <Compile Include="FaceFXAnimSetEditor\FaceFXAnimSetEditor.Designer.cs">
-      <DependentUpon>FaceFXAnimSetEditor.cs</DependentUpon>
-    </Compile>
-    <Compile Include="GUIDCacheEditor\GUIDCacheEditor.cs">
-      <SubType>Form</SubType>
-    </Compile>
-    <Compile Include="GUIDCacheEditor\GUIDCacheEditor.Designer.cs">
-      <DependentUpon>GUIDCacheEditor.cs</DependentUpon>
-    </Compile>
-    <Compile Include="InterpEditor\InterpEditor.cs">
-      <SubType>Form</SubType>
-    </Compile>
-    <Compile Include="InterpEditor\InterpEditor.Designer.cs">
-      <DependentUpon>InterpEditor.cs</DependentUpon>
-    </Compile>
-    <Compile Include="InterpEditor\InterpTracks.cs" />
-    <Compile Include="InterpEditor\Timeline.cs">
-      <SubType>Component</SubType>
-    </Compile>
-    <Compile Include="Interpreter\AddPropertyDialog.cs">
-      <SubType>Form</SubType>
-    </Compile>
-    <Compile Include="Interpreter\AddPropertyDialog.Designer.cs">
-      <DependentUpon>AddPropertyDialog.cs</DependentUpon>
-    </Compile>
-    <Compile Include="Interpreter\Interpreter.cs">
-      <SubType>UserControl</SubType>
-    </Compile>
-    <Compile Include="Interpreter\Interpreter.Designer.cs">
-      <DependentUpon>Interpreter.cs</DependentUpon>
-    </Compile>
-    <Compile Include="Interpreter\InterpreterHost.cs">
-      <SubType>Form</SubType>
-    </Compile>
-    <Compile Include="Interpreter\InterpreterHost.Designer.cs">
-      <DependentUpon>InterpreterHost.cs</DependentUpon>
-    </Compile>
-    <Compile Include="LevelExplorer\Levelbase.cs">
-      <SubType>Form</SubType>
-    </Compile>
-    <Compile Include="LevelExplorer\Levelbase.Designer.cs">
-      <DependentUpon>Levelbase.cs</DependentUpon>
-    </Compile>
-    <Compile Include="LevelExplorer\LevelEditor\Leveleditor.cs">
-      <SubType>Form</SubType>
-    </Compile>
-    <Compile Include="LevelExplorer\LevelEditor\Leveleditor.Designer.cs">
-      <DependentUpon>Leveleditor.cs</DependentUpon>
-    </Compile>
-    <Compile Include="LevelExplorer\LevelEditor\SceneManager.cs" />
-    <Compile Include="Main Window\MainWindow.xaml.cs">
-      <DependentUpon>MainWindow.xaml</DependentUpon>
-      <SubType>Code</SubType>
-    </Compile>
-    <Page Include="Main Window\TaskPaneInfoPanel.xaml">
-      <Generator>MSBuild:Compile</Generator>
-      <SubType>Designer</SubType>
-    </Page>
-    <Page Include="Modmaker\CreateJobFromPCCDiff.xaml">
-      <Generator>MSBuild:Compile</Generator>
-      <SubType>Designer</SubType>
-    </Page>
-    <Page Include="Main Window\TaskPane.xaml">
-      <SubType>Designer</SubType>
-      <Generator>MSBuild:Compile</Generator>
-    </Page>
-    <Page Include="NativesEditor\Dialogs\ChangeObjectIdDialog.xaml">
-      <Generator>MSBuild:Compile</Generator>
-      <SubType>Designer</SubType>
-    </Page>
-    <Page Include="NativesEditor\Dialogs\CopyObjectDialog.xaml">
-      <Generator>MSBuild:Compile</Generator>
-      <SubType>Designer</SubType>
-    </Page>
-    <Page Include="NativesEditor\Dialogs\NewObjectDialog.xaml">
-      <Generator>MSBuild:Compile</Generator>
-      <SubType>Designer</SubType>
-    </Page>
-    <Page Include="NativesEditor\Views\CodexMapView.xaml">
-      <Generator>MSBuild:Compile</Generator>
-      <SubType>Designer</SubType>
-    </Page>
-    <Page Include="NativesEditor\Views\FindObjectUsagesView.xaml">
-      <Generator>MSBuild:Compile</Generator>
-      <SubType>Designer</SubType>
-    </Page>
-    <Page Include="NativesEditor\Views\QuestMapView.xaml">
-      <Generator>MSBuild:Compile</Generator>
-      <SubType>Designer</SubType>
-    </Page>
-    <Page Include="NativesEditor\Views\ShellView.xaml">
-      <Generator>MSBuild:Compile</Generator>
-      <SubType>Designer</SubType>
-    </Page>
-    <Page Include="NativesEditor\Views\StateEventMapView.xaml">
-      <Generator>MSBuild:Compile</Generator>
-      <SubType>Designer</SubType>
-    </Page>
-    <Page Include="NativesEditor\Views\StateTaskListsView.xaml">
-      <Generator>MSBuild:Compile</Generator>
-      <SubType>Designer</SubType>
-    </Page>
-    <Page Include="Interpreter\PropertyEditorHost.xaml">
-      <SubType>Designer</SubType>
-      <Generator>MSBuild:Compile</Generator>
-    </Page>
-    <Page Include="TlkEditor\TlkEditor.xaml">
-      <Generator>MSBuild:Compile</Generator>
-      <SubType>Designer</SubType>
-    </Page>
-    <Page Include="FaceFXAnimSetEditor\FaceFXEditor.xaml">
-      <SubType>Designer</SubType>
-      <Generator>MSBuild:Compile</Generator>
-    </Page>
-    <Page Include="TlkEditor\TLKEditorHowToUseWindow.xaml">
-      <Generator>MSBuild:Compile</Generator>
-      <SubType>Designer</SubType>
-    </Page>
-    <Page Include="Main Window\ToolInfoPanel.xaml">
-      <SubType>Designer</SubType>
-      <Generator>MSBuild:Compile</Generator>
-    </Page>
-    <Page Include="Main Window\ToolPanel.xaml">
-      <SubType>Designer</SubType>
-      <Generator>MSBuild:Compile</Generator>
-    </Page>
-  </ItemGroup>
-  <ItemGroup>
-    <Compile Include="ME1\DialogEditor\AddReply.cs">
-      <SubType>Form</SubType>
-    </Compile>
-    <Compile Include="ME1\DialogEditor\AddReply.Designer.cs">
-      <DependentUpon>AddReply.cs</DependentUpon>
-    </Compile>
-    <Compile Include="ME1\DialogEditor\DialogEditor.cs">
-      <SubType>Form</SubType>
-    </Compile>
-    <Compile Include="ME1\DialogEditor\DialogEditor.Designer.cs">
-      <DependentUpon>DialogEditor.cs</DependentUpon>
-    </Compile>
-    <Compile Include="ME1\HuffmanCompression.cs" />
-    <Compile Include="ME1\ITalkFile.cs" />
-    <Compile Include="ME1\SaveGameEditor\SaveEditor.cs">
-      <SubType>Form</SubType>
-    </Compile>
-    <Compile Include="ME1\SaveGameEditor\SaveEditor.Designer.cs">
-      <DependentUpon>SaveEditor.cs</DependentUpon>
-    </Compile>
-    <Compile Include="ME1\SaveGameOperator\SaveGame.cs" />
-    <Compile Include="ME1\SaveGameOperator\SaveGameOperator.cs">
-      <SubType>Form</SubType>
-    </Compile>
-    <Compile Include="ME1\SaveGameOperator\SaveGameOperator.Designer.cs">
-      <DependentUpon>SaveGameOperator.cs</DependentUpon>
-    </Compile>
-    <Compile Include="ME1\Talkfiles.cs" />
-    <Compile Include="ME1\TlkManager.cs">
-      <SubType>Form</SubType>
-    </Compile>
-    <Compile Include="ME1\TlkManager.designer.cs">
-      <DependentUpon>TlkManager.cs</DependentUpon>
-    </Compile>
-    <Compile Include="ME1\Unreal\Classes\ME1BioConversation.cs" />
-    <Compile Include="ME1\Unreal\Classes\BioTlkFileSet.cs" />
-    <Compile Include="ME1\Unreal\Classes\TalkFile.cs" />
-    <Compile Include="ME1\Unreal\ME1UnrealObjectInfo.cs" />
-    <Compile Include="ME2\DialogEditor\AddReply.cs">
-      <SubType>Form</SubType>
-    </Compile>
-    <Compile Include="ME2\DialogEditor\AddReply.Designer.cs">
-      <DependentUpon>AddReply.cs</DependentUpon>
-    </Compile>
-    <Compile Include="ME2\DialogEditor\DialogEditor.cs">
-      <SubType>Form</SubType>
-    </Compile>
-    <Compile Include="ME2\DialogEditor\DialogEditor.Designer.cs">
-      <DependentUpon>DialogEditor.cs</DependentUpon>
-    </Compile>
-    <Compile Include="Packages\CompressionHelper.cs" />
-    <Compile Include="ME2\TlkManager\ME2TalkFiles.cs" />
-    <Compile Include="ME2\TlkManager\TlkManager.cs">
-      <SubType>Form</SubType>
-    </Compile>
-    <Compile Include="ME2\TlkManager\TlkManager.Designer.cs">
-      <DependentUpon>TlkManager.cs</DependentUpon>
-    </Compile>
-    <Compile Include="ME2\Unreal\Classes\ME2BioConversation.cs" />
-    <Compile Include="ME2\Unreal\ME2UnrealObjectInfo.cs" />
-    <Compile Include="Meshplorer2\Meshplorer2.cs">
-      <SubType>Form</SubType>
-    </Compile>
-    <Compile Include="Meshplorer2\Meshplorer2.Designer.cs">
-      <DependentUpon>Meshplorer2.cs</DependentUpon>
-    </Compile>
-    <Compile Include="Meshplorer\ImportOptions.cs">
-      <SubType>Form</SubType>
-    </Compile>
-    <Compile Include="Meshplorer\ImportOptions.Designer.cs">
-      <DependentUpon>ImportOptions.cs</DependentUpon>
-    </Compile>
-    <Compile Include="Meshplorer\MeshDatabase.cs">
-      <SubType>Form</SubType>
-    </Compile>
-    <Compile Include="Meshplorer\MeshDatabase.Designer.cs">
-      <DependentUpon>MeshDatabase.cs</DependentUpon>
-    </Compile>
-    <Compile Include="Meshplorer\Meshplorer.cs">
-      <SubType>Form</SubType>
-    </Compile>
-    <Compile Include="Meshplorer\Meshplorer.Designer.cs">
-      <DependentUpon>Meshplorer.cs</DependentUpon>
-    </Compile>
-    <Compile Include="Meshplorer\MeshPlorerOptions.cs" />
-    <Compile Include="Meshplorer\Select Material.cs">
-      <SubType>Form</SubType>
-    </Compile>
-    <Compile Include="Meshplorer\Select Material.Designer.cs">
-      <DependentUpon>Select Material.cs</DependentUpon>
-    </Compile>
-    <Compile Include="Meshplorer\UDKCopy.cs">
-      <SubType>Form</SubType>
-    </Compile>
-    <Compile Include="Meshplorer\UDKCopy.Designer.cs">
-      <DependentUpon>UDKCopy.cs</DependentUpon>
-    </Compile>
-    <Compile Include="Modmaker\CreateJobFromPCCDiff.xaml.cs">
-      <DependentUpon>CreateJobFromPCCDiff.xaml</DependentUpon>
-    </Compile>
-    <Compile Include="Modmaker\ModMaker.cs">
-      <SubType>Form</SubType>
-    </Compile>
-    <Compile Include="Modmaker\ModMaker.Designer.cs">
-      <DependentUpon>ModMaker.cs</DependentUpon>
-    </Compile>
-    <Compile Include="PackageEditor\PackageEditor.cs">
-      <SubType>Form</SubType>
-    </Compile>
-    <Compile Include="PackageEditor\PackageEditor.Designer.cs">
-      <DependentUpon>PackageEditor.cs</DependentUpon>
-    </Compile>
-    <Compile Include="PCCRepack\PCCRepack.cs">
-      <SubType>Form</SubType>
-    </Compile>
-    <Compile Include="PCCRepack\PCCRepack.Designer.cs">
-      <DependentUpon>PCCRepack.cs</DependentUpon>
-    </Compile>
-    <Compile Include="PlotVarDB\PlotVarDB.cs">
-      <SubType>Form</SubType>
-    </Compile>
-    <Compile Include="PlotVarDB\PlotVarDB.Designer.cs">
-      <DependentUpon>PlotVarDB.cs</DependentUpon>
-    </Compile>
-    <Compile Include="Properties\AssemblyInfo.cs">
-      <SubType>Code</SubType>
-    </Compile>
-    <Compile Include="Properties\Settings.Designer.cs">
-      <AutoGen>True</AutoGen>
-      <DependentUpon>Settings.settings</DependentUpon>
-      <DesignTimeSharedInput>True</DesignTimeSharedInput>
-    </Compile>
-    <EmbeddedResource Include="AFCExtract\AFCExtract.resx">
-      <DependentUpon>AFCExtract.cs</DependentUpon>
-      <SubType>Designer</SubType>
-    </EmbeddedResource>
-    <EmbeddedResource Include="AnimationExplorer\AnimationExplorer.resx">
-      <DependentUpon>AnimationExplorer.cs</DependentUpon>
-    </EmbeddedResource>
-    <EmbeddedResource Include="Asset Explorer\AssetExplorer.resx">
-      <DependentUpon>AssetExplorer.cs</DependentUpon>
-      <SubType>Designer</SubType>
-    </EmbeddedResource>
-    <EmbeddedResource Include="AutoTOC\AutoTOC.resx">
-      <DependentUpon>AutoTOC.cs</DependentUpon>
-    </EmbeddedResource>
-    <EmbeddedResource Include="BIKExtract\BIKExtract.resx">
-      <DependentUpon>BIKExtract.cs</DependentUpon>
-    </EmbeddedResource>
-    <EmbeddedResource Include="ClassViewer\ClassViewer.resx">
-      <DependentUpon>ClassViewer.cs</DependentUpon>
-    </EmbeddedResource>
-    <EmbeddedResource Include="Conditionals\CondEditor.resx">
-      <DependentUpon>CondEditor.cs</DependentUpon>
-    </EmbeddedResource>
-    <EmbeddedResource Include="Conditionals\Conditionals.resx">
-      <DependentUpon>Conditionals.cs</DependentUpon>
-      <SubType>Designer</SubType>
-    </EmbeddedResource>
-    <EmbeddedResource Include="DialogEditor\AddReply.resx">
-      <DependentUpon>AddReply.cs</DependentUpon>
-    </EmbeddedResource>
-    <EmbeddedResource Include="DialogEditor\DialogEditor.resx">
-      <DependentUpon>DialogEditor.cs</DependentUpon>
-    </EmbeddedResource>
-    <EmbeddedResource Include="InputComboBox.resx">
-      <DependentUpon>InputComboBox.cs</DependentUpon>
-    </EmbeddedResource>
-    <EmbeddedResource Include="DLLInjector\DLLInjector.resx">
-      <DependentUpon>DLLInjector.cs</DependentUpon>
-    </EmbeddedResource>
-    <EmbeddedResource Include="FaceFXAnimSetEditor\FaceFXAnimSetEditor.resx">
-      <DependentUpon>FaceFXAnimSetEditor.cs</DependentUpon>
-    </EmbeddedResource>
-    <EmbeddedResource Include="GUIDCacheEditor\GUIDCacheEditor.resx">
-      <DependentUpon>GUIDCacheEditor.cs</DependentUpon>
-    </EmbeddedResource>
-    <EmbeddedResource Include="InterpEditor\InterpEditor.resx">
-      <DependentUpon>InterpEditor.cs</DependentUpon>
-    </EmbeddedResource>
-    <EmbeddedResource Include="InterpEditor\Timeline.resx">
-      <DependentUpon>Timeline.cs</DependentUpon>
-    </EmbeddedResource>
-    <EmbeddedResource Include="BinaryInterpreter\BinaryAddPropertyDialog.resx">
-      <DependentUpon>BinaryAddPropertyDialog.cs</DependentUpon>
-    </EmbeddedResource>
-    <EmbeddedResource Include="BinaryInterpreter\BinaryInterpreter.resx">
-      <DependentUpon>BinaryInterpreter.cs</DependentUpon>
-    </EmbeddedResource>
-    <EmbeddedResource Include="BinaryInterpreter\BinaryInterpreterHost.resx">
-      <DependentUpon>BinaryInterpreterHost.cs</DependentUpon>
-    </EmbeddedResource>
-    <EmbeddedResource Include="Interpreter\AddPropertyDialog.resx">
-      <DependentUpon>AddPropertyDialog.cs</DependentUpon>
-    </EmbeddedResource>
-    <EmbeddedResource Include="Interpreter\Interpreter.resx">
-      <DependentUpon>Interpreter.cs</DependentUpon>
-    </EmbeddedResource>
-    <EmbeddedResource Include="Interpreter\InterpreterHost.resx">
-      <DependentUpon>InterpreterHost.cs</DependentUpon>
-    </EmbeddedResource>
-    <EmbeddedResource Include="LevelExplorer\Levelbase.resx">
-      <DependentUpon>Levelbase.cs</DependentUpon>
-    </EmbeddedResource>
-    <EmbeddedResource Include="LevelExplorer\LevelEditor\Leveleditor.resx">
-      <DependentUpon>Leveleditor.cs</DependentUpon>
-    </EmbeddedResource>
-    <EmbeddedResource Include="ME1\DialogEditor\AddReply.resx">
-      <DependentUpon>AddReply.cs</DependentUpon>
-    </EmbeddedResource>
-    <EmbeddedResource Include="ME1\DialogEditor\DialogEditor.resx">
-      <DependentUpon>DialogEditor.cs</DependentUpon>
-    </EmbeddedResource>
-    <EmbeddedResource Include="ME1\SaveGameEditor\SaveEditor.resx">
-      <DependentUpon>SaveEditor.cs</DependentUpon>
-    </EmbeddedResource>
-    <EmbeddedResource Include="ME1\SaveGameOperator\SaveGameOperator.resx">
-      <DependentUpon>SaveGameOperator.cs</DependentUpon>
-    </EmbeddedResource>
-    <EmbeddedResource Include="ME1\TlkManager.resx">
-      <DependentUpon>TlkManager.cs</DependentUpon>
-    </EmbeddedResource>
-    <EmbeddedResource Include="ME2\DialogEditor\AddReply.resx">
-      <DependentUpon>AddReply.cs</DependentUpon>
-    </EmbeddedResource>
-    <EmbeddedResource Include="ME2\DialogEditor\DialogEditor.resx">
-      <DependentUpon>DialogEditor.cs</DependentUpon>
-    </EmbeddedResource>
-    <EmbeddedResource Include="ME2\FaceFXAnimSetEditor.resx">
-      <DependentUpon>FaceFXAnimSetEditor.cs</DependentUpon>
-    </EmbeddedResource>
-    <EmbeddedResource Include="ME2\TlkManager\TlkManager.resx">
-      <DependentUpon>TlkManager.cs</DependentUpon>
-    </EmbeddedResource>
-    <EmbeddedResource Include="Meshplorer2\Meshplorer2.resx">
-      <DependentUpon>Meshplorer2.cs</DependentUpon>
-    </EmbeddedResource>
-    <EmbeddedResource Include="Meshplorer\ImportOptions.resx">
-      <DependentUpon>ImportOptions.cs</DependentUpon>
-    </EmbeddedResource>
-    <EmbeddedResource Include="Meshplorer\MeshDatabase.resx">
-      <DependentUpon>MeshDatabase.cs</DependentUpon>
-    </EmbeddedResource>
-    <EmbeddedResource Include="Meshplorer\Meshplorer.resx">
-      <DependentUpon>Meshplorer.cs</DependentUpon>
-    </EmbeddedResource>
-    <EmbeddedResource Include="Meshplorer\Select Material.resx">
-      <DependentUpon>Select Material.cs</DependentUpon>
-    </EmbeddedResource>
-    <EmbeddedResource Include="Meshplorer\UDKCopy.resx">
-      <DependentUpon>UDKCopy.cs</DependentUpon>
-    </EmbeddedResource>
-    <EmbeddedResource Include="Modmaker\ModMaker.resx">
-      <DependentUpon>ModMaker.cs</DependentUpon>
-    </EmbeddedResource>
-    <EmbeddedResource Include="PackageEditor\PackageEditor.resx">
-      <DependentUpon>PackageEditor.cs</DependentUpon>
-      <SubType>Designer</SubType>
-    </EmbeddedResource>
-    <EmbeddedResource Include="Pathfinding Editor\DuplicateGUIDWindow.resx">
-      <DependentUpon>DuplicateGUIDWindow.cs</DependentUpon>
-    </EmbeddedResource>
-    <EmbeddedResource Include="Pathfinding Editor\HeightFilterForm.resx">
-      <DependentUpon>HeightFilterForm.cs</DependentUpon>
-    </EmbeddedResource>
-    <EmbeddedResource Include="Pathfinding Editor\ListWindow.resx">
-      <DependentUpon>ListWindow.cs</DependentUpon>
-    </EmbeddedResource>
-    <EmbeddedResource Include="Pathfinding Editor\PathfindingNodeInfoPanel.resx">
-      <DependentUpon>PathfindingNodeInfoPanel.cs</DependentUpon>
-    </EmbeddedResource>
-    <EmbeddedResource Include="Pathfinding Editor\ReachSpecCreatorForm.resx">
-      <DependentUpon>ReachSpecCreatorForm.cs</DependentUpon>
-    </EmbeddedResource>
-    <EmbeddedResource Include="Pathfinding Editor\ReachSpecRecalculator.resx">
-      <DependentUpon>ReachSpecRecalculator.cs</DependentUpon>
-    </EmbeddedResource>
-    <EmbeddedResource Include="PCCRepack\PCCRepack.resx">
-      <DependentUpon>PCCRepack.cs</DependentUpon>
-    </EmbeddedResource>
-    <EmbeddedResource Include="PlotVarDB\PlotVarDB.resx">
-      <DependentUpon>PlotVarDB.cs</DependentUpon>
-    </EmbeddedResource>
-    <EmbeddedResource Include="Properties\Resources.resx">
-      <Generator>PublicResXFileCodeGenerator</Generator>
-      <SubType>Designer</SubType>
-      <LastGenOutput>Resources.Designer.cs</LastGenOutput>
-    </EmbeddedResource>
-    <EmbeddedResource Include="Property Dumper\PropDumper.resx">
-      <DependentUpon>PropDumper.cs</DependentUpon>
-    </EmbeddedResource>
-    <EmbeddedResource Include="Property Manager\PropertyManager.resx">
-      <DependentUpon>PropertyManager.cs</DependentUpon>
-    </EmbeddedResource>
-    <EmbeddedResource Include="Propertydb\PropertyDB.resx">
-      <DependentUpon>PropertyDB.cs</DependentUpon>
-    </EmbeddedResource>
-    <EmbeddedResource Include="PSAViewer\PSAViewer.resx">
-      <DependentUpon>PSAViewer.cs</DependentUpon>
-    </EmbeddedResource>
-    <EmbeddedResource Include="PSKViewer\PSKViewer.resx">
-      <DependentUpon>PSKViewer.cs</DependentUpon>
-    </EmbeddedResource>
-    <EmbeddedResource Include="ScriptDB\ScriptDB.resx">
-      <DependentUpon>ScriptDB.cs</DependentUpon>
-    </EmbeddedResource>
-    <EmbeddedResource Include="Pathfinding Editor\PathfindingEditor.resx">
-      <DependentUpon>PathfindingEditor.cs</DependentUpon>
-    </EmbeddedResource>
-    <EmbeddedResource Include="Sequence Editor\SequenceEditor.resx">
-      <DependentUpon>SequenceEditor.cs</DependentUpon>
-    </EmbeddedResource>
-    <EmbeddedResource Include="SFARBasicEditor\SFARBasicEditor.resx">
-      <DependentUpon>SFARBasicEditor.cs</DependentUpon>
-      <SubType>Designer</SubType>
-    </EmbeddedResource>
-    <EmbeddedResource Include="SFAREditor2\SFAREditor2.resx">
-      <DependentUpon>SFAREditor2.cs</DependentUpon>
-    </EmbeddedResource>
-    <EmbeddedResource Include="SharedUI\ExportSelectorWinForms.resx">
-      <DependentUpon>ExportSelectorWinForms.cs</DependentUpon>
-    </EmbeddedResource>
-    <EmbeddedResource Include="Soundplorer\DirectReplace.resx">
-      <DependentUpon>DirectReplace.cs</DependentUpon>
-    </EmbeddedResource>
-    <EmbeddedResource Include="Soundplorer\Soundplorer.resx">
-      <DependentUpon>Soundplorer.cs</DependentUpon>
-    </EmbeddedResource>
-    <EmbeddedResource Include="SubtitleScanner\SubtitleScanner.resx">
-      <DependentUpon>SubtitleScanner.cs</DependentUpon>
-    </EmbeddedResource>
-    <EmbeddedResource Include="Texplorer\KFreonListErrorBox.resx">
-      <DependentUpon>KFreonListErrorBox.cs</DependentUpon>
-    </EmbeddedResource>
-    <EmbeddedResource Include="Texplorer\Texplorer2.resx">
-      <DependentUpon>Texplorer2.cs</DependentUpon>
-    </EmbeddedResource>
-    <EmbeddedResource Include="Texplorer\TexplorerFirstTimeSetup.resx">
-      <DependentUpon>TexplorerFirstTimeSetup.cs</DependentUpon>
-    </EmbeddedResource>
-    <EmbeddedResource Include="TlkManager\TlkManager.resx">
-      <DependentUpon>TlkManager.cs</DependentUpon>
-    </EmbeddedResource>
-    <EmbeddedResource Include="TPFTools\KFreonTPFTools3.resx">
-      <DependentUpon>KFreonTPFTools3.cs</DependentUpon>
-    </EmbeddedResource>
-    <EmbeddedResource Include="WwiseBankViewer\WwiseViewer.resx">
-      <DependentUpon>WwiseViewer.cs</DependentUpon>
-    </EmbeddedResource>
-    <None Include="packages.config" />
-    <None Include="Properties\Settings.settings">
-      <Generator>SettingsSingleFileGenerator</Generator>
-      <LastGenOutput>Settings.Designer.cs</LastGenOutput>
-    </None>
-    <AppDesigner Include="Properties\" />
-    <Resource Include="Resources\Exo-Regular.ttf" />
-    <Resource Include="Resources\Exo-SemiBold.ttf" />
-    <Resource Include="Resources\TitilliumWeb-Light.ttf" />
-    <Resource Include="Resources\TitilliumWeb-Regular.ttf" />
-    <Resource Include="Resources\TitilliumWeb-Italic.ttf" />
-    <Resource Include="Resources\Hack-Bold.ttf" />
-    <Resource Include="Resources\TitilliumWeb-SemiBold.ttf" />
-  </ItemGroup>
-  <ItemGroup>
-    <None Include="App.config">
-      <SubType>Designer</SubType>
-    </None>
-  </ItemGroup>
-  <ItemGroup>
-    <Resource Include="Resources\KismetFont.ttf" />
-  </ItemGroup>
-  <ItemGroup>
-    <ProjectReference Include="..\AmaroK86\AmaroK86Lib.csproj">
-      <Project>{9010228E-4393-47E2-9DEE-FB5090A1D1AB}</Project>
-      <Name>AmaroK86Lib</Name>
-    </ProjectReference>
-    <ProjectReference Include="..\Be.Windows.Forms.HexBox\Be.Windows.Forms.HexBox.csproj">
-      <Project>{26C5F25F-B450-4CAF-AD8B-B8D11AE73457}</Project>
-      <Name>Be.Windows.Forms.HexBox</Name>
-    </ProjectReference>
-    <ProjectReference Include="..\Gammtek.Conduit.Core\Gammtek.Conduit.Core.csproj">
-      <Project>{9f364d6b-5046-4186-b684-968b52afcb81}</Project>
-      <Name>Gammtek.Conduit.Core</Name>
-    </ProjectReference>
-    <ProjectReference Include="..\HexConverter\HexConverter.csproj">
-      <Project>{bc67f053-755a-45e9-b157-8b063f1f6509}</Project>
-      <Name>HexConverter</Name>
-    </ProjectReference>
-    <ProjectReference Include="..\KFreonLib\KFreonLib.csproj">
-      <Project>{8b07ed45-42f4-4b0e-a581-2c257f77241e}</Project>
-      <Name>KFreonLib</Name>
-    </ProjectReference>
-    <ProjectReference Include="..\ME3Creator\ME3Creator.csproj">
-      <Project>{5aba4120-7379-479e-be61-c452c10a1810}</Project>
-      <Name>ME3Creator</Name>
-    </ProjectReference>
-    <ProjectReference Include="..\ME3LibWV\ME3LibWV.csproj">
-      <Project>{a8e1981a-0a8c-4c7a-9175-b5f0c085f639}</Project>
-      <Name>ME3LibWV</Name>
-    </ProjectReference>
-    <ProjectReference Include="..\Piccolo\Piccolo.csproj">
-      <Project>{daf03684-bb0b-4528-bfee-8a3fbfc9fc4a}</Project>
-      <Name>Piccolo</Name>
-    </ProjectReference>
-    <ProjectReference Include="..\SaltTPF\SaltTPF.csproj">
-      <Project>{8637a2aa-e1fb-4ec9-88a5-688d7d1f7921}</Project>
-      <Name>SaltTPF</Name>
-    </ProjectReference>
-    <ProjectReference Include="..\Tools\Gibbed.IO\Gibbed.IO.csproj">
-      <Project>{047857ba-daa3-4ca7-afb8-a1b082b28c6a}</Project>
-      <Name>Gibbed.IO</Name>
-    </ProjectReference>
-    <ProjectReference Include="..\Tools\Gibbed.MassEffect3.FileFormats\Gibbed.MassEffect3.FileFormats.csproj">
-      <Project>{681db2ce-e3eb-4110-ac50-f53eaca66e99}</Project>
-      <Name>Gibbed.MassEffect3.FileFormats</Name>
-    </ProjectReference>
-    <ProjectReference Include="..\Tools\SevenZip\SevenZip.csproj">
-      <Project>{b6c4d3b4-1267-48d5-8c3b-c86ff3e517a9}</Project>
-      <Name>SevenZip</Name>
-    </ProjectReference>
-    <ProjectReference Include="..\UDKExplorer\UDKExplorer.csproj">
-      <Project>{f660e850-da7a-41a6-ae77-4ab4f21d8f33}</Project>
-      <Name>UDKExplorer</Name>
-    </ProjectReference>
-    <ProjectReference Include="..\UDKLibWV\UDKLibWV.csproj">
-      <Project>{40fb6624-5444-43dc-8b73-863a3d91e1f3}</Project>
-      <Name>UDKLibWV</Name>
-    </ProjectReference>
-  </ItemGroup>
-  <ItemGroup>
-    <Resource Include="Icons\asset_explorer_64x64.png" />
-    <Resource Include="Resources\hexconverter_icon64x64.png" />
-  </ItemGroup>
-  <ItemGroup>
-    <Resource Include="Icons\audio_extract_64x64.png" />
-  </ItemGroup>
-  <ItemGroup>
-    <Resource Include="Icons\autotoc_64x64.png" />
-  </ItemGroup>
-  <ItemGroup>
-    <Resource Include="Icons\BIK_movie_64x64.png" />
-  </ItemGroup>
-  <ItemGroup>
-    <Resource Include="Icons\interpreter_icon.ico" />
-    <Resource Include="Icons\interp_viewer_icon.ico" />
-    <Resource Include="Icons\TLKManager_icon.ico" />
-    <Resource Include="Resources\About_icon.ico" />
-    <Resource Include="Resources\close_icon.ico" />
-    <Resource Include="Resources\create_mods_icon.ico" />
-    <Resource Include="Resources\install_mods_icon.ico" />
-    <Resource Include="Resources\minimize_icon.ico" />
-    <Resource Include="Resources\resize_icon.ico" />
-    <Resource Include="Resources\taskbar.ico" />
-    <Resource Include="Resources\wwisebank_editor_64x64.png" />
-    <Resource Include="Resources\TLKManager_icon_64x64.png" />
-    <Resource Include="Resources\subtitle_scanner_64x64.png" />
-    <Resource Include="Resources\soundplorer_64x64.png" />
-    <Resource Include="Resources\sfar_editor2_icon_64x64.png" />
-    <Resource Include="Resources\sfar_basiceditor_icon.ico" />
-    <Resource Include="Resources\sequence_editor_64x64.png" />
-    <Resource Include="Resources\psk_viewer_64x64.png" />
-    <Resource Include="Resources\psa_viewer_64x64.png" />
-    <Resource Include="Resources\property_manager_64x64.png" />
-    <Resource Include="Resources\property_dumper_64x64.png" />
-    <Resource Include="Resources\property_database_64x64.png" />
-    <Resource Include="Resources\pcc_repacker_64x64.png" />
-    <Resource Include="Resources\package_editor_64x64.png" />
-    <Resource Include="Resources\meshplorer2_64x64.png" />
-    <Resource Include="Resources\meshplorer_64x64.png" />
-    <Resource Include="Resources\me3creator_64x64.png" />
-    <Resource Include="Resources\interpreter_icon_64x64.png" />
-    <Resource Include="Resources\interp_viewer_icon_64x64.png" />
-    <Resource Include="Resources\info.ico" />
-    <Resource Include="Resources\ImageEngine_icon_64x64.png" />
-    <Resource Include="Resources\help-browser.png" />
-    <Resource Include="Resources\GUIDcache_editor_64x64.png" />
-    <Resource Include="Resources\fxa_editor_64x64.png" />
-    <Resource Include="Resources\folder.png" />
-    <Resource Include="Resources\document-save.png" />
-    <Resource Include="Resources\dialogue_editor_64x64.png" />
-    <Resource Include="Resources\conditionals_editor_64x64.png" />
-    <Resource Include="Resources\coalesced_editor_64x64.png" />
-    <Resource Include="Resources\class_viewer_64x64.png" />
-    <Resource Include="Resources\camera_tool_64x64.png" />
-    <Resource Include="Resources\asset_explorer_64x64.png" />
-    <Resource Include="Resources\animation_explorer_64x64.png" />
-    <Resource Include="Icons\udk_explorer_64x64.png" />
-    <Resource Include="Icons\TPFTools_64x64.png" />
-    <Resource Include="Icons\texplorer_64x64.png" />
-    <Resource Include="Icons\texplorer.ico" />
-    <Resource Include="Icons\plot_DB_64x64.png" />
-    <Resource Include="Icons\placeholder_64x64.png" />
-    <Resource Include="Icons\modmaker_64x64.png" />
-    <Page Include="CurveEd\CurveEditor.xaml">
-      <SubType>Designer</SubType>
-      <Generator>MSBuild:Compile</Generator>
-    </Page>
-    <Page Include="CurveEd\CurveGraph.xaml">
-      <SubType>Designer</SubType>
-      <Generator>MSBuild:Compile</Generator>
-    </Page>
-  </ItemGroup>
-  <ItemGroup>
-    <BootstrapperPackage Include=".NETFramework,Version=v4.5.2">
-      <Visible>False</Visible>
-      <ProductName>Microsoft .NET Framework 4.5.2 %28x86 and x64%29</ProductName>
-      <Install>true</Install>
-    </BootstrapperPackage>
-    <BootstrapperPackage Include="Microsoft.Net.Framework.3.5.SP1">
-      <Visible>False</Visible>
-      <ProductName>.NET Framework 3.5 SP1</ProductName>
-      <Install>false</Install>
-    </BootstrapperPackage>
-  </ItemGroup>
-  <ItemGroup>
-    <Resource Include="Resources\bug_icon.ico" />
-  </ItemGroup>
-  <ItemGroup>
-    <Resource Include="Resources\search.ico" />
-  </ItemGroup>
-  <ItemGroup>
-    <Resource Include="Resources\folder.ico" />
-  </ItemGroup>
-  <ItemGroup>
-    <Resource Include="Resources\left_arrow.ico" />
-  </ItemGroup>
-  <ItemGroup>
-    <Resource Include="Resources\right_arrow.ico" />
-  </ItemGroup>
-  <ItemGroup>
-    <Resource Include="Resources\settings.ico" />
-  </ItemGroup>
-  <ItemGroup>
-    <Resource Include="Resources\logo_ON.png" />
-  </ItemGroup>
-  <ItemGroup>
-    <Resource Include="Resources\logo_OFF.png" />
-  </ItemGroup>
-  <ItemGroup>
-    <Resource Include="Resources\elipsis_icon.ico" />
-  </ItemGroup>
-  <ItemGroup>
-    <Resource Include="Resources\facefx_editor_icon.ico" />
-  </ItemGroup>
-  <ItemGroup>
-    <Resource Include="Resources\level_database_icon.ico" />
-    <Resource Include="Resources\save_gameeditor_icon.ico" />
-    <Resource Include="Resources\save_gameoperator_icon.ico" />
-    <SplashScreen Include="Resources\toolset_splash.png">
-      <CopyToOutputDirectory>Always</CopyToOutputDirectory>
-    </SplashScreen>
-  </ItemGroup>
-  <ItemGroup>
-    <Resource Include="Resources\meexp_favicon.ico" />
-  </ItemGroup>
-  <ItemGroup>
-    <Resource Include="Resources\me3exp_smallbanner_v1.png" />
-  </ItemGroup>
-  <ItemGroup>
-    <Resource Include="Resources\diskette_white.ico" />
-    <Resource Include="Resources\eye_white.ico" />
-    <Resource Include="Resources\ME1Game.ico" />
-    <Resource Include="Resources\ME2Game.ico" />
-    <Resource Include="Resources\ME3Game.ico" />
-  </ItemGroup>
-  <ItemGroup>
-    <Resource Include="Resources\close.ico" />
-  </ItemGroup>
-  <ItemGroup>
-    <Resource Include="Resources\script_database_icon.ico" />
-  </ItemGroup>
-  <ItemGroup>
-    <Resource Include="Resources\level_explorer_64x64.png" />
-  </ItemGroup>
-  <ItemGroup>
-    <Resource Include="Resources\level_editor_64x64.png" />
-  </ItemGroup>
-  <ItemGroup>
-    <Folder Include="NativesEditor\SFXGame\BioDefine\" />
-  </ItemGroup>
-  <ItemGroup>
-    <Resource Include="Resources\plot_editor_icon.ico" />
-  </ItemGroup>
-  <ItemGroup>
-    <Resource Include="Resources\TLK_ME1_editor_icon.ico" />
-    <Resource Include="Resources\TLK_ME23_editor_icon.ico" />
-  </ItemGroup>
-  <ItemGroup>
-    <Resource Include="Resources\audio_editor_icon.ico" />
-  </ItemGroup>
-  <ItemGroup>
-<<<<<<< HEAD
-    <None Include="Resources\iconPathfindingEditor.bmp" />
-  </ItemGroup>
-  <ItemGroup>
-    <None Include="Resources\iconPathfindingEditor.ico" />
-  </ItemGroup>
-  <ItemGroup>
-    <Resource Include="Resources\pathfinding_editor.png" />
-=======
-    <Content Include="Scene3D\StandardShader.hlsl" />
->>>>>>> 380b1d47
-  </ItemGroup>
-  <Import Project="$(MSBuildToolsPath)\Microsoft.CSharp.targets" />
-  <PropertyGroup>
-    <PostBuildEvent>xcopy /f /y "$(SolutionDir)Libraries" "$(ProjectDir)$(OutDir)"
-xcopy /f /y "$(SolutionDir)Resources" "$(ProjectDir)$(OutDir)"
-xcopy /f /y "$(SolutionDir)Resources\exec" "$(ProjectDir)$(OutDir)exec\"
-xcopy /y "$(SolutionDir)ME3Creator\$(OutDir)ME3Creator.exe.config" "$(ProjectDir)$(OutDir)"
-call "$(DevEnvDir)..\Tools\vsdevcmd.bat"
-editbin /largeaddressaware "$(TargetPath)"</PostBuildEvent>
-  </PropertyGroup>
-  <!-- To modify your build process, add your task inside one of the targets below and uncomment it. 
-       Other similar extension points exist, see Microsoft.Common.targets.
-  <Target Name="BeforeBuild">
-  </Target>
-  <Target Name="AfterBuild">
-  </Target>
-  -->
+﻿<?xml version="1.0" encoding="utf-8"?>
+<Project ToolsVersion="14.0" DefaultTargets="Build" xmlns="http://schemas.microsoft.com/developer/msbuild/2003">
+  <Import Project="$(MSBuildExtensionsPath)\$(MSBuildToolsVersion)\Microsoft.Common.props" Condition="Exists('$(MSBuildExtensionsPath)\$(MSBuildToolsVersion)\Microsoft.Common.props')" />
+  <PropertyGroup>
+    <Configuration Condition=" '$(Configuration)' == '' ">Debug</Configuration>
+    <Platform Condition=" '$(Platform)' == '' ">AnyCPU</Platform>
+    <ProjectGuid>{60E91B60-FCEE-4B36-967E-4022D8A54F2F}</ProjectGuid>
+    <OutputType>WinExe</OutputType>
+    <AppDesignerFolder>Properties</AppDesignerFolder>
+    <RootNamespace>ME3Explorer</RootNamespace>
+    <AssemblyName>ME3Explorer</AssemblyName>
+    <TargetFrameworkVersion>v4.6.1</TargetFrameworkVersion>
+    <FileAlignment>512</FileAlignment>
+    <ProjectTypeGuids>{60dc8134-eba5-43b8-bcc9-bb4bc16c2548};{FAE04EC0-301F-11D3-BF4B-00C04F79EFBC}</ProjectTypeGuids>
+    <WarningLevel>4</WarningLevel>
+    <AutoGenerateBindingRedirects>true</AutoGenerateBindingRedirects>
+    <PublishUrl>publish\</PublishUrl>
+    <Install>true</Install>
+    <InstallFrom>Disk</InstallFrom>
+    <UpdateEnabled>false</UpdateEnabled>
+    <UpdateMode>Foreground</UpdateMode>
+    <UpdateInterval>7</UpdateInterval>
+    <UpdateIntervalUnits>Days</UpdateIntervalUnits>
+    <UpdatePeriodically>false</UpdatePeriodically>
+    <UpdateRequired>false</UpdateRequired>
+    <MapFileExtensions>true</MapFileExtensions>
+    <ApplicationRevision>0</ApplicationRevision>
+    <ApplicationVersion>1.0.0.%2a</ApplicationVersion>
+    <IsWebBootstrapper>false</IsWebBootstrapper>
+    <UseApplicationTrust>false</UseApplicationTrust>
+    <BootstrapperEnabled>true</BootstrapperEnabled>
+    <TargetFrameworkProfile />
+  </PropertyGroup>
+  <PropertyGroup Condition=" '$(Configuration)|$(Platform)' == 'Debug|AnyCPU' ">
+    <PlatformTarget>AnyCPU</PlatformTarget>
+    <DebugSymbols>true</DebugSymbols>
+    <DebugType>full</DebugType>
+    <Optimize>false</Optimize>
+    <OutputPath>bin\Debug\</OutputPath>
+    <DefineConstants>DEBUG;TRACE</DefineConstants>
+    <ErrorReport>prompt</ErrorReport>
+    <WarningLevel>4</WarningLevel>
+    <AllowUnsafeBlocks>true</AllowUnsafeBlocks>
+    <RunCodeAnalysis>false</RunCodeAnalysis>
+    <UseVSHostingProcess>false</UseVSHostingProcess>
+  </PropertyGroup>
+  <PropertyGroup Condition=" '$(Configuration)|$(Platform)' == 'Release|AnyCPU' ">
+    <PlatformTarget>AnyCPU</PlatformTarget>
+    <DebugType>none</DebugType>
+    <Optimize>true</Optimize>
+    <OutputPath>bin\Release\</OutputPath>
+    <DefineConstants>TRACE</DefineConstants>
+    <ErrorReport>prompt</ErrorReport>
+    <WarningLevel>4</WarningLevel>
+    <AllowUnsafeBlocks>true</AllowUnsafeBlocks>
+    <UseVSHostingProcess>false</UseVSHostingProcess>
+  </PropertyGroup>
+  <PropertyGroup>
+    <ApplicationIcon>Resources\meexp_favicon.ico</ApplicationIcon>
+  </PropertyGroup>
+  <PropertyGroup>
+    <StartupObject>ME3Explorer.App</StartupObject>
+  </PropertyGroup>
+  <PropertyGroup>
+    <RunPostBuildEvent>Always</RunPostBuildEvent>
+  </PropertyGroup>
+  <ItemGroup>
+    <Reference Include="ICSharpCode.SharpZipLib, Version=0.86.0.518, Culture=neutral, PublicKeyToken=1b03e6acf1164f73, processorArchitecture=MSIL">
+      <SpecificVersion>False</SpecificVersion>
+      <HintPath>..\Libraries\ICSharpCode.SharpZipLib.dll</HintPath>
+    </Reference>
+    <Reference Include="Ionic.Zip.Reduced, Version=1.9.1.8, Culture=neutral, PublicKeyToken=edbe51ad942a3f5c, processorArchitecture=MSIL">
+      <SpecificVersion>False</SpecificVersion>
+      <HintPath>..\Libraries\Ionic.Zip.Reduced.dll</HintPath>
+    </Reference>
+    <Reference Include="Newtonsoft.Json, Version=9.0.0.0, Culture=neutral, PublicKeyToken=30ad4fe6b2a6aeed, processorArchitecture=MSIL">
+      <HintPath>..\packages\Newtonsoft.Json.9.0.1\lib\net45\Newtonsoft.Json.dll</HintPath>
+      <Private>True</Private>
+    </Reference>
+    <Reference Include="PresentationFramework.Aero" />
+    <Reference Include="SharpDX, Version=3.1.1.0, Culture=neutral, PublicKeyToken=b4dcf0f35e5521f1, processorArchitecture=MSIL">
+      <HintPath>..\packages\SharpDX.3.1.1\lib\net45\SharpDX.dll</HintPath>
+      <Private>True</Private>
+    </Reference>
+    <Reference Include="SharpDX.D3DCompiler, Version=3.1.1.0, Culture=neutral, PublicKeyToken=b4dcf0f35e5521f1, processorArchitecture=MSIL">
+      <HintPath>..\packages\SharpDX.D3DCompiler.3.1.1\lib\net45\SharpDX.D3DCompiler.dll</HintPath>
+      <Private>True</Private>
+    </Reference>
+    <Reference Include="SharpDX.Desktop, Version=3.1.1.0, Culture=neutral, PublicKeyToken=b4dcf0f35e5521f1, processorArchitecture=MSIL">
+      <HintPath>..\packages\SharpDX.Desktop.3.1.1\lib\net45\SharpDX.Desktop.dll</HintPath>
+      <Private>True</Private>
+    </Reference>
+    <Reference Include="SharpDX.Direct2D1, Version=3.1.1.0, Culture=neutral, PublicKeyToken=b4dcf0f35e5521f1, processorArchitecture=MSIL">
+      <HintPath>..\packages\SharpDX.Direct2D1.3.1.1\lib\net45\SharpDX.Direct2D1.dll</HintPath>
+      <Private>True</Private>
+    </Reference>
+    <Reference Include="SharpDX.Direct3D11, Version=3.1.1.0, Culture=neutral, PublicKeyToken=b4dcf0f35e5521f1, processorArchitecture=MSIL">
+      <HintPath>..\packages\SharpDX.Direct3D11.3.1.1\lib\net45\SharpDX.Direct3D11.dll</HintPath>
+      <Private>True</Private>
+    </Reference>
+    <Reference Include="SharpDX.DXGI, Version=3.1.1.0, Culture=neutral, PublicKeyToken=b4dcf0f35e5521f1, processorArchitecture=MSIL">
+      <HintPath>..\packages\SharpDX.DXGI.3.1.1\lib\net45\SharpDX.DXGI.dll</HintPath>
+      <Private>True</Private>
+    </Reference>
+    <Reference Include="SharpDX.Mathematics, Version=3.1.1.0, Culture=neutral, PublicKeyToken=b4dcf0f35e5521f1, processorArchitecture=MSIL">
+      <HintPath>..\packages\SharpDX.Mathematics.3.1.1\lib\net45\SharpDX.Mathematics.dll</HintPath>
+      <Private>True</Private>
+    </Reference>
+    <Reference Include="System" />
+    <Reference Include="System.Data" />
+    <Reference Include="System.Runtime.Remoting" />
+    <Reference Include="System.Threading.Tasks.Dataflow, Version=4.5.24.0, Culture=neutral, PublicKeyToken=b03f5f7f11d50a3a, processorArchitecture=MSIL">
+      <HintPath>..\packages\Microsoft.Tpl.Dataflow.4.5.24\lib\portable-net45+win8+wpa81\System.Threading.Tasks.Dataflow.dll</HintPath>
+      <Private>True</Private>
+    </Reference>
+    <Reference Include="System.Xml" />
+    <Reference Include="Microsoft.CSharp" />
+    <Reference Include="System.Core" />
+    <Reference Include="System.Xml.Linq" />
+    <Reference Include="System.Data.DataSetExtensions" />
+    <Reference Include="System.Net.Http" />
+    <Reference Include="System.Xaml">
+      <RequiredTargetFramework>4.0</RequiredTargetFramework>
+    </Reference>
+    <Reference Include="WindowsBase" />
+    <Reference Include="PresentationCore" />
+    <Reference Include="PresentationFramework" />
+    <Reference Include="CSharpImageLibrary, Version=3.1.6.0, Culture=neutral, processorArchitecture=MSIL">
+      <HintPath>..\packages\CSharpImageLibrary.3.1.6.0\lib\net45\CSharpImageLibrary.exe</HintPath>
+      <Private>True</Private>
+    </Reference>
+    <Reference Include="CsvHelper, Version=2.0.0.0, Culture=neutral, PublicKeyToken=8c4959082be5c823, processorArchitecture=MSIL">
+      <HintPath>..\packages\CsvHelper.2.14.1\lib\net40\CsvHelper.dll</HintPath>
+      <Private>True</Private>
+    </Reference>
+    <Reference Include="lib3ds.Net">
+      <HintPath>..\Libraries\lib3ds.Net.dll</HintPath>
+    </Reference>
+    <Reference Include="Microsoft.DirectX">
+      <HintPath>..\Libraries\Microsoft.DirectX.dll</HintPath>
+    </Reference>
+    <Reference Include="Microsoft.DirectX.Direct3D">
+      <HintPath>..\Libraries\Microsoft.DirectX.Direct3D.dll</HintPath>
+    </Reference>
+    <Reference Include="Microsoft.DirectX.Direct3DX">
+      <HintPath>..\Libraries\Microsoft.DirectX.Direct3DX.dll</HintPath>
+    </Reference>
+    <Reference Include="Microsoft.IO.RecyclableMemoryStream, Version=1.1.0.0, Culture=neutral, PublicKeyToken=31bf3856ad364e35, processorArchitecture=MSIL">
+      <HintPath>..\packages\Microsoft.IO.RecyclableMemoryStream.1.1.0.0\lib\net45\Microsoft.IO.RecyclableMemoryStream.dll</HintPath>
+      <Private>True</Private>
+    </Reference>
+    <Reference Include="Microsoft.VisualBasic" />
+    <Reference Include="Microsoft.VisualC" />
+    <Reference Include="Microsoft.WindowsAPICodePack, Version=1.1.0.0, Culture=neutral, processorArchitecture=MSIL">
+      <HintPath>..\packages\Microsoft.WindowsAPICodePack-Core.1.1.0.2\lib\Microsoft.WindowsAPICodePack.dll</HintPath>
+      <Private>True</Private>
+    </Reference>
+    <Reference Include="Microsoft.WindowsAPICodePack.Shell, Version=1.1.0.0, Culture=neutral, processorArchitecture=MSIL">
+      <HintPath>..\packages\Microsoft.WindowsAPICodePack-Shell.1.1.0.0\lib\Microsoft.WindowsAPICodePack.Shell.dll</HintPath>
+      <Private>True</Private>
+    </Reference>
+    <Reference Include="PresentationCore" />
+    <Reference Include="PresentationFramework" />
+    <Reference Include="PresentationFramework.Aero" />
+    <Reference Include="System" />
+    <Reference Include="System.configuration" />
+    <Reference Include="System.Web.Extensions" />
+    <Reference Include="System.Deployment" />
+    <Reference Include="System.Drawing" />
+    <Reference Include="System.Windows.Forms" />
+    <Reference Include="UIAutomationProvider" />
+    <Reference Include="UsefulThings, Version=1.5.6.0, Culture=neutral, processorArchitecture=MSIL">
+      <HintPath>..\packages\UsefulCSharpThings.1.5.6.0\lib\net45\UsefulThings.dll</HintPath>
+      <Private>True</Private>
+    </Reference>
+    <Reference Include="WindowsBase" />
+    <Reference Include="WindowsFormsIntegration" />
+    <Reference Include="Xceed.Wpf.Toolkit, Version=2.9.0.0, Culture=neutral, PublicKeyToken=3e4669d2f30244f4, processorArchitecture=MSIL">
+      <HintPath>..\packages\Extended.Wpf.Toolkit.2.9\lib\net40\Xceed.Wpf.Toolkit.dll</HintPath>
+      <Private>True</Private>
+    </Reference>
+  </ItemGroup>
+  <ItemGroup>
+    <Page Include="BinaryInterpreter\BinaryAltPropertyEditor.xaml">
+      <Generator>MSBuild:Compile</Generator>
+      <SubType>Designer</SubType>
+    </Page>
+    <Page Include="BinaryInterpreter\BinaryPropertyEditor.xaml">
+      <Generator>MSBuild:Compile</Generator>
+      <SubType>Designer</SubType>
+    </Page>
+    <Page Include="BinaryInterpreter\BinaryPropertyEditorHost.xaml">
+      <Generator>MSBuild:Compile</Generator>
+      <SubType>Designer</SubType>
+    </Page>
+    <Page Include="Interpreter\AltPropertyEditor.xaml">
+      <SubType>Designer</SubType>
+      <Generator>MSBuild:Compile</Generator>
+    </Page>
+    <Page Include="Audio Editor\AudioEditor.xaml">
+      <SubType>Designer</SubType>
+      <Generator>MSBuild:Compile</Generator>
+    </Page>
+    <Page Include="CoalesceTool\Coalesced Editor.xaml">
+      <Generator>MSBuild:Compile</Generator>
+      <SubType>Designer</SubType>
+    </Page>
+    <Page Include="Interpreter\PropertyEditor.xaml">
+      <SubType>Designer</SubType>
+      <Generator>MSBuild:Compile</Generator>
+    </Page>
+    <Page Include="Main Window\About.xaml">
+      <SubType>Designer</SubType>
+      <Generator>MSBuild:Compile</Generator>
+    </Page>
+    <Page Include="App.xaml">
+      <Generator>MSBuild:Compile</Generator>
+      <SubType>Designer</SubType>
+    </Page>
+    <Compile Include="BinaryInterpreter\BinaryAddPropertyDialog.cs">
+      <SubType>Form</SubType>
+    </Compile>
+    <Compile Include="BinaryInterpreter\BinaryAddPropertyDialog.Designer.cs">
+      <DependentUpon>BinaryAddPropertyDialog.cs</DependentUpon>
+    </Compile>
+    <Compile Include="BinaryInterpreter\BinaryAltPropertyEditor.xaml.cs">
+      <DependentUpon>BinaryAltPropertyEditor.xaml</DependentUpon>
+    </Compile>
+    <Compile Include="BinaryInterpreter\BinaryInterpreter.cs">
+      <SubType>UserControl</SubType>
+    </Compile>
+    <Compile Include="BinaryInterpreter\BinaryInterpreter.Designer.cs">
+      <DependentUpon>BinaryInterpreter.cs</DependentUpon>
+    </Compile>
+    <Compile Include="BinaryInterpreter\BinaryInterpreterHost.cs">
+      <SubType>Form</SubType>
+    </Compile>
+    <Compile Include="BinaryInterpreter\BinaryInterpreterHost.Designer.cs">
+      <DependentUpon>BinaryInterpreterHost.cs</DependentUpon>
+    </Compile>
+    <Compile Include="BinaryInterpreter\BinaryPropertyEditor.xaml.cs">
+      <DependentUpon>BinaryPropertyEditor.xaml</DependentUpon>
+    </Compile>
+    <Compile Include="BinaryInterpreter\BinaryPropertyEditorHost.xaml.cs">
+      <DependentUpon>BinaryPropertyEditorHost.xaml</DependentUpon>
+    </Compile>
+    <Compile Include="Interpreter\AltPropertyEditor.xaml.cs">
+      <DependentUpon>AltPropertyEditor.xaml</DependentUpon>
+    </Compile>
+    <Compile Include="Audio Editor\AudioEditor.xaml.cs">
+      <DependentUpon>AudioEditor.xaml</DependentUpon>
+    </Compile>
+    <Compile Include="CoalesceTool\CoalesceAsset.cs" />
+    <Compile Include="CoalesceTool\CoalesceAssetType.cs" />
+    <Compile Include="CoalesceTool\CoalescedType.cs" />
+    <Compile Include="CoalesceTool\CoalesceFile.cs" />
+    <Compile Include="CoalesceTool\CoalesceParseAction.cs" />
+    <Compile Include="CoalesceTool\CoalesceProperty.cs" />
+    <Compile Include="CoalesceTool\CoalesceSection.cs" />
+    <Compile Include="CoalesceTool\CoalesceSections.cs" />
+    <Compile Include="CoalesceTool\CoalesceSettings.cs" />
+    <Compile Include="CoalesceTool\CoalesceValue.cs" />
+    <Compile Include="CoalesceTool\CoalesceValueType.cs" />
+    <Compile Include="CoalesceTool\Commands.cs" />
+    <Compile Include="CoalesceTool\Converter.cs" />
+    <Compile Include="CoalesceTool\EnumValuesExtension.cs" />
+    <Compile Include="CoalesceTool\Coalesced Editor.xaml.cs">
+      <DependentUpon>Coalesced Editor.xaml</DependentUpon>
+    </Compile>
+    <Compile Include="CoalesceTool\FileFormats\CoalescedFileXml.cs" />
+    <Compile Include="CoalesceTool\FileFormats\Coalesced\FileEntry.cs" />
+    <Compile Include="CoalesceTool\FileFormats\Coalesced\PropertyValue.cs" />
+    <Compile Include="CoalesceTool\FileFormats\Crc32.cs" />
+    <Compile Include="CoalesceTool\FileFormats\Huffman\Decoder.cs" />
+    <Compile Include="CoalesceTool\FileFormats\Huffman\Encoder.cs" />
+    <Compile Include="CoalesceTool\FileFormats\Huffman\Node.cs" />
+    <Compile Include="CoalesceTool\FileFormats\Huffman\Pair.cs" />
+    <Compile Include="CoalesceTool\FileFormats\StreamHelpers.cs" />
+    <Compile Include="CoalesceTool\FileFormats\StringHelpers.cs" />
+    <Compile Include="CoalesceTool\Namespace.cs" />
+    <Compile Include="CoalesceTool\UpdateActions.cs" />
+    <Compile Include="CoalesceTool\Xml\CoalesceInclude.cs" />
+    <Compile Include="CoalesceTool\Xml\CoalesceIncludeTarget.cs" />
+    <Compile Include="CoalesceTool\Xml\XmlCoalesceAsset.cs" />
+    <Compile Include="CoalesceTool\Xml\XmlCoalesceFile.cs" />
+    <Compile Include="FaceFXAnimSetEditor\IME3FaceFXAnimSet.cs" />
+    <Compile Include="GenericWindow.cs" />
+    <Compile Include="Interpreter\PropertyEditor.xaml.cs">
+      <DependentUpon>PropertyEditor.xaml</DependentUpon>
+    </Compile>
+    <Compile Include="Main Window\About.xaml.cs">
+      <DependentUpon>About.xaml</DependentUpon>
+    </Compile>
+    <Compile Include="DirectXGlobal.cs" />
+    <Compile Include="GlobalSuppressions.cs" />
+    <Compile Include="InitialSetup.xaml.cs">
+      <DependentUpon>InitialSetup.xaml</DependentUpon>
+    </Compile>
+    <Compile Include="Main Window\TaskPaneInfoPanel.xaml.cs">
+      <DependentUpon>TaskPaneInfoPanel.xaml</DependentUpon>
+    </Compile>
+    <Compile Include="Main.cs" />
+    <Compile Include="Main Window\MainToolPanel.xaml.cs">
+      <DependentUpon>MainToolPanel.xaml</DependentUpon>
+    </Compile>
+    <Compile Include="ME2\FaceFXAnimSetEditor.cs">
+      <SubType>Form</SubType>
+    </Compile>
+    <Compile Include="ME2\FaceFXAnimSetEditor.Designer.cs">
+      <DependentUpon>FaceFXAnimSetEditor.cs</DependentUpon>
+    </Compile>
+    <Compile Include="FaceFXAnimSetEditor\ME2FaceFXAnimSet.cs" />
+    <Compile Include="NativesEditor\CodexMapCommands.cs" />
+    <Compile Include="NativesEditor\Commands.cs" />
+    <Compile Include="NativesEditor\Dialogs\ChangeObjectIdDialog.xaml.cs">
+      <DependentUpon>ChangeObjectIdDialog.xaml</DependentUpon>
+    </Compile>
+    <Compile Include="NativesEditor\Dialogs\CopyObjectDialog.xaml.cs">
+      <DependentUpon>CopyObjectDialog.xaml</DependentUpon>
+    </Compile>
+    <Compile Include="NativesEditor\Dialogs\NewObjectDialog.xaml.cs">
+      <DependentUpon>NewObjectDialog.xaml</DependentUpon>
+    </Compile>
+    <Compile Include="NativesEditor\QuestMapCommands.cs" />
+    <Compile Include="NativesEditor\SFXGame\BioVersionedNativeObject.cs" />
+    <Compile Include="NativesEditor\SFXGame\CodexMap\BinaryBioCodexMap.cs" />
+    <Compile Include="NativesEditor\SFXGame\CodexMap\BioCodexEntry.cs" />
+    <Compile Include="NativesEditor\SFXGame\CodexMap\BioCodexMap.cs" />
+    <Compile Include="NativesEditor\SFXGame\CodexMap\BioCodexPage.cs" />
+    <Compile Include="NativesEditor\SFXGame\CodexMap\BioCodexSection.cs" />
+    <Compile Include="NativesEditor\SFXGame\CodexMap\XmlBioCodexMap.cs" />
+    <Compile Include="NativesEditor\SFXGame\ConsequenceMap\BioConsequenceMap.cs" />
+    <Compile Include="NativesEditor\SFXGame\DiscoveredCodexMap\BioDiscoveredCodex.cs" />
+    <Compile Include="NativesEditor\SFXGame\DiscoveredCodexMap\BioDiscoveredCodexMap.cs" />
+    <Compile Include="NativesEditor\SFXGame\DiscoveredCodexMap\BioDiscoveredCodexPage.cs" />
+    <Compile Include="NativesEditor\SFXGame\IBioVersionedNativeObject.cs" />
+    <Compile Include="NativesEditor\SFXGame\OutcomeMap\BioOutcomeMap.cs" />
+    <Compile Include="NativesEditor\SFXGame\QuestMap\BinaryBioQuestMap.cs" />
+    <Compile Include="NativesEditor\SFXGame\QuestMap\BioQuest.cs" />
+    <Compile Include="NativesEditor\SFXGame\QuestMap\BioQuestGoal.cs" />
+    <Compile Include="NativesEditor\SFXGame\QuestMap\BioQuestMap.cs" />
+    <Compile Include="NativesEditor\SFXGame\QuestMap\BioQuestPlotItem.cs" />
+    <Compile Include="NativesEditor\SFXGame\QuestMap\BioQuestProgress.cs" />
+    <Compile Include="NativesEditor\SFXGame\QuestMap\BioQuestTask.cs" />
+    <Compile Include="NativesEditor\SFXGame\QuestMap\BioStateTaskList.cs" />
+    <Compile Include="NativesEditor\SFXGame\QuestMap\BioTaskEval.cs" />
+    <Compile Include="NativesEditor\SFXGame\QuestMap\XmlBioQuestMap.cs" />
+    <Compile Include="NativesEditor\SFXGame\QuestProgressionMap\BioQuestProgressionMap.cs" />
+    <Compile Include="NativesEditor\SFXGame\StateEventMap\BinaryBioStateEventMap.cs" />
+    <Compile Include="NativesEditor\SFXGame\StateEventMap\BioStateEvent.cs" />
+    <Compile Include="NativesEditor\SFXGame\StateEventMap\BioStateEventElement.cs" />
+    <Compile Include="NativesEditor\SFXGame\StateEventMap\BioStateEventElementBool.cs" />
+    <Compile Include="NativesEditor\SFXGame\StateEventMap\BioStateEventElementConsequence.cs" />
+    <Compile Include="NativesEditor\SFXGame\StateEventMap\BioStateEventElementFloat.cs" />
+    <Compile Include="NativesEditor\SFXGame\StateEventMap\BioStateEventElementFunction.cs" />
+    <Compile Include="NativesEditor\SFXGame\StateEventMap\BioStateEventElementInt.cs" />
+    <Compile Include="NativesEditor\SFXGame\StateEventMap\BioStateEventElementLocal.cs" />
+    <Compile Include="NativesEditor\SFXGame\StateEventMap\BioStateEventElementLocalBool.cs" />
+    <Compile Include="NativesEditor\SFXGame\StateEventMap\BioStateEventElementLocalFloat.cs" />
+    <Compile Include="NativesEditor\SFXGame\StateEventMap\BioStateEventElementLocalInt.cs" />
+    <Compile Include="NativesEditor\SFXGame\StateEventMap\BioStateEventElementSubstate.cs" />
+    <Compile Include="NativesEditor\SFXGame\StateEventMap\BioStateEventElementType.cs" />
+    <Compile Include="NativesEditor\SFXGame\StateEventMap\BioStateEventMap.cs" />
+    <Compile Include="NativesEditor\TypeConverter.cs" />
+    <Compile Include="NativesEditor\TypeConverterExtension.cs" />
+    <Compile Include="NativesEditor\TypeOfConverter.cs" />
+    <Compile Include="NativesEditor\TypeOfConverterExtension.cs" />
+    <Compile Include="NativesEditor\Views\CodexMapView.xaml.cs">
+      <DependentUpon>CodexMapView.xaml</DependentUpon>
+    </Compile>
+    <Compile Include="NativesEditor\Views\FindObjectUsagesView.xaml.cs">
+      <DependentUpon>FindObjectUsagesView.xaml</DependentUpon>
+    </Compile>
+    <Compile Include="NativesEditor\Views\QuestMapView.xaml.cs">
+      <DependentUpon>QuestMapView.xaml</DependentUpon>
+    </Compile>
+    <Compile Include="NativesEditor\Views\ShellView.xaml.cs">
+      <DependentUpon>ShellView.xaml</DependentUpon>
+    </Compile>
+    <Compile Include="NativesEditor\Views\StateEventMapView.xaml.cs">
+      <DependentUpon>StateEventMapView.xaml</DependentUpon>
+    </Compile>
+    <Compile Include="NativesEditor\Views\StateTaskListsView.xaml.cs">
+      <DependentUpon>StateTaskListsView.xaml</DependentUpon>
+    </Compile>
+    <Compile Include="Packages\MEPackage.cs" />
+    <Compile Include="Pathfinding Editor\ActorNodes.cs" />
+    <Compile Include="Pathfinding Editor\DuplicateGUIDWindow.cs">
+      <SubType>Form</SubType>
+    </Compile>
+    <Compile Include="Pathfinding Editor\DuplicateGUIDWindow.Designer.cs">
+      <DependentUpon>DuplicateGUIDWindow.cs</DependentUpon>
+    </Compile>
+    <Compile Include="Pathfinding Editor\HeightFilterForm.cs">
+      <SubType>Form</SubType>
+    </Compile>
+    <Compile Include="Pathfinding Editor\HeightFilterForm.Designer.cs">
+      <DependentUpon>HeightFilterForm.cs</DependentUpon>
+    </Compile>
+    <Compile Include="Pathfinding Editor\ListWindow.cs">
+      <SubType>Form</SubType>
+    </Compile>
+    <Compile Include="Pathfinding Editor\ListWindow.Designer.cs">
+      <DependentUpon>ListWindow.cs</DependentUpon>
+    </Compile>
+    <Compile Include="Pathfinding Editor\PathfindingNodeInfoPanel.cs">
+      <SubType>UserControl</SubType>
+    </Compile>
+    <Compile Include="Pathfinding Editor\PathfindingNodeInfoPanel.Designer.cs">
+      <DependentUpon>PathfindingNodeInfoPanel.cs</DependentUpon>
+    </Compile>
+    <Compile Include="Pathfinding Editor\PathfindingNodeMaster.cs" />
+    <Compile Include="Pathfinding Editor\ReachSpecCreatorForm.cs">
+      <SubType>Form</SubType>
+    </Compile>
+    <Compile Include="Pathfinding Editor\ReachSpecCreatorForm.Designer.cs">
+      <DependentUpon>ReachSpecCreatorForm.cs</DependentUpon>
+    </Compile>
+    <Compile Include="Pathfinding Editor\ReachSpecRecalculator.cs">
+      <SubType>Form</SubType>
+    </Compile>
+    <Compile Include="Pathfinding Editor\ReachSpecRecalculator.Designer.cs">
+      <DependentUpon>ReachSpecRecalculator.cs</DependentUpon>
+    </Compile>
+    <Compile Include="Pathfinding Editor\SharedPathfinding.cs" />
+    <Compile Include="PeriodicUpdater.cs" />
+    <Compile Include="Main Window\SearchPanel.xaml.cs">
+      <DependentUpon>SearchPanel.xaml</DependentUpon>
+    </Compile>
+    <Compile Include="ME1\Unreal\Bytecode.cs" />
+    <Compile Include="ME1\Unreal\Function.cs" />
+    <Compile Include="Packages\MiniLZO.cs" />
+    <Compile Include="Packages\ExportEntry.cs" />
+    <Compile Include="Packages\IEntry.cs" />
+    <Compile Include="Packages\IMEPackage.cs" />
+    <Compile Include="Packages\ImportEntry.cs" />
+    <Compile Include="Packages\ME1Package.cs" />
+    <Compile Include="Packages\ME2Package.cs" />
+    <Compile Include="Properties\Resources.Designer.cs">
+      <AutoGen>True</AutoGen>
+      <DesignTime>True</DesignTime>
+      <DependentUpon>Resources.resx</DependentUpon>
+    </Compile>
+    <Compile Include="Property Dumper\PropDumper.cs">
+      <SubType>Form</SubType>
+    </Compile>
+    <Compile Include="CurveEd\Anchor.cs" />
+    <Compile Include="CurveEd\BezierSegment.cs" />
+    <Compile Include="CurveEd\Curve.cs" />
+    <Compile Include="CurveEd\CurveEditor.xaml.cs">
+      <DependentUpon>CurveEditor.xaml</DependentUpon>
+    </Compile>
+    <Compile Include="CurveEd\CurveGraph.xaml.cs">
+      <DependentUpon>CurveGraph.xaml</DependentUpon>
+    </Compile>
+    <Compile Include="CurveEd\Handle.cs" />
+    <Compile Include="CurveEd\InterpCurve.cs" />
+    <Compile Include="FaceFXAnimSetEditor\FaceFXEditor.xaml.cs">
+      <DependentUpon>FaceFXEditor.xaml</DependentUpon>
+    </Compile>
+    <Compile Include="Property Dumper\PropDumper.Designer.cs">
+      <DependentUpon>PropDumper.cs</DependentUpon>
+    </Compile>
+    <Compile Include="Property Manager\PropertyManager.cs">
+      <SubType>Form</SubType>
+    </Compile>
+    <Compile Include="Property Manager\PropertyManager.Designer.cs">
+      <DependentUpon>PropertyManager.cs</DependentUpon>
+    </Compile>
+    <Compile Include="Property Manager\TreeViewSerializer.cs" />
+    <Compile Include="Property Manager\UPropertyReader.cs" />
+    <Compile Include="Propertydb\PropertyDB.cs">
+      <SubType>Form</SubType>
+    </Compile>
+    <Compile Include="Propertydb\PropertyDB.Designer.cs">
+      <DependentUpon>PropertyDB.cs</DependentUpon>
+    </Compile>
+    <Compile Include="Interpreter\PropertyEditorHost.xaml.cs">
+      <DependentUpon>PropertyEditorHost.xaml</DependentUpon>
+    </Compile>
+    <Compile Include="PSAViewer\PSAViewer.cs">
+      <SubType>Form</SubType>
+    </Compile>
+    <Compile Include="PSAViewer\PSAViewer.Designer.cs">
+      <DependentUpon>PSAViewer.cs</DependentUpon>
+    </Compile>
+    <Compile Include="PSKViewer\PSKViewer.cs">
+      <SubType>Form</SubType>
+    </Compile>
+    <Compile Include="PSKViewer\PSKViewer.Designer.cs">
+      <DependentUpon>PSKViewer.cs</DependentUpon>
+    </Compile>
+    <Compile Include="Scene3D\Effect.cs" />
+    <Compile Include="Scene3D\Mesh.cs" />
+    <Compile Include="Scene3D\ModelPreview.cs" />
+    <Compile Include="Scene3D\PreviewTextureCache.cs" />
+    <Compile Include="Scene3D\SceneCamera.cs" />
+    <Compile Include="Scene3D\SceneRenderControl.cs">
+      <SubType>UserControl</SubType>
+    </Compile>
+    <Compile Include="ScriptDB\ScriptDB.cs">
+      <SubType>Form</SubType>
+    </Compile>
+    <Compile Include="ScriptDB\ScriptDB.Designer.cs">
+      <DependentUpon>ScriptDB.cs</DependentUpon>
+    </Compile>
+    <Compile Include="Pathfinding Editor\PathfindingEditor.cs">
+      <SubType>Form</SubType>
+    </Compile>
+    <Compile Include="Pathfinding Editor\PathfindingEditor.Designer.cs">
+      <DependentUpon>PathfindingEditor.cs</DependentUpon>
+    </Compile>
+    <Compile Include="Pathfinding Editor\PathfindingNodes.cs" />
+    <Compile Include="Sequence Editor\SequenceEditor.cs">
+      <SubType>Form</SubType>
+    </Compile>
+    <Compile Include="Sequence Editor\SequenceEditor.Designer.cs">
+      <DependentUpon>SequenceEditor.cs</DependentUpon>
+    </Compile>
+    <Compile Include="Sequence Editor\SequenceObjects.cs" />
+    <Compile Include="SFARBasicEditor\SFARBasicEditor.cs">
+      <SubType>Form</SubType>
+    </Compile>
+    <Compile Include="SFARBasicEditor\SFARBasicEditor.Designer.cs">
+      <DependentUpon>SFARBasicEditor.cs</DependentUpon>
+    </Compile>
+    <Compile Include="SFAREditor2\SFAREditor2.cs">
+      <SubType>Form</SubType>
+    </Compile>
+    <Compile Include="SFAREditor2\SFAREditor2.Designer.cs">
+      <DependentUpon>SFAREditor2.cs</DependentUpon>
+    </Compile>
+    <Compile Include="SharedUI\ExportSelectorWinForms.cs">
+      <SubType>Form</SubType>
+    </Compile>
+    <Compile Include="SharedUI\ExportSelectorWinForms.Designer.cs">
+      <DependentUpon>ExportSelectorWinForms.cs</DependentUpon>
+    </Compile>
+    <Compile Include="SingleInstance.cs" />
+    <Compile Include="Soundplorer\DirectReplace.cs">
+      <SubType>Form</SubType>
+    </Compile>
+    <Compile Include="Soundplorer\DirectReplace.Designer.cs">
+      <DependentUpon>DirectReplace.cs</DependentUpon>
+    </Compile>
+    <Compile Include="Soundplorer\Soundplorer.cs">
+      <SubType>Form</SubType>
+    </Compile>
+    <Compile Include="Soundplorer\Soundplorer.Designer.cs">
+      <DependentUpon>Soundplorer.cs</DependentUpon>
+    </Compile>
+    <Compile Include="SubtitleScanner\FileHelpers.cs" />
+    <Compile Include="SubtitleScanner\SubtitleScanner.cs">
+      <SubType>Form</SubType>
+    </Compile>
+    <Compile Include="SubtitleScanner\SubtitleScanner.Designer.cs">
+      <DependentUpon>SubtitleScanner.cs</DependentUpon>
+    </Compile>
+    <Compile Include="Main Window\TaskPane.xaml.cs">
+      <DependentUpon>TaskPane.xaml</DependentUpon>
+    </Compile>
+    <Compile Include="Texplorer\KFreonListErrorBox.cs">
+      <SubType>Form</SubType>
+    </Compile>
+    <Compile Include="Texplorer\KFreonListErrorBox.Designer.cs">
+      <DependentUpon>KFreonListErrorBox.cs</DependentUpon>
+    </Compile>
+    <Compile Include="Texplorer\KFreonSearchForm.cs">
+      <SubType>Form</SubType>
+    </Compile>
+    <Compile Include="Texplorer\KFreonSearchForm.Designer.cs">
+      <DependentUpon>KFreonSearchForm.cs</DependentUpon>
+    </Compile>
+    <Compile Include="Texplorer\Texplorer2.cs">
+      <SubType>Form</SubType>
+    </Compile>
+    <Compile Include="Texplorer\Texplorer2.Designer.cs">
+      <DependentUpon>Texplorer2.cs</DependentUpon>
+    </Compile>
+    <Compile Include="Texplorer\TexplorerFirstTimeSetup.cs">
+      <SubType>Form</SubType>
+    </Compile>
+    <Compile Include="Texplorer\TexplorerFirstTimeSetup.Designer.cs">
+      <DependentUpon>TexplorerFirstTimeSetup.cs</DependentUpon>
+    </Compile>
+    <Compile Include="TlkEditor\TlkEditor.xaml.cs">
+      <DependentUpon>TlkEditor.xaml</DependentUpon>
+    </Compile>
+    <Compile Include="TlkEditor\TLKEditorDebugTools.cs" />
+    <Compile Include="TlkEditor\TLKEditorHowToUseWindow.xaml.cs">
+      <DependentUpon>TLKEditorHowToUseWindow.xaml</DependentUpon>
+    </Compile>
+    <Compile Include="TlkManager\ME3TalkFiles.cs" />
+    <Compile Include="TlkManager\TlkManager.cs">
+      <SubType>Form</SubType>
+    </Compile>
+    <Compile Include="TlkManager\TlkManager.Designer.cs">
+      <DependentUpon>TlkManager.cs</DependentUpon>
+    </Compile>
+    <Compile Include="TOCeditor.cs" />
+    <Compile Include="Main Window\ToolInfoPanel.xaml.cs">
+      <DependentUpon>ToolInfoPanel.xaml</DependentUpon>
+    </Compile>
+    <Compile Include="Main Window\ToolListControl.cs" />
+    <Compile Include="Tools.cs" />
+    <Compile Include="Main Window\ToolPanel.xaml.cs">
+      <DependentUpon>ToolPanel.xaml</DependentUpon>
+    </Compile>
+    <Compile Include="TPFTools\KFreonTPFTools3.cs">
+      <SubType>Form</SubType>
+    </Compile>
+    <Compile Include="TPFTools\KFreonTPFTools3.Designer.cs">
+      <DependentUpon>KFreonTPFTools3.cs</DependentUpon>
+    </Compile>
+    <Compile Include="Unreal\BitConverter.cs" />
+    <Compile Include="Unreal\Bytecode.cs" />
+    <Compile Include="Unreal\Classes\AnimNodeSlot.cs" />
+    <Compile Include="Unreal\Classes\AnimSequence.cs" />
+    <Compile Include="Unreal\Classes\AnimSet.cs" />
+    <Compile Include="Unreal\Classes\AnimTree.cs" />
+    <Compile Include="Unreal\Classes\BioAnimSetData.cs" />
+    <Compile Include="DialogEditor\ME3BioConversation.cs" />
+    <Compile Include="Unreal\Classes\BioPathPoint.cs" />
+    <Compile Include="Unreal\Classes\BioPlaypenVolumeAdditive.cs" />
+    <Compile Include="Unreal\Classes\BioTriggerVolume.cs" />
+    <Compile Include="Unreal\Classes\BlockingVolume.cs" />
+    <Compile Include="Unreal\Classes\BrushComponent.cs" />
+    <Compile Include="Unreal\Classes\CoverLink.cs" />
+    <Compile Include="Unreal\Classes\CoverSlotMarker.cs" />
+    <Compile Include="Unreal\Classes\DecalActor.cs" />
+    <Compile Include="Unreal\Classes\DecalComponent.cs" />
+    <Compile Include="Unreal\Classes\Emitter.cs" />
+    <Compile Include="FaceFXAnimSetEditor\ME3FaceFXAnimSet.cs" />
+    <Compile Include="Unreal\Classes\Function.cs" />
+    <Compile Include="Unreal\Classes\InterpActor.cs" />
+    <Compile Include="Unreal\Classes\Level.cs" />
+    <Compile Include="Unreal\Classes\LightVolume.cs" />
+    <Compile Include="Unreal\Classes\MantleMarker.cs" />
+    <Compile Include="Unreal\Classes\MaterialInstanceConstant.cs" />
+    <Compile Include="Unreal\Classes\PathNode.cs" />
+    <Compile Include="Unreal\Classes\SkeletalMesh.cs" />
+    <Compile Include="Unreal\Classes\SkeletalMeshOld.cs" />
+    <Compile Include="Unreal\Classes\SplineActor.cs" />
+    <Compile Include="Unreal\Classes\StaticMesh.cs" />
+    <Compile Include="Unreal\Classes\StaticMeshActor.cs" />
+    <Compile Include="Unreal\Classes\StaticMeshCollectionActor.cs" />
+    <Compile Include="Unreal\Classes\StaticMeshComponent.cs" />
+    <Compile Include="Unreal\Classes\TargetPoint.cs" />
+    <Compile Include="Unreal\Classes\Texture2D.cs" />
+    <Compile Include="Unreal\Classes\TextureGroup.cs" />
+    <Compile Include="Unreal\Classes\WwiseAmbientSound.cs" />
+    <Compile Include="Unreal\Classes\WwiseAudioVolume.cs" />
+    <Compile Include="Unreal\Classes\WwiseBank.cs" />
+    <Compile Include="Unreal\Classes\WwiseEnvironmentVolume.cs" />
+    <Compile Include="Unreal\Classes\WwiseStream.cs" />
+    <Compile Include="Unreal\DLCPackage.cs" />
+    <Compile Include="Unreal\Helper3DS.cs" />
+    <Compile Include="Unreal\HuffmanCompression.cs" />
+    <Compile Include="Packages\MEPackageHandler.cs" />
+    <Compile Include="Packages\ME3Package.cs" />
+    <Compile Include="Unreal\PropertyReader.cs" />
+    <Compile Include="Unreal\PropertyCollection.cs" />
+    <Compile Include="Unreal\PropGrid.cs" />
+    <Compile Include="Unreal\PSAFile.cs" />
+    <Compile Include="Unreal\PSKFile.cs" />
+    <Compile Include="Unreal\SerializingContainer.cs" />
+    <Compile Include="Unreal\TalkFile.cs" />
+    <Compile Include="Unreal\TOCBinFile.cs" />
+    <Compile Include="Unreal\UnrealFlags.cs" />
+    <Compile Include="Unreal\ME3UnrealObjectInfo.cs" />
+    <Compile Include="Extensions.cs" />
+    <Compile Include="WinFormsBase.cs">
+      <SubType>Form</SubType>
+    </Compile>
+    <Compile Include="WPFBase.cs" />
+    <Compile Include="WPFConverters.cs" />
+    <Compile Include="WwiseBankViewer\WwiseViewer.cs">
+      <SubType>Form</SubType>
+    </Compile>
+    <Compile Include="WwiseBankViewer\WwiseViewer.Designer.cs">
+      <DependentUpon>WwiseViewer.cs</DependentUpon>
+    </Compile>
+    <Page Include="InitialSetup.xaml">
+      <SubType>Designer</SubType>
+      <Generator>MSBuild:Compile</Generator>
+    </Page>
+    <Page Include="Main Window\MainToolPanel.xaml">
+      <SubType>Designer</SubType>
+      <Generator>MSBuild:Compile</Generator>
+    </Page>
+    <Page Include="Main Window\SearchPanel.xaml">
+      <SubType>Designer</SubType>
+      <Generator>MSBuild:Compile</Generator>
+    </Page>
+    <Page Include="Main Window\MainWindow.xaml">
+      <Generator>MSBuild:Compile</Generator>
+      <SubType>Designer</SubType>
+    </Page>
+    <Compile Include="AFCExtract\AFCExtract.cs">
+      <SubType>Form</SubType>
+    </Compile>
+    <Compile Include="AFCExtract\AFCExtract.Designer.cs">
+      <DependentUpon>AFCExtract.cs</DependentUpon>
+    </Compile>
+    <Compile Include="AnimationExplorer\AnimationExplorer.cs">
+      <SubType>Form</SubType>
+    </Compile>
+    <Compile Include="AnimationExplorer\AnimationExplorer.Designer.cs">
+      <DependentUpon>AnimationExplorer.cs</DependentUpon>
+    </Compile>
+    <Compile Include="App.xaml.cs">
+      <DependentUpon>App.xaml</DependentUpon>
+      <SubType>Code</SubType>
+    </Compile>
+    <Compile Include="Asset Explorer\AssetExplorer.cs">
+      <SubType>Form</SubType>
+    </Compile>
+    <Compile Include="Asset Explorer\AssetExplorer.Designer.cs">
+      <DependentUpon>AssetExplorer.cs</DependentUpon>
+    </Compile>
+    <Compile Include="AutoTOC\AutoTOC.cs">
+      <SubType>Form</SubType>
+    </Compile>
+    <Compile Include="AutoTOC\AutoTOC.Designer.cs">
+      <DependentUpon>AutoTOC.cs</DependentUpon>
+    </Compile>
+    <Compile Include="BIKExtract\BIKExtract.cs">
+      <SubType>Form</SubType>
+    </Compile>
+    <Compile Include="BIKExtract\BIKExtract.Designer.cs">
+      <DependentUpon>BIKExtract.cs</DependentUpon>
+    </Compile>
+    <Compile Include="ClassViewer\ClassViewer.cs">
+      <SubType>Form</SubType>
+    </Compile>
+    <Compile Include="ClassViewer\ClassViewer.Designer.cs">
+      <DependentUpon>ClassViewer.cs</DependentUpon>
+    </Compile>
+    <Compile Include="Conditionals\CondEditor.cs">
+      <SubType>Form</SubType>
+    </Compile>
+    <Compile Include="Conditionals\CondEditor.Designer.cs">
+      <DependentUpon>CondEditor.cs</DependentUpon>
+    </Compile>
+    <Compile Include="Conditionals\Conditionals.cs">
+      <SubType>Form</SubType>
+    </Compile>
+    <Compile Include="Conditionals\Conditionals.Designer.cs">
+      <DependentUpon>Conditionals.cs</DependentUpon>
+    </Compile>
+    <Compile Include="DialogEditor\AddReply.cs">
+      <SubType>Form</SubType>
+    </Compile>
+    <Compile Include="DialogEditor\AddReply.Designer.cs">
+      <DependentUpon>AddReply.cs</DependentUpon>
+    </Compile>
+    <Compile Include="DialogEditor\DialogEditor.cs">
+      <SubType>Form</SubType>
+    </Compile>
+    <Compile Include="DialogEditor\DialogEditor.Designer.cs">
+      <DependentUpon>DialogEditor.cs</DependentUpon>
+    </Compile>
+    <Compile Include="DialogEditor\DialogVis.cs">
+      <SubType>Component</SubType>
+    </Compile>
+    <Compile Include="DialogEditor\DialogVisObjects.cs" />
+    <Compile Include="InputComboBox.cs">
+      <SubType>Form</SubType>
+    </Compile>
+    <Compile Include="InputComboBox.Designer.cs">
+      <DependentUpon>InputComboBox.cs</DependentUpon>
+    </Compile>
+    <Compile Include="DLLInjector\DLLInjector.cs">
+      <SubType>Form</SubType>
+    </Compile>
+    <Compile Include="DLLInjector\DLLInjector.Designer.cs">
+      <DependentUpon>DLLInjector.cs</DependentUpon>
+    </Compile>
+    <Compile Include="FaceFXAnimSetEditor\FaceFXAnimSetEditor.cs">
+      <SubType>Form</SubType>
+    </Compile>
+    <Compile Include="FaceFXAnimSetEditor\FaceFXAnimSetEditor.Designer.cs">
+      <DependentUpon>FaceFXAnimSetEditor.cs</DependentUpon>
+    </Compile>
+    <Compile Include="GUIDCacheEditor\GUIDCacheEditor.cs">
+      <SubType>Form</SubType>
+    </Compile>
+    <Compile Include="GUIDCacheEditor\GUIDCacheEditor.Designer.cs">
+      <DependentUpon>GUIDCacheEditor.cs</DependentUpon>
+    </Compile>
+    <Compile Include="InterpEditor\InterpEditor.cs">
+      <SubType>Form</SubType>
+    </Compile>
+    <Compile Include="InterpEditor\InterpEditor.Designer.cs">
+      <DependentUpon>InterpEditor.cs</DependentUpon>
+    </Compile>
+    <Compile Include="InterpEditor\InterpTracks.cs" />
+    <Compile Include="InterpEditor\Timeline.cs">
+      <SubType>Component</SubType>
+    </Compile>
+    <Compile Include="Interpreter\AddPropertyDialog.cs">
+      <SubType>Form</SubType>
+    </Compile>
+    <Compile Include="Interpreter\AddPropertyDialog.Designer.cs">
+      <DependentUpon>AddPropertyDialog.cs</DependentUpon>
+    </Compile>
+    <Compile Include="Interpreter\Interpreter.cs">
+      <SubType>UserControl</SubType>
+    </Compile>
+    <Compile Include="Interpreter\Interpreter.Designer.cs">
+      <DependentUpon>Interpreter.cs</DependentUpon>
+    </Compile>
+    <Compile Include="Interpreter\InterpreterHost.cs">
+      <SubType>Form</SubType>
+    </Compile>
+    <Compile Include="Interpreter\InterpreterHost.Designer.cs">
+      <DependentUpon>InterpreterHost.cs</DependentUpon>
+    </Compile>
+    <Compile Include="LevelExplorer\Levelbase.cs">
+      <SubType>Form</SubType>
+    </Compile>
+    <Compile Include="LevelExplorer\Levelbase.Designer.cs">
+      <DependentUpon>Levelbase.cs</DependentUpon>
+    </Compile>
+    <Compile Include="LevelExplorer\LevelEditor\Leveleditor.cs">
+      <SubType>Form</SubType>
+    </Compile>
+    <Compile Include="LevelExplorer\LevelEditor\Leveleditor.Designer.cs">
+      <DependentUpon>Leveleditor.cs</DependentUpon>
+    </Compile>
+    <Compile Include="LevelExplorer\LevelEditor\SceneManager.cs" />
+    <Compile Include="Main Window\MainWindow.xaml.cs">
+      <DependentUpon>MainWindow.xaml</DependentUpon>
+      <SubType>Code</SubType>
+    </Compile>
+    <Page Include="Main Window\TaskPaneInfoPanel.xaml">
+      <Generator>MSBuild:Compile</Generator>
+      <SubType>Designer</SubType>
+    </Page>
+    <Page Include="Modmaker\CreateJobFromPCCDiff.xaml">
+      <Generator>MSBuild:Compile</Generator>
+      <SubType>Designer</SubType>
+    </Page>
+    <Page Include="Main Window\TaskPane.xaml">
+      <SubType>Designer</SubType>
+      <Generator>MSBuild:Compile</Generator>
+    </Page>
+    <Page Include="NativesEditor\Dialogs\ChangeObjectIdDialog.xaml">
+      <Generator>MSBuild:Compile</Generator>
+      <SubType>Designer</SubType>
+    </Page>
+    <Page Include="NativesEditor\Dialogs\CopyObjectDialog.xaml">
+      <Generator>MSBuild:Compile</Generator>
+      <SubType>Designer</SubType>
+    </Page>
+    <Page Include="NativesEditor\Dialogs\NewObjectDialog.xaml">
+      <Generator>MSBuild:Compile</Generator>
+      <SubType>Designer</SubType>
+    </Page>
+    <Page Include="NativesEditor\Views\CodexMapView.xaml">
+      <Generator>MSBuild:Compile</Generator>
+      <SubType>Designer</SubType>
+    </Page>
+    <Page Include="NativesEditor\Views\FindObjectUsagesView.xaml">
+      <Generator>MSBuild:Compile</Generator>
+      <SubType>Designer</SubType>
+    </Page>
+    <Page Include="NativesEditor\Views\QuestMapView.xaml">
+      <Generator>MSBuild:Compile</Generator>
+      <SubType>Designer</SubType>
+    </Page>
+    <Page Include="NativesEditor\Views\ShellView.xaml">
+      <Generator>MSBuild:Compile</Generator>
+      <SubType>Designer</SubType>
+    </Page>
+    <Page Include="NativesEditor\Views\StateEventMapView.xaml">
+      <Generator>MSBuild:Compile</Generator>
+      <SubType>Designer</SubType>
+    </Page>
+    <Page Include="NativesEditor\Views\StateTaskListsView.xaml">
+      <Generator>MSBuild:Compile</Generator>
+      <SubType>Designer</SubType>
+    </Page>
+    <Page Include="Interpreter\PropertyEditorHost.xaml">
+      <SubType>Designer</SubType>
+      <Generator>MSBuild:Compile</Generator>
+    </Page>
+    <Page Include="TlkEditor\TlkEditor.xaml">
+      <Generator>MSBuild:Compile</Generator>
+      <SubType>Designer</SubType>
+    </Page>
+    <Page Include="FaceFXAnimSetEditor\FaceFXEditor.xaml">
+      <SubType>Designer</SubType>
+      <Generator>MSBuild:Compile</Generator>
+    </Page>
+    <Page Include="TlkEditor\TLKEditorHowToUseWindow.xaml">
+      <Generator>MSBuild:Compile</Generator>
+      <SubType>Designer</SubType>
+    </Page>
+    <Page Include="Main Window\ToolInfoPanel.xaml">
+      <SubType>Designer</SubType>
+      <Generator>MSBuild:Compile</Generator>
+    </Page>
+    <Page Include="Main Window\ToolPanel.xaml">
+      <SubType>Designer</SubType>
+      <Generator>MSBuild:Compile</Generator>
+    </Page>
+  </ItemGroup>
+  <ItemGroup>
+    <Compile Include="ME1\DialogEditor\AddReply.cs">
+      <SubType>Form</SubType>
+    </Compile>
+    <Compile Include="ME1\DialogEditor\AddReply.Designer.cs">
+      <DependentUpon>AddReply.cs</DependentUpon>
+    </Compile>
+    <Compile Include="ME1\DialogEditor\DialogEditor.cs">
+      <SubType>Form</SubType>
+    </Compile>
+    <Compile Include="ME1\DialogEditor\DialogEditor.Designer.cs">
+      <DependentUpon>DialogEditor.cs</DependentUpon>
+    </Compile>
+    <Compile Include="ME1\HuffmanCompression.cs" />
+    <Compile Include="ME1\ITalkFile.cs" />
+    <Compile Include="ME1\SaveGameEditor\SaveEditor.cs">
+      <SubType>Form</SubType>
+    </Compile>
+    <Compile Include="ME1\SaveGameEditor\SaveEditor.Designer.cs">
+      <DependentUpon>SaveEditor.cs</DependentUpon>
+    </Compile>
+    <Compile Include="ME1\SaveGameOperator\SaveGame.cs" />
+    <Compile Include="ME1\SaveGameOperator\SaveGameOperator.cs">
+      <SubType>Form</SubType>
+    </Compile>
+    <Compile Include="ME1\SaveGameOperator\SaveGameOperator.Designer.cs">
+      <DependentUpon>SaveGameOperator.cs</DependentUpon>
+    </Compile>
+    <Compile Include="ME1\Talkfiles.cs" />
+    <Compile Include="ME1\TlkManager.cs">
+      <SubType>Form</SubType>
+    </Compile>
+    <Compile Include="ME1\TlkManager.designer.cs">
+      <DependentUpon>TlkManager.cs</DependentUpon>
+    </Compile>
+    <Compile Include="ME1\Unreal\Classes\ME1BioConversation.cs" />
+    <Compile Include="ME1\Unreal\Classes\BioTlkFileSet.cs" />
+    <Compile Include="ME1\Unreal\Classes\TalkFile.cs" />
+    <Compile Include="ME1\Unreal\ME1UnrealObjectInfo.cs" />
+    <Compile Include="ME2\DialogEditor\AddReply.cs">
+      <SubType>Form</SubType>
+    </Compile>
+    <Compile Include="ME2\DialogEditor\AddReply.Designer.cs">
+      <DependentUpon>AddReply.cs</DependentUpon>
+    </Compile>
+    <Compile Include="ME2\DialogEditor\DialogEditor.cs">
+      <SubType>Form</SubType>
+    </Compile>
+    <Compile Include="ME2\DialogEditor\DialogEditor.Designer.cs">
+      <DependentUpon>DialogEditor.cs</DependentUpon>
+    </Compile>
+    <Compile Include="Packages\CompressionHelper.cs" />
+    <Compile Include="ME2\TlkManager\ME2TalkFiles.cs" />
+    <Compile Include="ME2\TlkManager\TlkManager.cs">
+      <SubType>Form</SubType>
+    </Compile>
+    <Compile Include="ME2\TlkManager\TlkManager.Designer.cs">
+      <DependentUpon>TlkManager.cs</DependentUpon>
+    </Compile>
+    <Compile Include="ME2\Unreal\Classes\ME2BioConversation.cs" />
+    <Compile Include="ME2\Unreal\ME2UnrealObjectInfo.cs" />
+    <Compile Include="Meshplorer2\Meshplorer2.cs">
+      <SubType>Form</SubType>
+    </Compile>
+    <Compile Include="Meshplorer2\Meshplorer2.Designer.cs">
+      <DependentUpon>Meshplorer2.cs</DependentUpon>
+    </Compile>
+    <Compile Include="Meshplorer\ImportOptions.cs">
+      <SubType>Form</SubType>
+    </Compile>
+    <Compile Include="Meshplorer\ImportOptions.Designer.cs">
+      <DependentUpon>ImportOptions.cs</DependentUpon>
+    </Compile>
+    <Compile Include="Meshplorer\MeshDatabase.cs">
+      <SubType>Form</SubType>
+    </Compile>
+    <Compile Include="Meshplorer\MeshDatabase.Designer.cs">
+      <DependentUpon>MeshDatabase.cs</DependentUpon>
+    </Compile>
+    <Compile Include="Meshplorer\Meshplorer.cs">
+      <SubType>Form</SubType>
+    </Compile>
+    <Compile Include="Meshplorer\Meshplorer.Designer.cs">
+      <DependentUpon>Meshplorer.cs</DependentUpon>
+    </Compile>
+    <Compile Include="Meshplorer\MeshPlorerOptions.cs" />
+    <Compile Include="Meshplorer\Select Material.cs">
+      <SubType>Form</SubType>
+    </Compile>
+    <Compile Include="Meshplorer\Select Material.Designer.cs">
+      <DependentUpon>Select Material.cs</DependentUpon>
+    </Compile>
+    <Compile Include="Meshplorer\UDKCopy.cs">
+      <SubType>Form</SubType>
+    </Compile>
+    <Compile Include="Meshplorer\UDKCopy.Designer.cs">
+      <DependentUpon>UDKCopy.cs</DependentUpon>
+    </Compile>
+    <Compile Include="Modmaker\CreateJobFromPCCDiff.xaml.cs">
+      <DependentUpon>CreateJobFromPCCDiff.xaml</DependentUpon>
+    </Compile>
+    <Compile Include="Modmaker\ModMaker.cs">
+      <SubType>Form</SubType>
+    </Compile>
+    <Compile Include="Modmaker\ModMaker.Designer.cs">
+      <DependentUpon>ModMaker.cs</DependentUpon>
+    </Compile>
+    <Compile Include="PackageEditor\PackageEditor.cs">
+      <SubType>Form</SubType>
+    </Compile>
+    <Compile Include="PackageEditor\PackageEditor.Designer.cs">
+      <DependentUpon>PackageEditor.cs</DependentUpon>
+    </Compile>
+    <Compile Include="PCCRepack\PCCRepack.cs">
+      <SubType>Form</SubType>
+    </Compile>
+    <Compile Include="PCCRepack\PCCRepack.Designer.cs">
+      <DependentUpon>PCCRepack.cs</DependentUpon>
+    </Compile>
+    <Compile Include="PlotVarDB\PlotVarDB.cs">
+      <SubType>Form</SubType>
+    </Compile>
+    <Compile Include="PlotVarDB\PlotVarDB.Designer.cs">
+      <DependentUpon>PlotVarDB.cs</DependentUpon>
+    </Compile>
+    <Compile Include="Properties\AssemblyInfo.cs">
+      <SubType>Code</SubType>
+    </Compile>
+    <Compile Include="Properties\Settings.Designer.cs">
+      <AutoGen>True</AutoGen>
+      <DependentUpon>Settings.settings</DependentUpon>
+      <DesignTimeSharedInput>True</DesignTimeSharedInput>
+    </Compile>
+    <EmbeddedResource Include="AFCExtract\AFCExtract.resx">
+      <DependentUpon>AFCExtract.cs</DependentUpon>
+      <SubType>Designer</SubType>
+    </EmbeddedResource>
+    <EmbeddedResource Include="AnimationExplorer\AnimationExplorer.resx">
+      <DependentUpon>AnimationExplorer.cs</DependentUpon>
+    </EmbeddedResource>
+    <EmbeddedResource Include="Asset Explorer\AssetExplorer.resx">
+      <DependentUpon>AssetExplorer.cs</DependentUpon>
+      <SubType>Designer</SubType>
+    </EmbeddedResource>
+    <EmbeddedResource Include="AutoTOC\AutoTOC.resx">
+      <DependentUpon>AutoTOC.cs</DependentUpon>
+    </EmbeddedResource>
+    <EmbeddedResource Include="BIKExtract\BIKExtract.resx">
+      <DependentUpon>BIKExtract.cs</DependentUpon>
+    </EmbeddedResource>
+    <EmbeddedResource Include="ClassViewer\ClassViewer.resx">
+      <DependentUpon>ClassViewer.cs</DependentUpon>
+    </EmbeddedResource>
+    <EmbeddedResource Include="Conditionals\CondEditor.resx">
+      <DependentUpon>CondEditor.cs</DependentUpon>
+    </EmbeddedResource>
+    <EmbeddedResource Include="Conditionals\Conditionals.resx">
+      <DependentUpon>Conditionals.cs</DependentUpon>
+      <SubType>Designer</SubType>
+    </EmbeddedResource>
+    <EmbeddedResource Include="DialogEditor\AddReply.resx">
+      <DependentUpon>AddReply.cs</DependentUpon>
+    </EmbeddedResource>
+    <EmbeddedResource Include="DialogEditor\DialogEditor.resx">
+      <DependentUpon>DialogEditor.cs</DependentUpon>
+    </EmbeddedResource>
+    <EmbeddedResource Include="InputComboBox.resx">
+      <DependentUpon>InputComboBox.cs</DependentUpon>
+    </EmbeddedResource>
+    <EmbeddedResource Include="DLLInjector\DLLInjector.resx">
+      <DependentUpon>DLLInjector.cs</DependentUpon>
+    </EmbeddedResource>
+    <EmbeddedResource Include="FaceFXAnimSetEditor\FaceFXAnimSetEditor.resx">
+      <DependentUpon>FaceFXAnimSetEditor.cs</DependentUpon>
+    </EmbeddedResource>
+    <EmbeddedResource Include="GUIDCacheEditor\GUIDCacheEditor.resx">
+      <DependentUpon>GUIDCacheEditor.cs</DependentUpon>
+    </EmbeddedResource>
+    <EmbeddedResource Include="InterpEditor\InterpEditor.resx">
+      <DependentUpon>InterpEditor.cs</DependentUpon>
+    </EmbeddedResource>
+    <EmbeddedResource Include="InterpEditor\Timeline.resx">
+      <DependentUpon>Timeline.cs</DependentUpon>
+    </EmbeddedResource>
+    <EmbeddedResource Include="BinaryInterpreter\BinaryAddPropertyDialog.resx">
+      <DependentUpon>BinaryAddPropertyDialog.cs</DependentUpon>
+    </EmbeddedResource>
+    <EmbeddedResource Include="BinaryInterpreter\BinaryInterpreter.resx">
+      <DependentUpon>BinaryInterpreter.cs</DependentUpon>
+    </EmbeddedResource>
+    <EmbeddedResource Include="BinaryInterpreter\BinaryInterpreterHost.resx">
+      <DependentUpon>BinaryInterpreterHost.cs</DependentUpon>
+    </EmbeddedResource>
+    <EmbeddedResource Include="Interpreter\AddPropertyDialog.resx">
+      <DependentUpon>AddPropertyDialog.cs</DependentUpon>
+    </EmbeddedResource>
+    <EmbeddedResource Include="Interpreter\Interpreter.resx">
+      <DependentUpon>Interpreter.cs</DependentUpon>
+    </EmbeddedResource>
+    <EmbeddedResource Include="Interpreter\InterpreterHost.resx">
+      <DependentUpon>InterpreterHost.cs</DependentUpon>
+    </EmbeddedResource>
+    <EmbeddedResource Include="LevelExplorer\Levelbase.resx">
+      <DependentUpon>Levelbase.cs</DependentUpon>
+    </EmbeddedResource>
+    <EmbeddedResource Include="LevelExplorer\LevelEditor\Leveleditor.resx">
+      <DependentUpon>Leveleditor.cs</DependentUpon>
+    </EmbeddedResource>
+    <EmbeddedResource Include="ME1\DialogEditor\AddReply.resx">
+      <DependentUpon>AddReply.cs</DependentUpon>
+    </EmbeddedResource>
+    <EmbeddedResource Include="ME1\DialogEditor\DialogEditor.resx">
+      <DependentUpon>DialogEditor.cs</DependentUpon>
+    </EmbeddedResource>
+    <EmbeddedResource Include="ME1\SaveGameEditor\SaveEditor.resx">
+      <DependentUpon>SaveEditor.cs</DependentUpon>
+    </EmbeddedResource>
+    <EmbeddedResource Include="ME1\SaveGameOperator\SaveGameOperator.resx">
+      <DependentUpon>SaveGameOperator.cs</DependentUpon>
+    </EmbeddedResource>
+    <EmbeddedResource Include="ME1\TlkManager.resx">
+      <DependentUpon>TlkManager.cs</DependentUpon>
+    </EmbeddedResource>
+    <EmbeddedResource Include="ME2\DialogEditor\AddReply.resx">
+      <DependentUpon>AddReply.cs</DependentUpon>
+    </EmbeddedResource>
+    <EmbeddedResource Include="ME2\DialogEditor\DialogEditor.resx">
+      <DependentUpon>DialogEditor.cs</DependentUpon>
+    </EmbeddedResource>
+    <EmbeddedResource Include="ME2\FaceFXAnimSetEditor.resx">
+      <DependentUpon>FaceFXAnimSetEditor.cs</DependentUpon>
+    </EmbeddedResource>
+    <EmbeddedResource Include="ME2\TlkManager\TlkManager.resx">
+      <DependentUpon>TlkManager.cs</DependentUpon>
+    </EmbeddedResource>
+    <EmbeddedResource Include="Meshplorer2\Meshplorer2.resx">
+      <DependentUpon>Meshplorer2.cs</DependentUpon>
+    </EmbeddedResource>
+    <EmbeddedResource Include="Meshplorer\ImportOptions.resx">
+      <DependentUpon>ImportOptions.cs</DependentUpon>
+    </EmbeddedResource>
+    <EmbeddedResource Include="Meshplorer\MeshDatabase.resx">
+      <DependentUpon>MeshDatabase.cs</DependentUpon>
+    </EmbeddedResource>
+    <EmbeddedResource Include="Meshplorer\Meshplorer.resx">
+      <DependentUpon>Meshplorer.cs</DependentUpon>
+    </EmbeddedResource>
+    <EmbeddedResource Include="Meshplorer\Select Material.resx">
+      <DependentUpon>Select Material.cs</DependentUpon>
+    </EmbeddedResource>
+    <EmbeddedResource Include="Meshplorer\UDKCopy.resx">
+      <DependentUpon>UDKCopy.cs</DependentUpon>
+    </EmbeddedResource>
+    <EmbeddedResource Include="Modmaker\ModMaker.resx">
+      <DependentUpon>ModMaker.cs</DependentUpon>
+    </EmbeddedResource>
+    <EmbeddedResource Include="PackageEditor\PackageEditor.resx">
+      <DependentUpon>PackageEditor.cs</DependentUpon>
+      <SubType>Designer</SubType>
+    </EmbeddedResource>
+    <EmbeddedResource Include="Pathfinding Editor\DuplicateGUIDWindow.resx">
+      <DependentUpon>DuplicateGUIDWindow.cs</DependentUpon>
+    </EmbeddedResource>
+    <EmbeddedResource Include="Pathfinding Editor\HeightFilterForm.resx">
+      <DependentUpon>HeightFilterForm.cs</DependentUpon>
+    </EmbeddedResource>
+    <EmbeddedResource Include="Pathfinding Editor\ListWindow.resx">
+      <DependentUpon>ListWindow.cs</DependentUpon>
+    </EmbeddedResource>
+    <EmbeddedResource Include="Pathfinding Editor\PathfindingNodeInfoPanel.resx">
+      <DependentUpon>PathfindingNodeInfoPanel.cs</DependentUpon>
+    </EmbeddedResource>
+    <EmbeddedResource Include="Pathfinding Editor\ReachSpecCreatorForm.resx">
+      <DependentUpon>ReachSpecCreatorForm.cs</DependentUpon>
+    </EmbeddedResource>
+    <EmbeddedResource Include="Pathfinding Editor\ReachSpecRecalculator.resx">
+      <DependentUpon>ReachSpecRecalculator.cs</DependentUpon>
+    </EmbeddedResource>
+    <EmbeddedResource Include="PCCRepack\PCCRepack.resx">
+      <DependentUpon>PCCRepack.cs</DependentUpon>
+    </EmbeddedResource>
+    <EmbeddedResource Include="PlotVarDB\PlotVarDB.resx">
+      <DependentUpon>PlotVarDB.cs</DependentUpon>
+    </EmbeddedResource>
+    <EmbeddedResource Include="Properties\Resources.resx">
+      <Generator>PublicResXFileCodeGenerator</Generator>
+      <SubType>Designer</SubType>
+      <LastGenOutput>Resources.Designer.cs</LastGenOutput>
+    </EmbeddedResource>
+    <EmbeddedResource Include="Property Dumper\PropDumper.resx">
+      <DependentUpon>PropDumper.cs</DependentUpon>
+    </EmbeddedResource>
+    <EmbeddedResource Include="Property Manager\PropertyManager.resx">
+      <DependentUpon>PropertyManager.cs</DependentUpon>
+    </EmbeddedResource>
+    <EmbeddedResource Include="Propertydb\PropertyDB.resx">
+      <DependentUpon>PropertyDB.cs</DependentUpon>
+    </EmbeddedResource>
+    <EmbeddedResource Include="PSAViewer\PSAViewer.resx">
+      <DependentUpon>PSAViewer.cs</DependentUpon>
+    </EmbeddedResource>
+    <EmbeddedResource Include="PSKViewer\PSKViewer.resx">
+      <DependentUpon>PSKViewer.cs</DependentUpon>
+    </EmbeddedResource>
+    <EmbeddedResource Include="ScriptDB\ScriptDB.resx">
+      <DependentUpon>ScriptDB.cs</DependentUpon>
+    </EmbeddedResource>
+    <EmbeddedResource Include="Pathfinding Editor\PathfindingEditor.resx">
+      <DependentUpon>PathfindingEditor.cs</DependentUpon>
+    </EmbeddedResource>
+    <EmbeddedResource Include="Sequence Editor\SequenceEditor.resx">
+      <DependentUpon>SequenceEditor.cs</DependentUpon>
+    </EmbeddedResource>
+    <EmbeddedResource Include="SFARBasicEditor\SFARBasicEditor.resx">
+      <DependentUpon>SFARBasicEditor.cs</DependentUpon>
+      <SubType>Designer</SubType>
+    </EmbeddedResource>
+    <EmbeddedResource Include="SFAREditor2\SFAREditor2.resx">
+      <DependentUpon>SFAREditor2.cs</DependentUpon>
+    </EmbeddedResource>
+    <EmbeddedResource Include="SharedUI\ExportSelectorWinForms.resx">
+      <DependentUpon>ExportSelectorWinForms.cs</DependentUpon>
+    </EmbeddedResource>
+    <EmbeddedResource Include="Soundplorer\DirectReplace.resx">
+      <DependentUpon>DirectReplace.cs</DependentUpon>
+    </EmbeddedResource>
+    <EmbeddedResource Include="Soundplorer\Soundplorer.resx">
+      <DependentUpon>Soundplorer.cs</DependentUpon>
+    </EmbeddedResource>
+    <EmbeddedResource Include="SubtitleScanner\SubtitleScanner.resx">
+      <DependentUpon>SubtitleScanner.cs</DependentUpon>
+    </EmbeddedResource>
+    <EmbeddedResource Include="Texplorer\KFreonListErrorBox.resx">
+      <DependentUpon>KFreonListErrorBox.cs</DependentUpon>
+    </EmbeddedResource>
+    <EmbeddedResource Include="Texplorer\Texplorer2.resx">
+      <DependentUpon>Texplorer2.cs</DependentUpon>
+    </EmbeddedResource>
+    <EmbeddedResource Include="Texplorer\TexplorerFirstTimeSetup.resx">
+      <DependentUpon>TexplorerFirstTimeSetup.cs</DependentUpon>
+    </EmbeddedResource>
+    <EmbeddedResource Include="TlkManager\TlkManager.resx">
+      <DependentUpon>TlkManager.cs</DependentUpon>
+    </EmbeddedResource>
+    <EmbeddedResource Include="TPFTools\KFreonTPFTools3.resx">
+      <DependentUpon>KFreonTPFTools3.cs</DependentUpon>
+    </EmbeddedResource>
+    <EmbeddedResource Include="WwiseBankViewer\WwiseViewer.resx">
+      <DependentUpon>WwiseViewer.cs</DependentUpon>
+    </EmbeddedResource>
+    <None Include="packages.config" />
+    <None Include="Properties\Settings.settings">
+      <Generator>SettingsSingleFileGenerator</Generator>
+      <LastGenOutput>Settings.Designer.cs</LastGenOutput>
+    </None>
+    <AppDesigner Include="Properties\" />
+    <Resource Include="Resources\Exo-Regular.ttf" />
+    <Resource Include="Resources\Exo-SemiBold.ttf" />
+    <Resource Include="Resources\TitilliumWeb-Light.ttf" />
+    <Resource Include="Resources\TitilliumWeb-Regular.ttf" />
+    <Resource Include="Resources\TitilliumWeb-Italic.ttf" />
+    <Resource Include="Resources\Hack-Bold.ttf" />
+    <Resource Include="Resources\TitilliumWeb-SemiBold.ttf" />
+  </ItemGroup>
+  <ItemGroup>
+    <None Include="App.config">
+      <SubType>Designer</SubType>
+    </None>
+  </ItemGroup>
+  <ItemGroup>
+    <Resource Include="Resources\KismetFont.ttf" />
+  </ItemGroup>
+  <ItemGroup>
+    <ProjectReference Include="..\AmaroK86\AmaroK86Lib.csproj">
+      <Project>{9010228E-4393-47E2-9DEE-FB5090A1D1AB}</Project>
+      <Name>AmaroK86Lib</Name>
+    </ProjectReference>
+    <ProjectReference Include="..\Be.Windows.Forms.HexBox\Be.Windows.Forms.HexBox.csproj">
+      <Project>{26C5F25F-B450-4CAF-AD8B-B8D11AE73457}</Project>
+      <Name>Be.Windows.Forms.HexBox</Name>
+    </ProjectReference>
+    <ProjectReference Include="..\Gammtek.Conduit.Core\Gammtek.Conduit.Core.csproj">
+      <Project>{9f364d6b-5046-4186-b684-968b52afcb81}</Project>
+      <Name>Gammtek.Conduit.Core</Name>
+    </ProjectReference>
+    <ProjectReference Include="..\HexConverter\HexConverter.csproj">
+      <Project>{bc67f053-755a-45e9-b157-8b063f1f6509}</Project>
+      <Name>HexConverter</Name>
+    </ProjectReference>
+    <ProjectReference Include="..\KFreonLib\KFreonLib.csproj">
+      <Project>{8b07ed45-42f4-4b0e-a581-2c257f77241e}</Project>
+      <Name>KFreonLib</Name>
+    </ProjectReference>
+    <ProjectReference Include="..\ME3Creator\ME3Creator.csproj">
+      <Project>{5aba4120-7379-479e-be61-c452c10a1810}</Project>
+      <Name>ME3Creator</Name>
+    </ProjectReference>
+    <ProjectReference Include="..\ME3LibWV\ME3LibWV.csproj">
+      <Project>{a8e1981a-0a8c-4c7a-9175-b5f0c085f639}</Project>
+      <Name>ME3LibWV</Name>
+    </ProjectReference>
+    <ProjectReference Include="..\Piccolo\Piccolo.csproj">
+      <Project>{daf03684-bb0b-4528-bfee-8a3fbfc9fc4a}</Project>
+      <Name>Piccolo</Name>
+    </ProjectReference>
+    <ProjectReference Include="..\SaltTPF\SaltTPF.csproj">
+      <Project>{8637a2aa-e1fb-4ec9-88a5-688d7d1f7921}</Project>
+      <Name>SaltTPF</Name>
+    </ProjectReference>
+    <ProjectReference Include="..\Tools\Gibbed.IO\Gibbed.IO.csproj">
+      <Project>{047857ba-daa3-4ca7-afb8-a1b082b28c6a}</Project>
+      <Name>Gibbed.IO</Name>
+    </ProjectReference>
+    <ProjectReference Include="..\Tools\Gibbed.MassEffect3.FileFormats\Gibbed.MassEffect3.FileFormats.csproj">
+      <Project>{681db2ce-e3eb-4110-ac50-f53eaca66e99}</Project>
+      <Name>Gibbed.MassEffect3.FileFormats</Name>
+    </ProjectReference>
+    <ProjectReference Include="..\Tools\SevenZip\SevenZip.csproj">
+      <Project>{b6c4d3b4-1267-48d5-8c3b-c86ff3e517a9}</Project>
+      <Name>SevenZip</Name>
+    </ProjectReference>
+    <ProjectReference Include="..\UDKExplorer\UDKExplorer.csproj">
+      <Project>{f660e850-da7a-41a6-ae77-4ab4f21d8f33}</Project>
+      <Name>UDKExplorer</Name>
+    </ProjectReference>
+    <ProjectReference Include="..\UDKLibWV\UDKLibWV.csproj">
+      <Project>{40fb6624-5444-43dc-8b73-863a3d91e1f3}</Project>
+      <Name>UDKLibWV</Name>
+    </ProjectReference>
+  </ItemGroup>
+  <ItemGroup>
+    <Resource Include="Icons\asset_explorer_64x64.png" />
+    <Resource Include="Resources\hexconverter_icon64x64.png" />
+  </ItemGroup>
+  <ItemGroup>
+    <Resource Include="Icons\audio_extract_64x64.png" />
+  </ItemGroup>
+  <ItemGroup>
+    <Resource Include="Icons\autotoc_64x64.png" />
+  </ItemGroup>
+  <ItemGroup>
+    <Resource Include="Icons\BIK_movie_64x64.png" />
+  </ItemGroup>
+  <ItemGroup>
+    <Resource Include="Icons\interpreter_icon.ico" />
+    <Resource Include="Icons\interp_viewer_icon.ico" />
+    <Resource Include="Icons\TLKManager_icon.ico" />
+    <Resource Include="Resources\About_icon.ico" />
+    <Resource Include="Resources\close_icon.ico" />
+    <Resource Include="Resources\create_mods_icon.ico" />
+    <Resource Include="Resources\install_mods_icon.ico" />
+    <Resource Include="Resources\minimize_icon.ico" />
+    <Resource Include="Resources\resize_icon.ico" />
+    <Resource Include="Resources\taskbar.ico" />
+    <Resource Include="Resources\wwisebank_editor_64x64.png" />
+    <Resource Include="Resources\TLKManager_icon_64x64.png" />
+    <Resource Include="Resources\subtitle_scanner_64x64.png" />
+    <Resource Include="Resources\soundplorer_64x64.png" />
+    <Resource Include="Resources\sfar_editor2_icon_64x64.png" />
+    <Resource Include="Resources\sfar_basiceditor_icon.ico" />
+    <Resource Include="Resources\sequence_editor_64x64.png" />
+    <Resource Include="Resources\psk_viewer_64x64.png" />
+    <Resource Include="Resources\psa_viewer_64x64.png" />
+    <Resource Include="Resources\property_manager_64x64.png" />
+    <Resource Include="Resources\property_dumper_64x64.png" />
+    <Resource Include="Resources\property_database_64x64.png" />
+    <Resource Include="Resources\pcc_repacker_64x64.png" />
+    <Resource Include="Resources\package_editor_64x64.png" />
+    <Resource Include="Resources\meshplorer2_64x64.png" />
+    <Resource Include="Resources\meshplorer_64x64.png" />
+    <Resource Include="Resources\me3creator_64x64.png" />
+    <Resource Include="Resources\interpreter_icon_64x64.png" />
+    <Resource Include="Resources\interp_viewer_icon_64x64.png" />
+    <Resource Include="Resources\info.ico" />
+    <Resource Include="Resources\ImageEngine_icon_64x64.png" />
+    <Resource Include="Resources\help-browser.png" />
+    <Resource Include="Resources\GUIDcache_editor_64x64.png" />
+    <Resource Include="Resources\fxa_editor_64x64.png" />
+    <Resource Include="Resources\folder.png" />
+    <Resource Include="Resources\document-save.png" />
+    <Resource Include="Resources\dialogue_editor_64x64.png" />
+    <Resource Include="Resources\conditionals_editor_64x64.png" />
+    <Resource Include="Resources\coalesced_editor_64x64.png" />
+    <Resource Include="Resources\class_viewer_64x64.png" />
+    <Resource Include="Resources\camera_tool_64x64.png" />
+    <Resource Include="Resources\asset_explorer_64x64.png" />
+    <Resource Include="Resources\animation_explorer_64x64.png" />
+    <Resource Include="Icons\udk_explorer_64x64.png" />
+    <Resource Include="Icons\TPFTools_64x64.png" />
+    <Resource Include="Icons\texplorer_64x64.png" />
+    <Resource Include="Icons\texplorer.ico" />
+    <Resource Include="Icons\plot_DB_64x64.png" />
+    <Resource Include="Icons\placeholder_64x64.png" />
+    <Resource Include="Icons\modmaker_64x64.png" />
+    <Page Include="CurveEd\CurveEditor.xaml">
+      <SubType>Designer</SubType>
+      <Generator>MSBuild:Compile</Generator>
+    </Page>
+    <Page Include="CurveEd\CurveGraph.xaml">
+      <SubType>Designer</SubType>
+      <Generator>MSBuild:Compile</Generator>
+    </Page>
+  </ItemGroup>
+  <ItemGroup>
+    <BootstrapperPackage Include=".NETFramework,Version=v4.5.2">
+      <Visible>False</Visible>
+      <ProductName>Microsoft .NET Framework 4.5.2 %28x86 and x64%29</ProductName>
+      <Install>true</Install>
+    </BootstrapperPackage>
+    <BootstrapperPackage Include="Microsoft.Net.Framework.3.5.SP1">
+      <Visible>False</Visible>
+      <ProductName>.NET Framework 3.5 SP1</ProductName>
+      <Install>false</Install>
+    </BootstrapperPackage>
+  </ItemGroup>
+  <ItemGroup>
+    <Resource Include="Resources\bug_icon.ico" />
+  </ItemGroup>
+  <ItemGroup>
+    <Resource Include="Resources\search.ico" />
+  </ItemGroup>
+  <ItemGroup>
+    <Resource Include="Resources\folder.ico" />
+  </ItemGroup>
+  <ItemGroup>
+    <Resource Include="Resources\left_arrow.ico" />
+  </ItemGroup>
+  <ItemGroup>
+    <Resource Include="Resources\right_arrow.ico" />
+  </ItemGroup>
+  <ItemGroup>
+    <Resource Include="Resources\settings.ico" />
+  </ItemGroup>
+  <ItemGroup>
+    <Resource Include="Resources\logo_ON.png" />
+  </ItemGroup>
+  <ItemGroup>
+    <Resource Include="Resources\logo_OFF.png" />
+  </ItemGroup>
+  <ItemGroup>
+    <Resource Include="Resources\elipsis_icon.ico" />
+  </ItemGroup>
+  <ItemGroup>
+    <Resource Include="Resources\facefx_editor_icon.ico" />
+  </ItemGroup>
+  <ItemGroup>
+    <Resource Include="Resources\level_database_icon.ico" />
+    <Resource Include="Resources\save_gameeditor_icon.ico" />
+    <Resource Include="Resources\save_gameoperator_icon.ico" />
+    <SplashScreen Include="Resources\toolset_splash.png">
+      <CopyToOutputDirectory>Always</CopyToOutputDirectory>
+    </SplashScreen>
+  </ItemGroup>
+  <ItemGroup>
+    <Resource Include="Resources\meexp_favicon.ico" />
+  </ItemGroup>
+  <ItemGroup>
+    <Resource Include="Resources\me3exp_smallbanner_v1.png" />
+  </ItemGroup>
+  <ItemGroup>
+    <Resource Include="Resources\diskette_white.ico" />
+    <Resource Include="Resources\eye_white.ico" />
+    <Resource Include="Resources\ME1Game.ico" />
+    <Resource Include="Resources\ME2Game.ico" />
+    <Resource Include="Resources\ME3Game.ico" />
+  </ItemGroup>
+  <ItemGroup>
+    <Resource Include="Resources\close.ico" />
+  </ItemGroup>
+  <ItemGroup>
+    <Resource Include="Resources\script_database_icon.ico" />
+  </ItemGroup>
+  <ItemGroup>
+    <Resource Include="Resources\level_explorer_64x64.png" />
+  </ItemGroup>
+  <ItemGroup>
+    <Resource Include="Resources\level_editor_64x64.png" />
+  </ItemGroup>
+  <ItemGroup>
+    <Folder Include="NativesEditor\SFXGame\BioDefine\" />
+  </ItemGroup>
+  <ItemGroup>
+    <Resource Include="Resources\plot_editor_icon.ico" />
+  </ItemGroup>
+  <ItemGroup>
+    <Resource Include="Resources\TLK_ME1_editor_icon.ico" />
+    <Resource Include="Resources\TLK_ME23_editor_icon.ico" />
+  </ItemGroup>
+  <ItemGroup>
+    <Resource Include="Resources\audio_editor_icon.ico" />
+  </ItemGroup>
+  <ItemGroup>
+    <None Include="Resources\iconPathfindingEditor.bmp" />
+  </ItemGroup>
+  <ItemGroup>
+    <None Include="Resources\iconPathfindingEditor.ico" />
+  </ItemGroup>
+  <ItemGroup>
+    <Resource Include="Resources\pathfinding_editor.png" />
+  </ItemGroup>
+  <ItemGroup>
+    <Content Include="Scene3D\StandardShader.hlsl" />
+  </ItemGroup>
+  <Import Project="$(MSBuildToolsPath)\Microsoft.CSharp.targets" />
+  <PropertyGroup>
+    <PostBuildEvent>xcopy /f /y "$(SolutionDir)Libraries" "$(ProjectDir)$(OutDir)"
+xcopy /f /y "$(SolutionDir)Resources" "$(ProjectDir)$(OutDir)"
+xcopy /f /y "$(SolutionDir)Resources\exec" "$(ProjectDir)$(OutDir)exec\"
+xcopy /y "$(SolutionDir)ME3Creator\$(OutDir)ME3Creator.exe.config" "$(ProjectDir)$(OutDir)"
+call "$(DevEnvDir)..\Tools\vsdevcmd.bat"
+editbin /largeaddressaware "$(TargetPath)"</PostBuildEvent>
+  </PropertyGroup>
+  <!-- To modify your build process, add your task inside one of the targets below and uncomment it. 
+       Other similar extension points exist, see Microsoft.Common.targets.
+  <Target Name="BeforeBuild">
+  </Target>
+  <Target Name="AfterBuild">
+  </Target>
+  -->
 </Project>