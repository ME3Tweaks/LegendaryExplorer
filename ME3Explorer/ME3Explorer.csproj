--- conflicted
+++ resolved
@@ -603,13 +603,11 @@
     <Compile Include="SharedUI\AttachedProperties.cs" />
     <Compile Include="SharedUI\Converters\EntryGameMatchVisibilityConverter.cs" />
     <Compile Include="SharedUI\Converters\EntryTypeBooleanConverter.cs" />
-<<<<<<< HEAD
+    <Compile Include="SharedUI\ExportScanner.xaml.cs">
+      <DependentUpon>ExportScanner.xaml</DependentUpon>
+    </Compile>
     <Compile Include="SharedUI\InputComboBoxWPF.xaml.cs">
       <DependentUpon>InputComboBoxWPF.xaml</DependentUpon>
-=======
-    <Compile Include="SharedUI\ExportScanner.xaml.cs">
-      <DependentUpon>ExportScanner.xaml</DependentUpon>
->>>>>>> 0f117b1e
     </Compile>
     <Compile Include="SharedUI\PeregrineTreeView\NodeTreeSelectionBehavior.cs" />
     <Compile Include="SharedUI\ListBoxTask.cs" />
@@ -1080,15 +1078,13 @@
       <SubType>Designer</SubType>
       <Generator>MSBuild:Compile</Generator>
     </Page>
-<<<<<<< HEAD
+    <Page Include="SharedUI\ExportScanner.xaml">
+      <Generator>MSBuild:Compile</Generator>
+      <SubType>Designer</SubType>
+    </Page>
     <Page Include="SharedUI\InputComboBoxWPF.xaml">
       <SubType>Designer</SubType>
       <Generator>MSBuild:Compile</Generator>
-=======
-    <Page Include="SharedUI\ExportScanner.xaml">
-      <Generator>MSBuild:Compile</Generator>
-      <SubType>Designer</SubType>
->>>>>>> 0f117b1e
     </Page>
     <Page Include="SharedUI\ListDialog.xaml">
       <SubType>Designer</SubType>
