﻿using System;
using System.Collections.Generic;
using System.IO;
using System.Linq;
using System.Windows;
using System.Windows.Input;
using System.Windows.Threading;
using ME3Explorer.CurveEd;
using ME3Explorer.Packages;
using Microsoft.Win32;
using static ME3Explorer.PackageEditorWPF;

namespace ME3Explorer.SharedUI
{
    /// <summary>
    /// Interaction logic for ExportLoaderHostedWindow.xaml
    /// </summary>
    public partial class ExportLoaderHostedWindow : WPFBase
    {
        public ExportEntry LoadedExport { get; private set; }
        public readonly ExportLoaderControl HostedControl;
        public ObservableCollectionExtended<IndexedName> NamesList { get; } = new ObservableCollectionExtended<IndexedName>();
        public bool SupportsRecents => HostedControl is FileExportLoaderControl;

        private bool _fileHasPendingChanges;
        public bool FileHasPendingChanges
        {
            get => _fileHasPendingChanges;
            set
            {
                SetProperty(ref _fileHasPendingChanges, value);
                OnPropertyChanged(nameof(IsModifiedProxy));
            }
        }
        public bool IsModifiedProxy
        {
            get
            {
                if (LoadedExport != null)
                {
                    return LoadedExport.EntryHasPendingChanges;
                }
                if (HostedControl is FileExportLoaderControl felc)
                {
                    return felc.FileModified;
                }
                return true;
            }
        }

        /// <summary>
        /// Opens ELHW with an export and the specified tool.
        /// </summary>
        /// <param name="hostedControl"></param>
        /// <param name="exportToLoad"></param>
        public ExportLoaderHostedWindow(ExportLoaderControl hostedControl, ExportEntry exportToLoad)
        {
            DataContext = this;
            this.HostedControl = hostedControl;
            this.LoadedExport = exportToLoad;
            LoadedExport.EntryModifiedChanged += NotifyPendingChangesStatusChanged;
            NamesList.ReplaceAll(LoadedExport.FileRef.Names.Select((name, i) => new IndexedName(i, name))); //we replaceall so we don't add one by one and trigger tons of notifications
            LoadCommands();
            InitializeComponent();
            HostedControl.PoppedOut(Recents_MenuItem);
            RootPanel.Children.Add(hostedControl);
        }

        private void NotifyPendingChangesStatusChanged(object sender, EventArgs e)
        {
            OnPropertyChanged(nameof(IsModifiedProxy));
        }

        /// <summary>
        /// Opens ELFH with a file loader and an optional file.
        /// </summary>
        /// <param name="hostedControl"></param>
        /// <param name="file"></param>
        public ExportLoaderHostedWindow(FileExportLoaderControl hostedControl, string file = null)
        {
            DataContext = this;
            this.HostedControl = hostedControl;
            hostedControl.ModifiedStatusChanging += NotifyPendingChangesStatusChanged;
            //NamesList.ReplaceAll(LoadedExport.FileRef.Names.Select((name, i) => new IndexedName(i, name))); //we replaceall so we don't add one by one and trigger tons of notifications
            LoadCommands();
            InitializeComponent();
            HostedControl.PoppedOut(Recents_MenuItem);
            RootPanel.Children.Add(hostedControl);
            if (file != null)
            {
                hostedControl.LoadFile(file);
            }
        }

        public ICommand SaveCommand { get; set; }
        public ICommand SaveAsCommand { get; set; }
        public ICommand LoadFileCommand { get; set; }
        public ICommand OpenFileCommand { get; set; }
        private void LoadCommands()
        {
            SaveCommand = new GenericCommand(SavePackage, CanSave);
            SaveAsCommand = new GenericCommand(SavePackageAs, CanSave);
            LoadFileCommand = new GenericCommand(LoadFile, CanLoadFile);
            OpenFileCommand = new GenericCommand(OpenFile, CanLoadFile);

        }

        private bool CanSave()
        {
            if (HostedControl is FileExportLoaderControl felc)
            {
                return felc.CanSave();
            }
            else
            {
                return true;
            }
        }

        private void OpenFile()
        {
            if (HostedControl is FileExportLoaderControl felc)
            {
                FileHasPendingChanges = false;
                felc.OpenFile();
            }
        }

        private bool CanLoadFile()
        {
            return HostedControl is FileExportLoaderControl felc && felc.CanLoadFile();
        }

        private void LoadFile()
        {
            var felc = HostedControl as FileExportLoaderControl;
            felc.OpenFile();
        }

        private void SavePackageAs()
        {
            if (HostedControl is FileExportLoaderControl felc)
            {
                felc.SaveAs();
                FileHasPendingChanges = false;
            }
            else
            {
                string extension = Path.GetExtension(Pcc.FilePath);
                SaveFileDialog d = new SaveFileDialog { Filter = $"*{extension}|*{extension}" };
                if (d.ShowDialog() == true)
                {
                    Pcc.Save(d.FileName);
                    MessageBox.Show("Done");
                }
            }
        }

        private void SavePackage()
        {
            if (HostedControl is FileExportLoaderControl felc)
            {
                felc.Save();
                FileHasPendingChanges = false;
            }
            else
            {
                Pcc.Save();
            }
        }

        public string CurrentFile => Pcc != null ? Path.GetFileName(Pcc.FilePath) : "";
        public override void handleUpdate(List<PackageUpdate> updates)
        {
            if (updates.Any(x => x.change == PackageChange.Names))
            {
                HostedControl.SignalNamelistAboutToUpdate();
                NamesList.ReplaceAll(Pcc.Names.Select((name, i) => new IndexedName(i, name))); //we replaceall so we don't add one by one and trigger tons of notifications
                HostedControl.SignalNamelistChanged();
            }

            //Put code to reload the export here
            foreach (var update in updates)
            {
                if ((update.change == PackageChange.ExportAdd || update.change == PackageChange.ExportData)
                    && update.index == LoadedExport.Index)
                {
<<<<<<< HEAD
                    if (hostedControl is CurveEditor)
                    {
                        //CurveEditor handles its own refresh
                        continue;
                    }
                    hostedControl.LoadExport(LoadedExport); //reload export
=======
                    HostedControl.LoadExport(LoadedExport); //reload export
>>>>>>> 1cc9c50a
                    return;
                }
            }
        }

        private void Window_Loaded(object sender, RoutedEventArgs e)
        {
            Dispatcher.BeginInvoke(DispatcherPriority.Loaded, new Action(() =>
            {
                if (LoadedExport != null)
                {
                    LoadMEPackage(LoadedExport.FileRef.FilePath); //This will register the tool and assign a reference to it. Since this export is already in memory we will just reference the existing package instead.
                    HostedControl.LoadExport(LoadedExport);
                    OnPropertyChanged(nameof(CurrentFile));
                }
            }));
        }

        private void Window_Closing(object sender, System.ComponentModel.CancelEventArgs e)
        {
            if (!e.Cancel)
            {
                if (LoadedExport != null)
                {
                    LoadedExport.EntryModifiedChanged -= NotifyPendingChangesStatusChanged;
                    LoadedExport = null;
                }
                if (HostedControl is FileExportLoaderControl felc)
                {
                    felc.ModifiedStatusChanging -= NotifyPendingChangesStatusChanged;
                }

                HostedControl.Dispose();
            }
        }

        private void ExportLoaderHostedWindow_OnDrop(object sender, DragEventArgs e)
        {

            if (e.Data.GetDataPresent(DataFormats.FileDrop) && HostedControl is FileExportLoaderControl felc)
            {
                // Note that you can have more than one file.
                string[] files = (string[])e.Data.GetData(DataFormats.FileDrop);

                // Assuming you have one file that you care about, pass it off to whatever
                // handling code you have defined.
                if (felc.CanLoadFileExtension(Path.GetExtension(files[0])))
                {
                    felc.LoadFile(files[0]);
                }
            }
        }

        private void ExportLoaderHostedWindow_OnDragOver(object sender, DragEventArgs e)
        {
            if (e.Data.GetDataPresent(DataFormats.FileDrop) && HostedControl is FileExportLoaderControl felc)
            {
                // Note that you can have more than one file.
                var files = (string[])e.Data.GetData(DataFormats.FileDrop);
                string ext = Path.GetExtension(files[0]).ToLower();
                if (!felc.CanLoadFileExtension(ext))
                {
                    e.Effects = DragDropEffects.None;
                    e.Handled = true;
                }
            }
        }
    }
}<|MERGE_RESOLUTION|>--- conflicted
+++ resolved
@@ -185,16 +185,7 @@
                 if ((update.change == PackageChange.ExportAdd || update.change == PackageChange.ExportData)
                     && update.index == LoadedExport.Index)
                 {
-<<<<<<< HEAD
-                    if (hostedControl is CurveEditor)
-                    {
-                        //CurveEditor handles its own refresh
-                        continue;
-                    }
-                    hostedControl.LoadExport(LoadedExport); //reload export
-=======
                     HostedControl.LoadExport(LoadedExport); //reload export
->>>>>>> 1cc9c50a
                     return;
                 }
             }
