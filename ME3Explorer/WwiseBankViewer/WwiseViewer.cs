﻿using System;
using System.IO;
using System.Collections.Generic;
using System.ComponentModel;
using System.Data;
using System.Drawing;
using System.Linq;
using System.Text;
using System.Windows.Forms;
using ME3Explorer.Unreal;
using ME3Explorer.Unreal.Classes;
using ME3Explorer.Packages;
using ME3Explorer;
using Be.Windows.Forms;
using Microsoft.WindowsAPICodePack.Dialogs;

namespace ME3Explorer.WwiseBankEditor
{
    public partial class WwiseEditor : WinFormsBase
    {
        public List<int> objects;
        public WwiseBank bank;

        public WwiseEditor()
        {
            InitializeComponent();
        }

        private void openPccToolStripMenuItem_Click(object sender, EventArgs e)
        {
            OpenFileDialog d = new OpenFileDialog();
            d.Filter = "*.pcc|*.pcc";
            if (d.ShowDialog() == DialogResult.OK)
            {
                LoadFile(d.FileName);
            }
        }

        public void LoadFile(string fileName)
        {
            try
            {
                LoadME3Package(fileName);
                ListRefresh();
                openFileLabel.Text = Path.GetFileName(fileName);
            }
            catch (Exception ex)
            {
                MessageBox.Show("Error:\n" + ex.Message);
            }
        }

        public void ListRefresh()
        {
            objects = new List<int>();
            IReadOnlyList<IExportEntry> Exports = pcc.Exports;
            for (int i = 0; i < Exports.Count; i++)
                if (Exports[i].ClassName == "WwiseBank")
                    objects.Add(i);

            listBox1.Items.Clear();
            listBox2.Items.Clear();
            for (int i = 0; i < objects.Count; i++)
                listBox1.Items.Add(objects[i] + " : " + pcc.Exports[objects[i]].ObjectName);            
        }

        private void listBox1_SelectedIndexChanged(object sender, EventArgs e)
        {
            RefreshSelected();
        }

        public void RefreshSelected()
        {
            int n = listBox1.SelectedIndex;
            if (n == -1)
                return;
            int index = objects[n];
            bank = new WwiseBank(pcc as ME3Package, index);
            hb1.ByteProvider = new DynamicByteProvider(bank.getBinary());
            rtb1.Text = bank.GetQuickScan();
            ListRefresh2();
        }

        public void ListRefresh2()
        {
            listBox2.Items.Clear();
            for (int i = 0; i < bank.HIRCObjects.Count; i++)
                listBox2.Items.Add(i.ToString("D4") + " : " + bank.GetHircDesc(bank.HIRCObjects[i]));
        }

        private void exportAllWEMFilesToolStripMenuItem_Click(object sender, EventArgs e)
        {
            if (bank == null || bank.didx_data == null || bank.didx_data.Length == 0)
                return;
            CommonOpenFileDialog m = new CommonOpenFileDialog();
            m.IsFolderPicker = true;
            m.EnsurePathExists = true;
            m.Title = "Select Folder to Output to";
            if (m.ShowDialog() == CommonFileDialogResult.Ok)
            {
                if (bank.ExportAllWEMFiles(m.FileName))
                    MessageBox.Show("Done.");
                else
                    MessageBox.Show("Error occured!");
            }
        }

        private void listBox2_SelectedIndexChanged(object sender, EventArgs e)
        {
            int n = listBox2.SelectedIndex;
            if (n == -1)
                return;
            hb2.ByteProvider = new DynamicByteProvider(bank.HIRCObjects[n]);
        }

        private void recreateBankToolStripMenuItem_Click(object sender, EventArgs e)
        {
            if (bank == null)
                return;
            SaveFileDialog d = new SaveFileDialog();
            d.Filter = "*.bin|*.bin";
            if (d.ShowDialog() == DialogResult.OK)
            {
                File.WriteAllBytes(d.FileName, bank.RecreateBinary());
                MessageBox.Show("Done.");
            }
        }

        private void cloneObjectToolStripMenuItem_Click(object sender, EventArgs e)
        {
            if (bank == null)
                return;
            int m = listBox2.SelectedIndex;
            if (m == -1)
                return;
            bank.CloneHIRCObject(m);
            ListRefresh2();
            listBox2.SelectedIndex = listBox2.Items.Count - 1;
        }

        private void saveHexEditsToolStripMenuItem_Click(object sender, EventArgs e)
        {
            saveHIRCHexEdits();
        }

        private void saveHIRCHexEdits()
        {
            if (bank == null)
                return;
            int m = listBox2.SelectedIndex;
            if (m == -1)
                return;
            byte[] tmp = new byte[hb2.ByteProvider.Length];
            for (int i = 0; i < hb2.ByteProvider.Length; i++)
                tmp[i] = hb2.ByteProvider.ReadByte(i);

            //write size of this HIRC
            int insideLen = (int) hb2.ByteProvider.Length - 5;
            byte[] b = BitConverter.GetBytes(insideLen);
            b.CopyTo(tmp, 1);

            bank.HIRCObjects[m] = tmp;
            Console.WriteLine("HIRC hex size: " + bank.HIRCObjects[m].Count().ToString("X4"));
            ListRefresh2();
            listBox2.SelectedIndex = m;
        }

        private void editToolStripMenuItem1_Click(object sender, EventArgs e)
        {
            if (bank == null)
                return;
            int m = listBox2.SelectedIndex;
            if (m == -1)
                return;
            byte[] buff = bank.HIRCObjects[m];
            if (buff[0] != 0x02)
            {
                MessageBox.Show("Not a Sound SFX/Voice object");
                return;
            }
            else
            {
                
                int ID1 = BitConverter.ToInt32(buff, 5);
                int opt = BitConverter.ToInt32(buff, 13);
                int ID2 = BitConverter.ToInt32(buff, 17);
                int ID3 = BitConverter.ToInt32(buff, 21);
                int tp = buff[25];
                string s = ID1 + ", " + opt + ", " + ID2 + ", " + ID3 + ", " + tp;
                string result = Microsoft.VisualBasic.Interaction.InputBox("Please enter new values[Object ID, Stream Option, ID audio, ID source, Sound Type", "ME3Explorer", s, 0, 0);
                string[] sres = result.Split(',');
                if (sres.Length != 5)
                    return;
                if (!int.TryParse(sres[0].Trim(), out ID1))
                    return;
                if (!int.TryParse(sres[1].Trim(), out opt))
                    return;
                if (!int.TryParse(sres[2].Trim(), out ID2))
                    return;
                if (!int.TryParse(sres[3].Trim(), out ID3))
                    return;
                if (!int.TryParse(sres[4].Trim(), out tp))
                    return;
                MemoryStream res = new MemoryStream(buff);
                res.Seek(5, 0);
                res.Write(BitConverter.GetBytes(ID1), 0, 4);
                res.Seek(13, 0);
                res.Write(BitConverter.GetBytes(opt), 0, 4);
                res.Write(BitConverter.GetBytes(ID2), 0, 4);
                res.Write(BitConverter.GetBytes(ID3), 0, 4);
                res.WriteByte((byte)tp);
                bank.HIRCObjects[m] = res.ToArray();
                ListRefresh2();
                listBox2.SelectedIndex = m;
            }
        }

        private void saveBankToPccToolStripMenuItem_Click(object sender, EventArgs e)
        {
            if (bank == null)
                return;
            int n = bank.MyIndex;
            byte[] tmp = bank.RecreateBinary();
            pcc.Exports[n].Data = tmp;
            MessageBox.Show("Done.");
        }

        private void savePccToolStripMenuItem_Click(object sender, EventArgs e)
        {
            SaveFileDialog d = new SaveFileDialog();
            d.Filter = "*.pcc|*.pcc";
            if (d.ShowDialog() == DialogResult.OK)
            {
                pcc.save(d.FileName);
                MessageBox.Show("Done.");
            }
        }

        private void saveHexChangesButton_Click(object sender, EventArgs e)
        {
            saveHIRCHexEdits();
        }

        public override void handleUpdate(List<PackageUpdate> updates)
        {
            IEnumerable<PackageUpdate> relevantUpdates = updates.Where(x => x.change != PackageChange.Import &&
                                                                            x.change != PackageChange.ImportAdd &&
                                                                            x.change != PackageChange.Names);
            List<int> updatedExports = relevantUpdates.Select(x => x.index).ToList();
            if (updatedExports.Contains(bank.MyIndex))
            {
                int index = bank.MyIndex;
                //loaded sequence is no longer a sequence
                if (pcc.getExport(index).ClassName != "WwiseBank")
                {
                    bank = null;
                    listBox2.Items.Clear();
                    rtb1.Text = "";
                    hb1.ByteProvider = new DynamicByteProvider(new List<byte>());
                    hb2.ByteProvider = new DynamicByteProvider(new List<byte>());
                }
                RefreshSelected();
                updatedExports.Remove(index);
            }
            if (updatedExports.Intersect(objects).Count() > 0)
            {
                ListRefresh();
            }
            foreach (var i in updatedExports)
            {
                if (pcc.getExport(i).ClassName.Contains("WwiseBank"))
                {
                    ListRefresh();
                    break;
                }
            }
        }
<<<<<<< HEAD
=======

>>>>>>> e25622c6
        private void searchHexButton_Click(object sender, EventArgs e)
        {
            if (bank == null)
                return;
            int m = listBox2.SelectedIndex;
            if (m == -1)
                m = 0;
<<<<<<< HEAD
            string hexString = searchHexTextBox.Text.Replace(" ", string.Empty);
            if (hexString.Length == 0)
=======
            string hexString = searchHexTextBox.Text.Replace(" " , string.Empty);
            if(hexString.Length == 0)
>>>>>>> e25622c6
                return;
            if (!HexConverter.Hexconverter.isHexString(hexString))
            {
                searchHexStatus.Text = "Illegal characters in Hex String";
                return;
            }
<<<<<<< HEAD
            if (hexString.Length % 2 != 0)
=======
            if(hexString.Length % 2 != 0)
>>>>>>> e25622c6
            {
                searchHexStatus.Text = "Odd number of characters in Hex String";
                return;
            }
            byte[] buff = new byte[hexString.Length / 2];
<<<<<<< HEAD
            for (int i = 0; i < hexString.Length / 2; i++)
=======
            for(int i = 0; i < hexString.Length / 2; i++)
>>>>>>> e25622c6
            {
                buff[i] = Convert.ToByte(hexString.Substring(i * 2, 2), 16);
            }
            byte[] hirc;
            int count = bank.HIRCObjects.Count;
            int hexboxIndex = (int)hb2.SelectionStart + 1;
            for (int i = 0; i < count; i++)
            {
                hirc = bank.HIRCObjects[(i + m) % count]; //search from selected index, and loop back around
                int indexIn = hirc.IndexOfArray(buff, hexboxIndex);
<<<<<<< HEAD
                if (indexIn > -1)
=======
                if(indexIn > -1)
>>>>>>> e25622c6
                {
                    listBox2.SelectedIndex = (i + m) % count;
                    hb2.Select(indexIn, buff.Length);
                    searchHexStatus.Text = "";
                    return;
                }
                hexboxIndex = 0;
            }
            searchHexStatus.Text = "Hex not found";
        }
    }
}<|MERGE_RESOLUTION|>--- conflicted
+++ resolved
@@ -1,343 +1,322 @@
-﻿using System;
-using System.IO;
-using System.Collections.Generic;
-using System.ComponentModel;
-using System.Data;
-using System.Drawing;
-using System.Linq;
-using System.Text;
-using System.Windows.Forms;
-using ME3Explorer.Unreal;
-using ME3Explorer.Unreal.Classes;
-using ME3Explorer.Packages;
-using ME3Explorer;
-using Be.Windows.Forms;
-using Microsoft.WindowsAPICodePack.Dialogs;
-
-namespace ME3Explorer.WwiseBankEditor
-{
-    public partial class WwiseEditor : WinFormsBase
-    {
-        public List<int> objects;
-        public WwiseBank bank;
-
-        public WwiseEditor()
-        {
-            InitializeComponent();
-        }
-
-        private void openPccToolStripMenuItem_Click(object sender, EventArgs e)
-        {
-            OpenFileDialog d = new OpenFileDialog();
-            d.Filter = "*.pcc|*.pcc";
-            if (d.ShowDialog() == DialogResult.OK)
-            {
-                LoadFile(d.FileName);
-            }
-        }
-
-        public void LoadFile(string fileName)
-        {
-            try
-            {
-                LoadME3Package(fileName);
-                ListRefresh();
-                openFileLabel.Text = Path.GetFileName(fileName);
-            }
-            catch (Exception ex)
-            {
-                MessageBox.Show("Error:\n" + ex.Message);
-            }
-        }
-
-        public void ListRefresh()
-        {
-            objects = new List<int>();
-            IReadOnlyList<IExportEntry> Exports = pcc.Exports;
-            for (int i = 0; i < Exports.Count; i++)
-                if (Exports[i].ClassName == "WwiseBank")
-                    objects.Add(i);
-
-            listBox1.Items.Clear();
-            listBox2.Items.Clear();
-            for (int i = 0; i < objects.Count; i++)
-                listBox1.Items.Add(objects[i] + " : " + pcc.Exports[objects[i]].ObjectName);            
-        }
-
-        private void listBox1_SelectedIndexChanged(object sender, EventArgs e)
-        {
-            RefreshSelected();
-        }
-
-        public void RefreshSelected()
-        {
-            int n = listBox1.SelectedIndex;
-            if (n == -1)
-                return;
-            int index = objects[n];
-            bank = new WwiseBank(pcc as ME3Package, index);
-            hb1.ByteProvider = new DynamicByteProvider(bank.getBinary());
-            rtb1.Text = bank.GetQuickScan();
-            ListRefresh2();
-        }
-
-        public void ListRefresh2()
-        {
-            listBox2.Items.Clear();
-            for (int i = 0; i < bank.HIRCObjects.Count; i++)
-                listBox2.Items.Add(i.ToString("D4") + " : " + bank.GetHircDesc(bank.HIRCObjects[i]));
-        }
-
-        private void exportAllWEMFilesToolStripMenuItem_Click(object sender, EventArgs e)
-        {
-            if (bank == null || bank.didx_data == null || bank.didx_data.Length == 0)
-                return;
-            CommonOpenFileDialog m = new CommonOpenFileDialog();
-            m.IsFolderPicker = true;
-            m.EnsurePathExists = true;
-            m.Title = "Select Folder to Output to";
-            if (m.ShowDialog() == CommonFileDialogResult.Ok)
-            {
-                if (bank.ExportAllWEMFiles(m.FileName))
-                    MessageBox.Show("Done.");
-                else
-                    MessageBox.Show("Error occured!");
-            }
-        }
-
-        private void listBox2_SelectedIndexChanged(object sender, EventArgs e)
-        {
-            int n = listBox2.SelectedIndex;
-            if (n == -1)
-                return;
-            hb2.ByteProvider = new DynamicByteProvider(bank.HIRCObjects[n]);
-        }
-
-        private void recreateBankToolStripMenuItem_Click(object sender, EventArgs e)
-        {
-            if (bank == null)
-                return;
-            SaveFileDialog d = new SaveFileDialog();
-            d.Filter = "*.bin|*.bin";
-            if (d.ShowDialog() == DialogResult.OK)
-            {
-                File.WriteAllBytes(d.FileName, bank.RecreateBinary());
-                MessageBox.Show("Done.");
-            }
-        }
-
-        private void cloneObjectToolStripMenuItem_Click(object sender, EventArgs e)
-        {
-            if (bank == null)
-                return;
-            int m = listBox2.SelectedIndex;
-            if (m == -1)
-                return;
-            bank.CloneHIRCObject(m);
-            ListRefresh2();
-            listBox2.SelectedIndex = listBox2.Items.Count - 1;
-        }
-
-        private void saveHexEditsToolStripMenuItem_Click(object sender, EventArgs e)
-        {
-            saveHIRCHexEdits();
-        }
-
-        private void saveHIRCHexEdits()
-        {
-            if (bank == null)
-                return;
-            int m = listBox2.SelectedIndex;
-            if (m == -1)
-                return;
-            byte[] tmp = new byte[hb2.ByteProvider.Length];
-            for (int i = 0; i < hb2.ByteProvider.Length; i++)
-                tmp[i] = hb2.ByteProvider.ReadByte(i);
-
-            //write size of this HIRC
-            int insideLen = (int) hb2.ByteProvider.Length - 5;
-            byte[] b = BitConverter.GetBytes(insideLen);
-            b.CopyTo(tmp, 1);
-
-            bank.HIRCObjects[m] = tmp;
-            Console.WriteLine("HIRC hex size: " + bank.HIRCObjects[m].Count().ToString("X4"));
-            ListRefresh2();
-            listBox2.SelectedIndex = m;
-        }
-
-        private void editToolStripMenuItem1_Click(object sender, EventArgs e)
-        {
-            if (bank == null)
-                return;
-            int m = listBox2.SelectedIndex;
-            if (m == -1)
-                return;
-            byte[] buff = bank.HIRCObjects[m];
-            if (buff[0] != 0x02)
-            {
-                MessageBox.Show("Not a Sound SFX/Voice object");
-                return;
-            }
-            else
-            {
-                
-                int ID1 = BitConverter.ToInt32(buff, 5);
-                int opt = BitConverter.ToInt32(buff, 13);
-                int ID2 = BitConverter.ToInt32(buff, 17);
-                int ID3 = BitConverter.ToInt32(buff, 21);
-                int tp = buff[25];
-                string s = ID1 + ", " + opt + ", " + ID2 + ", " + ID3 + ", " + tp;
-                string result = Microsoft.VisualBasic.Interaction.InputBox("Please enter new values[Object ID, Stream Option, ID audio, ID source, Sound Type", "ME3Explorer", s, 0, 0);
-                string[] sres = result.Split(',');
-                if (sres.Length != 5)
-                    return;
-                if (!int.TryParse(sres[0].Trim(), out ID1))
-                    return;
-                if (!int.TryParse(sres[1].Trim(), out opt))
-                    return;
-                if (!int.TryParse(sres[2].Trim(), out ID2))
-                    return;
-                if (!int.TryParse(sres[3].Trim(), out ID3))
-                    return;
-                if (!int.TryParse(sres[4].Trim(), out tp))
-                    return;
-                MemoryStream res = new MemoryStream(buff);
-                res.Seek(5, 0);
-                res.Write(BitConverter.GetBytes(ID1), 0, 4);
-                res.Seek(13, 0);
-                res.Write(BitConverter.GetBytes(opt), 0, 4);
-                res.Write(BitConverter.GetBytes(ID2), 0, 4);
-                res.Write(BitConverter.GetBytes(ID3), 0, 4);
-                res.WriteByte((byte)tp);
-                bank.HIRCObjects[m] = res.ToArray();
-                ListRefresh2();
-                listBox2.SelectedIndex = m;
-            }
-        }
-
-        private void saveBankToPccToolStripMenuItem_Click(object sender, EventArgs e)
-        {
-            if (bank == null)
-                return;
-            int n = bank.MyIndex;
-            byte[] tmp = bank.RecreateBinary();
-            pcc.Exports[n].Data = tmp;
-            MessageBox.Show("Done.");
-        }
-
-        private void savePccToolStripMenuItem_Click(object sender, EventArgs e)
-        {
-            SaveFileDialog d = new SaveFileDialog();
-            d.Filter = "*.pcc|*.pcc";
-            if (d.ShowDialog() == DialogResult.OK)
-            {
-                pcc.save(d.FileName);
-                MessageBox.Show("Done.");
-            }
-        }
-
-        private void saveHexChangesButton_Click(object sender, EventArgs e)
-        {
-            saveHIRCHexEdits();
-        }
-
-        public override void handleUpdate(List<PackageUpdate> updates)
-        {
-            IEnumerable<PackageUpdate> relevantUpdates = updates.Where(x => x.change != PackageChange.Import &&
-                                                                            x.change != PackageChange.ImportAdd &&
-                                                                            x.change != PackageChange.Names);
-            List<int> updatedExports = relevantUpdates.Select(x => x.index).ToList();
-            if (updatedExports.Contains(bank.MyIndex))
-            {
-                int index = bank.MyIndex;
-                //loaded sequence is no longer a sequence
-                if (pcc.getExport(index).ClassName != "WwiseBank")
-                {
-                    bank = null;
-                    listBox2.Items.Clear();
-                    rtb1.Text = "";
-                    hb1.ByteProvider = new DynamicByteProvider(new List<byte>());
-                    hb2.ByteProvider = new DynamicByteProvider(new List<byte>());
-                }
-                RefreshSelected();
-                updatedExports.Remove(index);
-            }
-            if (updatedExports.Intersect(objects).Count() > 0)
-            {
-                ListRefresh();
-            }
-            foreach (var i in updatedExports)
-            {
-                if (pcc.getExport(i).ClassName.Contains("WwiseBank"))
-                {
-                    ListRefresh();
-                    break;
-                }
-            }
-        }
-<<<<<<< HEAD
-=======
-
->>>>>>> e25622c6
-        private void searchHexButton_Click(object sender, EventArgs e)
-        {
-            if (bank == null)
-                return;
-            int m = listBox2.SelectedIndex;
-            if (m == -1)
-                m = 0;
-<<<<<<< HEAD
-            string hexString = searchHexTextBox.Text.Replace(" ", string.Empty);
-            if (hexString.Length == 0)
-=======
-            string hexString = searchHexTextBox.Text.Replace(" " , string.Empty);
-            if(hexString.Length == 0)
->>>>>>> e25622c6
-                return;
-            if (!HexConverter.Hexconverter.isHexString(hexString))
-            {
-                searchHexStatus.Text = "Illegal characters in Hex String";
-                return;
-            }
-<<<<<<< HEAD
-            if (hexString.Length % 2 != 0)
-=======
-            if(hexString.Length % 2 != 0)
->>>>>>> e25622c6
-            {
-                searchHexStatus.Text = "Odd number of characters in Hex String";
-                return;
-            }
-            byte[] buff = new byte[hexString.Length / 2];
-<<<<<<< HEAD
-            for (int i = 0; i < hexString.Length / 2; i++)
-=======
-            for(int i = 0; i < hexString.Length / 2; i++)
->>>>>>> e25622c6
-            {
-                buff[i] = Convert.ToByte(hexString.Substring(i * 2, 2), 16);
-            }
-            byte[] hirc;
-            int count = bank.HIRCObjects.Count;
-            int hexboxIndex = (int)hb2.SelectionStart + 1;
-            for (int i = 0; i < count; i++)
-            {
-                hirc = bank.HIRCObjects[(i + m) % count]; //search from selected index, and loop back around
-                int indexIn = hirc.IndexOfArray(buff, hexboxIndex);
-<<<<<<< HEAD
-                if (indexIn > -1)
-=======
-                if(indexIn > -1)
->>>>>>> e25622c6
-                {
-                    listBox2.SelectedIndex = (i + m) % count;
-                    hb2.Select(indexIn, buff.Length);
-                    searchHexStatus.Text = "";
-                    return;
-                }
-                hexboxIndex = 0;
-            }
-            searchHexStatus.Text = "Hex not found";
-        }
-    }
+﻿using System;
+using System.IO;
+using System.Collections.Generic;
+using System.ComponentModel;
+using System.Data;
+using System.Drawing;
+using System.Linq;
+using System.Text;
+using System.Windows.Forms;
+using ME3Explorer.Unreal;
+using ME3Explorer.Unreal.Classes;
+using ME3Explorer.Packages;
+using ME3Explorer;
+using Be.Windows.Forms;
+using Microsoft.WindowsAPICodePack.Dialogs;
+
+namespace ME3Explorer.WwiseBankEditor
+{
+    public partial class WwiseEditor : WinFormsBase
+    {
+        public List<int> objects;
+        public WwiseBank bank;
+
+        public WwiseEditor()
+        {
+            InitializeComponent();
+        }
+
+        private void openPccToolStripMenuItem_Click(object sender, EventArgs e)
+        {
+            OpenFileDialog d = new OpenFileDialog();
+            d.Filter = "*.pcc|*.pcc";
+            if (d.ShowDialog() == DialogResult.OK)
+            {
+                LoadFile(d.FileName);
+            }
+        }
+
+        public void LoadFile(string fileName)
+        {
+            try
+            {
+                LoadME3Package(fileName);
+                ListRefresh();
+                openFileLabel.Text = Path.GetFileName(fileName);
+            }
+            catch (Exception ex)
+            {
+                MessageBox.Show("Error:\n" + ex.Message);
+            }
+        }
+
+        public void ListRefresh()
+        {
+            objects = new List<int>();
+            IReadOnlyList<IExportEntry> Exports = pcc.Exports;
+            for (int i = 0; i < Exports.Count; i++)
+                if (Exports[i].ClassName == "WwiseBank")
+                    objects.Add(i);
+
+            listBox1.Items.Clear();
+            listBox2.Items.Clear();
+            for (int i = 0; i < objects.Count; i++)
+                listBox1.Items.Add(objects[i] + " : " + pcc.Exports[objects[i]].ObjectName);            
+        }
+
+        private void listBox1_SelectedIndexChanged(object sender, EventArgs e)
+        {
+            RefreshSelected();
+        }
+
+        public void RefreshSelected()
+        {
+            int n = listBox1.SelectedIndex;
+            if (n == -1)
+                return;
+            int index = objects[n];
+            bank = new WwiseBank(pcc as ME3Package, index);
+            hb1.ByteProvider = new DynamicByteProvider(bank.getBinary());
+            rtb1.Text = bank.GetQuickScan();
+            ListRefresh2();
+        }
+
+        public void ListRefresh2()
+        {
+            listBox2.Items.Clear();
+            for (int i = 0; i < bank.HIRCObjects.Count; i++)
+                listBox2.Items.Add(i.ToString("D4") + " : " + bank.GetHircDesc(bank.HIRCObjects[i]));
+        }
+
+        private void exportAllWEMFilesToolStripMenuItem_Click(object sender, EventArgs e)
+        {
+            if (bank == null || bank.didx_data == null || bank.didx_data.Length == 0)
+                return;
+            CommonOpenFileDialog m = new CommonOpenFileDialog();
+            m.IsFolderPicker = true;
+            m.EnsurePathExists = true;
+            m.Title = "Select Folder to Output to";
+            if (m.ShowDialog() == CommonFileDialogResult.Ok)
+            {
+                if (bank.ExportAllWEMFiles(m.FileName))
+                    MessageBox.Show("Done.");
+                else
+                    MessageBox.Show("Error occured!");
+            }
+        }
+
+        private void listBox2_SelectedIndexChanged(object sender, EventArgs e)
+        {
+            int n = listBox2.SelectedIndex;
+            if (n == -1)
+                return;
+            hb2.ByteProvider = new DynamicByteProvider(bank.HIRCObjects[n]);
+        }
+
+        private void recreateBankToolStripMenuItem_Click(object sender, EventArgs e)
+        {
+            if (bank == null)
+                return;
+            SaveFileDialog d = new SaveFileDialog();
+            d.Filter = "*.bin|*.bin";
+            if (d.ShowDialog() == DialogResult.OK)
+            {
+                File.WriteAllBytes(d.FileName, bank.RecreateBinary());
+                MessageBox.Show("Done.");
+            }
+        }
+
+        private void cloneObjectToolStripMenuItem_Click(object sender, EventArgs e)
+        {
+            if (bank == null)
+                return;
+            int m = listBox2.SelectedIndex;
+            if (m == -1)
+                return;
+            bank.CloneHIRCObject(m);
+            ListRefresh2();
+            listBox2.SelectedIndex = listBox2.Items.Count - 1;
+        }
+
+        private void saveHexEditsToolStripMenuItem_Click(object sender, EventArgs e)
+        {
+            saveHIRCHexEdits();
+        }
+
+        private void saveHIRCHexEdits()
+        {
+            if (bank == null)
+                return;
+            int m = listBox2.SelectedIndex;
+            if (m == -1)
+                return;
+            byte[] tmp = new byte[hb2.ByteProvider.Length];
+            for (int i = 0; i < hb2.ByteProvider.Length; i++)
+                tmp[i] = hb2.ByteProvider.ReadByte(i);
+
+            //write size of this HIRC
+            int insideLen = (int) hb2.ByteProvider.Length - 5;
+            byte[] b = BitConverter.GetBytes(insideLen);
+            b.CopyTo(tmp, 1);
+
+            bank.HIRCObjects[m] = tmp;
+            Console.WriteLine("HIRC hex size: " + bank.HIRCObjects[m].Count().ToString("X4"));
+            ListRefresh2();
+            listBox2.SelectedIndex = m;
+        }
+
+        private void editToolStripMenuItem1_Click(object sender, EventArgs e)
+        {
+            if (bank == null)
+                return;
+            int m = listBox2.SelectedIndex;
+            if (m == -1)
+                return;
+            byte[] buff = bank.HIRCObjects[m];
+            if (buff[0] != 0x02)
+            {
+                MessageBox.Show("Not a Sound SFX/Voice object");
+                return;
+            }
+            else
+            {
+                
+                int ID1 = BitConverter.ToInt32(buff, 5);
+                int opt = BitConverter.ToInt32(buff, 13);
+                int ID2 = BitConverter.ToInt32(buff, 17);
+                int ID3 = BitConverter.ToInt32(buff, 21);
+                int tp = buff[25];
+                string s = ID1 + ", " + opt + ", " + ID2 + ", " + ID3 + ", " + tp;
+                string result = Microsoft.VisualBasic.Interaction.InputBox("Please enter new values[Object ID, Stream Option, ID audio, ID source, Sound Type", "ME3Explorer", s, 0, 0);
+                string[] sres = result.Split(',');
+                if (sres.Length != 5)
+                    return;
+                if (!int.TryParse(sres[0].Trim(), out ID1))
+                    return;
+                if (!int.TryParse(sres[1].Trim(), out opt))
+                    return;
+                if (!int.TryParse(sres[2].Trim(), out ID2))
+                    return;
+                if (!int.TryParse(sres[3].Trim(), out ID3))
+                    return;
+                if (!int.TryParse(sres[4].Trim(), out tp))
+                    return;
+                MemoryStream res = new MemoryStream(buff);
+                res.Seek(5, 0);
+                res.Write(BitConverter.GetBytes(ID1), 0, 4);
+                res.Seek(13, 0);
+                res.Write(BitConverter.GetBytes(opt), 0, 4);
+                res.Write(BitConverter.GetBytes(ID2), 0, 4);
+                res.Write(BitConverter.GetBytes(ID3), 0, 4);
+                res.WriteByte((byte)tp);
+                bank.HIRCObjects[m] = res.ToArray();
+                ListRefresh2();
+                listBox2.SelectedIndex = m;
+            }
+        }
+
+        private void saveBankToPccToolStripMenuItem_Click(object sender, EventArgs e)
+        {
+            if (bank == null)
+                return;
+            int n = bank.MyIndex;
+            byte[] tmp = bank.RecreateBinary();
+            pcc.Exports[n].Data = tmp;
+            MessageBox.Show("Done.");
+        }
+
+        private void savePccToolStripMenuItem_Click(object sender, EventArgs e)
+        {
+            SaveFileDialog d = new SaveFileDialog();
+            d.Filter = "*.pcc|*.pcc";
+            if (d.ShowDialog() == DialogResult.OK)
+            {
+                pcc.save(d.FileName);
+                MessageBox.Show("Done.");
+            }
+        }
+
+        private void saveHexChangesButton_Click(object sender, EventArgs e)
+        {
+            saveHIRCHexEdits();
+        }
+
+        public override void handleUpdate(List<PackageUpdate> updates)
+        {
+            IEnumerable<PackageUpdate> relevantUpdates = updates.Where(x => x.change != PackageChange.Import &&
+                                                                            x.change != PackageChange.ImportAdd &&
+                                                                            x.change != PackageChange.Names);
+            List<int> updatedExports = relevantUpdates.Select(x => x.index).ToList();
+            if (updatedExports.Contains(bank.MyIndex))
+            {
+                int index = bank.MyIndex;
+                //loaded sequence is no longer a sequence
+                if (pcc.getExport(index).ClassName != "WwiseBank")
+                {
+                    bank = null;
+                    listBox2.Items.Clear();
+                    rtb1.Text = "";
+                    hb1.ByteProvider = new DynamicByteProvider(new List<byte>());
+                    hb2.ByteProvider = new DynamicByteProvider(new List<byte>());
+                }
+                RefreshSelected();
+                updatedExports.Remove(index);
+            }
+            if (updatedExports.Intersect(objects).Count() > 0)
+            {
+                ListRefresh();
+            }
+            foreach (var i in updatedExports)
+            {
+                if (pcc.getExport(i).ClassName.Contains("WwiseBank"))
+                {
+                    ListRefresh();
+                    break;
+                }
+            }
+        }
+        private void searchHexButton_Click(object sender, EventArgs e)
+        {
+            if (bank == null)
+                return;
+            int m = listBox2.SelectedIndex;
+            if (m == -1)
+                m = 0;
+            string hexString = searchHexTextBox.Text.Replace(" ", string.Empty);
+            if (hexString.Length == 0)
+                return;
+            if (!HexConverter.Hexconverter.isHexString(hexString))
+            {
+                searchHexStatus.Text = "Illegal characters in Hex String";
+                return;
+            }
+            if (hexString.Length % 2 != 0)
+            {
+                searchHexStatus.Text = "Odd number of characters in Hex String";
+                return;
+            }
+            byte[] buff = new byte[hexString.Length / 2];
+            for (int i = 0; i < hexString.Length / 2; i++)
+            {
+                buff[i] = Convert.ToByte(hexString.Substring(i * 2, 2), 16);
+            }
+            byte[] hirc;
+            int count = bank.HIRCObjects.Count;
+            int hexboxIndex = (int)hb2.SelectionStart + 1;
+            for (int i = 0; i < count; i++)
+            {
+                hirc = bank.HIRCObjects[(i + m) % count]; //search from selected index, and loop back around
+                int indexIn = hirc.IndexOfArray(buff, hexboxIndex);
+                if (indexIn > -1)
+                {
+                    listBox2.SelectedIndex = (i + m) % count;
+                    hb2.Select(indexIn, buff.Length);
+                    searchHexStatus.Text = "";
+                    return;
+                }
+                hexboxIndex = 0;
+            }
+            searchHexStatus.Text = "Hex not found";
+        }
+    }
 }