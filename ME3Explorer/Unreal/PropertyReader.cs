﻿using System;
using System.Collections;
using System.Collections.Generic;
using System.ComponentModel;
using System.IO;
using System.Linq;
using System.Text;
using System.Windows.Forms;
<<<<<<< HEAD
using ME3Explorer.Packages;
=======
using Gibbed.IO;
>>>>>>> 9b9167e9

namespace ME3Explorer.Unreal
{
    #region PropGrid Properties
    [TypeConverter(typeof(ExpandableObjectConverter))]
    public struct ObjectProp
    {
        private string _name;
        private int _nameindex;
        [DesignOnly(true)]
        public string objectName
        {
            get { return _name; }
            set { _name = value; }
        }

        public int index
        {
            get { return _nameindex; }
            set { _nameindex = value; }
        }
    }

    [TypeConverter(typeof(ExpandableObjectConverter))]
    public struct NameProp
    {
        private string _name;
        private int _nameindex;
        [DesignOnly(true)]
        public string name
        {
            get { return _name; }
            set { _name = value; }
        }

        public int nameindex
        {
            get { return _nameindex; }
            set { _nameindex = value; }
        }
    }

    [TypeConverter(typeof(ExpandableObjectConverter))]
    public struct StructProp
    {
        private string _name;
        private int _nameindex;
        private int[] _data;
        [DesignOnly(true)]
        public string name
        {
            get { return _name; }
            set { _name = value; }
        }

        public int[] data
        {
            get { return _data; }
            set { _data = value; }
        }

        public int nameindex
        {
            get { return _nameindex; }
            set { _nameindex = value; }
        }
    }

    [TypeConverter(typeof(ExpandableObjectConverter))]
    public struct ColorProp
    {
        private string _name;
        private int _nameindex;
        private byte _a;
        private byte _r;
        private byte _g;
        private byte _b;
        [DesignOnly(true)]
        public string name
        {
            get { return _name; }
            set { _name = value; }
        }

        public byte Alpha
        {
            get { return _a; }
            set { _a = value; }
        }

        public byte Red
        {
            get { return _r; }
            set { _r = value; }
        }

        public byte Green
        {
            get { return _g; }
            set { _g = value; }
        }

        public byte Blue
        {
            get { return _b; }
            set { _b = value; }
        }

        public int nameindex
        {
            get { return _nameindex; }
            set { _nameindex = value; }
        }
    }

    [TypeConverter(typeof(ExpandableObjectConverter))]
    public struct VectorProp
    {
        private string _name;
        private int _nameindex;
        private float _x;
        private float _y;
        private float _z;
        [DesignOnly(true)]
        public string name
        {
            get { return _name; }
            set { _name = value; }
        }

        public float X
        {
            get { return _x; }
            set { _x = value; }
        }

        public float Y
        {
            get { return _y; }
            set { _y = value; }
        }

        public float Z
        {
            get { return _z; }
            set { _z = value; }
        }

        public int nameindex
        {
            get { return _nameindex; }
            set { _nameindex = value; }
        }
    }

    [TypeConverter(typeof(ExpandableObjectConverter))]
    public struct RotatorProp
    {
        private string _name;
        private int _nameindex;
        private float _pitch;
        private float _yaw;
        private float _roll;
        [DesignOnly(true)]
        public string name
        {
            get { return _name; }
            set { _name = value; }
        }

        public float Pitch
        {
            get { return _pitch; }
            set { _pitch = value; }
        }

        public float Yaw
        {
            get { return _yaw; }
            set { _yaw = value; }
        }

        public float Roll
        {
            get { return _roll; }
            set { _roll = value; }
        }

        public int nameindex
        {
            get { return _nameindex; }
            set { _nameindex = value; }
        }
    }

    [TypeConverter(typeof(ExpandableObjectConverter))]
    public struct LinearColorProp
    {
        private string _name;
        private int _nameindex;
        private float _r;
        private float _g;
        private float _b;
        private float _a;
        [DesignOnly(true)]
        public string name
        {
            get { return _name; }
            set { _name = value; }
        }

        public float Red
        {
            get { return _r; }
            set { _r = value; }
        }

        public float Green
        {
            get { return _g; }
            set { _g = value; }
        }

        public float Blue
        {
            get { return _b; }
            set { _b = value; }
        }

        public float Alpha
        {
            get { return _a; }
            set { _a = value; }
        }

        public int nameindex
        {
            get { return _nameindex; }
            set { _nameindex = value; }
        }
    } 
    #endregion

    public struct NameReference
    {
        public int index;
        public int count;
        public string Name;
    }

    public static class PropertyReader
    {
        public enum Type
        {
            Unknown = -1,
            None = 0,
            StructProperty = 1,
            IntProperty = 2,
            FloatProperty = 3,
            ObjectProperty = 4,
            NameProperty = 5,
            BoolProperty = 6,
            ByteProperty = 7,
            ArrayProperty = 8,
            StrProperty = 9,
            StringRefProperty = 10,
            DelegateProperty = 11
        }

        public class Property
        {
            public int Name;
            public Type TypeVal;
            public int Size;
            public int offsetval;
            public int offend;
            public PropertyValue Value;
            public byte[] raw;
        }        

        public struct PropertyValue
        {
            public int len;
            public string StringValue;
            public int IntValue;
            public float FloatValue;
            public NameReference NameValue;
            public List<PropertyValue> Array;
        }

        public static Property getPropOrNull(IExportEntry export, string propName)
        {
            List<Property> props = getPropList(export);
            foreach (Property prop in props)
            {
                if (export.FileRef.getNameEntry(prop.Name) == propName)
                {
                    return prop;
                }
            }
            return null;
        }

        public static Property getPropOrNull(IMEPackage pcc, byte[] data, int start, string propName)
        {
            List<Property> props = ReadProp(pcc, data, start);
            foreach (Property prop in props)
            {
                if (pcc.getNameEntry(prop.Name) == propName)
                {
                    return prop;
                }
            }
            return null;
        }

        public static List<Property> getPropList(IExportEntry export)
        {
            Application.DoEvents();
            int start = detectStart(export.FileRef, export.Data, export.ObjectFlags);
            return ReadProp(export.FileRef, export.Data, start);
        }

        public static string TypeToString(int type)
        {
            switch (type)
            {
                case 1: return "Struct Property";
                case 2: return "Integer Property";
                case 3: return "Float Property";
                case 4: return "Object Property";
                case 5: return "Name Property";
                case 6: return "Bool Property";
                case 7: return "Byte Property";
                case 8: return "Array Property";
                case 9: return "String Property";
                case 10: return "String Ref Property";
                default: return "Unknown/None";
            }
        }

        public static string PropertyToText(Property p, IMEPackage pcc)
        {
            string s = "";
            s = "Name: " + pcc.getNameEntry(p.Name);
            s += " Type: " + TypeToString((int)p.TypeVal);
            s += " Size: " + p.Size.ToString();
            switch (p.TypeVal)
            {
                case Type.StructProperty:
                    s += " \"" + pcc.getNameEntry (p.Value.IntValue) + "\" with " + p.Value.Array.Count.ToString() + " bytes";
                    break;
                case Type.IntProperty:                
                case Type.ObjectProperty:
                case Type.StringRefProperty :
                    s += " Value: " + p.Value.IntValue.ToString();
                    break;
                case Type.BoolProperty:
                    s += " Value: " + (p.raw[24] == 1);
                    break;
                case Type.FloatProperty:
                    s += " Value: " + p.Value.FloatValue;
                    break;
                case Type.NameProperty:
                    s += " " + pcc.getNameEntry(p.Value.IntValue);
                    break;
                case Type.ByteProperty:
                    s += " Value: \"" + p.Value.StringValue + "\" with \"" + pcc.getNameEntry(p.Value.IntValue) + "\"";
                    break;
                case Type.ArrayProperty:
                    s += " bytes"; //Value: " + p.Value.Array.Count.ToString() + " Elements";
                    break;
                case Type.StrProperty:
                    if (p.Value.StringValue.Length == 0)
                        break;
                    s += " Value: " + p.Value.StringValue;
                    break;
            }
            return s;
        }

        public static CustomProperty PropertyToGrid(Property p, IMEPackage pcc)
        {
            string cat = p.TypeVal.ToString();
            CustomProperty pg;
            NameProp pp;
            switch (p.TypeVal)
            {
                case Type.BoolProperty :
                    pg = new CustomProperty(pcc.getNameEntry(p.Name), cat, (p.Value.IntValue == 1), typeof(bool), false, true);
                    break;
                case Type.FloatProperty: 
                    pg = new CustomProperty(pcc.getNameEntry(p.Name), cat, p.Value.FloatValue, typeof(float), false, true);
                    break;
                case Type.ByteProperty:
                    if (p.Size != 8)
                    {
                        pg = new CustomProperty(pcc.getNameEntry(p.Name), cat, (byte)p.Value.IntValue, typeof(byte), false, true);
                    }
                    else
                    {

                        pp = new NameProp();
                        pp.name = pcc.getNameEntry(p.Value.IntValue);
                        pp.nameindex = p.Value.IntValue;
                        pg = new CustomProperty(pcc.getNameEntry(p.Name), cat, pp, typeof(NameProp), false, true);
                    }
                    break;
                case Type.NameProperty:
                    pp = new NameProp();
                    pp.name = pcc.getNameEntry(p.Value.IntValue);
                    pp.nameindex = p.Value.IntValue;
                    pg = new CustomProperty(pcc.getNameEntry(p.Name), cat, pp, typeof(NameProp), false, true);
                    break;
                case Type.ObjectProperty:
                    ObjectProp ppo = new ObjectProp();
                    ppo.objectName = pcc.getObjectName(p.Value.IntValue);
                    ppo.index = p.Value.IntValue;
                    pg = new CustomProperty(pcc.getNameEntry(p.Name), cat, ppo, typeof(ObjectProp), false, true);
                    break;
                case Type.StrProperty:
                    pg = new CustomProperty(pcc.getNameEntry(p.Name), cat, p.Value.StringValue, typeof(string), false, true);
                    break;
                case Type.ArrayProperty:
                    pg = new CustomProperty(pcc.getNameEntry(p.Name), cat, BitConverter.ToInt32(p.raw,24) + " elements", typeof(string), false, true);
                    break;
                case Type.StructProperty:
                    string structType = pcc.getNameEntry(p.Value.IntValue);
                    if(structType == "Color") {
                        ColorProp  cp = new ColorProp();
                        cp.name = structType;
                        cp.nameindex = p.Value.IntValue;
                        System.Drawing.Color color = System.Drawing.Color.FromArgb(BitConverter.ToInt32(p.raw, 32));
                        cp.Alpha = color.A;
                        cp.Red = color.R;
                        cp.Green = color.G;
                        cp.Blue = color.B;
                        pg = new CustomProperty(pcc.getNameEntry(p.Name), cat, cp, typeof(ColorProp), false, true);
                    }
                    else if (structType == "Vector")
                    {
                        VectorProp vp = new VectorProp();
                        vp.name = structType;
                        vp.nameindex = p.Value.IntValue;
                        vp.X = BitConverter.ToSingle(p.raw, 32);
                        vp.Y = BitConverter.ToSingle(p.raw, 36);
                        vp.Z = BitConverter.ToSingle(p.raw, 40);
                        pg = new CustomProperty(pcc.getNameEntry(p.Name), cat, vp, typeof(VectorProp), false, true);
                    }
                    else if (structType == "Rotator")
                    {
                        RotatorProp rp = new RotatorProp();
                        rp.name = structType;
                        rp.nameindex = p.Value.IntValue;
                        rp.Pitch = (float)BitConverter.ToInt32(p.raw, 32) * 360f / 65536f;
                        rp.Yaw = (float)BitConverter.ToInt32(p.raw, 36) * 360f / 65536f;
                        rp.Roll = (float)BitConverter.ToInt32(p.raw, 40) * 360f / 65536f;
                        pg = new CustomProperty(pcc.getNameEntry(p.Name), cat, rp, typeof(RotatorProp), false, true);
                    }
                    else if (structType == "LinearColor")
                    {
                        LinearColorProp lcp = new LinearColorProp();
                        lcp.name = structType;
                        lcp.nameindex = p.Value.IntValue;
                        lcp.Red = BitConverter.ToSingle(p.raw, 32);
                        lcp.Green = BitConverter.ToSingle(p.raw, 36);
                        lcp.Blue = BitConverter.ToSingle(p.raw, 40);
                        lcp.Alpha = BitConverter.ToSingle(p.raw, 44);
                        pg = new CustomProperty(pcc.getNameEntry(p.Name), cat, lcp, typeof(VectorProp), false, true);
                    }
                    else {
                        StructProp ppp = new StructProp();
                        ppp.name = structType;
                        ppp.nameindex = p.Value.IntValue;
                        byte[] buf = new byte[p.Value.Array.Count()];
                        for (int i = 0; i < p.Value.Array.Count(); i++)
                            buf[i] = (byte)p.Value.Array[i].IntValue;
                        List<int> buf2 = new List<int>();
                        for (int i = 0; i < p.Value.Array.Count() / 4; i++)
                            buf2.Add(BitConverter.ToInt32(buf ,i * 4));
                        ppp.data = buf2.ToArray();
                        pg = new CustomProperty(pcc.getNameEntry(p.Name), cat, ppp, typeof(StructProp), false, true);
                    }
                    break;                    
                default:
                    pg = new CustomProperty(pcc.getNameEntry(p.Name),cat,p.Value.IntValue,typeof(int),false,true);
                    break;
            }
            return pg;
        }

<<<<<<< HEAD
        public static List<List<Property>> ReadStructArrayProp(IMEPackage pcc, Property p)
=======
        public static List<List<Property>> ReadStructArrayProp(PCCObject pcc, Property p)
>>>>>>> 9b9167e9
        {
            List<List<Property>> res = new List<List<Property>>();
            int pos = 28;
            int linkCount = BitConverter.ToInt32(p.raw, 24);
            for (int i = 0; i < linkCount; i++)
            {
                List<Property> p2 = ReadProp(pcc, p.raw, pos);
                for (int j = 0; j < p2.Count(); j++)
                {
                    pos += p2[j].raw.Length;
                }
                res.Add(p2);
            }
            return res;
        }

<<<<<<< HEAD
        public static List<Property> ReadProp(IMEPackage pcc, byte[] raw, int start)
=======
        public static List<Property> ReadProp(PCCObject pcc, byte[] raw, int start)
>>>>>>> 9b9167e9
        {
            Property p;
            PropertyValue v;
            int sname;
            List<Property> result = new List<Property>();
            int pos = start;
            if(raw.Length - pos < 8)
                return result;
            int name = (int)BitConverter.ToInt64(raw, pos);
            if (!pcc.isName(name))
                return result;
            string t = pcc.getNameEntry(name);
            p = new Property();
            p.Name = name;
            if (pcc.getNameEntry(name) == "None")
            {
                p.TypeVal = Type.None;         
                p.offsetval = pos;
                p.Size = 8;
                p.Value = new PropertyValue();
                p.raw = BitConverter.GetBytes((long)name);
                p.offend = pos + 8;
                result.Add(p);
                return result;
            }
            int type = (int)BitConverter.ToInt64(raw, pos + 8);            
            p.Size = BitConverter.ToInt32(raw, pos + 16);
            if (!pcc.isName(type) || p.Size < 0 || p.Size >= raw.Length)
                return result;
            string tp = pcc.getNameEntry(type);
            switch (tp)
            {

                case "DelegateProperty":
                    p.TypeVal = Type.DelegateProperty;
                    p.offsetval = pos + 24;
                    v = new PropertyValue();
                    v.IntValue = BitConverter.ToInt32(raw, pos + 28);
                    v.len = p.Size;
                    v.Array = new List<PropertyValue>();
                    pos += 24;
                    for (int i = 0; i < p.Size; i++)
                    {
                        PropertyValue v2 = new PropertyValue();
                        if(pos < raw.Length)
                            v2.IntValue = raw[pos];
                        v.Array.Add(v2);
                        pos++;
                    }
                    p.Value = v;
                    break;
                case "ArrayProperty":
                    int count = BitConverter.ToInt32(raw, pos + 24);
                    p.TypeVal = Type.ArrayProperty;
                    p.offsetval = pos + 24;
                    v = new PropertyValue();
                    v.IntValue = type;
                    v.len = p.Size - 4;
                    count = v.len;//TODO can be other objects too
                    v.Array = new List<PropertyValue>();
                    pos += 28;
                    for (int i = 0; i < count; i++)
                    {
                        PropertyValue v2 = new PropertyValue();
                        if(pos < raw.Length)
                            v2.IntValue = raw[pos];
                        v.Array.Add(v2);
                        pos ++;
                    }
                    p.Value = v;
                    break;
                case "StrProperty":
                    count = BitConverter.ToInt32(raw, pos + 24);
                    p.TypeVal = Type.StrProperty;
                    p.offsetval = pos + 24;
                    v = new PropertyValue();
                    v.IntValue = type;
                    v.len = count;
                    pos += 28;
                    string s = "";
                    if (count < 0)
                    {
                        count *= -1;
                        for (int i = 1; i < count; i++)
                        {
                            s += (char)raw[pos];
                            pos += 2;
                        }
                        pos += 2;
                    }
                    else
                    {
                        for (int i = 1; i < count; i++)
                        {
                            s += (char)raw[pos];
                            pos++;
                        }
                        pos++;
                    }
                    v.StringValue = s;
                    p.Value = v;
                    break;
                case "StructProperty":
                    sname = BitConverter.ToInt32(raw, pos + 24);
                    p.TypeVal = Type.StructProperty;
                    p.offsetval = pos + 24;
                    v = new PropertyValue();
                    v.IntValue = sname;
                    v.len = p.Size;
                    v.Array = new List<PropertyValue>();
                    pos += 32;
                    for (int i = 0; i < p.Size; i++)
                    {
                        PropertyValue v2 = new PropertyValue();
                        if (pos < raw.Length)
                            v2.IntValue = raw[pos];
                        v.Array.Add(v2);
                        pos++;
                    }
                    p.Value = v;
                    break;
                case "BioMask4Property":
                    p.TypeVal = Type.ByteProperty;
                    p.offsetval = pos + 24;
                    v = new PropertyValue();
                    v.len = p.Size;
                    pos += 24;
                    v.IntValue = raw[pos];
                    pos += p.Size;
                    p.Value = v;
                    break;
                case "ByteProperty":
                    sname = BitConverter.ToInt32(raw, pos + 24);
                    p.TypeVal = Type.ByteProperty;
                    v = new PropertyValue();
                    v.len = p.Size;
                    if (pcc.game == MEGame.ME3)
                    {
                        p.offsetval = pos + 32;
                        v.StringValue = pcc.getNameEntry(sname);
                        pos += 32;
                        if (p.Size == 8)
                        {
                            v.IntValue = BitConverter.ToInt32(raw, pos);
                        }
                        else
                        {
                            v.IntValue = raw[pos];
                        }
                        pos += p.Size;
                    }
                    else
                    {
                        p.offsetval = pos + 24;
                        if (p.Size != 1)
                        {
                            v.StringValue = pcc.getNameEntry(sname);
                            v.IntValue = sname;
                            pos += 32;
                        }
                        else
                        {
                            v.StringValue = "";
                            v.IntValue = raw[pos + 24];
                            pos += 25;
                        }
                    }
                    p.Value = v;
                    break;
                case "FloatProperty":
                    sname = BitConverter.ToInt32(raw, pos + 24);
                    p.TypeVal = Type.FloatProperty;
                    p.offsetval = pos + 24;
                    v = new PropertyValue();
                    v.FloatValue = BitConverter.ToSingle(raw, pos + 24);
                    v.len = p.Size;
                    pos += 28;
                    p.Value = v;
                    break;
                case "BoolProperty":
                    p = new Property();
                    p.Name = name;
                    p.TypeVal = Type.BoolProperty;
                    p.offsetval = pos + 24;
                    v = new PropertyValue();
                    v.IntValue = raw[pos + 24];
                    if (pcc.game == MEGame.ME3)
                    {
                        v.len = 1; 
                    }
                    else
                    {
                        v.len = 4;
                    }
                    pos += v.len + 24;
                    p.Value = v;
                    break;
                default:
                    p.TypeVal = getType(pcc,type);
                    p.offsetval = pos + 24;
                    p.Value = ReadValue(pcc, raw, pos + 24, type);
                    pos += p.Value.len + 24;
                    break;
            }
            p.raw = new byte[pos - start];
            p.offend = pos;
            if(pos < raw.Length)
                for (int i = 0; i < pos - start; i++) 
                    p.raw[i] = raw[start + i];
            result.Add(p);            
            if(pos!=start) result.AddRange(ReadProp(pcc, raw, pos));
            return result;
        }

        private static Type getType(IMEPackage pcc, int type)
        {
            switch (pcc.getNameEntry(type))
            {
                case "None": return Type.None;
                case "StructProperty": return Type.StructProperty;
                case "IntProperty": return Type.IntProperty;
                case "FloatProperty": return Type.FloatProperty;
                case "ObjectProperty": return Type.ObjectProperty;
                case "NameProperty": return Type.NameProperty;
                case "BoolProperty": return Type.BoolProperty;
                case "ByteProperty": return Type.ByteProperty;
                case "ArrayProperty": return Type.ArrayProperty;
                case "DelegateProperty": return Type.DelegateProperty;
                case "StrProperty": return Type.StrProperty;
                case "StringRefProperty": return Type.StringRefProperty;                    
                default:
                    return Type.Unknown;
            }
        }

        private static PropertyValue ReadValue(IMEPackage pcc, byte[] raw, int start, int type)
        {
            PropertyValue v = new PropertyValue();
            switch (pcc.getNameEntry(type))
            {
                case "IntProperty":
                case "FloatProperty":
                case "ObjectProperty":
                case "StringRefProperty":
                    v.IntValue = BitConverter.ToInt32(raw, start);
                    v.len = 4;
                    break;
                case "NameProperty":
                    v.IntValue = BitConverter.ToInt32(raw, start);
                    var nameRef = new NameReference();
                    nameRef.index = v.IntValue;
                    nameRef.count = BitConverter.ToInt32(raw, start + 4);
                    nameRef.Name = pcc.getNameEntry(nameRef.index);
                    if (nameRef.count > 0)
                        nameRef.Name += "_" + (nameRef.count - 1);
                    v.NameValue = nameRef;
                    v.len = 8;
                    break;
                case "BoolProperty":
                    if(start < raw.Length)
                        v.IntValue = raw[start];
                    v.len = 1;
                    break;
            }
            return v;
        }
        
<<<<<<< HEAD
        public static int detectStart(IMEPackage pcc, byte[] raw, ulong flags)
=======
        public static int detectStart(PCCObject pcc, byte[] raw, ulong flags)
>>>>>>> 9b9167e9
        {
            if ((flags & (ulong)UnrealFlags.EObjectFlags.HasStack) != 0)
            {
                if (pcc.game != MEGame.ME3)
                {
                    return 32; 
                }
                return 30;
            }
            int result = 8;
            int test1 = BitConverter.ToInt32(raw, 4);
            int test2 = BitConverter.ToInt32(raw, 8);
            if (pcc.isName(test1) && test2 == 0)
                result = 4;
            if (pcc.isName(test1) && pcc.isName(test2) && test2 != 0)
                result = 8;    
            return result;
        }

        public static void ImportProperty(IMEPackage pcc, IMEPackage importpcc, Property p, string className, System.IO.MemoryStream m, bool inStruct = false)
        {
            string name = importpcc.getNameEntry(p.Name);
            int idxname = pcc.FindNameOrAdd(name);
            m.Write(BitConverter.GetBytes(idxname), 0, 4);
            m.Write(new byte[4], 0, 4);
            if (name == "None")
                return;
            string type = importpcc.getNameEntry(BitConverter.ToInt32(p.raw, 8));
            int idxtype = pcc.FindNameOrAdd(type);
            m.Write(BitConverter.GetBytes(idxtype), 0, 4);
            m.Write(new byte[4], 0, 4);
            string name2;
            int idxname2;
            int size, count, pos;
            List<Property> Props;
            switch (type)
            {
                case "IntProperty":
                case "FloatProperty":
                case "ObjectProperty":
                case "StringRefProperty":
                    m.Write(BitConverter.GetBytes(4), 0, 4);
                    m.Write(new byte[4], 0, 4);
                    m.Write(BitConverter.GetBytes(p.Value.IntValue), 0, 4);
                    break;
                case "NameProperty":
                    m.Write(BitConverter.GetBytes(8), 0, 4);
                    m.Write(new byte[4], 0, 4);
                    m.Write(BitConverter.GetBytes(pcc.FindNameOrAdd(importpcc.getNameEntry(p.Value.IntValue))), 0, 4);
                    //preserve index or whatever the second part of a namereference is
                    m.Write(p.raw, 28, 4);
                    break;
                case "BoolProperty":
                    m.Write(new byte[8], 0, 8);
                    m.WriteByte((byte)p.Value.IntValue);
                    if (pcc.game != MEGame.ME3)
                    {
                        m.Write(new byte[3], 0, 3);
                    }
                    break;
                case "BioMask4Property":
                    m.Write(BitConverter.GetBytes(p.Size), 0, 4);
                    m.Write(new byte[4], 0, 4);
                    m.WriteByte((byte)p.Value.IntValue);
                    break;
                case "ByteProperty":
                    m.Write(BitConverter.GetBytes(p.Size), 0, 4);
                    m.Write(new byte[4], 0, 4);
                    if (pcc.game == MEGame.ME3)
                    {
                        name2 = importpcc.getNameEntry(BitConverter.ToInt32(p.raw, 24));
                        idxname2 = pcc.FindNameOrAdd(name2);
                        m.Write(BitConverter.GetBytes(idxname2), 0, 4);
                        m.Write(new byte[4], 0, 4);
                    }
                    if (p.Size != 1)
                    {
                        m.Write(BitConverter.GetBytes(pcc.FindNameOrAdd(importpcc.getNameEntry(p.Value.IntValue))), 0, 4);
                        m.Write(new byte[4], 0, 4);
                    }
                    else
                    {
                        m.WriteByte(Convert.ToByte(p.Value.IntValue));
                    }
                    break;
                case "DelegateProperty":
                    size = BitConverter.ToInt32(p.raw, 16);
                    if (size == 0xC)
                    {
                        name2 = importpcc.getNameEntry(BitConverter.ToInt32(p.raw, 28));
                        idxname2 = pcc.FindNameOrAdd(name2);
                        m.Write(BitConverter.GetBytes(0xC), 0, 4);
                        m.Write(new byte[4], 0, 4);
                        m.Write(new byte[4], 0, 4);
                        m.Write(BitConverter.GetBytes(idxname2), 0, 4);
                        m.Write(new byte[4], 0, 4);
                    }
                    else
                    {
                        m.Write(BitConverter.GetBytes(size), 0, 4);
                        m.Write(new byte[4], 0, 4);
                        for (int i = 0; i < size; i++)
                            m.WriteByte(p.raw[24 + i]);
                    }
                    break;
                case "StrProperty":
                    name2 = p.Value.StringValue + '\0';
                    if (p.Value.len < 0)
                    {
                        m.Write(BitConverter.GetBytes(4 + name2.Length * 2), 0, 4);
                        m.Write(new byte[4], 0, 4);
                        m.Write(BitConverter.GetBytes(-name2.Length), 0, 4);
                        foreach (char c in name2)
                        {
                            m.WriteByte((byte)c);
                            m.WriteByte(0);
                        } 
                    }
                    else
                    {
                        m.Write(BitConverter.GetBytes(4 + name2.Length), 0, 4);
                        m.Write(new byte[4], 0, 4);
                        m.Write(BitConverter.GetBytes(name2.Length), 0, 4);
                        foreach (char c in name2)
                        {
                            m.WriteByte((byte)c);
                        }
                    }
                    break;
                case "StructProperty":
                    size = BitConverter.ToInt32(p.raw, 16);
                    name2 = importpcc.getNameEntry(BitConverter.ToInt32(p.raw, 24));
                    idxname2 = pcc.FindNameOrAdd(name2);
                    pos = 32;
                    Props = new List<Property>();
                    try
                    {
                        Props = ReadProp(importpcc, p.raw, pos);
                    }
                    catch (Exception)
                    {
                    }
                    m.Write(BitConverter.GetBytes(size), 0, 4);
                    m.Write(new byte[4], 0, 4);
                    m.Write(BitConverter.GetBytes(idxname2), 0, 4);
                    m.Write(new byte[4], 0, 4);
                    if (Props.Count == 0 || Props[0].TypeVal == Type.Unknown)
                    {
                        for (int i = 0; i < size; i++)
                            m.WriteByte(p.raw[32 + i]);
                    }
                    else
                    {
                        foreach (Property pp in Props)
                            ImportProperty(pcc, importpcc, pp, className, m, inStruct);
                    }
                    break;
                case "ArrayProperty":
                    size = BitConverter.ToInt32(p.raw, 16);
                    count = BitConverter.ToInt32(p.raw, 24);
<<<<<<< HEAD
                    PropertyInfo info = ME3UnrealObjectInfo.getPropertyInfo(className, name, inStruct);
                    ArrayType arrayType = ME3UnrealObjectInfo.getArrayType(info);
=======
                    UnrealObjectInfo.PropertyInfo info = UnrealObjectInfo.getPropertyInfo(className, name, inStruct);
                    UnrealObjectInfo.ArrayType arrayType = UnrealObjectInfo.getArrayType(info);
>>>>>>> 9b9167e9
                    pos = 28;
                    List<Property> AllProps = new List<Property>();

                    if (arrayType == ArrayType.Struct)
                    {
                        for (int i = 0; i < count; i++)
                        {
                            Props = new List<Property>();
                            try
                            {
                                Props = ReadProp(importpcc, p.raw, pos);
                            }
                            catch (Exception)
                            {
                            }
                            AllProps.AddRange(Props);
                            if (Props.Count != 0)
                            {
                                pos = Props[Props.Count - 1].offend;
                            }
                        }
                    }
                    m.Write(BitConverter.GetBytes(size), 0, 4);
                    m.Write(new byte[4], 0, 4);
                    m.Write(BitConverter.GetBytes(count), 0, 4);
<<<<<<< HEAD
                    if (AllProps.Count != 0 && (info == null || !ME3UnrealObjectInfo.isImmutable(info.reference)))
=======
                    if (AllProps.Count != 0 && (info == null || !UnrealObjectInfo.isImmutable(info.reference)))
>>>>>>> 9b9167e9
                    {
                        foreach (Property pp in AllProps)
                            ImportProperty(pcc, importpcc, pp, className, m, inStruct);
                    }
                    else if (arrayType == ArrayType.Name)
                    {
                        for (int i = 0; i < count; i++)
                        {
                            string s = importpcc.getNameEntry(BitConverter.ToInt32(p.raw, 28 + i * 8));
                            m.Write(BitConverter.GetBytes(pcc.FindNameOrAdd(s)), 0, 4);
                            //preserve index or whatever the second part of a namereference is
                            m.Write(p.raw, 32 + i * 8, 4);
                        }
                    }
                    else
                    {
                        m.Write(p.raw, 28, size - 4);
                    }
                    break;
                default:
                    throw new Exception(type);
            }
        }

        public static void ImportImmutableProperty(ME3Package pcc, ME3Package importpcc, Property p, string className, System.IO.MemoryStream m, bool inStruct = false)
        {
            string name = importpcc.getNameEntry(p.Name);
            int idxname = pcc.FindNameOrAdd(name);
            if (name == "None")
                return;
            string type = importpcc.getNameEntry(BitConverter.ToInt32(p.raw, 8));
            int idxtype = pcc.FindNameOrAdd(type);
            string name2;
            int idxname2;
            int size, count, pos;
            List<Property> Props;
            switch (type)
            {
                case "IntProperty":
                case "FloatProperty":
                case "ObjectProperty":
                case "StringRefProperty":
                    m.Write(BitConverter.GetBytes(p.Value.IntValue), 0, 4);
                    break;
                case "NameProperty":
                    m.Write(BitConverter.GetBytes(pcc.FindNameOrAdd(importpcc.getNameEntry(p.Value.IntValue))), 0, 4);
                    //preserve index or whatever the second part of a namereference is
                    m.Write(p.raw, 28, 4);
                    break;
                case "BoolProperty":
                    m.WriteByte((byte)p.Value.IntValue);
                    break;
                case "BioMask4Property":
                    m.WriteByte((byte)p.Value.IntValue);
                    break;
                case "ByteProperty":
                    name2 = importpcc.getNameEntry(BitConverter.ToInt32(p.raw, 24));
                    idxname2 = pcc.FindNameOrAdd(name2);
                    if (p.Size == 8)
                    {
                        m.Write(BitConverter.GetBytes(pcc.FindNameOrAdd(importpcc.getNameEntry(p.Value.IntValue))), 0, 4);
                        m.Write(new byte[4], 0, 4);
                    }
                    else
                    {
                        m.WriteByte(p.raw[32]);
                    }
                    break;
                case "StrProperty":
                    name2 = p.Value.StringValue + '\0';
                    m.Write(BitConverter.GetBytes(-name2.Length), 0, 4);
                    foreach (char c in name2)
                    {
                        m.WriteByte((byte)c);
                        m.WriteByte(0);
                    }
                    break;
                case "StructProperty":
                    size = BitConverter.ToInt32(p.raw, 16);
                    name2 = importpcc.getNameEntry(BitConverter.ToInt32(p.raw, 24));
                    idxname2 = pcc.FindNameOrAdd(name2);
                    pos = 32;
                    Props = new List<Property>();
                    try
                    {
                        Props = ReadProp(importpcc, p.raw, pos);
                    }
                    catch (Exception)
                    {
                    }
                    if (Props.Count == 0 || Props[0].TypeVal == Type.Unknown)
                    {
                        for (int i = 0; i < size; i++)
                            m.WriteByte(p.raw[32 + i]);
                    }
                    else
                    {
                        foreach (Property pp in Props)
                            ImportImmutableProperty(pcc, importpcc, pp, className, m, inStruct);
                    }
                    break;
                case "ArrayProperty":
                    size = BitConverter.ToInt32(p.raw, 16);
                    count = BitConverter.ToInt32(p.raw, 24);
                    ArrayType arrayType = ME3UnrealObjectInfo.getArrayType(className, importpcc.getNameEntry(p.Name), inStruct);
                    pos = 28;
                    List<Property> AllProps = new List<Property>();

                    if (arrayType == ArrayType.Struct)
                    {
                        for (int i = 0; i < count; i++)
                        {
                            Props = new List<Property>();
                            try
                            {
                                Props = ReadProp(importpcc, p.raw, pos);
                            }
                            catch (Exception)
                            {
                            }
                            AllProps.AddRange(Props);
                            if (Props.Count != 0)
                            {
                                pos = Props[Props.Count - 1].offend;
                            }
                        }
                    }
                    m.Write(BitConverter.GetBytes(count), 0, 4);
                    if (AllProps.Count != 0)
                    {
                        foreach (Property pp in AllProps)
                            ImportImmutableProperty(pcc, importpcc, pp, className, m, inStruct);
                    }
                    else if (arrayType == ArrayType.Name)
                    {
                        for (int i = 0; i < count; i++)
                        {
                            string s = importpcc.getNameEntry(BitConverter.ToInt32(p.raw, 28 + i * 8));
                            m.Write(BitConverter.GetBytes(pcc.FindNameOrAdd(s)), 0, 4);
                            //preserve index or whatever the second part of a namereference is
                            m.Write(p.raw, 32 + i * 8, 4);
                        }
                    }
                    else
                    {
                        m.Write(p.raw, 28, size - 4);
                    }
                    break;
                default:
                case "DelegateProperty":
                    throw new NotImplementedException(type);
            }
        }

        public static void WritePropHeader(this Stream stream, PCCObject pcc, string propName, Type type, int size)
        {
            stream.WriteValueS32(pcc.FindNameOrAdd(propName));
            stream.WriteValueS32(0);
            stream.WriteValueS32(pcc.FindNameOrAdd(type.ToString()));
            stream.WriteValueS32(0);
            stream.WriteValueS32(size);
            stream.WriteValueS32(0);
        }

        public static void WriteNoneProperty(this Stream stream, PCCObject pcc)
        {
            stream.WriteValueS32(pcc.FindNameOrAdd("None"));
            stream.WriteValueS32(0);
        }

        public static void WriteStructProperty(this Stream stream, PCCObject pcc, string propName, string structName, byte[] value)
        {
            stream.WritePropHeader(pcc, propName, Type.StructProperty, value.Length);
            stream.WriteValueS32(pcc.FindNameOrAdd(structName));
            stream.WriteValueS32(0);
            stream.WriteBytes(value);
        }

        public static void WriteIntProperty(this Stream stream, PCCObject pcc, string propName, int value)
        {
            stream.WritePropHeader(pcc, propName, Type.IntProperty, 4);
            stream.WriteValueS32(value);
        }

        public static void WriteFloatProperty(this Stream stream, PCCObject pcc, string propName, float value)
        {
            stream.WritePropHeader(pcc, propName, Type.FloatProperty, 4);
            stream.WriteValueF32(value);
        }

        public static void WriteObjectProperty(this Stream stream, PCCObject pcc, string propName, int value)
        {
            stream.WritePropHeader(pcc, propName, Type.ObjectProperty, 4);
            stream.WriteValueS32(value);
        }

        public static void WriteNameProperty(this Stream stream, PCCObject pcc, string propName, string value, int index = 0)
        {
            stream.WritePropHeader(pcc, propName, Type.NameProperty, 8);
            stream.WriteValueF32(pcc.FindNameOrAdd(value));
            stream.WriteValueS32(index);
        }

        public static void WriteBoolProperty(this Stream stream, PCCObject pcc, string propName, bool value)
        {
            stream.WritePropHeader(pcc, propName, Type.BoolProperty, 0);
            stream.WriteValueB8(value);
        }

        public static void WriteByteProperty(this Stream stream, PCCObject pcc, string propName, byte value)
        {
            stream.WritePropHeader(pcc, propName, Type.ByteProperty, 1);
            stream.WriteByte(value);
        }

        public static void WriteByteProperty(this Stream stream, PCCObject pcc, string propName, string enumName, string enumValue, int index = 0)
        {
            stream.WritePropHeader(pcc, propName, Type.ByteProperty, 8);
            stream.WriteValueS32(pcc.FindNameOrAdd(enumName));
            stream.WriteValueS32(0);
            stream.WriteValueS32(pcc.FindNameOrAdd(enumValue));
            stream.WriteValueS32(index);
        }

        public static void WriteArrayProperty(this Stream stream, PCCObject pcc, string propName, int count, byte[] value)
        {
            stream.WritePropHeader(pcc, propName, Type.ArrayProperty, 4 + value.Length);
            stream.WriteValueS32(count);
            stream.WriteBytes(value);
        }

        public static void WriteStringProperty(this Stream stream, PCCObject pcc, string propName, string value)
        {
            int strLen = (value.Length + 1) * 2;
            stream.WritePropHeader(pcc, propName, Type.StrProperty, strLen + 4);
            stream.WriteValueS32(strLen);
            stream.WriteStringZ(value);
        }

        public static void WriteStringRefProperty(this Stream stream, PCCObject pcc, string propName, int value)
        {
            stream.WritePropHeader(pcc, propName, Type.StringRefProperty, 4);
            stream.WriteValueS32(value);
        }

        public static void WriteStructPropVector(this Stream stream, PCCObject pcc, string propName, float x, float y, float z)
        {
            MemoryStream m = new MemoryStream(12);
            m.WriteValueF32(x);
            m.WriteValueF32(y);
            m.WriteValueF32(z);
            stream.WriteStructProperty(pcc, propName, "Vector", m.ToArray());
        }
    }
}<|MERGE_RESOLUTION|>--- conflicted
+++ resolved
@@ -6,11 +6,8 @@
 using System.Linq;
 using System.Text;
 using System.Windows.Forms;
-<<<<<<< HEAD
 using ME3Explorer.Packages;
-=======
 using Gibbed.IO;
->>>>>>> 9b9167e9
 
 namespace ME3Explorer.Unreal
 {
@@ -502,11 +499,7 @@
             return pg;
         }
 
-<<<<<<< HEAD
         public static List<List<Property>> ReadStructArrayProp(IMEPackage pcc, Property p)
-=======
-        public static List<List<Property>> ReadStructArrayProp(PCCObject pcc, Property p)
->>>>>>> 9b9167e9
         {
             List<List<Property>> res = new List<List<Property>>();
             int pos = 28;
@@ -523,11 +516,7 @@
             return res;
         }
 
-<<<<<<< HEAD
         public static List<Property> ReadProp(IMEPackage pcc, byte[] raw, int start)
-=======
-        public static List<Property> ReadProp(PCCObject pcc, byte[] raw, int start)
->>>>>>> 9b9167e9
         {
             Property p;
             PropertyValue v;
@@ -795,11 +784,7 @@
             return v;
         }
         
-<<<<<<< HEAD
         public static int detectStart(IMEPackage pcc, byte[] raw, ulong flags)
-=======
-        public static int detectStart(PCCObject pcc, byte[] raw, ulong flags)
->>>>>>> 9b9167e9
         {
             if ((flags & (ulong)UnrealFlags.EObjectFlags.HasStack) != 0)
             {
@@ -960,13 +945,8 @@
                 case "ArrayProperty":
                     size = BitConverter.ToInt32(p.raw, 16);
                     count = BitConverter.ToInt32(p.raw, 24);
-<<<<<<< HEAD
                     PropertyInfo info = ME3UnrealObjectInfo.getPropertyInfo(className, name, inStruct);
                     ArrayType arrayType = ME3UnrealObjectInfo.getArrayType(info);
-=======
-                    UnrealObjectInfo.PropertyInfo info = UnrealObjectInfo.getPropertyInfo(className, name, inStruct);
-                    UnrealObjectInfo.ArrayType arrayType = UnrealObjectInfo.getArrayType(info);
->>>>>>> 9b9167e9
                     pos = 28;
                     List<Property> AllProps = new List<Property>();
 
@@ -992,11 +972,7 @@
                     m.Write(BitConverter.GetBytes(size), 0, 4);
                     m.Write(new byte[4], 0, 4);
                     m.Write(BitConverter.GetBytes(count), 0, 4);
-<<<<<<< HEAD
                     if (AllProps.Count != 0 && (info == null || !ME3UnrealObjectInfo.isImmutable(info.reference)))
-=======
-                    if (AllProps.Count != 0 && (info == null || !UnrealObjectInfo.isImmutable(info.reference)))
->>>>>>> 9b9167e9
                     {
                         foreach (Property pp in AllProps)
                             ImportProperty(pcc, importpcc, pp, className, m, inStruct);
@@ -1151,7 +1127,7 @@
             }
         }
 
-        public static void WritePropHeader(this Stream stream, PCCObject pcc, string propName, Type type, int size)
+        public static void WritePropHeader(this Stream stream, IMEPackage pcc, string propName, Type type, int size)
         {
             stream.WriteValueS32(pcc.FindNameOrAdd(propName));
             stream.WriteValueS32(0);
@@ -1161,13 +1137,13 @@
             stream.WriteValueS32(0);
         }
 
-        public static void WriteNoneProperty(this Stream stream, PCCObject pcc)
+        public static void WriteNoneProperty(this Stream stream, IMEPackage pcc)
         {
             stream.WriteValueS32(pcc.FindNameOrAdd("None"));
             stream.WriteValueS32(0);
         }
 
-        public static void WriteStructProperty(this Stream stream, PCCObject pcc, string propName, string structName, byte[] value)
+        public static void WriteStructProperty(this Stream stream, IMEPackage pcc, string propName, string structName, byte[] value)
         {
             stream.WritePropHeader(pcc, propName, Type.StructProperty, value.Length);
             stream.WriteValueS32(pcc.FindNameOrAdd(structName));
@@ -1175,44 +1151,44 @@
             stream.WriteBytes(value);
         }
 
-        public static void WriteIntProperty(this Stream stream, PCCObject pcc, string propName, int value)
+        public static void WriteIntProperty(this Stream stream, IMEPackage pcc, string propName, int value)
         {
             stream.WritePropHeader(pcc, propName, Type.IntProperty, 4);
             stream.WriteValueS32(value);
         }
 
-        public static void WriteFloatProperty(this Stream stream, PCCObject pcc, string propName, float value)
+        public static void WriteFloatProperty(this Stream stream, IMEPackage pcc, string propName, float value)
         {
             stream.WritePropHeader(pcc, propName, Type.FloatProperty, 4);
             stream.WriteValueF32(value);
         }
 
-        public static void WriteObjectProperty(this Stream stream, PCCObject pcc, string propName, int value)
+        public static void WriteObjectProperty(this Stream stream, IMEPackage pcc, string propName, int value)
         {
             stream.WritePropHeader(pcc, propName, Type.ObjectProperty, 4);
             stream.WriteValueS32(value);
         }
 
-        public static void WriteNameProperty(this Stream stream, PCCObject pcc, string propName, string value, int index = 0)
+        public static void WriteNameProperty(this Stream stream, IMEPackage pcc, string propName, string value, int index = 0)
         {
             stream.WritePropHeader(pcc, propName, Type.NameProperty, 8);
             stream.WriteValueF32(pcc.FindNameOrAdd(value));
             stream.WriteValueS32(index);
         }
 
-        public static void WriteBoolProperty(this Stream stream, PCCObject pcc, string propName, bool value)
+        public static void WriteBoolProperty(this Stream stream, IMEPackage pcc, string propName, bool value)
         {
             stream.WritePropHeader(pcc, propName, Type.BoolProperty, 0);
             stream.WriteValueB8(value);
         }
 
-        public static void WriteByteProperty(this Stream stream, PCCObject pcc, string propName, byte value)
+        public static void WriteByteProperty(this Stream stream, IMEPackage pcc, string propName, byte value)
         {
             stream.WritePropHeader(pcc, propName, Type.ByteProperty, 1);
             stream.WriteByte(value);
         }
 
-        public static void WriteByteProperty(this Stream stream, PCCObject pcc, string propName, string enumName, string enumValue, int index = 0)
+        public static void WriteByteProperty(this Stream stream, IMEPackage pcc, string propName, string enumName, string enumValue, int index = 0)
         {
             stream.WritePropHeader(pcc, propName, Type.ByteProperty, 8);
             stream.WriteValueS32(pcc.FindNameOrAdd(enumName));
@@ -1221,14 +1197,14 @@
             stream.WriteValueS32(index);
         }
 
-        public static void WriteArrayProperty(this Stream stream, PCCObject pcc, string propName, int count, byte[] value)
+        public static void WriteArrayProperty(this Stream stream, IMEPackage pcc, string propName, int count, byte[] value)
         {
             stream.WritePropHeader(pcc, propName, Type.ArrayProperty, 4 + value.Length);
             stream.WriteValueS32(count);
             stream.WriteBytes(value);
         }
 
-        public static void WriteStringProperty(this Stream stream, PCCObject pcc, string propName, string value)
+        public static void WriteStringProperty(this Stream stream, IMEPackage pcc, string propName, string value)
         {
             int strLen = (value.Length + 1) * 2;
             stream.WritePropHeader(pcc, propName, Type.StrProperty, strLen + 4);
@@ -1236,13 +1212,13 @@
             stream.WriteStringZ(value);
         }
 
-        public static void WriteStringRefProperty(this Stream stream, PCCObject pcc, string propName, int value)
+        public static void WriteStringRefProperty(this Stream stream, IMEPackage pcc, string propName, int value)
         {
             stream.WritePropHeader(pcc, propName, Type.StringRefProperty, 4);
             stream.WriteValueS32(value);
         }
 
-        public static void WriteStructPropVector(this Stream stream, PCCObject pcc, string propName, float x, float y, float z)
+        public static void WriteStructPropVector(this Stream stream, IMEPackage pcc, string propName, float x, float y, float z)
         {
             MemoryStream m = new MemoryStream(12);
             m.WriteValueF32(x);
