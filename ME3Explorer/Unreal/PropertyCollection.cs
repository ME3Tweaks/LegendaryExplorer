--- conflicted
+++ resolved
@@ -904,11 +904,7 @@
                     case DelegateProperty delegateProperty:
                         return delegateProperty.Value;
                     case EnumProperty enumProperty:
-<<<<<<< HEAD
-                        var enumType = Type.GetType($"Unreal.ME3Enums.{propInfo.Reference}");
-=======
                         var enumType = Type.GetType($"ME3Explorer.Unreal.ME3Enums.{propInfo.reference}");
->>>>>>> 0f117b1e
                         return Enum.Parse(enumType, enumProperty.Value.InstancedString);
                     case FloatProperty floatProperty:
                         return floatProperty.Value;
@@ -924,11 +920,7 @@
                         return strProperty.Value;
                     case StructProperty structProperty:
                     {
-<<<<<<< HEAD
-                        Type structType = Type.GetType($"Unreal.ME3Structs.{propInfo.Reference}");
-=======
                         Type structType = Type.GetType($"ME3Explorer.Unreal.ME3Structs.{propInfo.reference}");
->>>>>>> 0f117b1e
                         //return structProperty.GetStruct<structType>();
                         return typeof(StructProperty).InvokeGenericMethod(nameof(structProperty.GetStruct), structType, structProperty);
                     }
@@ -964,15 +956,9 @@
                     case ArrayProperty<NameProperty> _:
                         return typeof(NameReference);
                     case ArrayProperty<EnumProperty> _:
-<<<<<<< HEAD
-                        return Type.GetType($"Unreal.ME3Enums.{propInfo.Reference}");
-                    case ArrayProperty<StructProperty> _:
-                        return Type.GetType($"Unreal.ME3Structs.{propInfo.Reference}");
-=======
                         return Type.GetType($"ME3Explorer.Unreal.ME3Enums.{propInfo.reference}");
                     case ArrayProperty<StructProperty> _:
                         return Type.GetType($"ME3Explorer.Unreal.ME3Structs.{propInfo.reference}");
->>>>>>> 0f117b1e
                     default:
                         throw new  NotImplementedException();
                 }
