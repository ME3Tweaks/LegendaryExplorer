--- conflicted
+++ resolved
@@ -62,15 +62,12 @@
 
         public static PropertyCollection ReadProps(IMEPackage pcc, MemoryStream stream, string typeName)
         {
-<<<<<<< HEAD
-=======
             //Uncomment this for debugging property engine
             /*DebugOutput.StartDebugger("Property Engine ReadProps() for "+typeName);
             if (pcc.FileName == "C:\\Users\\Dev\\Downloads\\ME2_Placeables.upk")
             {
               //Debugger.Break();
             }*/
->>>>>>> dd776ce5
             PropertyCollection props = new PropertyCollection();
             long startPosition = stream.Position;
             while (stream.Position + 8 <= stream.Length)
