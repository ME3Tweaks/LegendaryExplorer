--- conflicted
+++ resolved
@@ -151,13 +151,8 @@
         /// <returns></returns>
         public string CreateWave(string afcPath)
         {
-<<<<<<< HEAD
-            string basePath = System.IO.Path.GetTempPath() + "ME3EXP_SOUND_" + Guid.NewGuid().ToString();
-            if (ExtractRawFromSource(basePath + ".dat", GetPathToAFC(), DataSize, DataOffset))
-=======
             string basePath = GetTempSoundPath();
             if (ExtractRawFromSource(basePath + ".dat", getPathToAFC(), DataSize, DataOffset))
->>>>>>> d8968c32
             {
                 MemoryStream dataStream = ConvertRiffToWav(basePath + ".dat", export.FileRef.Game == MEGame.ME2);
                 File.WriteAllBytes(basePath + ".wav", dataStream.ToArray());
