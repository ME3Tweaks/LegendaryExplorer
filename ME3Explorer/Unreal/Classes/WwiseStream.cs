--- conflicted
+++ resolved
@@ -145,15 +145,9 @@
                 return;
             string loc = Path.GetDirectoryName(Application.ExecutablePath) + "\\exec";
             Stream fs = new FileStream(path, FileMode.Open, FileAccess.Read);
-<<<<<<< HEAD
-            if (path.EndsWith(".pcc"))
+            if (path.EndsWith(".pcc") && (new ME3Package(path)).bCompressed)
             {
                 fs = new MemoryStream(MEPackageHandler.Decompress(fs));
-=======
-            if (path.EndsWith(".pcc") && (new PCCObject(path)).bCompressed)
-            {
-                fs = new MemoryStream(PCCHandler.Decompress(fs));
->>>>>>> 9b9167e9
             }
             if (DataOffset + DataSize > fs.Length)
                 return;
@@ -174,13 +168,9 @@
                 return;
             string loc = Path.GetDirectoryName(Application.ExecutablePath) + "\\exec";
             Stream fs = new FileStream(path, FileMode.Open, FileAccess.Read);
-            if (path.EndsWith(".pcc"))
-            {
-<<<<<<< HEAD
+            if (path.EndsWith(".pcc") && (new ME3Package(path)).bCompressed)
+            {
                 fs = new MemoryStream(MEPackageHandler.Decompress(fs));
-=======
-                fs = new MemoryStream(PCCHandler.Decompress(fs));
->>>>>>> 9b9167e9
             }
             if (DataOffset + DataSize > fs.Length)
                 return;
