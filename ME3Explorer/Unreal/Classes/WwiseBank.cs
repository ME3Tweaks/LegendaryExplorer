--- conflicted
+++ resolved
@@ -1,436 +1,420 @@
-﻿using System;
-using System.IO;
-using System.Collections.Generic;
-using System.Linq;
-using System.Text;
-using ME3Explorer.Packages;
-using System.Diagnostics;
-
-namespace ME3Explorer.Unreal.Classes
-{
-    public class WwiseBank
-    {
-        public byte[] memory;
-        public int memsize;
-        public IExportEntry export;
-        public int MyIndex;
-        public IMEPackage pcc;
-        public List<byte[]> Chunks;
-        public List<byte[]> HIRCObjects;
-        public int BinaryOffset;
-        public byte[] didx_data;
-        public byte[] data_data;
-
-        public WwiseBank(IExportEntry export)
-        {
-            this.export = export;
-            MyIndex = export.Index;
-            pcc = export.FileRef;
-            memory = export.Data;
-            memsize = memory.Length;
-            Deserialize();
-        }
-
-        public void Deserialize()
-        {
-            BinaryOffset = export.propsEnd() + (export.FileRef.Game == MEGame.ME2 ? 0x18 : 0x10);
-            ReadChunks();
-        }
-
-        public void ReadChunks()
-        {
-            int pos = BinaryOffset;
-            Chunks = new List<byte[]>();
-            while (pos < memory.Length)
-            {
-                int start = pos;
-                Debug.WriteLine("Reading chunk: " + GetID(memory, start));
-                int size = BitConverter.ToInt32(memory, start + 4) + 8; //size of chunk is at +4, we add 8 as it includes header and size
-                byte[] buff = new byte[size];
-                Buffer.BlockCopy(memory, start, buff, 0, size);
-                //                for (int i = 0; i < size; i++)
-                //                  buff[i] = memory[start + i];
-                Chunks.Add(buff);
-                pos += size;
-            }
-        }
-
-        /// <summary>
-        /// Gets DIDX information for this soundbank. 
-        /// </summary>
-        /// <returns>List of Tuple of ID, Offset, Datasize</returns>
-        public List<Tuple<uint, int, int>> GetWEMFilesMetadata()
-        {
-            var returnData = new List<Tuple<uint, int, int>>();
-            foreach (byte[] buff in Chunks)
-            {
-                if (GetID(buff) == "DIDX")
-                {
-                    //metadata
-                    int lendata = BitConverter.ToInt32(buff, 0x4);
-                    for (int i = 0; i < lendata / 0xC; i++)
-                    {
-                        uint wemID = BitConverter.ToUInt32(buff, 0x8 + i * 0xC);
-                        int offset = BitConverter.ToInt32(buff, 0xC + i * 0xC);
-                        int size = BitConverter.ToInt32(buff, 0x10 + i * 0xC);
-                        returnData.Add(new Tuple<uint, int, int>(wemID, offset, size));
-                    }
-                    break;
-                }
-            }
-            return returnData;
-        }
-
-        public string GetQuickScan()
-        {
-            string res = "";
-            foreach (byte[] buff in Chunks)
-            {
-                res += "Found Chunk, ID:" + GetID(buff) + " len= " + buff.Length + " bytes\n";
-                switch (GetID(buff))
-                {
-                    case "BKHD":
-                        res += "...Version : " + BitConverter.ToInt32(buff, 0x8) + "\n";
-                        res += "...ID : 0x" + BitConverter.ToInt32(buff, 0xC).ToString("X8") + "\n";
-                        break;
-                    case "DIDX":
-                        byte[] data = GetChunk("DATA");
-                        int lendata = BitConverter.ToInt32(buff, 0x4);
-                        res += "...Embedded WEM Files : " + lendata / 0xC + "\n";
-                        int dataStartOffset = lendata + 8; //data and datasize
-                        for (int i = 0; i < lendata / 0xC; i++)
-                        {
-                            int startoffset = BitConverter.ToInt32(buff, 0xC + i * 0xC);
-<<<<<<< HEAD
-=======
-                            if (previousEndOffset >= 0)
-                            {
-                                if (previousEndOffset < startoffset)
-                                {
-                                    //res += "Data found between listed offset/sizes:";
-                                    while (previousEndOffset < startoffset)
-                                    {
-                                        //  res += " " + data[8 + previousEndOffset].ToString("X2");
-                                        previousEndOffset++;
-                                    }
-                                    // res += "\n";
-                                }
-                            }
->>>>>>> 6885c705
-                            res += "......WEM(" + i + ") : ID (0x" + BitConverter.ToInt32(buff, 0x8 + i * 0xC).ToString("X8");
-
-                            res += ") Start Offset(0x" + startoffset.ToString("X8");
-                            int size = BitConverter.ToInt32(buff, 0x10 + i * 0xC);
-                            res += ") Size(0x" + size.ToString("X8") + ")";
-                            res += " End Offset(0x" + (startoffset + size).ToString("X8") + ")\n";
-                        }
-                        didx_data = buff;
-                        break;
-                    case "HIRC":
-                        res += QuickScanHirc(buff);
-                        break;
-                    case "DATA":
-                        data_data = buff;
-                        res += "...Embedded WEM Files Data found\n";
-                        break;
-                    case "STID":
-                        res += "...String Count : " + BitConverter.ToInt32(buff, 0xC) + "\n";
-                        int count = BitConverter.ToInt32(buff, 0xC);
-                        int pos = 0x10;
-                        for (int i = 0; i < count; i++)
-                        {
-                            int ID = BitConverter.ToInt32(buff, pos);
-                            byte len = buff[pos + 4];
-                            string s = "";
-                            for (int j = 0; j < len; j++)
-                                s += "" + (char)buff[pos + 5 + j];
-                            res += "...String(" + i + ") : ID(0x" + ID.ToString("X8") + ") " + s + "\n";
-                            pos += 5 + len;
-                        }
-                        break;
-                    default: res += "...not supported\n"; break;
-                }
-            }
-            return res;
-        }
-
-        /// <summary>
-        /// Gets a chunk by name.
-        /// </summary>
-        /// <param name="name">4 character chunk header (BKHD, DATA, DIDX, HIRC, etc.</param>
-        /// <returns>byte[] of this chunk, or null if not found</returns>
-        internal byte[] GetChunk(string name)
-        {
-            foreach (byte[] buff in Chunks)
-            {
-                if (GetID(buff) == name)
-                {
-                    return buff;
-                }
-            }
-            return null;
-        }
-
-        public string GetHircObjType(byte b)
-        {
-            string res = "";
-            switch (b)
-            {
-                case 0x2:
-                    res = "*Sound SFX/Sound Voice";
-                    break;
-                case 0x3:
-                    res = "*Event Action";
-                    break;
-                case 0x4:
-                    res = "*Event";
-                    break;
-                case 0x5:
-                    res = "*Random Container or Sequence Container";
-                    break;
-                case 0x7:
-                    res = "*Actor-Mixer";
-                    break;
-                case 0xA:
-                    res = "*Music Segment";
-                    break;
-                case 0xB:
-                    res = "*Music Track";
-                    break;
-                case 0xC:
-                    res = "*Music Switch Container";
-                    break;
-                case 0xD:
-                    res = "*Music Playlist Container";
-                    break;
-                case 0xE:
-                    res = "*Attenuation";
-                    break;
-                case 0x12:
-                    res = "*Effect";
-                    break;
-                case 0x13:
-                    res = "*Auxiliary Bus";
-                    break;
-            }
-            return res;
-        }
-
-        //public string[] ActionTypes = {"Stop", "Pause", "Resume", "Play", "Trigger", "Mute", "UnMute", "Set Voice Pitch", "Reset Voice Pitch", "Set Voice Volume", "Reset Voice Volume", "Set Bus Volume", "Reset Bus Volume", "Set Voice Low-pass Filter", "Reset Voice Low-pass Filter", "Enable State" , "Disable State", "Set State", "Set Game Parameter", "Reset Game Parameter", "Set Switch", "Enable Bypass or Disable Bypass", "Reset Bypass Effect", "Break", "Seek"};
-        //public string[] EventScopes = { "Game object: Switch or Trigger", "Global", "Game object: by ID", "Game object: State", "All", "All Except ID" };
-
-        public string GetHircDesc(byte[] buff)
-        {
-            string res = "";
-            res += "ID(" + buff[0].ToString("X2") + ") Size = " + BitConverter.ToInt32(buff, 1).ToString("X8") + " ";
-            res += GetHircObjType(buff[0]);
-            return res;
-        }
-
-        public string QuickScanHirc(byte[] buff)
-        {
-            int count = BitConverter.ToInt32(buff, 0x8);
-            string res = "...Count = " + count + "\n";
-            int pos = 0xC;
-            HIRCObjects = new List<byte[]>();
-            for (int i = 0; i < count; i++)
-            {
-                //for each HIRC object
-                res += "......" + i.ToString("D4") + " : @0x" + pos.ToString("X8") + " ";
-                byte type = buff[pos];
-                int size = BitConverter.ToInt32(buff, pos + 1);
-                Console.WriteLine("QSH: " + size.ToString("X4"));
-                int ID = BitConverter.ToInt32(buff, pos + 5);
-                res += "Type = 0x" + type.ToString("X2") + " ID(" + ID.ToString("X8") + ") Size = 0x" + size.ToString("X8") + " " + GetHircObjType(type) + "\n";
-                int cnt, unk1, state, IDaudio, IDsource, stype;//scope,atype;
-                switch (type)
-                {
-                    case 0x2:   //*Sound SFX/Sound Voice
-                        unk1 = BitConverter.ToInt32(buff, pos + 9);
-                        state = BitConverter.ToInt32(buff, pos + 13);
-                        IDaudio = BitConverter.ToInt32(buff, pos + 17);
-                        IDsource = BitConverter.ToInt32(buff, pos + 21);
-                        stype = buff[pos + 25];
-                        res += ".........Unk1  = " + unk1.ToString("X8") + "\n";
-                        res += ".........State = " + state.ToString("X8") + " (0=embed, 1=streamed, 2=stream/prefetched)\n";
-                        res += ".........ID Audio  = " + IDaudio.ToString("X8") + "\n";
-                        res += ".........ID Source = " + IDsource.ToString("X8") + "\n";
-                        if (stype == 0)
-                            res += ".........Sound Type = Sound SFX\n";
-                        else
-                            res += ".........Sound Type = Sound Voice\n";
-                        break;
-                    //case 0x3:
-                    //    scope = buff[pos + 9];
-                    //    res += ".........Scope = " + scope + "\n";
-                    //    atype = buff[pos + 10];
-                    //    res += ".........Action Type = " + atype + "\n";
-                    //    res += ".........ref ID = " + BitConverter.ToInt32(buff, pos + 11).ToString("X8") + "\n";
-                    //    cnt = buff[pos + 16];
-                    //    res += ".........Parameter Count = " + cnt + "\n";
-                    //    break;
-                    case 0x4:   //*Event
-                        cnt = BitConverter.ToInt32(buff, pos + 9);
-                        res += ".........Count = " + cnt + "\n";
-                        for (int j = 0; j < cnt; j++)
-                            res += ".........ID = 0x" + BitConverter.ToInt32(buff, pos + j * 4 + 13).ToString("X8") + "\n";
-                        break;
-                }
-                byte[] tmp = new byte[size + 5];
-                for (int j = 0; j < size + 5; j++)
-                    tmp[j] = buff[pos + j];
-                HIRCObjects.Add(tmp);
-                pos += 5 + size;
-            }
-            return res;
-        }
-
-        public bool ExportAllWEMFiles(string path)
-        {
-            if (data_data == null || didx_data == null || data_data.Length == 0 || didx_data.Length == 0)
-                return false;
-            int len = didx_data.Length - 8;
-            int count = len / 0xC;
-            for (int i = 0; i < count; i++)
-            {
-                int id = BitConverter.ToInt32(didx_data, 0x8 + i * 0xC);
-                int start = BitConverter.ToInt32(didx_data, 0xC + i * 0xC) + 0x8;
-                int size = BitConverter.ToInt32(didx_data, 0x10 + i * 0xC);
-                FileStream fs = new FileStream(Path.Combine(path, i.ToString("d4") + "_" + id.ToString("X8") + ".wem"), FileMode.Create, FileAccess.Write);
-                fs.Write(data_data, start, size);
-                fs.Close();
-            }
-            return true;
-        }
-
-        public string GetID(byte[] buff, int offset = 0)
-        {
-            return "" + (char)buff[offset] + (char)buff[offset + 1] + (char)buff[offset + 2] + (char)buff[offset + 3];
-        }
-
-        public void CloneHIRCObject(int n)
-        {
-            if (HIRCObjects == null || n < 0 || n >= HIRCObjects.Count)
-                return;
-            byte[] tmp = new byte[HIRCObjects[n].Length];
-            for (int i = 0; i < HIRCObjects[n].Length; i++)
-                tmp[i] = HIRCObjects[n][i];
-            HIRCObjects.Add(tmp);
-        }
-
-        public byte[] RecreateBinary()
-        {
-
-            MemoryStream res = new MemoryStream();
-            res.Write(memory, 0, BinaryOffset);
-            int size = 0;
-            byte[] tmp;
-            foreach (byte[] buff in Chunks)
-                switch (GetID(buff))
-                {
-                    case "HIRC":
-                        tmp = RecreateHIRC(buff);
-                        size += tmp.Length;
-                        res.Write(tmp, 0, tmp.Length);
-                        break;
-                    default:
-                        size += buff.Length;
-                        res.Write(buff, 0, buff.Length);
-                        break;
-                }
-            res.Seek(BinaryOffset - 0xC, 0);
-            res.Write(BitConverter.GetBytes(size), 0, 4);
-            res.Write(BitConverter.GetBytes(size), 0, 4);
-            return res.ToArray();
-        }
-
-        public byte[] RecreateHIRC(byte[] buff)
-        {
-            MemoryStream res = new MemoryStream();
-            res.Write(buff, 0, 0x8);
-            res.Write(BitConverter.GetBytes(HIRCObjects.Count), 0, 4);
-            int size = 4;
-            int index = 0;
-            foreach (byte[] obj in HIRCObjects)
-            {
-                res.Write(obj, 0, obj.Length);
-                size += obj.Length;
-                Console.WriteLine(index + " = " + obj.Length.ToString("X4"));
-                index++;
-            }
-            Console.WriteLine(size);
-
-            res.Seek(0x4, 0);
-            res.Write(BitConverter.GetBytes(size), 0, 4);
-            return res.ToArray();
-        }
-
-        /// <summary>
-        /// Replaces a WEM file with another. Updates the loaded export's data.
-        /// </summary>
-        public void UpdateDataChunk(List<EmbeddedWEMFile> wemFiles)
-        {
-            MemoryStream newBankBinaryStream = new MemoryStream();
-            //Write Bank Header Chunk
-            byte[] header = GetChunk("BKHD");
-            newBankBinaryStream.Write(header, 0, header.Length);
-
-            if (wemFiles.Count > 0)
-            {
-                //DIDX Chunk
-                MemoryStream didxBlock = new MemoryStream();
-                didxBlock.Write(Encoding.ASCII.GetBytes("DIDX"), 0, 4);
-                didxBlock.Write(BitConverter.GetBytes(wemFiles.Count * 12), 0, 4); //12 bytes per entry
-
-                //DATA Chunk
-                MemoryStream dataBlock = new MemoryStream();
-                dataBlock.Write(Encoding.ASCII.GetBytes("DATA"), 0, 4);
-                dataBlock.Write(BitConverter.GetBytes(0), 0, 4); //we will seek back here and write this after
-
-                foreach (EmbeddedWEMFile wem in wemFiles)
-                {
-                    while ((dataBlock.Position - 8) % 16 != 0)
-                    {
-                        dataBlock.WriteByte(0); //byte align to 16
-                    }
-                    int offset = (int)dataBlock.Position - 8; //remove DATA and size. This is effectively start offset
-                    byte[] dataToWrite = wem.HasBeenFixed ? wem.OriginalWemData : wem.WemData;
-                    didxBlock.Write(BitConverter.GetBytes(wem.Id), 0, 4); //Write ID
-                    didxBlock.Write(BitConverter.GetBytes(offset), 0, 4); //Write Offset
-                    didxBlock.Write(BitConverter.GetBytes(dataToWrite.Length), 0, 4); //Write Size
-
-                    dataBlock.Write(dataToWrite, 0, dataToWrite.Length);
-                }
-                int dataSize = (int)dataBlock.Position - 8; //header, size
-                dataBlock.Position = 4;
-                dataBlock.Write(BitConverter.GetBytes(dataSize), 0, 4);
-
-                didxBlock.Position = 0;
-                dataBlock.Position = 0;
-
-                didxBlock.CopyTo(newBankBinaryStream);
-                dataBlock.CopyTo(newBankBinaryStream);
-            }
-
-            //Write the remaining chunks.
-            List<byte[]> remainingChunks = Chunks.Where(x => GetID(x) != "BKHD" && GetID(x) != "DIDX" && GetID(x) != "DATA").ToList();
-            foreach (byte[] chunk in remainingChunks)
-            {
-                newBankBinaryStream.Write(chunk, 0, chunk.Length);
-            }
-
-            newBankBinaryStream.Position = 0;
-            //byte[] datax = newBankBinaryStream.ToArray();
-            //File.WriteAllBytes(@"C:\users\public\test.bnk", datax);
-            MemoryStream newExportData = new MemoryStream();
-            newExportData.Write(export.Data, 0, export.propsEnd()); //all but binary data.
-            //WwiseBank header (pre bank)
-            newExportData.Write(BitConverter.GetBytes(0), 0, 4);
-            newExportData.Write(BitConverter.GetBytes((int)newBankBinaryStream.Length), 0, 4);
-            newExportData.Write(BitConverter.GetBytes((int)newBankBinaryStream.Length), 0, 4);
-            newExportData.Write(BitConverter.GetBytes((int)newExportData.Position + export.DataOffset + 4), 0, 4);
-            newBankBinaryStream.CopyTo(newExportData);
-            export.Data = newExportData.ToArray();
-        }
-    }
-}
+﻿using System;
+using System.IO;
+using System.Collections.Generic;
+using System.Linq;
+using System.Text;
+using ME3Explorer.Packages;
+using System.Diagnostics;
+
+namespace ME3Explorer.Unreal.Classes
+{
+    public class WwiseBank
+    {
+        public byte[] memory;
+        public int memsize;
+        public IExportEntry export;
+        public int MyIndex;
+        public IMEPackage pcc;
+        public List<byte[]> Chunks;
+        public List<byte[]> HIRCObjects;
+        public int BinaryOffset;
+        public byte[] didx_data;
+        public byte[] data_data;
+
+        public WwiseBank(IExportEntry export)
+        {
+            this.export = export;
+            MyIndex = export.Index;
+            pcc = export.FileRef;
+            memory = export.Data;
+            memsize = memory.Length;
+            Deserialize();
+        }
+
+        public void Deserialize()
+        {
+            BinaryOffset = export.propsEnd() + (export.FileRef.Game == MEGame.ME2 ? 0x18 : 0x10);
+            ReadChunks();
+        }
+
+        public void ReadChunks()
+        {
+            int pos = BinaryOffset;
+            Chunks = new List<byte[]>();
+            while (pos < memory.Length)
+            {
+                int start = pos;
+                Debug.WriteLine("Reading chunk: " + GetID(memory, start));
+                int size = BitConverter.ToInt32(memory, start + 4) + 8; //size of chunk is at +4, we add 8 as it includes header and size
+                byte[] buff = new byte[size];
+                Buffer.BlockCopy(memory, start, buff, 0, size);
+                //                for (int i = 0; i < size; i++)
+                //                  buff[i] = memory[start + i];
+                Chunks.Add(buff);
+                pos += size;
+            }
+        }
+
+        /// <summary>
+        /// Gets DIDX information for this soundbank. 
+        /// </summary>
+        /// <returns>List of Tuple of ID, Offset, Datasize</returns>
+        public List<Tuple<uint, int, int>> GetWEMFilesMetadata()
+        {
+            var returnData = new List<Tuple<uint, int, int>>();
+            foreach (byte[] buff in Chunks)
+            {
+                if (GetID(buff) == "DIDX")
+                {
+                    //metadata
+                    int lendata = BitConverter.ToInt32(buff, 0x4);
+                    for (int i = 0; i < lendata / 0xC; i++)
+                    {
+                        uint wemID = BitConverter.ToUInt32(buff, 0x8 + i * 0xC);
+                        int offset = BitConverter.ToInt32(buff, 0xC + i * 0xC);
+                        int size = BitConverter.ToInt32(buff, 0x10 + i * 0xC);
+                        returnData.Add(new Tuple<uint, int, int>(wemID, offset, size));
+                    }
+                    break;
+                }
+            }
+            return returnData;
+        }
+
+        public string GetQuickScan()
+        {
+            string res = "";
+            foreach (byte[] buff in Chunks)
+            {
+                res += "Found Chunk, ID:" + GetID(buff) + " len= " + buff.Length + " bytes\n";
+                switch (GetID(buff))
+                {
+                    case "BKHD":
+                        res += "...Version : " + BitConverter.ToInt32(buff, 0x8) + "\n";
+                        res += "...ID : 0x" + BitConverter.ToInt32(buff, 0xC).ToString("X8") + "\n";
+                        break;
+                    case "DIDX":
+                        byte[] data = GetChunk("DATA");
+                        int lendata = BitConverter.ToInt32(buff, 0x4);
+                        res += "...Embedded WEM Files : " + lendata / 0xC + "\n";
+                        int dataStartOffset = lendata + 8; //data and datasize
+                        for (int i = 0; i < lendata / 0xC; i++)
+                        {
+                            int startoffset = BitConverter.ToInt32(buff, 0xC + i * 0xC);
+                            res += "......WEM(" + i + ") : ID (0x" + BitConverter.ToInt32(buff, 0x8 + i * 0xC).ToString("X8");
+
+                            res += ") Start Offset(0x" + startoffset.ToString("X8");
+                            int size = BitConverter.ToInt32(buff, 0x10 + i * 0xC);
+                            res += ") Size(0x" + size.ToString("X8") + ")";
+                            res += " End Offset(0x" + (startoffset + size).ToString("X8") + ")\n";
+                        }
+                        didx_data = buff;
+                        break;
+                    case "HIRC":
+                        res += QuickScanHirc(buff);
+                        break;
+                    case "DATA":
+                        data_data = buff;
+                        res += "...Embedded WEM Files Data found\n";
+                        break;
+                    case "STID":
+                        res += "...String Count : " + BitConverter.ToInt32(buff, 0xC) + "\n";
+                        int count = BitConverter.ToInt32(buff, 0xC);
+                        int pos = 0x10;
+                        for (int i = 0; i < count; i++)
+                        {
+                            int ID = BitConverter.ToInt32(buff, pos);
+                            byte len = buff[pos + 4];
+                            string s = "";
+                            for (int j = 0; j < len; j++)
+                                s += "" + (char)buff[pos + 5 + j];
+                            res += "...String(" + i + ") : ID(0x" + ID.ToString("X8") + ") " + s + "\n";
+                            pos += 5 + len;
+                        }
+                        break;
+                    default: res += "...not supported\n"; break;
+                }
+            }
+            return res;
+        }
+
+        /// <summary>
+        /// Gets a chunk by name.
+        /// </summary>
+        /// <param name="name">4 character chunk header (BKHD, DATA, DIDX, HIRC, etc.</param>
+        /// <returns>byte[] of this chunk, or null if not found</returns>
+        internal byte[] GetChunk(string name)
+        {
+            foreach (byte[] buff in Chunks)
+            {
+                if (GetID(buff) == name)
+                {
+                    return buff;
+                }
+            }
+            return null;
+        }
+
+        public string GetHircObjType(byte b)
+        {
+            string res = "";
+            switch (b)
+            {
+                case 0x2:
+                    res = "*Sound SFX/Sound Voice";
+                    break;
+                case 0x3:
+                    res = "*Event Action";
+                    break;
+                case 0x4:
+                    res = "*Event";
+                    break;
+                case 0x5:
+                    res = "*Random Container or Sequence Container";
+                    break;
+                case 0x7:
+                    res = "*Actor-Mixer";
+                    break;
+                case 0xA:
+                    res = "*Music Segment";
+                    break;
+                case 0xB:
+                    res = "*Music Track";
+                    break;
+                case 0xC:
+                    res = "*Music Switch Container";
+                    break;
+                case 0xD:
+                    res = "*Music Playlist Container";
+                    break;
+                case 0xE:
+                    res = "*Attenuation";
+                    break;
+                case 0x12:
+                    res = "*Effect";
+                    break;
+                case 0x13:
+                    res = "*Auxiliary Bus";
+                    break;
+            }
+            return res;
+        }
+
+        //public string[] ActionTypes = {"Stop", "Pause", "Resume", "Play", "Trigger", "Mute", "UnMute", "Set Voice Pitch", "Reset Voice Pitch", "Set Voice Volume", "Reset Voice Volume", "Set Bus Volume", "Reset Bus Volume", "Set Voice Low-pass Filter", "Reset Voice Low-pass Filter", "Enable State" , "Disable State", "Set State", "Set Game Parameter", "Reset Game Parameter", "Set Switch", "Enable Bypass or Disable Bypass", "Reset Bypass Effect", "Break", "Seek"};
+        //public string[] EventScopes = { "Game object: Switch or Trigger", "Global", "Game object: by ID", "Game object: State", "All", "All Except ID" };
+
+        public string GetHircDesc(byte[] buff)
+        {
+            string res = "";
+            res += "ID(" + buff[0].ToString("X2") + ") Size = " + BitConverter.ToInt32(buff, 1).ToString("X8") + " ";
+            res += GetHircObjType(buff[0]);
+            return res;
+        }
+
+        public string QuickScanHirc(byte[] buff)
+        {
+            int count = BitConverter.ToInt32(buff, 0x8);
+            string res = "...Count = " + count + "\n";
+            int pos = 0xC;
+            HIRCObjects = new List<byte[]>();
+            for (int i = 0; i < count; i++)
+            {
+                //for each HIRC object
+                res += "......" + i.ToString("D4") + " : @0x" + pos.ToString("X8") + " ";
+                byte type = buff[pos];
+                int size = BitConverter.ToInt32(buff, pos + 1);
+                Console.WriteLine("QSH: " + size.ToString("X4"));
+                int ID = BitConverter.ToInt32(buff, pos + 5);
+                res += "Type = 0x" + type.ToString("X2") + " ID(" + ID.ToString("X8") + ") Size = 0x" + size.ToString("X8") + " " + GetHircObjType(type) + "\n";
+                int cnt, unk1, state, IDaudio, IDsource, stype;//scope,atype;
+                switch (type)
+                {
+                    case 0x2:   //*Sound SFX/Sound Voice
+                        unk1 = BitConverter.ToInt32(buff, pos + 9);
+                        state = BitConverter.ToInt32(buff, pos + 13);
+                        IDaudio = BitConverter.ToInt32(buff, pos + 17);
+                        IDsource = BitConverter.ToInt32(buff, pos + 21);
+                        stype = buff[pos + 25];
+                        res += ".........Unk1  = " + unk1.ToString("X8") + "\n";
+                        res += ".........State = " + state.ToString("X8") + " (0=embed, 1=streamed, 2=stream/prefetched)\n";
+                        res += ".........ID Audio  = " + IDaudio.ToString("X8") + "\n";
+                        res += ".........ID Source = " + IDsource.ToString("X8") + "\n";
+                        if (stype == 0)
+                            res += ".........Sound Type = Sound SFX\n";
+                        else
+                            res += ".........Sound Type = Sound Voice\n";
+                        break;
+                    //case 0x3:
+                    //    scope = buff[pos + 9];
+                    //    res += ".........Scope = " + scope + "\n";
+                    //    atype = buff[pos + 10];
+                    //    res += ".........Action Type = " + atype + "\n";
+                    //    res += ".........ref ID = " + BitConverter.ToInt32(buff, pos + 11).ToString("X8") + "\n";
+                    //    cnt = buff[pos + 16];
+                    //    res += ".........Parameter Count = " + cnt + "\n";
+                    //    break;
+                    case 0x4:   //*Event
+                        cnt = BitConverter.ToInt32(buff, pos + 9);
+                        res += ".........Count = " + cnt + "\n";
+                        for (int j = 0; j < cnt; j++)
+                            res += ".........ID = 0x" + BitConverter.ToInt32(buff, pos + j * 4 + 13).ToString("X8") + "\n";
+                        break;
+                }
+                byte[] tmp = new byte[size + 5];
+                for (int j = 0; j < size + 5; j++)
+                    tmp[j] = buff[pos + j];
+                HIRCObjects.Add(tmp);
+                pos += 5 + size;
+            }
+            return res;
+        }
+
+        public bool ExportAllWEMFiles(string path)
+        {
+            if (data_data == null || didx_data == null || data_data.Length == 0 || didx_data.Length == 0)
+                return false;
+            int len = didx_data.Length - 8;
+            int count = len / 0xC;
+            for (int i = 0; i < count; i++)
+            {
+                int id = BitConverter.ToInt32(didx_data, 0x8 + i * 0xC);
+                int start = BitConverter.ToInt32(didx_data, 0xC + i * 0xC) + 0x8;
+                int size = BitConverter.ToInt32(didx_data, 0x10 + i * 0xC);
+                FileStream fs = new FileStream(Path.Combine(path, i.ToString("d4") + "_" + id.ToString("X8") + ".wem"), FileMode.Create, FileAccess.Write);
+                fs.Write(data_data, start, size);
+                fs.Close();
+            }
+            return true;
+        }
+
+        public string GetID(byte[] buff, int offset = 0)
+        {
+            return "" + (char)buff[offset] + (char)buff[offset + 1] + (char)buff[offset + 2] + (char)buff[offset + 3];
+        }
+
+        public void CloneHIRCObject(int n)
+        {
+            if (HIRCObjects == null || n < 0 || n >= HIRCObjects.Count)
+                return;
+            byte[] tmp = new byte[HIRCObjects[n].Length];
+            for (int i = 0; i < HIRCObjects[n].Length; i++)
+                tmp[i] = HIRCObjects[n][i];
+            HIRCObjects.Add(tmp);
+        }
+
+        public byte[] RecreateBinary()
+        {
+
+            MemoryStream res = new MemoryStream();
+            res.Write(memory, 0, BinaryOffset);
+            int size = 0;
+            byte[] tmp;
+            foreach (byte[] buff in Chunks)
+                switch (GetID(buff))
+                {
+                    case "HIRC":
+                        tmp = RecreateHIRC(buff);
+                        size += tmp.Length;
+                        res.Write(tmp, 0, tmp.Length);
+                        break;
+                    default:
+                        size += buff.Length;
+                        res.Write(buff, 0, buff.Length);
+                        break;
+                }
+            res.Seek(BinaryOffset - 0xC, 0);
+            res.Write(BitConverter.GetBytes(size), 0, 4);
+            res.Write(BitConverter.GetBytes(size), 0, 4);
+            return res.ToArray();
+        }
+
+        public byte[] RecreateHIRC(byte[] buff)
+        {
+            MemoryStream res = new MemoryStream();
+            res.Write(buff, 0, 0x8);
+            res.Write(BitConverter.GetBytes(HIRCObjects.Count), 0, 4);
+            int size = 4;
+            int index = 0;
+            foreach (byte[] obj in HIRCObjects)
+            {
+                res.Write(obj, 0, obj.Length);
+                size += obj.Length;
+                Console.WriteLine(index + " = " + obj.Length.ToString("X4"));
+                index++;
+            }
+            Console.WriteLine(size);
+
+            res.Seek(0x4, 0);
+            res.Write(BitConverter.GetBytes(size), 0, 4);
+            return res.ToArray();
+        }
+
+        /// <summary>
+        /// Replaces a WEM file with another. Updates the loaded export's data.
+        /// </summary>
+        public void UpdateDataChunk(List<EmbeddedWEMFile> wemFiles)
+        {
+            MemoryStream newBankBinaryStream = new MemoryStream();
+            //Write Bank Header Chunk
+            byte[] header = GetChunk("BKHD");
+            newBankBinaryStream.Write(header, 0, header.Length);
+
+            if (wemFiles.Count > 0)
+            {
+                //DIDX Chunk
+                MemoryStream didxBlock = new MemoryStream();
+                didxBlock.Write(Encoding.ASCII.GetBytes("DIDX"), 0, 4);
+                didxBlock.Write(BitConverter.GetBytes(wemFiles.Count * 12), 0, 4); //12 bytes per entry
+
+                //DATA Chunk
+                MemoryStream dataBlock = new MemoryStream();
+                dataBlock.Write(Encoding.ASCII.GetBytes("DATA"), 0, 4);
+                dataBlock.Write(BitConverter.GetBytes(0), 0, 4); //we will seek back here and write this after
+
+                foreach (EmbeddedWEMFile wem in wemFiles)
+                {
+                    while ((dataBlock.Position - 8) % 16 != 0)
+                    {
+                        dataBlock.WriteByte(0); //byte align to 16
+                    }
+                    int offset = (int)dataBlock.Position - 8; //remove DATA and size. This is effectively start offset
+                    byte[] dataToWrite = wem.HasBeenFixed ? wem.OriginalWemData : wem.WemData;
+                    didxBlock.Write(BitConverter.GetBytes(wem.Id), 0, 4); //Write ID
+                    didxBlock.Write(BitConverter.GetBytes(offset), 0, 4); //Write Offset
+                    didxBlock.Write(BitConverter.GetBytes(dataToWrite.Length), 0, 4); //Write Size
+
+                    dataBlock.Write(dataToWrite, 0, dataToWrite.Length);
+                }
+                int dataSize = (int)dataBlock.Position - 8; //header, size
+                dataBlock.Position = 4;
+                dataBlock.Write(BitConverter.GetBytes(dataSize), 0, 4);
+
+                didxBlock.Position = 0;
+                dataBlock.Position = 0;
+
+                didxBlock.CopyTo(newBankBinaryStream);
+                dataBlock.CopyTo(newBankBinaryStream);
+            }
+
+            //Write the remaining chunks.
+            List<byte[]> remainingChunks = Chunks.Where(x => GetID(x) != "BKHD" && GetID(x) != "DIDX" && GetID(x) != "DATA").ToList();
+            foreach (byte[] chunk in remainingChunks)
+            {
+                newBankBinaryStream.Write(chunk, 0, chunk.Length);
+            }
+
+            newBankBinaryStream.Position = 0;
+            //byte[] datax = newBankBinaryStream.ToArray();
+            //File.WriteAllBytes(@"C:\users\public\test.bnk", datax);
+            MemoryStream newExportData = new MemoryStream();
+            newExportData.Write(export.Data, 0, export.propsEnd()); //all but binary data.
+            //WwiseBank header (pre bank)
+            newExportData.Write(BitConverter.GetBytes(0), 0, 4);
+            newExportData.Write(BitConverter.GetBytes((int)newBankBinaryStream.Length), 0, 4);
+            newExportData.Write(BitConverter.GetBytes((int)newBankBinaryStream.Length), 0, 4);
+            newExportData.Write(BitConverter.GetBytes((int)newExportData.Position + export.DataOffset + 4), 0, 4);
+            newBankBinaryStream.CopyTo(newExportData);
+            export.Data = newExportData.ToArray();
+        }
+    }
+}