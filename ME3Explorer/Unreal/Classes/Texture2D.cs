﻿using System;
using System.IO;
using System.Collections.Generic;
using System.Collections.ObjectModel;
using System.Diagnostics;
using System.Linq;
using System.Text;
using System.Drawing;
using ME3Explorer.Unreal;
using ME3Explorer.Packages;
using Gibbed.IO;
using AmaroK86.ImageFormat;
using AmaroK86.MassEffect3.ZlibBlock;
using SharpDX;
using SharpDX.Direct3D11;
using SharpDX.DXGI;
using Device = SharpDX.Direct3D11.Device;
using static ME3Explorer.EmbeddedTextureViewer;

namespace ME3Explorer.Unreal.Classes
{
    public class Texture2D
    {
        public List<Texture2DMipInfo> Mips { get; }
        public readonly bool NeverStream;
        public readonly ExportEntry Export;
        private readonly string TextureFormat;

        public Texture2D(ExportEntry export)
        {
            Export = export;
            PropertyCollection properties = export.GetProperties();
            TextureFormat = properties.GetProp<EnumProperty>("Format").Value.Name;
            var cache = properties.GetProp<NameProperty>("TextureFileCacheName");

<<<<<<< HEAD
        readonly IMEPackage pccRef;
        public const string className = "Texture2D";
        public string texName { get; }
        public string arcName { get; }
        private readonly string texFormat;
        private readonly byte[] imageData;
        public uint pccOffset;
        public List<ImageInfo> imgList { get; } // showable image list

        public Texture2D(IMEPackage pccObj, int texIdx)
        {
            pccRef = pccObj;
            // check if texIdx is an Export index and a Texture2D class
            if (pccObj.isUExport(texIdx + 1) && pccObj.getExport(texIdx).ClassName == className)
            {
                ExportEntry expEntry = pccObj.getExport(texIdx);
                pccOffset = (uint)expEntry.DataOffset;
                texName = expEntry.ObjectName;

                texFormat = expEntry.GetProperty<EnumProperty>("Format")?.Value.Name.Substring(3) ?? "";
                arcName = expEntry.GetProperty<NameProperty>("TextureFileCacheName")?.Value.Name ?? "";
                int dataOffset = expEntry.propsEnd();
                // if "None" property isn't found throws an exception
                if (dataOffset == 0)
                    throw new Exception("\"None\" property not found");
                byte[] rawData = expEntry.Data;
                imageData = new byte[rawData.Length - dataOffset];
                System.Buffer.BlockCopy(rawData, dataOffset, imageData, 0, imageData.Length);
            }
            else
                throw new Exception($"Texture2D {texIdx} not found");
=======
            NeverStream = properties.GetProp<BoolProperty>("NeverStream") ?? false;
            Mips = GetTexture2DMipInfos(export, cache?.Value);

            /*
            //pccRef = pccObj;
            //// check if texIdx is an Export index and a Texture2D class
            //if (pccObj.isUExport(texIdx + 1) && pccObj.getExport(texIdx).ClassName == className)
            //{
            //    textureExport = pccObj.getExport(texIdx);
            //    pccOffset = (uint)textureExport.DataOffset;
            //    texName = textureExport.ObjectName;
>>>>>>> 25d0bce3

            //    texFormat = textureExport.GetProperty<EnumProperty>("Format")?.Value.Name.Substring(3) ?? "";
            //    arcName = textureExport.GetProperty<NameProperty>("TextureFileCacheName")?.Value.Name ?? "";
            //    int dataOffset = textureExport.propsEnd();
            //    // if "None" property isn't found throws an exception
            //    if (dataOffset == 0)
            //        throw new Exception("\"None\" property not found");
            //    imageData = textureExport.Data;
            //}
            //else
            //    throw new Exception($"Texture2D {texIdx} not found");

            //MemoryStream dataStream = new MemoryStream(imageData);
            //dataStream.Position = textureExport.propsEnd(); //scroll to binary
            //if (pccObj.Game != MEGame.ME3)
            //{
            //    dataStream.Position += 16; //12 zeros, file offset
            //}
            //uint numMipMaps = dataStream.ReadValueU32();
            //uint count = numMipMaps;

            //imgList = new List<Texture2DMipInfo>();
            //while (dataStream.Position < dataStream.Length && count > 0)
            //{
            //    var imgInfo = new Texture2DMipInfo
            //    {
            //        storageType = (StorageTypes)dataStream.ReadValueS32(),
            //        uncompressedSize = dataStream.ReadValueS32(),
            //        compressedSize = dataStream.ReadValueS32(),
            //        externalOffset = dataStream.ReadValueS32(),
            //        localExportOffset = (int)dataStream.Position
            //    };

            //    //if locally stored, skip to next mip info
            //    if (imgInfo.storageType == StorageTypes.pccUnc)
            //    {
            //        dataStream.Seek(imgInfo.uncompressedSize, SeekOrigin.Current);
            //    }
            //    else if (imgInfo.storageType == StorageTypes.pccLZO || imgInfo.storageType == StorageTypes.pccZlib)
            //    {
            //        dataStream.Seek(imgInfo.compressedSize, SeekOrigin.Current);
            //    }
            //    imgInfo.imgSize = new ImageSize(dataStream.ReadValueU32(), dataStream.ReadValueU32());

            //    /* We might want to implement this. this is from mem code
            //    if (mip.width == 4 && mips.Exists(m => m.width == mip.width))
            //        mip.width = mips.Last().width / 2;
            //    if (mip.height == 4 && mips.Exists(m => m.height == mip.height))
            //        mip.height = mips.Last().height / 2;
            //    if (mip.width == 0)
            //        mip.width = 1;
            //    if (mip.height == 0)
            //        mip.height = 1;
            //     */

            //    imgList.Add(imgInfo);
            //    count--;
            //}

            //// save what remains
            ///int remainingBytes = (int)(dataStream.Length - dataStream.Position);
            //footerData = new byte[remainingBytes];
            //dataStream.Read(footerData, 0, footerData.Length);*/
        }

        //public static string GetTFC(string arcname, MEGame game)
        //{
        //    if (!arcname.EndsWith(".tfc"))
        //        arcname += ".tfc";

        //    foreach (string s in MELoadedFiles.GetEnabledDLC(game).OrderBy(dir => MELoadedFiles.GetMountPriority(dir, game)).Append(MEDirectories.BioGamePath(game)))
        //    {
        //        foreach (string file in Directory.EnumerateFiles(Path.Combine(s, game == MEGame.ME2 ? "CookedPC" : "CookedPCConsole")))
        //        {
        //            if (Path.GetFileName(file) == arcname)
        //            {
        //                return file;
        //            }
        //        }
        //    }
        //    return "";
        //}

        //public byte[] extractRawData(Texture2DMipInfo imgInfo, IMEPackage package = null)
        //{
        //    byte[] imgBuffer;
        //    string archiveDir = null;
        //    if (package != null) archiveDir = Path.GetDirectoryName(package.FilePath);
        //    switch (imgInfo.storageType)
        //    {
        //        case StorageTypes.pccUnc:
        //            imgBuffer = new byte[imgInfo.uncSize];
        //            System.Buffer.BlockCopy(imageData, imgInfo.offset, imgBuffer, 0, imgInfo.uncSize);
        //            break;
        //        case StorageTypes.pccLZO:
        //        case StorageTypes.pccZlib:
        //            imgBuffer = new byte[imgInfo.uncSize];
        //            using (MemoryStream tmpStream = new MemoryStream(textureExport.Data, (int)imgInfo.inExportDataOffset, imgInfo.cprSize)) //pcc stored don't use the direct offsets
        //            {
        //                try
        //                {
        //                    TextureCompression.DecompressTexture(imgBuffer, tmpStream, imgInfo.storageType, imgInfo.uncSize, imgInfo.cprSize);
        //                }
        //                catch (Exception e)
        //                {
        //                    throw new Exception(e.Message + "\nError decompressing texture.");
        //                }
        //            }


        //            break;
        //        case StorageTypes.extUnc:
        //        case StorageTypes.extZlib:
        //        case StorageTypes.extLZO:
        //            if (pccRef.Game == MEGame.ME1)
        //            {
        //                //UPK Lookup
        //                IEntry parent = matImport.Parent;
        //                while (parent.HasParent)
        //                {
        //                    parent = parent.Parent;
        //                }
        //                var loadedPackages = MELoadedFiles.GetFilesLoadedInGame(MEGame.ME1);
        //                if (loadedPackages.TryGetValue(parent.ObjectName, out string packagePath))
        //                {
        //                    packageFilename = packagePath;
        //                }
        //                else
        //                {
        //                    throw new Exception("Cannot find referenced package file: " + parent.ObjectName);
        //                }
        //            }
        //            else
        //            {
        //                //TFC Lookup
        //                string archivePath;
        //                imgBuffer = new byte[imgInfo.uncSize];
        //                if (archiveDir != null && File.Exists(Path.Combine(archiveDir, arcName)))
        //                {
        //                    archivePath = Path.Combine(archiveDir, arcName);
        //                }
        //                else
        //                {
        //                    archivePath = GetTFC(arcName, package.Game);
        //                }

        //                if (archivePath != null && File.Exists(archivePath))
        //                {
        //                    Debug.WriteLine($"Loading texture from tfc '{archivePath}'.");
        //                    try
        //                    {
        //                        using (FileStream archiveStream = File.OpenRead(archivePath))
        //                        {
        //                            archiveStream.Seek(imgInfo.offset, SeekOrigin.Begin);
        //                            if (imgInfo.storageType == StorageTypes.extZlib || imgInfo.storageType == StorageTypes.extLZO)
        //                            {

        //                                using (MemoryStream tmpStream = new MemoryStream(archiveStream.ReadBytes(imgInfo.cprSize)))
        //                                {
        //                                    try
        //                                    {
        //                                        TextureCompression.DecompressTexture(imgBuffer, tmpStream, imgInfo.storageType, imgInfo.uncSize, imgInfo.cprSize);
        //                                    }
        //                                    catch (Exception e)
        //                                    {
        //                                        throw new Exception(e.Message + "\n" + "File: " + archivePath + "\n" +
        //                                                            "StorageType: " + imgInfo.storageType + "\n" +
        //                                                            "External file offset: " + imgInfo.offset);
        //                                    }
        //                                }
        //                            }
        //                            else
        //                            {
        //                                archiveStream.Read(imgBuffer, 0, imgBuffer.Length);
        //                            }
        //                        }
        //                    }
        //                    catch (Exception e)
        //                    {
        //                        //how do i put default unreal texture
        //                        imgBuffer = null; //this will cause exception that will bubble up.
        //                        throw new Exception(e.Message + "\n" + "File: " + archivePath + "\n" +
        //                                            "StorageType: " + imgInfo.storageType + "\n" +
        //                                            "External file offset: " + imgInfo.offset);
        //                    }
        //                }
        //            }
        //            break;
        //        default:
        //            throw new FormatException("Unsupported texture storage type: " + imgInfo.storageType);
        //    }
        //    return imgBuffer; //cannot be uninitialized.
        //}

        /// <summary>
        /// Creates a Direct 3D 11 textured based off the top mip of this Texture2D export
        /// </summary>
        /// <param name="device">Device to render texture from/to ?</param>
        /// <param name="description">Direct3D description of the texture</param>
        /// <returns></returns>
        public SharpDX.Direct3D11.Texture2D generatePreviewTexture(Device device, out Texture2DDescription description)
        {
            Texture2DMipInfo info = new Texture2DMipInfo();
            info = Mips.FirstOrDefault(x => x.storageType != StorageTypes.empty);
            if (info == null)
            {
                description = new Texture2DDescription();
                return null;
            }

            int width = (int)info.width;
            int height = (int)info.height;
            Debug.WriteLine($"Generating preview texture for Texture2D of format {TextureFormat}");

            var imageBytes = GetTextureData(info);
            var fmt = AmaroK86.ImageFormat.DDSImage.convertFormat(TextureFormat);
            var bmp = AmaroK86.ImageFormat.DDSImage.ToBitmap(imageBytes, fmt, info.width, info.height);
            // Convert compressed image data to an A8R8G8B8 System.Drawing.Bitmap
            /* DDSFormat format;
            const Format dxformat = Format.B8G8R8A8_UNorm;
            switch (texFormat)
            {
                case "DXT1":
                    format = DDSFormat.DXT1;
                    break;
                case "DXT5":
                    format = DDSFormat.DXT5;
                    break;
                case "V8U8":
                    format = DDSFormat.V8U8;
                    break;
                case "G8":
                    format = DDSFormat.G8;
                    break;
                case "A8R8G8B8":
                    format = DDSFormat.ARGB;
                    break;
                case "NormalMap_HQ":
                    format = DDSFormat.ATI2;
                    break;
                default:
                    throw new FormatException("Unknown texture format: " + texFormat);
            }

            byte[] compressedData = extractRawData(info, pccRef);
            Bitmap bmp = DDSImage.ToBitmap(compressedData, format, width, height); */

            // Load the decompressed data into an array
            System.Drawing.Imaging.BitmapData data = bmp.LockBits(new System.Drawing.Rectangle(0, 0, width, height), System.Drawing.Imaging.ImageLockMode.ReadOnly, System.Drawing.Imaging.PixelFormat.Format32bppArgb);
            var pixels = new byte[data.Stride * data.Height];
            System.Runtime.InteropServices.Marshal.Copy(data.Scan0, pixels, 0, pixels.Length);
            bmp.UnlockBits(data);

            // Create description of texture
            description.Width = width;
            description.Height = height;
            description.MipLevels = 1;
            description.ArraySize = 1;
            description.Format = Format.B8G8R8A8_UNorm;
            description.SampleDescription.Count = 1;
            description.SampleDescription.Quality = 0;
            description.Usage = ResourceUsage.Default;
            description.BindFlags = BindFlags.ShaderResource | BindFlags.RenderTarget;
            description.CpuAccessFlags = 0;
            description.OptionFlags = ResourceOptionFlags.GenerateMipMaps;

            // Set up the texture data
            int stride = width * 4;
            DataStream ds = new DataStream(height * stride, true, true);
            ds.Write(pixels, 0, height * stride);
            ds.Position = 0;
            // Create texture
            SharpDX.Direct3D11.Texture2D tex = new SharpDX.Direct3D11.Texture2D(device, description, new DataRectangle(ds.DataPointer, stride));
            ds.Dispose();

            return tex;
        }
    }
}
<|MERGE_RESOLUTION|>--- conflicted
+++ resolved
@@ -1,359 +1,325 @@
-﻿using System;
-using System.IO;
-using System.Collections.Generic;
-using System.Collections.ObjectModel;
-using System.Diagnostics;
-using System.Linq;
-using System.Text;
-using System.Drawing;
-using ME3Explorer.Unreal;
-using ME3Explorer.Packages;
-using Gibbed.IO;
-using AmaroK86.ImageFormat;
-using AmaroK86.MassEffect3.ZlibBlock;
-using SharpDX;
-using SharpDX.Direct3D11;
-using SharpDX.DXGI;
-using Device = SharpDX.Direct3D11.Device;
-using static ME3Explorer.EmbeddedTextureViewer;
-
-namespace ME3Explorer.Unreal.Classes
-{
-    public class Texture2D
-    {
-        public List<Texture2DMipInfo> Mips { get; }
-        public readonly bool NeverStream;
-        public readonly ExportEntry Export;
-        private readonly string TextureFormat;
-
-        public Texture2D(ExportEntry export)
-        {
-            Export = export;
-            PropertyCollection properties = export.GetProperties();
-            TextureFormat = properties.GetProp<EnumProperty>("Format").Value.Name;
-            var cache = properties.GetProp<NameProperty>("TextureFileCacheName");
-
-<<<<<<< HEAD
-        readonly IMEPackage pccRef;
-        public const string className = "Texture2D";
-        public string texName { get; }
-        public string arcName { get; }
-        private readonly string texFormat;
-        private readonly byte[] imageData;
-        public uint pccOffset;
-        public List<ImageInfo> imgList { get; } // showable image list
-
-        public Texture2D(IMEPackage pccObj, int texIdx)
-        {
-            pccRef = pccObj;
-            // check if texIdx is an Export index and a Texture2D class
-            if (pccObj.isUExport(texIdx + 1) && pccObj.getExport(texIdx).ClassName == className)
-            {
-                ExportEntry expEntry = pccObj.getExport(texIdx);
-                pccOffset = (uint)expEntry.DataOffset;
-                texName = expEntry.ObjectName;
-
-                texFormat = expEntry.GetProperty<EnumProperty>("Format")?.Value.Name.Substring(3) ?? "";
-                arcName = expEntry.GetProperty<NameProperty>("TextureFileCacheName")?.Value.Name ?? "";
-                int dataOffset = expEntry.propsEnd();
-                // if "None" property isn't found throws an exception
-                if (dataOffset == 0)
-                    throw new Exception("\"None\" property not found");
-                byte[] rawData = expEntry.Data;
-                imageData = new byte[rawData.Length - dataOffset];
-                System.Buffer.BlockCopy(rawData, dataOffset, imageData, 0, imageData.Length);
-            }
-            else
-                throw new Exception($"Texture2D {texIdx} not found");
-=======
-            NeverStream = properties.GetProp<BoolProperty>("NeverStream") ?? false;
-            Mips = GetTexture2DMipInfos(export, cache?.Value);
-
-            /*
-            //pccRef = pccObj;
-            //// check if texIdx is an Export index and a Texture2D class
-            //if (pccObj.isUExport(texIdx + 1) && pccObj.getExport(texIdx).ClassName == className)
-            //{
-            //    textureExport = pccObj.getExport(texIdx);
-            //    pccOffset = (uint)textureExport.DataOffset;
-            //    texName = textureExport.ObjectName;
->>>>>>> 25d0bce3
-
-            //    texFormat = textureExport.GetProperty<EnumProperty>("Format")?.Value.Name.Substring(3) ?? "";
-            //    arcName = textureExport.GetProperty<NameProperty>("TextureFileCacheName")?.Value.Name ?? "";
-            //    int dataOffset = textureExport.propsEnd();
-            //    // if "None" property isn't found throws an exception
-            //    if (dataOffset == 0)
-            //        throw new Exception("\"None\" property not found");
-            //    imageData = textureExport.Data;
-            //}
-            //else
-            //    throw new Exception($"Texture2D {texIdx} not found");
-
-            //MemoryStream dataStream = new MemoryStream(imageData);
-            //dataStream.Position = textureExport.propsEnd(); //scroll to binary
-            //if (pccObj.Game != MEGame.ME3)
-            //{
-            //    dataStream.Position += 16; //12 zeros, file offset
-            //}
-            //uint numMipMaps = dataStream.ReadValueU32();
-            //uint count = numMipMaps;
-
-            //imgList = new List<Texture2DMipInfo>();
-            //while (dataStream.Position < dataStream.Length && count > 0)
-            //{
-            //    var imgInfo = new Texture2DMipInfo
-            //    {
-            //        storageType = (StorageTypes)dataStream.ReadValueS32(),
-            //        uncompressedSize = dataStream.ReadValueS32(),
-            //        compressedSize = dataStream.ReadValueS32(),
-            //        externalOffset = dataStream.ReadValueS32(),
-            //        localExportOffset = (int)dataStream.Position
-            //    };
-
-            //    //if locally stored, skip to next mip info
-            //    if (imgInfo.storageType == StorageTypes.pccUnc)
-            //    {
-            //        dataStream.Seek(imgInfo.uncompressedSize, SeekOrigin.Current);
-            //    }
-            //    else if (imgInfo.storageType == StorageTypes.pccLZO || imgInfo.storageType == StorageTypes.pccZlib)
-            //    {
-            //        dataStream.Seek(imgInfo.compressedSize, SeekOrigin.Current);
-            //    }
-            //    imgInfo.imgSize = new ImageSize(dataStream.ReadValueU32(), dataStream.ReadValueU32());
-
-            //    /* We might want to implement this. this is from mem code
-            //    if (mip.width == 4 && mips.Exists(m => m.width == mip.width))
-            //        mip.width = mips.Last().width / 2;
-            //    if (mip.height == 4 && mips.Exists(m => m.height == mip.height))
-            //        mip.height = mips.Last().height / 2;
-            //    if (mip.width == 0)
-            //        mip.width = 1;
-            //    if (mip.height == 0)
-            //        mip.height = 1;
-            //     */
-
-            //    imgList.Add(imgInfo);
-            //    count--;
-            //}
-
-            //// save what remains
-            ///int remainingBytes = (int)(dataStream.Length - dataStream.Position);
-            //footerData = new byte[remainingBytes];
-            //dataStream.Read(footerData, 0, footerData.Length);*/
-        }
-
-        //public static string GetTFC(string arcname, MEGame game)
-        //{
-        //    if (!arcname.EndsWith(".tfc"))
-        //        arcname += ".tfc";
-
-        //    foreach (string s in MELoadedFiles.GetEnabledDLC(game).OrderBy(dir => MELoadedFiles.GetMountPriority(dir, game)).Append(MEDirectories.BioGamePath(game)))
-        //    {
-        //        foreach (string file in Directory.EnumerateFiles(Path.Combine(s, game == MEGame.ME2 ? "CookedPC" : "CookedPCConsole")))
-        //        {
-        //            if (Path.GetFileName(file) == arcname)
-        //            {
-        //                return file;
-        //            }
-        //        }
-        //    }
-        //    return "";
-        //}
-
-        //public byte[] extractRawData(Texture2DMipInfo imgInfo, IMEPackage package = null)
-        //{
-        //    byte[] imgBuffer;
-        //    string archiveDir = null;
-        //    if (package != null) archiveDir = Path.GetDirectoryName(package.FilePath);
-        //    switch (imgInfo.storageType)
-        //    {
-        //        case StorageTypes.pccUnc:
-        //            imgBuffer = new byte[imgInfo.uncSize];
-        //            System.Buffer.BlockCopy(imageData, imgInfo.offset, imgBuffer, 0, imgInfo.uncSize);
-        //            break;
-        //        case StorageTypes.pccLZO:
-        //        case StorageTypes.pccZlib:
-        //            imgBuffer = new byte[imgInfo.uncSize];
-        //            using (MemoryStream tmpStream = new MemoryStream(textureExport.Data, (int)imgInfo.inExportDataOffset, imgInfo.cprSize)) //pcc stored don't use the direct offsets
-        //            {
-        //                try
-        //                {
-        //                    TextureCompression.DecompressTexture(imgBuffer, tmpStream, imgInfo.storageType, imgInfo.uncSize, imgInfo.cprSize);
-        //                }
-        //                catch (Exception e)
-        //                {
-        //                    throw new Exception(e.Message + "\nError decompressing texture.");
-        //                }
-        //            }
-
-
-        //            break;
-        //        case StorageTypes.extUnc:
-        //        case StorageTypes.extZlib:
-        //        case StorageTypes.extLZO:
-        //            if (pccRef.Game == MEGame.ME1)
-        //            {
-        //                //UPK Lookup
-        //                IEntry parent = matImport.Parent;
-        //                while (parent.HasParent)
-        //                {
-        //                    parent = parent.Parent;
-        //                }
-        //                var loadedPackages = MELoadedFiles.GetFilesLoadedInGame(MEGame.ME1);
-        //                if (loadedPackages.TryGetValue(parent.ObjectName, out string packagePath))
-        //                {
-        //                    packageFilename = packagePath;
-        //                }
-        //                else
-        //                {
-        //                    throw new Exception("Cannot find referenced package file: " + parent.ObjectName);
-        //                }
-        //            }
-        //            else
-        //            {
-        //                //TFC Lookup
-        //                string archivePath;
-        //                imgBuffer = new byte[imgInfo.uncSize];
-        //                if (archiveDir != null && File.Exists(Path.Combine(archiveDir, arcName)))
-        //                {
-        //                    archivePath = Path.Combine(archiveDir, arcName);
-        //                }
-        //                else
-        //                {
-        //                    archivePath = GetTFC(arcName, package.Game);
-        //                }
-
-        //                if (archivePath != null && File.Exists(archivePath))
-        //                {
-        //                    Debug.WriteLine($"Loading texture from tfc '{archivePath}'.");
-        //                    try
-        //                    {
-        //                        using (FileStream archiveStream = File.OpenRead(archivePath))
-        //                        {
-        //                            archiveStream.Seek(imgInfo.offset, SeekOrigin.Begin);
-        //                            if (imgInfo.storageType == StorageTypes.extZlib || imgInfo.storageType == StorageTypes.extLZO)
-        //                            {
-
-        //                                using (MemoryStream tmpStream = new MemoryStream(archiveStream.ReadBytes(imgInfo.cprSize)))
-        //                                {
-        //                                    try
-        //                                    {
-        //                                        TextureCompression.DecompressTexture(imgBuffer, tmpStream, imgInfo.storageType, imgInfo.uncSize, imgInfo.cprSize);
-        //                                    }
-        //                                    catch (Exception e)
-        //                                    {
-        //                                        throw new Exception(e.Message + "\n" + "File: " + archivePath + "\n" +
-        //                                                            "StorageType: " + imgInfo.storageType + "\n" +
-        //                                                            "External file offset: " + imgInfo.offset);
-        //                                    }
-        //                                }
-        //                            }
-        //                            else
-        //                            {
-        //                                archiveStream.Read(imgBuffer, 0, imgBuffer.Length);
-        //                            }
-        //                        }
-        //                    }
-        //                    catch (Exception e)
-        //                    {
-        //                        //how do i put default unreal texture
-        //                        imgBuffer = null; //this will cause exception that will bubble up.
-        //                        throw new Exception(e.Message + "\n" + "File: " + archivePath + "\n" +
-        //                                            "StorageType: " + imgInfo.storageType + "\n" +
-        //                                            "External file offset: " + imgInfo.offset);
-        //                    }
-        //                }
-        //            }
-        //            break;
-        //        default:
-        //            throw new FormatException("Unsupported texture storage type: " + imgInfo.storageType);
-        //    }
-        //    return imgBuffer; //cannot be uninitialized.
-        //}
-
-        /// <summary>
-        /// Creates a Direct 3D 11 textured based off the top mip of this Texture2D export
-        /// </summary>
-        /// <param name="device">Device to render texture from/to ?</param>
-        /// <param name="description">Direct3D description of the texture</param>
-        /// <returns></returns>
-        public SharpDX.Direct3D11.Texture2D generatePreviewTexture(Device device, out Texture2DDescription description)
-        {
-            Texture2DMipInfo info = new Texture2DMipInfo();
-            info = Mips.FirstOrDefault(x => x.storageType != StorageTypes.empty);
-            if (info == null)
-            {
-                description = new Texture2DDescription();
-                return null;
-            }
-
-            int width = (int)info.width;
-            int height = (int)info.height;
-            Debug.WriteLine($"Generating preview texture for Texture2D of format {TextureFormat}");
-
-            var imageBytes = GetTextureData(info);
-            var fmt = AmaroK86.ImageFormat.DDSImage.convertFormat(TextureFormat);
-            var bmp = AmaroK86.ImageFormat.DDSImage.ToBitmap(imageBytes, fmt, info.width, info.height);
-            // Convert compressed image data to an A8R8G8B8 System.Drawing.Bitmap
-            /* DDSFormat format;
-            const Format dxformat = Format.B8G8R8A8_UNorm;
-            switch (texFormat)
-            {
-                case "DXT1":
-                    format = DDSFormat.DXT1;
-                    break;
-                case "DXT5":
-                    format = DDSFormat.DXT5;
-                    break;
-                case "V8U8":
-                    format = DDSFormat.V8U8;
-                    break;
-                case "G8":
-                    format = DDSFormat.G8;
-                    break;
-                case "A8R8G8B8":
-                    format = DDSFormat.ARGB;
-                    break;
-                case "NormalMap_HQ":
-                    format = DDSFormat.ATI2;
-                    break;
-                default:
-                    throw new FormatException("Unknown texture format: " + texFormat);
-            }
-
-            byte[] compressedData = extractRawData(info, pccRef);
-            Bitmap bmp = DDSImage.ToBitmap(compressedData, format, width, height); */
-
-            // Load the decompressed data into an array
-            System.Drawing.Imaging.BitmapData data = bmp.LockBits(new System.Drawing.Rectangle(0, 0, width, height), System.Drawing.Imaging.ImageLockMode.ReadOnly, System.Drawing.Imaging.PixelFormat.Format32bppArgb);
-            var pixels = new byte[data.Stride * data.Height];
-            System.Runtime.InteropServices.Marshal.Copy(data.Scan0, pixels, 0, pixels.Length);
-            bmp.UnlockBits(data);
-
-            // Create description of texture
-            description.Width = width;
-            description.Height = height;
-            description.MipLevels = 1;
-            description.ArraySize = 1;
-            description.Format = Format.B8G8R8A8_UNorm;
-            description.SampleDescription.Count = 1;
-            description.SampleDescription.Quality = 0;
-            description.Usage = ResourceUsage.Default;
-            description.BindFlags = BindFlags.ShaderResource | BindFlags.RenderTarget;
-            description.CpuAccessFlags = 0;
-            description.OptionFlags = ResourceOptionFlags.GenerateMipMaps;
-
-            // Set up the texture data
-            int stride = width * 4;
-            DataStream ds = new DataStream(height * stride, true, true);
-            ds.Write(pixels, 0, height * stride);
-            ds.Position = 0;
-            // Create texture
-            SharpDX.Direct3D11.Texture2D tex = new SharpDX.Direct3D11.Texture2D(device, description, new DataRectangle(ds.DataPointer, stride));
-            ds.Dispose();
-
-            return tex;
-        }
-    }
-}
+﻿using System;
+using System.IO;
+using System.Collections.Generic;
+using System.Collections.ObjectModel;
+using System.Diagnostics;
+using System.Linq;
+using System.Text;
+using System.Drawing;
+using ME3Explorer.Unreal;
+using ME3Explorer.Packages;
+using Gibbed.IO;
+using AmaroK86.ImageFormat;
+using AmaroK86.MassEffect3.ZlibBlock;
+using SharpDX;
+using SharpDX.Direct3D11;
+using SharpDX.DXGI;
+using Device = SharpDX.Direct3D11.Device;
+using static ME3Explorer.EmbeddedTextureViewer;
+
+namespace ME3Explorer.Unreal.Classes
+{
+    public class Texture2D
+    {
+        public List<Texture2DMipInfo> Mips { get; }
+        public readonly bool NeverStream;
+        public readonly ExportEntry Export;
+        private readonly string TextureFormat;
+
+        public Texture2D(ExportEntry export)
+        {
+            Export = export;
+            PropertyCollection properties = export.GetProperties();
+            TextureFormat = properties.GetProp<EnumProperty>("Format").Value.Name;
+            var cache = properties.GetProp<NameProperty>("TextureFileCacheName");
+
+            NeverStream = properties.GetProp<BoolProperty>("NeverStream") ?? false;
+            Mips = GetTexture2DMipInfos(export, cache?.Value);
+
+            /*
+            //pccRef = pccObj;
+            //// check if texIdx is an Export index and a Texture2D class
+            //if (pccObj.isUExport(texIdx + 1) && pccObj.getExport(texIdx).ClassName == className)
+            //{
+            //    textureExport = pccObj.getExport(texIdx);
+            //    pccOffset = (uint)textureExport.DataOffset;
+            //    texName = textureExport.ObjectName;
+
+            //    texFormat = textureExport.GetProperty<EnumProperty>("Format")?.Value.Name.Substring(3) ?? "";
+            //    arcName = textureExport.GetProperty<NameProperty>("TextureFileCacheName")?.Value.Name ?? "";
+            //    int dataOffset = textureExport.propsEnd();
+            //    // if "None" property isn't found throws an exception
+            //    if (dataOffset == 0)
+            //        throw new Exception("\"None\" property not found");
+            //    imageData = textureExport.Data;
+            //}
+            //else
+            //    throw new Exception($"Texture2D {texIdx} not found");
+
+            //MemoryStream dataStream = new MemoryStream(imageData);
+            //dataStream.Position = textureExport.propsEnd(); //scroll to binary
+            //if (pccObj.Game != MEGame.ME3)
+            //{
+            //    dataStream.Position += 16; //12 zeros, file offset
+            //}
+            //uint numMipMaps = dataStream.ReadValueU32();
+            //uint count = numMipMaps;
+
+            //imgList = new List<Texture2DMipInfo>();
+            //while (dataStream.Position < dataStream.Length && count > 0)
+            //{
+            //    var imgInfo = new Texture2DMipInfo
+            //    {
+            //        storageType = (StorageTypes)dataStream.ReadValueS32(),
+            //        uncompressedSize = dataStream.ReadValueS32(),
+            //        compressedSize = dataStream.ReadValueS32(),
+            //        externalOffset = dataStream.ReadValueS32(),
+            //        localExportOffset = (int)dataStream.Position
+            //    };
+
+            //    //if locally stored, skip to next mip info
+            //    if (imgInfo.storageType == StorageTypes.pccUnc)
+            //    {
+            //        dataStream.Seek(imgInfo.uncompressedSize, SeekOrigin.Current);
+            //    }
+            //    else if (imgInfo.storageType == StorageTypes.pccLZO || imgInfo.storageType == StorageTypes.pccZlib)
+            //    {
+            //        dataStream.Seek(imgInfo.compressedSize, SeekOrigin.Current);
+            //    }
+            //    imgInfo.imgSize = new ImageSize(dataStream.ReadValueU32(), dataStream.ReadValueU32());
+
+            //    /* We might want to implement this. this is from mem code
+            //    if (mip.width == 4 && mips.Exists(m => m.width == mip.width))
+            //        mip.width = mips.Last().width / 2;
+            //    if (mip.height == 4 && mips.Exists(m => m.height == mip.height))
+            //        mip.height = mips.Last().height / 2;
+            //    if (mip.width == 0)
+            //        mip.width = 1;
+            //    if (mip.height == 0)
+            //        mip.height = 1;
+            //     */
+
+            //    imgList.Add(imgInfo);
+            //    count--;
+            //}
+
+            //// save what remains
+            ///int remainingBytes = (int)(dataStream.Length - dataStream.Position);
+            //footerData = new byte[remainingBytes];
+            //dataStream.Read(footerData, 0, footerData.Length);*/
+        }
+
+        //public static string GetTFC(string arcname, MEGame game)
+        //{
+        //    if (!arcname.EndsWith(".tfc"))
+        //        arcname += ".tfc";
+
+        //    foreach (string s in MELoadedFiles.GetEnabledDLC(game).OrderBy(dir => MELoadedFiles.GetMountPriority(dir, game)).Append(MEDirectories.BioGamePath(game)))
+        //    {
+        //        foreach (string file in Directory.EnumerateFiles(Path.Combine(s, game == MEGame.ME2 ? "CookedPC" : "CookedPCConsole")))
+        //        {
+        //            if (Path.GetFileName(file) == arcname)
+        //            {
+        //                return file;
+        //            }
+        //        }
+        //    }
+        //    return "";
+        //}
+
+        //public byte[] extractRawData(Texture2DMipInfo imgInfo, IMEPackage package = null)
+        //{
+        //    byte[] imgBuffer;
+        //    string archiveDir = null;
+        //    if (package != null) archiveDir = Path.GetDirectoryName(package.FilePath);
+        //    switch (imgInfo.storageType)
+        //    {
+        //        case StorageTypes.pccUnc:
+        //            imgBuffer = new byte[imgInfo.uncSize];
+        //            System.Buffer.BlockCopy(imageData, imgInfo.offset, imgBuffer, 0, imgInfo.uncSize);
+        //            break;
+        //        case StorageTypes.pccLZO:
+        //        case StorageTypes.pccZlib:
+        //            imgBuffer = new byte[imgInfo.uncSize];
+        //            using (MemoryStream tmpStream = new MemoryStream(textureExport.Data, (int)imgInfo.inExportDataOffset, imgInfo.cprSize)) //pcc stored don't use the direct offsets
+        //            {
+        //                try
+        //                {
+        //                    TextureCompression.DecompressTexture(imgBuffer, tmpStream, imgInfo.storageType, imgInfo.uncSize, imgInfo.cprSize);
+        //                }
+        //                catch (Exception e)
+        //                {
+        //                    throw new Exception(e.Message + "\nError decompressing texture.");
+        //                }
+        //            }
+
+
+        //            break;
+        //        case StorageTypes.extUnc:
+        //        case StorageTypes.extZlib:
+        //        case StorageTypes.extLZO:
+        //            if (pccRef.Game == MEGame.ME1)
+        //            {
+        //                //UPK Lookup
+        //                IEntry parent = matImport.Parent;
+        //                while (parent.HasParent)
+        //                {
+        //                    parent = parent.Parent;
+        //                }
+        //                var loadedPackages = MELoadedFiles.GetFilesLoadedInGame(MEGame.ME1);
+        //                if (loadedPackages.TryGetValue(parent.ObjectName, out string packagePath))
+        //                {
+        //                    packageFilename = packagePath;
+        //                }
+        //                else
+        //                {
+        //                    throw new Exception("Cannot find referenced package file: " + parent.ObjectName);
+        //                }
+        //            }
+        //            else
+        //            {
+        //                //TFC Lookup
+        //                string archivePath;
+        //                imgBuffer = new byte[imgInfo.uncSize];
+        //                if (archiveDir != null && File.Exists(Path.Combine(archiveDir, arcName)))
+        //                {
+        //                    archivePath = Path.Combine(archiveDir, arcName);
+        //                }
+        //                else
+        //                {
+        //                    archivePath = GetTFC(arcName, package.Game);
+        //                }
+
+        //                if (archivePath != null && File.Exists(archivePath))
+        //                {
+        //                    Debug.WriteLine($"Loading texture from tfc '{archivePath}'.");
+        //                    try
+        //                    {
+        //                        using (FileStream archiveStream = File.OpenRead(archivePath))
+        //                        {
+        //                            archiveStream.Seek(imgInfo.offset, SeekOrigin.Begin);
+        //                            if (imgInfo.storageType == StorageTypes.extZlib || imgInfo.storageType == StorageTypes.extLZO)
+        //                            {
+
+        //                                using (MemoryStream tmpStream = new MemoryStream(archiveStream.ReadBytes(imgInfo.cprSize)))
+        //                                {
+        //                                    try
+        //                                    {
+        //                                        TextureCompression.DecompressTexture(imgBuffer, tmpStream, imgInfo.storageType, imgInfo.uncSize, imgInfo.cprSize);
+        //                                    }
+        //                                    catch (Exception e)
+        //                                    {
+        //                                        throw new Exception(e.Message + "\n" + "File: " + archivePath + "\n" +
+        //                                                            "StorageType: " + imgInfo.storageType + "\n" +
+        //                                                            "External file offset: " + imgInfo.offset);
+        //                                    }
+        //                                }
+        //                            }
+        //                            else
+        //                            {
+        //                                archiveStream.Read(imgBuffer, 0, imgBuffer.Length);
+        //                            }
+        //                        }
+        //                    }
+        //                    catch (Exception e)
+        //                    {
+        //                        //how do i put default unreal texture
+        //                        imgBuffer = null; //this will cause exception that will bubble up.
+        //                        throw new Exception(e.Message + "\n" + "File: " + archivePath + "\n" +
+        //                                            "StorageType: " + imgInfo.storageType + "\n" +
+        //                                            "External file offset: " + imgInfo.offset);
+        //                    }
+        //                }
+        //            }
+        //            break;
+        //        default:
+        //            throw new FormatException("Unsupported texture storage type: " + imgInfo.storageType);
+        //    }
+        //    return imgBuffer; //cannot be uninitialized.
+        //}
+
+        /// <summary>
+        /// Creates a Direct 3D 11 textured based off the top mip of this Texture2D export
+        /// </summary>
+        /// <param name="device">Device to render texture from/to ?</param>
+        /// <param name="description">Direct3D description of the texture</param>
+        /// <returns></returns>
+        public SharpDX.Direct3D11.Texture2D generatePreviewTexture(Device device, out Texture2DDescription description)
+        {
+            Texture2DMipInfo info = new Texture2DMipInfo();
+            info = Mips.FirstOrDefault(x => x.storageType != StorageTypes.empty);
+            if (info == null)
+            {
+                description = new Texture2DDescription();
+                return null;
+            }
+
+            int width = (int)info.width;
+            int height = (int)info.height;
+            Debug.WriteLine($"Generating preview texture for Texture2D of format {TextureFormat}");
+
+            var imageBytes = GetTextureData(info);
+            var fmt = AmaroK86.ImageFormat.DDSImage.convertFormat(TextureFormat);
+            var bmp = AmaroK86.ImageFormat.DDSImage.ToBitmap(imageBytes, fmt, info.width, info.height);
+            // Convert compressed image data to an A8R8G8B8 System.Drawing.Bitmap
+            /* DDSFormat format;
+            const Format dxformat = Format.B8G8R8A8_UNorm;
+            switch (texFormat)
+            {
+                case "DXT1":
+                    format = DDSFormat.DXT1;
+                    break;
+                case "DXT5":
+                    format = DDSFormat.DXT5;
+                    break;
+                case "V8U8":
+                    format = DDSFormat.V8U8;
+                    break;
+                case "G8":
+                    format = DDSFormat.G8;
+                    break;
+                case "A8R8G8B8":
+                    format = DDSFormat.ARGB;
+                    break;
+                case "NormalMap_HQ":
+                    format = DDSFormat.ATI2;
+                    break;
+                default:
+                    throw new FormatException("Unknown texture format: " + texFormat);
+            }
+
+            byte[] compressedData = extractRawData(info, pccRef);
+            Bitmap bmp = DDSImage.ToBitmap(compressedData, format, width, height); */
+
+            // Load the decompressed data into an array
+            System.Drawing.Imaging.BitmapData data = bmp.LockBits(new System.Drawing.Rectangle(0, 0, width, height), System.Drawing.Imaging.ImageLockMode.ReadOnly, System.Drawing.Imaging.PixelFormat.Format32bppArgb);
+            var pixels = new byte[data.Stride * data.Height];
+            System.Runtime.InteropServices.Marshal.Copy(data.Scan0, pixels, 0, pixels.Length);
+            bmp.UnlockBits(data);
+
+            // Create description of texture
+            description.Width = width;
+            description.Height = height;
+            description.MipLevels = 1;
+            description.ArraySize = 1;
+            description.Format = Format.B8G8R8A8_UNorm;
+            description.SampleDescription.Count = 1;
+            description.SampleDescription.Quality = 0;
+            description.Usage = ResourceUsage.Default;
+            description.BindFlags = BindFlags.ShaderResource | BindFlags.RenderTarget;
+            description.CpuAccessFlags = 0;
+            description.OptionFlags = ResourceOptionFlags.GenerateMipMaps;
+
+            // Set up the texture data
+            int stride = width * 4;
+            DataStream ds = new DataStream(height * stride, true, true);
+            ds.Write(pixels, 0, height * stride);
+            ds.Position = 0;
+            // Create texture
+            SharpDX.Direct3D11.Texture2D tex = new SharpDX.Direct3D11.Texture2D(device, description, new DataRectangle(ds.DataPointer, stride));
+            ds.Dispose();
+
+            return tex;
+        }
+    }
+}