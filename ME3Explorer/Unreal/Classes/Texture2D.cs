--- conflicted
+++ resolved
@@ -1,743 +1,735 @@
-﻿using System;
-using System.IO;
-using System.Collections.Generic;
-using System.Collections.ObjectModel;
-using System.Linq;
-using System.Text;
-using System.Drawing;
-using System.Windows.Forms;
-using ME3Explorer.Unreal;
-using ME3Explorer.Packages;
-using Gibbed.IO;
-using AmaroK86.ImageFormat;
-using AmaroK86.MassEffect3.ZlibBlock;
-using KFreonLib.MEDirectories;
-using SharpDX;
-using SharpDX.Direct3D11;
-
-namespace ME3Explorer.Unreal.Classes
-{
-    public class Texture2D
-    {
-        public enum storage
-        {
-            arcCpr = 0x3, // archive compressed
-            arcUnc = 0x1, // archive uncompressed (DLC)
-            pccSto = 0x0, // pcc local storage
-            empty = 0x21  // unused image (void pointer sorta)
-        }
-
-        public struct ImageInfo
-        {
-            public storage storageType;
-            public int uncSize;
-            public int cprSize;
-            public int offset;
-            public ImageSize imgSize;
-        }
-
-        ME3Package pccRef;
-        public const string className = "Texture2D";
-        public string texName { get; private set; }
-        public string arcName { get; private set; }
-        public string LODGroup { get; private set; }
-        private string texFormat;
-        private byte[] headerData;
-        private byte[] imageData;
-        private int pccExpIdx;
-        public uint pccOffset;
-        private uint dataOffset = 0;
-        private uint numMipMaps;
-        public Dictionary<string,PropertyReader.Property> properties;
-        public List<ImageInfo> imgList { get; private set; } // showable image list
-
-        public Texture2D(ME3Package pccObj, int texIdx)
-        {
-            pccRef = pccObj;
-            // check if texIdx is an Export index and a Texture2D class
-            if (pccObj.isExport(texIdx) && (pccObj.Exports[texIdx].ClassName == className))
-            {
-                IExportEntry expEntry = pccObj.Exports[texIdx];
-                properties = new Dictionary<string, PropertyReader.Property>();
-                byte[] rawData = expEntry.Data;
-                int propertiesOffset = PropertyReader.detectStart(pccObj, rawData, expEntry.ObjectFlags);
-                headerData = new byte[propertiesOffset];
-                System.Buffer.BlockCopy(rawData, 0, headerData, 0, propertiesOffset);
-                pccOffset = (uint)expEntry.DataOffset;
-                List<PropertyReader.Property> tempProperties = PropertyReader.getPropList(expEntry);
-                texName = expEntry.ObjectName;
-                for (int i = 0; i < tempProperties.Count; i++)
-                {
-                    PropertyReader.Property property = tempProperties[i];
-                    if (!properties.ContainsKey(pccObj.Names[property.Name]))
-                        properties.Add(pccObj.Names[property.Name], property);
-
-                    switch (pccObj.Names[property.Name])
-                    {
-                        case "Format": texFormat = pccObj.Names[property.Value.IntValue].Substring(3); break;
-                        case "TextureFileCacheName": arcName = pccObj.Names[property.Value.IntValue]; break;
-                        case "LODGroup": LODGroup = pccObj.Names[property.Value.IntValue]; break;
-                        case "None": dataOffset = (uint)(property.offsetval + property.Size); break;
-                    }
-                }
-
-                // if "None" property isn't found throws an exception
-                if (dataOffset == 0)
-                    throw new Exception("\"None\" property not found");
-                else
-                {
-                    imageData = new byte[rawData.Length - dataOffset];
-                    System.Buffer.BlockCopy(rawData, (int)dataOffset, imageData, 0, (int)(rawData.Length - dataOffset));
-                }
-            }
-            else
-                throw new Exception("Texture2D " + texIdx + " not found");
-
-            pccExpIdx = texIdx;
-            MemoryStream dataStream = new MemoryStream(imageData);
-            numMipMaps = dataStream.ReadValueU32();
-            uint count = numMipMaps;
-
-            imgList = new List<ImageInfo>();
-            while (dataStream.Position < dataStream.Length && count > 0)
-            {
-                ImageInfo imgInfo = new ImageInfo();
-                imgInfo.storageType = (storage)dataStream.ReadValueS32();
-                imgInfo.uncSize = dataStream.ReadValueS32();
-                imgInfo.cprSize = dataStream.ReadValueS32();
-                imgInfo.offset = dataStream.ReadValueS32();
-                if (imgInfo.storageType == storage.pccSto)
-                {
-                    //imgInfo.offset = (int)(pccOffset + dataOffset); // saving pcc offset as relative to exportdata offset, not absolute
-                    imgInfo.offset = (int)dataStream.Position; // saving pcc offset as relative to exportdata offset, not absolute
-                    //MessageBox.Show("Pcc class offset: " + pccOffset + "\nimages data offset: " + imgInfo.offset.ToString());
-                    dataStream.Seek(imgInfo.uncSize, SeekOrigin.Current);
-                }
-                imgInfo.imgSize = new ImageSize(dataStream.ReadValueU32(), dataStream.ReadValueU32());
-                imgList.Add(imgInfo);
-                count--;
-            }
-
-            // save what remains
-            /*int remainingBytes = (int)(dataStream.Length - dataStream.Position);
-            footerData = new byte[remainingBytes];
-            dataStream.Read(footerData, 0, footerData.Length);*/
-        }
-
-        public byte[] ToArray(int pccExportDataOffset)
-        {
-            MemoryStream buffer = new MemoryStream();
-            buffer.Write(headerData, 0, headerData.Length);
-            foreach (KeyValuePair<string, PropertyReader.Property> kvp in properties)
-            {
-                PropertyReader.Property property = kvp.Value;
-
-                // this is the part when I get rid of the LODGroup property!!!!!!!!!!!!!!!
-                // the texture will use texturegroup_world as default texturegroup
-                //if (kvp.Key == "LODGroup")
-                //    continue;
-                if (kvp.Key == "LODBias")
-                    continue;
-                if (kvp.Key == "InternalFormatLODBias")
-                    continue;
-
-                buffer.Write(property.raw, 0, property.raw.Length);
-                if (kvp.Key == "UnpackMin")
-                {
-                    buffer.Write(property.raw, 0, property.raw.Length);
-                    buffer.Write(property.raw, 0, property.raw.Length);
-                }
-            }
-            buffer.WriteValueU32(numMipMaps);
-            foreach (ImageInfo imgInfo in imgList)
-            {
-                buffer.WriteValueS32((int)imgInfo.storageType);
-                buffer.WriteValueS32(imgInfo.uncSize);
-                buffer.WriteValueS32(imgInfo.cprSize);
-                if (imgInfo.storageType == storage.pccSto)
-                {
-                    buffer.WriteValueS32((int)(imgInfo.offset + pccExportDataOffset + dataOffset));
-                    buffer.Write(imageData, imgInfo.offset, imgInfo.uncSize);
-                }
-                else
-                    buffer.WriteValueS32(imgInfo.offset);
-                buffer.WriteValueU32(imgInfo.imgSize.width);
-                buffer.WriteValueU32(imgInfo.imgSize.height);
-            }
-            // Texture2D footer, 24 bytes size
-            buffer.Write(imageData, imageData.Length-24, 24);
-            return buffer.ToArray();
-        }
-
-        public void extractImage(string strImgSize, string archiveDir = null, string fileName = null)
-        {
-            ImageSize imgSize = ImageSize.stringToSize(strImgSize);
-            if (imgList.Exists(img => img.imgSize == imgSize))
-                extractImage(imgList.Find(img => img.imgSize == imgSize), archiveDir, fileName);
-            else
-                throw new FileNotFoundException("Image with resolution " + imgSize + " not found");
-        }
-
-        public void extractImage(ImageInfo imgInfo, string archiveDir = null, string fileName = null)
-        {
-            ImageFile imgFile;
-            if (fileName == null)
-            {
-                fileName = texName + "_" + imgInfo.imgSize + getFileFormat();
-            }
-
-            byte[] imgBuffer = extractRawData(imgInfo, archiveDir);
-
-            if (getFileFormat() == ".dds")
-                imgFile = new DDS(fileName, imgInfo.imgSize, texFormat, imgBuffer);
-            else
-                imgFile = new TGA(fileName, imgInfo.imgSize, texFormat, imgBuffer);
-
-            byte[] saveImg = imgFile.ToArray();
-            using (FileStream outputImg = new FileStream(imgFile.fileName, FileMode.Create, FileAccess.Write))
-                outputImg.Write(saveImg, 0, saveImg.Length);
-        }
-
-        public static string GetTFC(string arcname)
-        {
-            if (!arcname.EndsWith(".tfc"))
-                arcname += ".tfc";
-
-            List<string> sortedDLC = KFreonLib.Misc.Methods.GetInstalledDLC(ME3Directory.BIOGamePath + "DLC\\", true);
-            sortedDLC.Add(ME3Directory.BIOGamePath.TrimEnd('\\')); // include the basegame, but at the end of the list
-            foreach (string s in sortedDLC)
-            {
-                foreach (string file in Directory.EnumerateFiles(s + "\\CookedPCConsole\\"))
-                {
-                    if (Path.GetFileName(file) == arcname)
-                    {
-                        return file;
-                    }
-                }
-            }
-            return "";
-        }
-
-        public byte[] extractRawData(ImageInfo imgInfo, string archiveDir = null)
-        {
-            byte[] imgBuffer;
-
-            switch (imgInfo.storageType)
-            {
-                case storage.pccSto:
-                    imgBuffer = new byte[imgInfo.uncSize];
-                    System.Buffer.BlockCopy(imageData, imgInfo.offset, imgBuffer, 0, imgInfo.uncSize);
-                    break;
-                case storage.arcCpr:
-                case storage.arcUnc:
-<<<<<<< HEAD
-                    string archivePath = archiveDir + arcName + ".tfc";
-                    if (!File.Exists(archivePath))
-                    {
-                        throw new FileNotFoundException("Texture archive not found in " + archivePath);
-                    }
-=======
-                    string archivePath = GetTFC(arcName);
-                    Console.WriteLine("Loaded texture from tfc '" + archivePath + "'.");
->>>>>>> fc9fe952
-
-                    using (FileStream archiveStream = File.OpenRead(archivePath))
-                    {
-                        archiveStream.Seek(imgInfo.offset, SeekOrigin.Begin);
-                        if (imgInfo.storageType == storage.arcCpr)
-                        {
-                            imgBuffer = ZBlock.Decompress(archiveStream, imgInfo.cprSize);
-                        }
-                        else
-                        {
-                            imgBuffer = new byte[imgInfo.uncSize];
-                            archiveStream.Read(imgBuffer, 0, imgBuffer.Length);
-                        }
-                    }
-                    break;
-                default:
-                    throw new FormatException("Unsupported texture storage type");
-            }
-            return imgBuffer;
-        }
-
-        public void extractMaxImage(string archiveDir = null, string fileName = null)
-        {
-            // select max image size, excluding void images with offset = -1
-            ImageSize maxImgSize = imgList.Where(img => img.offset != -1).Max(image => image.imgSize);
-            // extracting max image
-            extractImage(imgList.Find(img => img.imgSize == maxImgSize), archiveDir, fileName);
-        }
-
-        public void replaceImage(string strImgSize, string fileToReplace, string archiveDir)
-        {
-            ImageSize imgSize = ImageSize.stringToSize(strImgSize);
-            if (!imgList.Exists(img => img.imgSize == imgSize))
-                throw new FileNotFoundException("Image with resolution " + imgSize + " isn't found");
-
-            int imageIdx = imgList.FindIndex(img => img.imgSize == imgSize);
-            ImageInfo imgInfo = imgList[imageIdx];
-
-            if (!File.Exists(fileToReplace))
-                throw new FileNotFoundException("invalid file to replace: " + fileToReplace);
-
-            // check if replacing image is supported
-            ImageFile imgFile;
-            string fileFormat = Path.GetExtension(fileToReplace);
-            switch (fileFormat)
-            {
-                case ".dds": imgFile = new DDS(fileToReplace, null); break;
-                case ".tga": imgFile = new TGA(fileToReplace, null); break;
-                default: throw new FileFormatException(fileFormat + " image extension not supported");
-            }
-
-            // check if images have same format type
-            if (texFormat != imgFile.format)
-            {
-                DialogResult selection = MessageBox.Show("Warning, replacing image has format " + imgFile.subtype() + " while original has " + texFormat + ", would you like to replace it anyway?", "Warning, different image format found", MessageBoxButtons.YesNo, MessageBoxIcon.Warning);
-                if (selection == DialogResult.Yes)
-                    imgFile.format = texFormat;
-                else
-                    return;
-                //throw new FormatException("Different image format, original is " + texFormat + ", new is " + imgFile.subtype());
-            }
-
-            byte[] imgBuffer;
-
-            // if the image is empty then recover the archive compression from the image list
-            if (imgInfo.storageType == storage.empty)
-            {
-                imgInfo.storageType = imgList.Find(img => img.storageType != storage.empty && img.storageType != storage.pccSto).storageType;
-                imgInfo.uncSize = imgFile.resize().Length;
-                imgInfo.cprSize = imgFile.resize().Length;
-            }
-
-            switch (imgInfo.storageType)
-            {
-                case storage.arcCpr: 
-                case storage.arcUnc:
-                    string archivePath = GetTFC(arcName);
-                    Console.WriteLine("Loaded texture from tfc '" + archivePath + "'.");
-                    if (!File.Exists(archivePath))
-                        throw new FileNotFoundException("Texture archive not found in " + archivePath);
-
-                    if (getFileFormat() == ".tga")
-                        imgBuffer = imgFile.resize(); // shrink image to essential data
-                    else
-                        imgBuffer = imgFile.imgData;
-
-                    if (imgBuffer.Length != imgInfo.uncSize)
-                        throw new FormatException("image sizes do not match, original is " + imgInfo.uncSize + ", new is " + imgBuffer.Length);
-
-                    using (FileStream archiveStream = new FileStream(archivePath, FileMode.Append, FileAccess.Write))
-                    {
-                        int newOffset = (int)archiveStream.Position;
-
-                        if (imgInfo.storageType == storage.arcCpr)
-                        {
-                            imgBuffer = ZBlock.Compress(imgBuffer);
-                            /*byte[] compressed = ZBlock.Compress(imgBuffer);
-                            archiveStream.Write(compressed, 0, compressed.Length);*/
-                            imgInfo.cprSize = imgBuffer.Length;
-                        }
-                        //else
-                        archiveStream.Write(imgBuffer, 0, imgBuffer.Length);
-
-                        imgInfo.offset = newOffset;
-                    }
-                    break;
-
-                case storage.pccSto:
-                    imgBuffer = imgFile.imgData; // copy image data as-is
-                    if (imgBuffer.Length != imgInfo.uncSize)
-                        throw new FormatException("image sizes do not match, original is " + imgInfo.uncSize + ", new is " + imgBuffer.Length);
-
-                    using (MemoryStream dataStream = new MemoryStream(imageData))
-                    {
-                        dataStream.Seek(imgInfo.offset, SeekOrigin.Begin);
-                        dataStream.Write(imgBuffer, 0, imgBuffer.Length);
-                    }
-
-                    break;
-            }
-
-            imgList[imageIdx] = imgInfo;
-        }
-
-        public void addBiggerImage(string imagePathToAdd, string archiveDir)
-        {
-            ImageSize biggerImageSizeOnList = imgList.Max(image => image.imgSize);
-            // check if replacing image is supported
-            ImageFile imgFile;
-            string fileFormat = Path.GetExtension(imagePathToAdd);
-            switch (fileFormat)
-            {
-                case ".dds": imgFile = new DDS(imagePathToAdd, null); break;
-                case ".tga": imgFile = new TGA(imagePathToAdd, null); break;
-                default: throw new FileFormatException(fileFormat + " image extension not supported");
-            }
-
-            // check if image to add is valid
-            if(biggerImageSizeOnList.width * 2 != imgFile.imgSize.width || biggerImageSizeOnList.height * 2 != imgFile.imgSize.height)
-                throw new FormatException("image size " + imgFile.imgSize + " isn't valid, must be " + new ImageSize(biggerImageSizeOnList.width * 2,biggerImageSizeOnList.height * 2));
-
-            // this check avoids insertion inside textures that have only 1 image stored inside pcc
-            if(!imgList.Exists(img => img.storageType != storage.empty && img.storageType != storage.pccSto))
-                throw new Exception("Unable to add image, texture must have a reference to an external archive");
-
-            // !!! warning, this method breaks consistency between imgList and imageData[] !!!
-            ImageInfo newImgInfo = new ImageInfo();
-            newImgInfo.storageType = imgList.Find(img => img.storageType != storage.empty && img.storageType != storage.pccSto).storageType;
-            newImgInfo.imgSize = imgFile.imgSize;
-            newImgInfo.uncSize = imgFile.resize().Length;
-            newImgInfo.cprSize = 0x00; // not yet filled
-            newImgInfo.offset = 0x00; // not yet filled
-            imgList.Insert(0, newImgInfo); // insert new image on top of the list
-            //now I let believe the program that I'm doing an image replace, saving lot of code ;)
-            replaceImage(newImgInfo.imgSize.ToString(), imagePathToAdd, archiveDir);
-            
-            //updating num of images
-            numMipMaps++;
-
-            // update MipTailBaseIdx
-            //PropertyReader.Property MipTail = properties["MipTailBaseIdx"];
-            int propVal = properties["MipTailBaseIdx"].Value.IntValue;
-            propVal++;
-            properties["MipTailBaseIdx"].Value.IntValue = propVal;
-            //MessageBox.Show("raw size: " + properties["MipTailBaseIdx"].raw.Length + "\nproperty offset: " + properties["MipTailBaseIdx"].offsetval);
-            using (MemoryStream rawStream = new MemoryStream(properties["MipTailBaseIdx"].raw))
-            {
-                rawStream.Seek(rawStream.Length - 4, SeekOrigin.Begin);
-                rawStream.WriteValueS32(propVal);
-                properties["MipTailBaseIdx"].raw = rawStream.ToArray();
-            }
-            //properties["MipTailBaseIdx"] = MipTail;
-
-            // update Sizes
-            //PropertyReader.Property Size = properties["SizeX"];
-            propVal = (int)newImgInfo.imgSize.width;
-            properties["SizeX"].Value.IntValue = propVal;
-            using (MemoryStream rawStream = new MemoryStream(properties["SizeX"].raw))
-            {
-                rawStream.Seek(rawStream.Length - 4, SeekOrigin.Begin);
-                rawStream.WriteValueS32(propVal);
-                properties["SizeX"].raw = rawStream.ToArray();
-            }
-            //properties["SizeX"] = Size;
-            //Size = properties["SizeY"];
-            properties["SizeY"].Value.IntValue = (int)newImgInfo.imgSize.height;
-            using (MemoryStream rawStream = new MemoryStream(properties["SizeY"].raw))
-            {
-                rawStream.Seek(rawStream.Length - 4, SeekOrigin.Begin);
-                rawStream.WriteValueS32(propVal);
-                properties["SizeY"].raw = rawStream.ToArray();
-            }
-            //properties["SizeY"] = Size;
-            properties["OriginalSizeX"].Value.IntValue = propVal;
-            using (MemoryStream rawStream = new MemoryStream(properties["OriginalSizeX"].raw))
-            {
-                rawStream.Seek(rawStream.Length - 4, SeekOrigin.Begin);
-                rawStream.WriteValueS32(propVal);
-                properties["OriginalSizeX"].raw = rawStream.ToArray();
-            }
-            properties["OriginalSizeY"].Value.IntValue = propVal;
-            using (MemoryStream rawStream = new MemoryStream(properties["OriginalSizeY"].raw))
-            {
-                rawStream.Seek(rawStream.Length - 4, SeekOrigin.Begin);
-                rawStream.WriteValueS32(propVal);
-                properties["OriginalSizeY"].raw = rawStream.ToArray();
-            }
-        }
-
-        public void OneImageToRuleThemAll(string imageFileName, string archiveDir, out string newTextureGroup)
-        {
-            newTextureGroup = null;
-            ImageMipMapHandler imgMipMap = new ImageMipMapHandler(imageFileName, null);
-
-            // starts from the smaller image
-            for (int i = imgMipMap.imageList.Count - 1; i >= 0; i--)
-            {
-                ImageFile newImageFile = imgMipMap.imageList[i];
-
-                // insert images only with size > 64
-                if (newImageFile.imgSize.width < 64 && newImageFile.imgSize.height < 64)
-                    continue;
-
-                // write the new image into a file (I know that's crappy solution, I'll find another one later...)
-                using (FileStream newImageStream = File.Create(newImageFile.fileName))
-                {
-                    byte[] buffer = newImageFile.ToArray();
-                    newImageStream.Write(buffer, 0, buffer.Length);
-                }
-
-                // if the image size exists inside the texture2d image list then we have to replace it
-                if (imgList.Exists(img => img.imgSize == newImageFile.imgSize))
-                {
-                    // ...but at least for now I can reuse my replaceImage function... ;)
-                    replaceImage(newImageFile.imgSize.ToString(), newImageFile.fileName, archiveDir);
-                }
-                else // if the image doesn't exists then we have to add it
-                {
-                    // ...and use my addBiggerImage function! :P
-                    addBiggerImage(newImageFile.fileName, archiveDir);
-                }
-
-                File.Delete(newImageFile.fileName);
-            }
-            
-            
-            // check that Texture2D has a TextureGroup
-            if (!properties.ContainsKey("LODGroup"))
-                return;
-
-            // extracting values from LODGroup Property
-            PropertyReader.Property LODGroup = properties["LODGroup"];
-            string textureGroupName = pccRef.Names[LODGroup.Value.IntValue];
-
-            string newTextureGroupName = "TEXTUREGROUP_Shadowmap";
-            textureGroupName = newTextureGroupName;
-            int nameIndex = pccRef.FindNameOrAdd(newTextureGroupName);
-            using (MemoryStream rawStream = new MemoryStream(LODGroup.raw))
-            {
-                rawStream.Seek(32, SeekOrigin.Begin);
-                rawStream.WriteValueS32(nameIndex);
-                //rawStream.Seek(32, SeekOrigin.Begin);
-                rawStream.WriteValueS32(0);
-                properties["LODGroup"].raw = rawStream.ToArray();
-            }
-            //LODGroup.Value.IntValue = pccRef.Names.FindIndex(name => name == newTextureGroupName);
-
-            /*MessageBox.Show("Texturegroup Name: " + textureGroupName);
-            ImageSize maxImageSize = imgList.Max(image => image.imgSize);
-            int textureGroupValue = (int)Math.Max(maxImageSize.width, maxImageSize.height) + 1;
-
-            // open Engine.pcc file and edit TextureGroup enumerator
-            {
-                PCCObject pccEngine = new PCCObject(ME3Directory.cookedPath + "Engine.pcc");
-                int idxTexGroups = pccEngine.Exports.FindIndex(export => export.ObjectName == "TextureGroup");
-
-                TextureGroup texGroup = new TextureGroup(pccEngine, pccEngine.Exports[idxTexGroups].Data);
-                if (texGroup.ExistsTextureGroup(textureGroupName, textureGroupValue))
-                    return;
-                else
-                {
-                    if (!pccEngine.Names.Exists(name => name == newTextureGroupName))
-                        pccEngine.Names.Add(newTextureGroupName);
-
-                    newTextureGroup = textureGroupName + "_" + (textureGroupValue - 1);
-
-                    texGroup.Add(textureGroupName, textureGroupValue);
-                    MessageBox.Show("Now editing texgroup enum");
-                    pccEngine.Exports[idxTexGroups].Data = texGroup.ToArray();
-                    MessageBox.Show("Now saving engine.pcc");
-                    pccEngine.saveToFile(true, ME3Directory.cookedPath + "Engine.pcc");
-                    MessageBox.Show("Saved engine.pcc");
-
-
-                }
-            }*/
-        }
-
-        /*public bool increaseLODGroup(int newLODGroupValue, int subValue = 0)
-        {
-            if(!properties.ContainsKey("LODGroup"))
-                throw new InvalidOperationException("This texture doesn't have a LODGroup property");
-            PropertyReader.Property LODGroup = properties["LODGroup"];
-            LODGroup.Value.IntValue = newLODGroupValue;
-            //LODGroup.Value.Array[0].IntValue = subValue;
-        }*/
-
-        public List<PropertyReader.Property> getPropertyList()
-        {
-            List<PropertyReader.Property> propertyList = new List<PropertyReader.Property>();
-            foreach (KeyValuePair<string, PropertyReader.Property> kvp in properties)
-                propertyList.Add(kvp.Value);
-            return propertyList;
-        }
-
-        public string getFileFormat()
-        {
-            switch (texFormat)
-            {
-                case "DXT1":
-                case "DXT5":
-                case "V8U8": return ".dds";
-                case "G8":
-                case "A8R8G8B8": return ".tga";
-                default: throw new FormatException("Unknown ME3 texture format");
-            }
-        }
-
-        // Creates a Direct3D texture that looks like this one.
-        public SharpDX.Direct3D11.Texture2D generatePreviewTexture(Device device, out Texture2DDescription description)
-        {
-            ImageInfo info = new ImageInfo();
-            foreach (ImageInfo i in imgList)
-            {
-                if (i.storageType != storage.empty)
-                {
-                    info = i;
-                    break;
-                }
-            }
-            SharpDX.Direct3D11.Texture2D tex = null;
-            int width = (int)info.imgSize.width;
-            int height = (int)info.imgSize.height;
-            Console.WriteLine("Generating preview texture for Texture2D of format " + texFormat);
-
-            // Convert compressed image data to an A8R8G8B8 System.Drawing.Bitmap
-            DDSFormat format;
-            SharpDX.DXGI.Format dxformat = SharpDX.DXGI.Format.B8G8R8A8_UNorm;
-            switch (texFormat)
-            {
-                case "DXT1":
-                    format = DDSFormat.DXT1;
-                    break;
-                case "DXT5":
-                    format = DDSFormat.DXT5;
-                    break;
-                case "V8U8":
-                    format = DDSFormat.V8U8;
-                    break;
-                case "G8":
-                    format = DDSFormat.G8;
-                    break;
-                case "A8R8G8B8":
-                    format = DDSFormat.ARGB;
-                    break;
-                default:
-                    throw new FormatException("Unknown ME3 texture format");
-            }
-            Bitmap bmp;
-            byte[] compressedData = extractRawData(info, System.IO.Path.GetDirectoryName(pccRef.FileName));
-            bmp = AmaroK86.ImageFormat.DDSImage.ToBitmap(compressedData, format, width, height);
-
-            // Load the decompressed data into an array
-            System.Drawing.Imaging.BitmapData data = bmp.LockBits(new System.Drawing.Rectangle(0, 0, width, height), System.Drawing.Imaging.ImageLockMode.ReadOnly, System.Drawing.Imaging.PixelFormat.Format32bppArgb);
-            byte[] pixels = new byte[data.Stride * data.Height];
-            System.Runtime.InteropServices.Marshal.Copy(data.Scan0, pixels, 0, pixels.Length);
-            bmp.UnlockBits(data);
-
-            // Create description of texture
-            description.Width = width;
-            description.Height = height;
-            description.MipLevels = 1;
-            description.ArraySize = 1;
-            description.Format = dxformat;
-            description.SampleDescription.Count = 1;
-            description.SampleDescription.Quality = 0;
-            description.Usage = ResourceUsage.Default;
-            description.BindFlags = BindFlags.ShaderResource | BindFlags.RenderTarget;
-            description.CpuAccessFlags = 0;
-            description.OptionFlags = ResourceOptionFlags.GenerateMipMaps;
-
-            // Set up the texture data
-            int stride = width * 4; 
-            DataStream ds = new DataStream(height * stride, true, true);
-            ds.Write(pixels, 0, height * stride);
-            ds.Position = 0;
-            // Create texture
-            tex = new SharpDX.Direct3D11.Texture2D(device, description, new DataRectangle(ds.DataPointer, stride));
-            ds.Dispose();
-
-            return tex;
-        }
-
-        public Bitmap generatePreview()
-        {
-            ImageInfo info = new ImageInfo();
-            foreach (ImageInfo i in imgList)
-            {
-                if (i.storageType != storage.empty)
-                {
-                    info = i;
-                    break;
-                }
-            }
-            int width = (int)info.imgSize.width;
-            int height = (int)info.imgSize.height;
-            // Convert compressed image data to an A8R8G8B8 System.Drawing.Bitmap
-            DDSFormat format;
-            switch (texFormat)
-            {
-                case "DXT1":
-                    format = DDSFormat.DXT1;
-                    break;
-                case "DXT5":
-                    format = DDSFormat.DXT5;
-                    break;
-                case "V8U8":
-                    format = DDSFormat.V8U8;
-                    break;
-                case "G8":
-                    format = DDSFormat.G8;
-                    break;
-                case "A8R8G8B8":
-                    format = DDSFormat.ARGB;
-                    break;
-                default:
-                    throw new FormatException("Unknown ME3 texture format");
-            }
-            Bitmap bmp;
-            byte[] compressedData = extractRawData(info, ME3Directory.cookedPath);
-            bmp = AmaroK86.ImageFormat.DDSImage.ToBitmap(compressedData, format, width, height);
-
-            return bmp;
-        }
-
-        public void removeImage()
-        {
-            //MessageBox.Show("1. Number of imgs = " + imgList.Count);
-            imgList.RemoveAt(0);
-            //MessageBox.Show("2. Number of imgs = " + imgList.Count);
-            numMipMaps--;
-            int propVal = properties["MipTailBaseIdx"].Value.IntValue;
-            propVal--;
-            properties["MipTailBaseIdx"].Value.IntValue = propVal;
-
-            using (MemoryStream rawStream = new MemoryStream(properties["MipTailBaseIdx"].raw))
-            {
-                rawStream.Seek(rawStream.Length - 4, SeekOrigin.Begin);
-                rawStream.WriteValueS32(propVal);
-                properties["MipTailBaseIdx"].raw = rawStream.ToArray();
-            }
-            //MessageBox.Show("Init. width = " + imgList[0].imgSize.width);
-            propVal = (int)imgList[0].imgSize.width;
-            properties["SizeX"].Value.IntValue = propVal;
-            using (MemoryStream rawStream = new MemoryStream(properties["SizeX"].raw))
-            {
-                rawStream.Seek(rawStream.Length - 4, SeekOrigin.Begin);
-                rawStream.WriteValueS32(propVal);
-                properties["SizeX"].raw = rawStream.ToArray();
-            }
-            //MessageBox.Show("Final width = " + imgList[0].imgSize.width);
-            //properties["SizeX"] = Size;
-            //Size = properties["SizeY"];
-            //properties["SizeY"].Value.IntValue = (int)newImgInfo.imgSize.height;
-            properties["SizeY"].Value.IntValue = (int)imgList[0].imgSize.height;
-            using (MemoryStream rawStream = new MemoryStream(properties["SizeY"].raw))
-            {
-                rawStream.Seek(rawStream.Length - 4, SeekOrigin.Begin);
-                rawStream.WriteValueS32(propVal);
-                properties["SizeY"].raw = rawStream.ToArray();
-            }
-            //properties["SizeY"] = Size;
-            properties["OriginalSizeX"].Value.IntValue = propVal;
-            using (MemoryStream rawStream = new MemoryStream(properties["OriginalSizeX"].raw))
-            {
-                rawStream.Seek(rawStream.Length - 4, SeekOrigin.Begin);
-                rawStream.WriteValueS32(propVal);
-                properties["OriginalSizeX"].raw = rawStream.ToArray();
-            }
-            properties["OriginalSizeY"].Value.IntValue = propVal;
-            using (MemoryStream rawStream = new MemoryStream(properties["OriginalSizeY"].raw))
-            {
-                rawStream.Seek(rawStream.Length - 4, SeekOrigin.Begin);
-                rawStream.WriteValueS32(propVal);
-                properties["OriginalSizeY"].raw = rawStream.ToArray();
-            }
-        }
-
-
-    }
-}
+﻿using System;
+using System.IO;
+using System.Collections.Generic;
+using System.Collections.ObjectModel;
+using System.Linq;
+using System.Text;
+using System.Drawing;
+using System.Windows.Forms;
+using ME3Explorer.Unreal;
+using ME3Explorer.Packages;
+using Gibbed.IO;
+using AmaroK86.ImageFormat;
+using AmaroK86.MassEffect3.ZlibBlock;
+using KFreonLib.MEDirectories;
+using SharpDX;
+using SharpDX.Direct3D11;
+
+namespace ME3Explorer.Unreal.Classes
+{
+    public class Texture2D
+    {
+        public enum storage
+        {
+            arcCpr = 0x3, // archive compressed
+            arcUnc = 0x1, // archive uncompressed (DLC)
+            pccSto = 0x0, // pcc local storage
+            empty = 0x21  // unused image (void pointer sorta)
+        }
+
+        public struct ImageInfo
+        {
+            public storage storageType;
+            public int uncSize;
+            public int cprSize;
+            public int offset;
+            public ImageSize imgSize;
+        }
+
+        ME3Package pccRef;
+        public const string className = "Texture2D";
+        public string texName { get; private set; }
+        public string arcName { get; private set; }
+        public string LODGroup { get; private set; }
+        private string texFormat;
+        private byte[] headerData;
+        private byte[] imageData;
+        private int pccExpIdx;
+        public uint pccOffset;
+        private uint dataOffset = 0;
+        private uint numMipMaps;
+        public Dictionary<string,PropertyReader.Property> properties;
+        public List<ImageInfo> imgList { get; private set; } // showable image list
+
+        public Texture2D(ME3Package pccObj, int texIdx)
+        {
+            pccRef = pccObj;
+            // check if texIdx is an Export index and a Texture2D class
+            if (pccObj.isExport(texIdx) && (pccObj.Exports[texIdx].ClassName == className))
+            {
+                IExportEntry expEntry = pccObj.Exports[texIdx];
+                properties = new Dictionary<string, PropertyReader.Property>();
+                byte[] rawData = expEntry.Data;
+                int propertiesOffset = PropertyReader.detectStart(pccObj, rawData, expEntry.ObjectFlags);
+                headerData = new byte[propertiesOffset];
+                System.Buffer.BlockCopy(rawData, 0, headerData, 0, propertiesOffset);
+                pccOffset = (uint)expEntry.DataOffset;
+                List<PropertyReader.Property> tempProperties = PropertyReader.getPropList(expEntry);
+                texName = expEntry.ObjectName;
+                for (int i = 0; i < tempProperties.Count; i++)
+                {
+                    PropertyReader.Property property = tempProperties[i];
+                    if (!properties.ContainsKey(pccObj.Names[property.Name]))
+                        properties.Add(pccObj.Names[property.Name], property);
+
+                    switch (pccObj.Names[property.Name])
+                    {
+                        case "Format": texFormat = pccObj.Names[property.Value.IntValue].Substring(3); break;
+                        case "TextureFileCacheName": arcName = pccObj.Names[property.Value.IntValue]; break;
+                        case "LODGroup": LODGroup = pccObj.Names[property.Value.IntValue]; break;
+                        case "None": dataOffset = (uint)(property.offsetval + property.Size); break;
+                    }
+                }
+
+                // if "None" property isn't found throws an exception
+                if (dataOffset == 0)
+                    throw new Exception("\"None\" property not found");
+                else
+                {
+                    imageData = new byte[rawData.Length - dataOffset];
+                    System.Buffer.BlockCopy(rawData, (int)dataOffset, imageData, 0, (int)(rawData.Length - dataOffset));
+                }
+            }
+            else
+                throw new Exception("Texture2D " + texIdx + " not found");
+
+            pccExpIdx = texIdx;
+            MemoryStream dataStream = new MemoryStream(imageData);
+            numMipMaps = dataStream.ReadValueU32();
+            uint count = numMipMaps;
+
+            imgList = new List<ImageInfo>();
+            while (dataStream.Position < dataStream.Length && count > 0)
+            {
+                ImageInfo imgInfo = new ImageInfo();
+                imgInfo.storageType = (storage)dataStream.ReadValueS32();
+                imgInfo.uncSize = dataStream.ReadValueS32();
+                imgInfo.cprSize = dataStream.ReadValueS32();
+                imgInfo.offset = dataStream.ReadValueS32();
+                if (imgInfo.storageType == storage.pccSto)
+                {
+                    //imgInfo.offset = (int)(pccOffset + dataOffset); // saving pcc offset as relative to exportdata offset, not absolute
+                    imgInfo.offset = (int)dataStream.Position; // saving pcc offset as relative to exportdata offset, not absolute
+                    //MessageBox.Show("Pcc class offset: " + pccOffset + "\nimages data offset: " + imgInfo.offset.ToString());
+                    dataStream.Seek(imgInfo.uncSize, SeekOrigin.Current);
+                }
+                imgInfo.imgSize = new ImageSize(dataStream.ReadValueU32(), dataStream.ReadValueU32());
+                imgList.Add(imgInfo);
+                count--;
+            }
+
+            // save what remains
+            /*int remainingBytes = (int)(dataStream.Length - dataStream.Position);
+            footerData = new byte[remainingBytes];
+            dataStream.Read(footerData, 0, footerData.Length);*/
+        }
+
+        public byte[] ToArray(int pccExportDataOffset)
+        {
+            MemoryStream buffer = new MemoryStream();
+            buffer.Write(headerData, 0, headerData.Length);
+            foreach (KeyValuePair<string, PropertyReader.Property> kvp in properties)
+            {
+                PropertyReader.Property property = kvp.Value;
+
+                // this is the part when I get rid of the LODGroup property!!!!!!!!!!!!!!!
+                // the texture will use texturegroup_world as default texturegroup
+                //if (kvp.Key == "LODGroup")
+                //    continue;
+                if (kvp.Key == "LODBias")
+                    continue;
+                if (kvp.Key == "InternalFormatLODBias")
+                    continue;
+
+                buffer.Write(property.raw, 0, property.raw.Length);
+                if (kvp.Key == "UnpackMin")
+                {
+                    buffer.Write(property.raw, 0, property.raw.Length);
+                    buffer.Write(property.raw, 0, property.raw.Length);
+                }
+            }
+            buffer.WriteValueU32(numMipMaps);
+            foreach (ImageInfo imgInfo in imgList)
+            {
+                buffer.WriteValueS32((int)imgInfo.storageType);
+                buffer.WriteValueS32(imgInfo.uncSize);
+                buffer.WriteValueS32(imgInfo.cprSize);
+                if (imgInfo.storageType == storage.pccSto)
+                {
+                    buffer.WriteValueS32((int)(imgInfo.offset + pccExportDataOffset + dataOffset));
+                    buffer.Write(imageData, imgInfo.offset, imgInfo.uncSize);
+                }
+                else
+                    buffer.WriteValueS32(imgInfo.offset);
+                buffer.WriteValueU32(imgInfo.imgSize.width);
+                buffer.WriteValueU32(imgInfo.imgSize.height);
+            }
+            // Texture2D footer, 24 bytes size
+            buffer.Write(imageData, imageData.Length-24, 24);
+            return buffer.ToArray();
+        }
+
+        public void extractImage(string strImgSize, string archiveDir = null, string fileName = null)
+        {
+            ImageSize imgSize = ImageSize.stringToSize(strImgSize);
+            if (imgList.Exists(img => img.imgSize == imgSize))
+                extractImage(imgList.Find(img => img.imgSize == imgSize), archiveDir, fileName);
+            else
+                throw new FileNotFoundException("Image with resolution " + imgSize + " not found");
+        }
+
+        public void extractImage(ImageInfo imgInfo, string archiveDir = null, string fileName = null)
+        {
+            ImageFile imgFile;
+            if (fileName == null)
+            {
+                fileName = texName + "_" + imgInfo.imgSize + getFileFormat();
+            }
+
+            byte[] imgBuffer = extractRawData(imgInfo, archiveDir);
+
+            if (getFileFormat() == ".dds")
+                imgFile = new DDS(fileName, imgInfo.imgSize, texFormat, imgBuffer);
+            else
+                imgFile = new TGA(fileName, imgInfo.imgSize, texFormat, imgBuffer);
+
+            byte[] saveImg = imgFile.ToArray();
+            using (FileStream outputImg = new FileStream(imgFile.fileName, FileMode.Create, FileAccess.Write))
+                outputImg.Write(saveImg, 0, saveImg.Length);
+        }
+
+        public static string GetTFC(string arcname)
+        {
+            if (!arcname.EndsWith(".tfc"))
+                arcname += ".tfc";
+
+            List<string> sortedDLC = KFreonLib.Misc.Methods.GetInstalledDLC(ME3Directory.BIOGamePath + "DLC\\", true);
+            sortedDLC.Add(ME3Directory.BIOGamePath.TrimEnd('\\')); // include the basegame, but at the end of the list
+            foreach (string s in sortedDLC)
+            {
+                foreach (string file in Directory.EnumerateFiles(s + "\\CookedPCConsole\\"))
+                {
+                    if (Path.GetFileName(file) == arcname)
+                    {
+                        return file;
+                    }
+                }
+            }
+            return "";
+        }
+
+        public byte[] extractRawData(ImageInfo imgInfo, string archiveDir = null)
+        {
+            byte[] imgBuffer;
+
+            switch (imgInfo.storageType)
+            {
+                case storage.pccSto:
+                    imgBuffer = new byte[imgInfo.uncSize];
+                    System.Buffer.BlockCopy(imageData, imgInfo.offset, imgBuffer, 0, imgInfo.uncSize);
+                    break;
+                case storage.arcCpr:
+                case storage.arcUnc:
+                    string archivePath = GetTFC(arcName);
+                    Console.WriteLine("Loaded texture from tfc '" + archivePath + "'.");
+
+                    using (FileStream archiveStream = File.OpenRead(archivePath))
+                    {
+                        archiveStream.Seek(imgInfo.offset, SeekOrigin.Begin);
+                        if (imgInfo.storageType == storage.arcCpr)
+                        {
+                            imgBuffer = ZBlock.Decompress(archiveStream, imgInfo.cprSize);
+                        }
+                        else
+                        {
+                            imgBuffer = new byte[imgInfo.uncSize];
+                            archiveStream.Read(imgBuffer, 0, imgBuffer.Length);
+                        }
+                    }
+                    break;
+                default:
+                    throw new FormatException("Unsupported texture storage type");
+            }
+            return imgBuffer;
+        }
+
+        public void extractMaxImage(string archiveDir = null, string fileName = null)
+        {
+            // select max image size, excluding void images with offset = -1
+            ImageSize maxImgSize = imgList.Where(img => img.offset != -1).Max(image => image.imgSize);
+            // extracting max image
+            extractImage(imgList.Find(img => img.imgSize == maxImgSize), archiveDir, fileName);
+        }
+
+        public void replaceImage(string strImgSize, string fileToReplace, string archiveDir)
+        {
+            ImageSize imgSize = ImageSize.stringToSize(strImgSize);
+            if (!imgList.Exists(img => img.imgSize == imgSize))
+                throw new FileNotFoundException("Image with resolution " + imgSize + " isn't found");
+
+            int imageIdx = imgList.FindIndex(img => img.imgSize == imgSize);
+            ImageInfo imgInfo = imgList[imageIdx];
+
+            if (!File.Exists(fileToReplace))
+                throw new FileNotFoundException("invalid file to replace: " + fileToReplace);
+
+            // check if replacing image is supported
+            ImageFile imgFile;
+            string fileFormat = Path.GetExtension(fileToReplace);
+            switch (fileFormat)
+            {
+                case ".dds": imgFile = new DDS(fileToReplace, null); break;
+                case ".tga": imgFile = new TGA(fileToReplace, null); break;
+                default: throw new FileFormatException(fileFormat + " image extension not supported");
+            }
+
+            // check if images have same format type
+            if (texFormat != imgFile.format)
+            {
+                DialogResult selection = MessageBox.Show("Warning, replacing image has format " + imgFile.subtype() + " while original has " + texFormat + ", would you like to replace it anyway?", "Warning, different image format found", MessageBoxButtons.YesNo, MessageBoxIcon.Warning);
+                if (selection == DialogResult.Yes)
+                    imgFile.format = texFormat;
+                else
+                    return;
+                //throw new FormatException("Different image format, original is " + texFormat + ", new is " + imgFile.subtype());
+            }
+
+            byte[] imgBuffer;
+
+            // if the image is empty then recover the archive compression from the image list
+            if (imgInfo.storageType == storage.empty)
+            {
+                imgInfo.storageType = imgList.Find(img => img.storageType != storage.empty && img.storageType != storage.pccSto).storageType;
+                imgInfo.uncSize = imgFile.resize().Length;
+                imgInfo.cprSize = imgFile.resize().Length;
+            }
+
+            switch (imgInfo.storageType)
+            {
+                case storage.arcCpr: 
+                case storage.arcUnc:
+                    string archivePath = GetTFC(arcName);
+                    Console.WriteLine("Loaded texture from tfc '" + archivePath + "'.");
+                    if (!File.Exists(archivePath))
+                        throw new FileNotFoundException("Texture archive not found in " + archivePath);
+
+                    if (getFileFormat() == ".tga")
+                        imgBuffer = imgFile.resize(); // shrink image to essential data
+                    else
+                        imgBuffer = imgFile.imgData;
+
+                    if (imgBuffer.Length != imgInfo.uncSize)
+                        throw new FormatException("image sizes do not match, original is " + imgInfo.uncSize + ", new is " + imgBuffer.Length);
+
+                    using (FileStream archiveStream = new FileStream(archivePath, FileMode.Append, FileAccess.Write))
+                    {
+                        int newOffset = (int)archiveStream.Position;
+
+                        if (imgInfo.storageType == storage.arcCpr)
+                        {
+                            imgBuffer = ZBlock.Compress(imgBuffer);
+                            /*byte[] compressed = ZBlock.Compress(imgBuffer);
+                            archiveStream.Write(compressed, 0, compressed.Length);*/
+                            imgInfo.cprSize = imgBuffer.Length;
+                        }
+                        //else
+                        archiveStream.Write(imgBuffer, 0, imgBuffer.Length);
+
+                        imgInfo.offset = newOffset;
+                    }
+                    break;
+
+                case storage.pccSto:
+                    imgBuffer = imgFile.imgData; // copy image data as-is
+                    if (imgBuffer.Length != imgInfo.uncSize)
+                        throw new FormatException("image sizes do not match, original is " + imgInfo.uncSize + ", new is " + imgBuffer.Length);
+
+                    using (MemoryStream dataStream = new MemoryStream(imageData))
+                    {
+                        dataStream.Seek(imgInfo.offset, SeekOrigin.Begin);
+                        dataStream.Write(imgBuffer, 0, imgBuffer.Length);
+                    }
+
+                    break;
+            }
+
+            imgList[imageIdx] = imgInfo;
+        }
+
+        public void addBiggerImage(string imagePathToAdd, string archiveDir)
+        {
+            ImageSize biggerImageSizeOnList = imgList.Max(image => image.imgSize);
+            // check if replacing image is supported
+            ImageFile imgFile;
+            string fileFormat = Path.GetExtension(imagePathToAdd);
+            switch (fileFormat)
+            {
+                case ".dds": imgFile = new DDS(imagePathToAdd, null); break;
+                case ".tga": imgFile = new TGA(imagePathToAdd, null); break;
+                default: throw new FileFormatException(fileFormat + " image extension not supported");
+            }
+
+            // check if image to add is valid
+            if(biggerImageSizeOnList.width * 2 != imgFile.imgSize.width || biggerImageSizeOnList.height * 2 != imgFile.imgSize.height)
+                throw new FormatException("image size " + imgFile.imgSize + " isn't valid, must be " + new ImageSize(biggerImageSizeOnList.width * 2,biggerImageSizeOnList.height * 2));
+
+            // this check avoids insertion inside textures that have only 1 image stored inside pcc
+            if(!imgList.Exists(img => img.storageType != storage.empty && img.storageType != storage.pccSto))
+                throw new Exception("Unable to add image, texture must have a reference to an external archive");
+
+            // !!! warning, this method breaks consistency between imgList and imageData[] !!!
+            ImageInfo newImgInfo = new ImageInfo();
+            newImgInfo.storageType = imgList.Find(img => img.storageType != storage.empty && img.storageType != storage.pccSto).storageType;
+            newImgInfo.imgSize = imgFile.imgSize;
+            newImgInfo.uncSize = imgFile.resize().Length;
+            newImgInfo.cprSize = 0x00; // not yet filled
+            newImgInfo.offset = 0x00; // not yet filled
+            imgList.Insert(0, newImgInfo); // insert new image on top of the list
+            //now I let believe the program that I'm doing an image replace, saving lot of code ;)
+            replaceImage(newImgInfo.imgSize.ToString(), imagePathToAdd, archiveDir);
+            
+            //updating num of images
+            numMipMaps++;
+
+            // update MipTailBaseIdx
+            //PropertyReader.Property MipTail = properties["MipTailBaseIdx"];
+            int propVal = properties["MipTailBaseIdx"].Value.IntValue;
+            propVal++;
+            properties["MipTailBaseIdx"].Value.IntValue = propVal;
+            //MessageBox.Show("raw size: " + properties["MipTailBaseIdx"].raw.Length + "\nproperty offset: " + properties["MipTailBaseIdx"].offsetval);
+            using (MemoryStream rawStream = new MemoryStream(properties["MipTailBaseIdx"].raw))
+            {
+                rawStream.Seek(rawStream.Length - 4, SeekOrigin.Begin);
+                rawStream.WriteValueS32(propVal);
+                properties["MipTailBaseIdx"].raw = rawStream.ToArray();
+            }
+            //properties["MipTailBaseIdx"] = MipTail;
+
+            // update Sizes
+            //PropertyReader.Property Size = properties["SizeX"];
+            propVal = (int)newImgInfo.imgSize.width;
+            properties["SizeX"].Value.IntValue = propVal;
+            using (MemoryStream rawStream = new MemoryStream(properties["SizeX"].raw))
+            {
+                rawStream.Seek(rawStream.Length - 4, SeekOrigin.Begin);
+                rawStream.WriteValueS32(propVal);
+                properties["SizeX"].raw = rawStream.ToArray();
+            }
+            //properties["SizeX"] = Size;
+            //Size = properties["SizeY"];
+            properties["SizeY"].Value.IntValue = (int)newImgInfo.imgSize.height;
+            using (MemoryStream rawStream = new MemoryStream(properties["SizeY"].raw))
+            {
+                rawStream.Seek(rawStream.Length - 4, SeekOrigin.Begin);
+                rawStream.WriteValueS32(propVal);
+                properties["SizeY"].raw = rawStream.ToArray();
+            }
+            //properties["SizeY"] = Size;
+            properties["OriginalSizeX"].Value.IntValue = propVal;
+            using (MemoryStream rawStream = new MemoryStream(properties["OriginalSizeX"].raw))
+            {
+                rawStream.Seek(rawStream.Length - 4, SeekOrigin.Begin);
+                rawStream.WriteValueS32(propVal);
+                properties["OriginalSizeX"].raw = rawStream.ToArray();
+            }
+            properties["OriginalSizeY"].Value.IntValue = propVal;
+            using (MemoryStream rawStream = new MemoryStream(properties["OriginalSizeY"].raw))
+            {
+                rawStream.Seek(rawStream.Length - 4, SeekOrigin.Begin);
+                rawStream.WriteValueS32(propVal);
+                properties["OriginalSizeY"].raw = rawStream.ToArray();
+            }
+        }
+
+        public void OneImageToRuleThemAll(string imageFileName, string archiveDir, out string newTextureGroup)
+        {
+            newTextureGroup = null;
+            ImageMipMapHandler imgMipMap = new ImageMipMapHandler(imageFileName, null);
+
+            // starts from the smaller image
+            for (int i = imgMipMap.imageList.Count - 1; i >= 0; i--)
+            {
+                ImageFile newImageFile = imgMipMap.imageList[i];
+
+                // insert images only with size > 64
+                if (newImageFile.imgSize.width < 64 && newImageFile.imgSize.height < 64)
+                    continue;
+
+                // write the new image into a file (I know that's crappy solution, I'll find another one later...)
+                using (FileStream newImageStream = File.Create(newImageFile.fileName))
+                {
+                    byte[] buffer = newImageFile.ToArray();
+                    newImageStream.Write(buffer, 0, buffer.Length);
+                }
+
+                // if the image size exists inside the texture2d image list then we have to replace it
+                if (imgList.Exists(img => img.imgSize == newImageFile.imgSize))
+                {
+                    // ...but at least for now I can reuse my replaceImage function... ;)
+                    replaceImage(newImageFile.imgSize.ToString(), newImageFile.fileName, archiveDir);
+                }
+                else // if the image doesn't exists then we have to add it
+                {
+                    // ...and use my addBiggerImage function! :P
+                    addBiggerImage(newImageFile.fileName, archiveDir);
+                }
+
+                File.Delete(newImageFile.fileName);
+            }
+            
+            
+            // check that Texture2D has a TextureGroup
+            if (!properties.ContainsKey("LODGroup"))
+                return;
+
+            // extracting values from LODGroup Property
+            PropertyReader.Property LODGroup = properties["LODGroup"];
+            string textureGroupName = pccRef.Names[LODGroup.Value.IntValue];
+
+            string newTextureGroupName = "TEXTUREGROUP_Shadowmap";
+            textureGroupName = newTextureGroupName;
+            int nameIndex = pccRef.FindNameOrAdd(newTextureGroupName);
+            using (MemoryStream rawStream = new MemoryStream(LODGroup.raw))
+            {
+                rawStream.Seek(32, SeekOrigin.Begin);
+                rawStream.WriteValueS32(nameIndex);
+                //rawStream.Seek(32, SeekOrigin.Begin);
+                rawStream.WriteValueS32(0);
+                properties["LODGroup"].raw = rawStream.ToArray();
+            }
+            //LODGroup.Value.IntValue = pccRef.Names.FindIndex(name => name == newTextureGroupName);
+
+            /*MessageBox.Show("Texturegroup Name: " + textureGroupName);
+            ImageSize maxImageSize = imgList.Max(image => image.imgSize);
+            int textureGroupValue = (int)Math.Max(maxImageSize.width, maxImageSize.height) + 1;
+
+            // open Engine.pcc file and edit TextureGroup enumerator
+            {
+                PCCObject pccEngine = new PCCObject(ME3Directory.cookedPath + "Engine.pcc");
+                int idxTexGroups = pccEngine.Exports.FindIndex(export => export.ObjectName == "TextureGroup");
+
+                TextureGroup texGroup = new TextureGroup(pccEngine, pccEngine.Exports[idxTexGroups].Data);
+                if (texGroup.ExistsTextureGroup(textureGroupName, textureGroupValue))
+                    return;
+                else
+                {
+                    if (!pccEngine.Names.Exists(name => name == newTextureGroupName))
+                        pccEngine.Names.Add(newTextureGroupName);
+
+                    newTextureGroup = textureGroupName + "_" + (textureGroupValue - 1);
+
+                    texGroup.Add(textureGroupName, textureGroupValue);
+                    MessageBox.Show("Now editing texgroup enum");
+                    pccEngine.Exports[idxTexGroups].Data = texGroup.ToArray();
+                    MessageBox.Show("Now saving engine.pcc");
+                    pccEngine.saveToFile(true, ME3Directory.cookedPath + "Engine.pcc");
+                    MessageBox.Show("Saved engine.pcc");
+
+
+                }
+            }*/
+        }
+
+        /*public bool increaseLODGroup(int newLODGroupValue, int subValue = 0)
+        {
+            if(!properties.ContainsKey("LODGroup"))
+                throw new InvalidOperationException("This texture doesn't have a LODGroup property");
+            PropertyReader.Property LODGroup = properties["LODGroup"];
+            LODGroup.Value.IntValue = newLODGroupValue;
+            //LODGroup.Value.Array[0].IntValue = subValue;
+        }*/
+
+        public List<PropertyReader.Property> getPropertyList()
+        {
+            List<PropertyReader.Property> propertyList = new List<PropertyReader.Property>();
+            foreach (KeyValuePair<string, PropertyReader.Property> kvp in properties)
+                propertyList.Add(kvp.Value);
+            return propertyList;
+        }
+
+        public string getFileFormat()
+        {
+            switch (texFormat)
+            {
+                case "DXT1":
+                case "DXT5":
+                case "V8U8": return ".dds";
+                case "G8":
+                case "A8R8G8B8": return ".tga";
+                default: throw new FormatException("Unknown ME3 texture format");
+            }
+        }
+
+        // Creates a Direct3D texture that looks like this one.
+        public SharpDX.Direct3D11.Texture2D generatePreviewTexture(Device device, out Texture2DDescription description)
+        {
+            ImageInfo info = new ImageInfo();
+            foreach (ImageInfo i in imgList)
+            {
+                if (i.storageType != storage.empty)
+                {
+                    info = i;
+                    break;
+                }
+            }
+            SharpDX.Direct3D11.Texture2D tex = null;
+            int width = (int)info.imgSize.width;
+            int height = (int)info.imgSize.height;
+            Console.WriteLine("Generating preview texture for Texture2D of format " + texFormat);
+
+            // Convert compressed image data to an A8R8G8B8 System.Drawing.Bitmap
+            DDSFormat format;
+            SharpDX.DXGI.Format dxformat = SharpDX.DXGI.Format.B8G8R8A8_UNorm;
+            switch (texFormat)
+            {
+                case "DXT1":
+                    format = DDSFormat.DXT1;
+                    break;
+                case "DXT5":
+                    format = DDSFormat.DXT5;
+                    break;
+                case "V8U8":
+                    format = DDSFormat.V8U8;
+                    break;
+                case "G8":
+                    format = DDSFormat.G8;
+                    break;
+                case "A8R8G8B8":
+                    format = DDSFormat.ARGB;
+                    break;
+                default:
+                    throw new FormatException("Unknown ME3 texture format");
+            }
+            Bitmap bmp;
+            byte[] compressedData = extractRawData(info, System.IO.Path.GetDirectoryName(pccRef.FileName));
+            bmp = AmaroK86.ImageFormat.DDSImage.ToBitmap(compressedData, format, width, height);
+
+            // Load the decompressed data into an array
+            System.Drawing.Imaging.BitmapData data = bmp.LockBits(new System.Drawing.Rectangle(0, 0, width, height), System.Drawing.Imaging.ImageLockMode.ReadOnly, System.Drawing.Imaging.PixelFormat.Format32bppArgb);
+            byte[] pixels = new byte[data.Stride * data.Height];
+            System.Runtime.InteropServices.Marshal.Copy(data.Scan0, pixels, 0, pixels.Length);
+            bmp.UnlockBits(data);
+
+            // Create description of texture
+            description.Width = width;
+            description.Height = height;
+            description.MipLevels = 1;
+            description.ArraySize = 1;
+            description.Format = dxformat;
+            description.SampleDescription.Count = 1;
+            description.SampleDescription.Quality = 0;
+            description.Usage = ResourceUsage.Default;
+            description.BindFlags = BindFlags.ShaderResource | BindFlags.RenderTarget;
+            description.CpuAccessFlags = 0;
+            description.OptionFlags = ResourceOptionFlags.GenerateMipMaps;
+
+            // Set up the texture data
+            int stride = width * 4; 
+            DataStream ds = new DataStream(height * stride, true, true);
+            ds.Write(pixels, 0, height * stride);
+            ds.Position = 0;
+            // Create texture
+            tex = new SharpDX.Direct3D11.Texture2D(device, description, new DataRectangle(ds.DataPointer, stride));
+            ds.Dispose();
+
+            return tex;
+        }
+
+        public Bitmap generatePreview()
+        {
+            ImageInfo info = new ImageInfo();
+            foreach (ImageInfo i in imgList)
+            {
+                if (i.storageType != storage.empty)
+                {
+                    info = i;
+                    break;
+                }
+            }
+            int width = (int)info.imgSize.width;
+            int height = (int)info.imgSize.height;
+            // Convert compressed image data to an A8R8G8B8 System.Drawing.Bitmap
+            DDSFormat format;
+            switch (texFormat)
+            {
+                case "DXT1":
+                    format = DDSFormat.DXT1;
+                    break;
+                case "DXT5":
+                    format = DDSFormat.DXT5;
+                    break;
+                case "V8U8":
+                    format = DDSFormat.V8U8;
+                    break;
+                case "G8":
+                    format = DDSFormat.G8;
+                    break;
+                case "A8R8G8B8":
+                    format = DDSFormat.ARGB;
+                    break;
+                default:
+                    throw new FormatException("Unknown ME3 texture format");
+            }
+            Bitmap bmp;
+            byte[] compressedData = extractRawData(info, ME3Directory.cookedPath);
+            bmp = AmaroK86.ImageFormat.DDSImage.ToBitmap(compressedData, format, width, height);
+
+            return bmp;
+        }
+
+        public void removeImage()
+        {
+            //MessageBox.Show("1. Number of imgs = " + imgList.Count);
+            imgList.RemoveAt(0);
+            //MessageBox.Show("2. Number of imgs = " + imgList.Count);
+            numMipMaps--;
+            int propVal = properties["MipTailBaseIdx"].Value.IntValue;
+            propVal--;
+            properties["MipTailBaseIdx"].Value.IntValue = propVal;
+
+            using (MemoryStream rawStream = new MemoryStream(properties["MipTailBaseIdx"].raw))
+            {
+                rawStream.Seek(rawStream.Length - 4, SeekOrigin.Begin);
+                rawStream.WriteValueS32(propVal);
+                properties["MipTailBaseIdx"].raw = rawStream.ToArray();
+            }
+            //MessageBox.Show("Init. width = " + imgList[0].imgSize.width);
+            propVal = (int)imgList[0].imgSize.width;
+            properties["SizeX"].Value.IntValue = propVal;
+            using (MemoryStream rawStream = new MemoryStream(properties["SizeX"].raw))
+            {
+                rawStream.Seek(rawStream.Length - 4, SeekOrigin.Begin);
+                rawStream.WriteValueS32(propVal);
+                properties["SizeX"].raw = rawStream.ToArray();
+            }
+            //MessageBox.Show("Final width = " + imgList[0].imgSize.width);
+            //properties["SizeX"] = Size;
+            //Size = properties["SizeY"];
+            //properties["SizeY"].Value.IntValue = (int)newImgInfo.imgSize.height;
+            properties["SizeY"].Value.IntValue = (int)imgList[0].imgSize.height;
+            using (MemoryStream rawStream = new MemoryStream(properties["SizeY"].raw))
+            {
+                rawStream.Seek(rawStream.Length - 4, SeekOrigin.Begin);
+                rawStream.WriteValueS32(propVal);
+                properties["SizeY"].raw = rawStream.ToArray();
+            }
+            //properties["SizeY"] = Size;
+            properties["OriginalSizeX"].Value.IntValue = propVal;
+            using (MemoryStream rawStream = new MemoryStream(properties["OriginalSizeX"].raw))
+            {
+                rawStream.Seek(rawStream.Length - 4, SeekOrigin.Begin);
+                rawStream.WriteValueS32(propVal);
+                properties["OriginalSizeX"].raw = rawStream.ToArray();
+            }
+            properties["OriginalSizeY"].Value.IntValue = propVal;
+            using (MemoryStream rawStream = new MemoryStream(properties["OriginalSizeY"].raw))
+            {
+                rawStream.Seek(rawStream.Length - 4, SeekOrigin.Begin);
+                rawStream.WriteValueS32(propVal);
+                properties["OriginalSizeY"].raw = rawStream.ToArray();
+            }
+        }
+
+
+    }
+}