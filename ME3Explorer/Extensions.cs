--- conflicted
+++ resolved
@@ -156,11 +156,7 @@
         /// <param name="haystack">The one-dimensional array to search</param>
         /// <param name="needle">The object to locate in <paramref name="haystack" /></param>
         /// <param name="start">The index to start searching at</param>
-<<<<<<< HEAD
         public static int IndexOfArray<T>(this T[] haystack, T[] needle, int start = 0) where T : IEquatable<T>
-=======
-        public static int IndexOfArray<T>(this T[] haystack, T[] needle, int start=0) where T : IEquatable<T>
->>>>>>> e25622c6
         {
             var len = needle.Length;
             var limit = haystack.Length - len;
@@ -169,11 +165,7 @@
                 var k = 0;
                 for (; k < len; k++)
                 {
-<<<<<<< HEAD
                     if (!needle[k].Equals(haystack[i + k])) break;
-=======
-                    if (! needle[k].Equals(haystack[i + k])) break;
->>>>>>> e25622c6
                 }
                 if (k == len) return i;
             }
